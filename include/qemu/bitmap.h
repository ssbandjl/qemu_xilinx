--- conflicted
+++ resolved
@@ -12,10 +12,6 @@
 #ifndef BITMAP_H
 #define BITMAP_H
 
-<<<<<<< HEAD
-#include <glib.h>
-=======
->>>>>>> 7124ccf8
 
 #include "qemu/bitops.h"
 
