--- conflicted
+++ resolved
@@ -137,23 +137,13 @@
     int open_flags;
     size_t buf_align;
 
-<<<<<<< HEAD
-#ifdef CONFIG_LINUX_AIO
-    int use_aio;
-    void *aio_ctx;
-#endif
-=======
->>>>>>> 7124ccf8
 #ifdef CONFIG_XFS
     bool is_xfs:1;
 #endif
     bool has_discard:1;
     bool has_write_zeroes:1;
     bool discard_zeroes:1;
-<<<<<<< HEAD
-=======
     bool use_linux_aio:1;
->>>>>>> 7124ccf8
     bool has_fallocate;
     bool needs_alignment;
 } BDRVRawState;
@@ -306,28 +296,16 @@
     /* For SCSI generic devices the alignment is not really used.
        With buffered I/O, we don't have any restrictions. */
     if (bdrv_is_sg(bs) || !s->needs_alignment) {
-<<<<<<< HEAD
-        bs->request_alignment = 1;
-=======
         bs->bl.request_alignment = 1;
->>>>>>> 7124ccf8
         s->buf_align = 1;
         return;
     }
 
-<<<<<<< HEAD
-    bs->request_alignment = 0;
-    s->buf_align = 0;
-    /* Let's try to use the logical blocksize for the alignment. */
-    if (probe_logical_blocksize(fd, &bs->request_alignment) < 0) {
-        bs->request_alignment = 0;
-=======
     bs->bl.request_alignment = 0;
     s->buf_align = 0;
     /* Let's try to use the logical blocksize for the alignment. */
     if (probe_logical_blocksize(fd, &bs->bl.request_alignment) < 0) {
         bs->bl.request_alignment = 0;
->>>>>>> 7124ccf8
     }
 #ifdef CONFIG_XFS
     if (s->is_xfs) {
@@ -358,11 +336,7 @@
         buf = qemu_memalign(s->buf_align, max_align);
         for (align = 512; align <= max_align; align <<= 1) {
             if (raw_is_io_aligned(fd, buf, align)) {
-<<<<<<< HEAD
-                bs->request_alignment = align;
-=======
                 bs->bl.request_alignment = align;
->>>>>>> 7124ccf8
                 break;
             }
         }
@@ -485,19 +459,8 @@
         ret = -EINVAL;
         goto fail;
     }
-<<<<<<< HEAD
-    if (!s->use_aio && (bdrv_flags & BDRV_O_NATIVE_AIO)) {
-        error_setg(errp, "aio=native was specified, but it requires "
-                         "cache.direct=on, which was not specified.");
-        ret = -EINVAL;
-        goto fail;
-    }
-#else
-    if (bdrv_flags & BDRV_O_NATIVE_AIO) {
-=======
 #else
     if (s->use_linux_aio) {
->>>>>>> 7124ccf8
         error_setg(errp, "aio=native was specified, but is not supported "
                          "in this build.");
         ret = -EINVAL;
@@ -595,13 +558,7 @@
         rs->open_flags |= O_NONBLOCK;
     }
 
-<<<<<<< HEAD
-    if (s->type == FTYPE_CD) {
-        raw_s->open_flags |= O_NONBLOCK;
-    }
-=======
     raw_parse_flags(state->flags, &rs->open_flags);
->>>>>>> 7124ccf8
 
     rs->fd = -1;
 
@@ -632,25 +589,15 @@
     }
 
     /* If we cannot use fcntl, or fcntl failed, fall back to qemu_open() */
-<<<<<<< HEAD
-    if (raw_s->fd == -1) {
-=======
     if (rs->fd == -1) {
->>>>>>> 7124ccf8
         const char *normalized_filename = state->bs->filename;
         ret = raw_normalize_devicepath(&normalized_filename);
         if (ret < 0) {
             error_setg_errno(errp, -ret, "Could not normalize device path");
         } else {
-<<<<<<< HEAD
-            assert(!(raw_s->open_flags & O_CREAT));
-            raw_s->fd = qemu_open(normalized_filename, raw_s->open_flags);
-            if (raw_s->fd == -1) {
-=======
             assert(!(rs->open_flags & O_CREAT));
             rs->fd = qemu_open(normalized_filename, rs->open_flags);
             if (rs->fd == -1) {
->>>>>>> 7124ccf8
                 error_setg_errno(errp, errno, "Could not reopen file");
                 ret = -1;
             }
@@ -735,7 +682,6 @@
     raw_probe_alignment(bs, s->fd, errp);
     bs->bl.min_mem_alignment = s->buf_align;
     bs->bl.opt_mem_alignment = MAX(s->buf_align, getpagesize());
-<<<<<<< HEAD
 }
 
 static int check_for_dasd(int fd)
@@ -770,42 +716,6 @@
     return probe_physical_blocksize(s->fd, &bsz->phys);
 }
 
-=======
-}
-
-static int check_for_dasd(int fd)
-{
-#ifdef BIODASDINFO2
-    struct dasd_information2_t info = {0};
-
-    return ioctl(fd, BIODASDINFO2, &info);
-#else
-    return -1;
-#endif
-}
-
-/**
- * Try to get @bs's logical and physical block size.
- * On success, store them in @bsz and return zero.
- * On failure, return negative errno.
- */
-static int hdev_probe_blocksizes(BlockDriverState *bs, BlockSizes *bsz)
-{
-    BDRVRawState *s = bs->opaque;
-    int ret;
-
-    /* If DASD, get blocksizes */
-    if (check_for_dasd(s->fd) < 0) {
-        return -ENOTSUP;
-    }
-    ret = probe_logical_blocksize(s->fd, &bsz->log);
-    if (ret < 0) {
-        return ret;
-    }
-    return probe_physical_blocksize(s->fd, &bsz->phys);
-}
-
->>>>>>> 7124ccf8
 /**
  * Try to get @bs's geometry: cyls, heads, sectors.
  * On success, store them in @geo and return 0.
@@ -2159,15 +2069,6 @@
 
 #if defined(__linux__)
 
-<<<<<<< HEAD
-    struct stat st;
-    struct sg_scsi_id scsiid;
-    int sg_version;
-
-    if (stat(bs->filename, &st) >= 0 && S_ISCHR(st.st_mode) &&
-        !bdrv_ioctl(bs, SG_GET_VERSION_NUM, &sg_version) &&
-        !bdrv_ioctl(bs, SG_GET_SCSI_ID, &scsiid)) {
-=======
     BDRVRawState *s = bs->opaque;
     struct stat st;
     struct sg_scsi_id scsiid;
@@ -2185,7 +2086,6 @@
 
     ret = ioctl(s->fd, SG_GET_SCSI_ID, &scsiid);
     if (ret >= 0) {
->>>>>>> 7124ccf8
         DPRINTF("SG device found: type=%d, version=%d\n",
             scsiid.scsi_type, sg_version);
         return true;
@@ -2235,7 +2135,6 @@
             error_occurred = true;
             goto hdev_open_Mac_error;
         }
-<<<<<<< HEAD
 
         /* If using a cdrom disc and finding a partition on the disc failed */
         if (strncmp(mediaType, kIOCDMediaClass, 9) == 0 &&
@@ -2247,19 +2146,6 @@
 
         qdict_put(options, "filename", qstring_from_str(bsd_path));
 
-=======
-
-        /* If using a cdrom disc and finding a partition on the disc failed */
-        if (strncmp(mediaType, kIOCDMediaClass, 9) == 0 &&
-            setup_cdrom(bsd_path, errp) == false) {
-            print_unmounting_directions(bsd_path);
-            error_occurred = true;
-            goto hdev_open_Mac_error;
-        }
-
-        qdict_put(options, "filename", qstring_from_str(bsd_path));
-
->>>>>>> 7124ccf8
 hdev_open_Mac_error:
         g_free(mediaType);
         if (mediaIterator) {
@@ -2284,17 +2170,6 @@
         if (strncmp(filename, "/dev/", 5) == 0) {
             print_unmounting_directions(filename);
         }
-<<<<<<< HEAD
-#if defined(__APPLE__) && defined(__MACH__)
-        if (*bsd_path) {
-            filename = bsd_path;
-        }
-        /* if a physical device experienced an error while being opened */
-        if (strncmp(filename, "/dev/", 5) == 0) {
-            print_unmounting_directions(filename);
-        }
-=======
->>>>>>> 7124ccf8
 #endif /* defined(__APPLE__) && defined(__MACH__) */
         return ret;
     }
@@ -2349,13 +2224,8 @@
     return -EIO;
 }
 
-<<<<<<< HEAD
-static coroutine_fn BlockAIOCB *hdev_aio_discard(BlockDriverState *bs,
-    int64_t sector_num, int nb_sectors,
-=======
 static coroutine_fn BlockAIOCB *hdev_aio_pdiscard(BlockDriverState *bs,
     int64_t offset, int count,
->>>>>>> 7124ccf8
     BlockCompletionFunc *cb, void *opaque)
 {
     BDRVRawState *s = bs->opaque;
@@ -2470,12 +2340,6 @@
                         = raw_get_allocated_file_size,
     .bdrv_probe_blocksizes = hdev_probe_blocksizes,
     .bdrv_probe_geometry = hdev_probe_geometry,
-<<<<<<< HEAD
-
-    .bdrv_detach_aio_context = raw_detach_aio_context,
-    .bdrv_attach_aio_context = raw_attach_aio_context,
-=======
->>>>>>> 7124ccf8
 
     /* generic scsi device */
 #ifdef __linux__
