--- conflicted
+++ resolved
@@ -254,11 +254,7 @@
         sysbus_connect_irq(busdev, 2, pic[50]);
         sysbus_connect_irq(busdev, 3, pic[51]);
         pci_bus = (PCIBus *)qdev_get_child_bus(dev, "pci");
-<<<<<<< HEAD
-        if (usb_enabled()) {
-=======
         if (machine_usb(machine)) {
->>>>>>> 7124ccf8
             pci_create_simple(pci_bus, -1, "pci-ohci");
         }
         n = drive_get_max_bus(IF_SCSI);
