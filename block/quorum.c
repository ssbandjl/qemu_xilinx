--- conflicted
+++ resolved
@@ -14,10 +14,7 @@
  */
 
 #include "qemu/osdep.h"
-<<<<<<< HEAD
-=======
 #include "qemu/cutils.h"
->>>>>>> 7124ccf8
 #include "block/block_int.h"
 #include "qapi/qmp/qbool.h"
 #include "qapi/qmp/qdict.h"
@@ -285,21 +282,6 @@
     QuorumAIOCB *acb = sacb->parent;
     BDRVQuorumState *s = acb->common.bs->opaque;
 
-<<<<<<< HEAD
-    if (ret == 0) {
-        acb->success_count++;
-    } else {
-        QuorumOpType type;
-        type = acb->is_read ? QUORUM_OP_TYPE_READ : QUORUM_OP_TYPE_WRITE;
-        quorum_report_bad(type, acb->sector_num, acb->nb_sectors,
-                          sacb->aiocb->bs->node_name, ret);
-    }
-
-    if (acb->is_read && s->read_pattern == QUORUM_READ_PATTERN_FIFO) {
-        /* We try to read next child in FIFO order if we fail to read */
-        if (ret < 0 && (acb->child_iter + 1) < s->num_children) {
-            acb->child_iter++;
-=======
     assert(acb->is_read && s->read_pattern == QUORUM_READ_PATTERN_FIFO);
 
     if (ret < 0) {
@@ -307,7 +289,6 @@
 
         /* We try to read next child in FIFO order if we fail to read */
         if (acb->children_read < s->num_children) {
->>>>>>> 7124ccf8
             read_fifo_child(acb);
             return;
         }
@@ -328,14 +309,11 @@
     int i;
 
     sacb->ret = ret;
-<<<<<<< HEAD
-=======
     if (ret == 0) {
         acb->success_count++;
     } else {
         quorum_report_bad_acb(sacb, ret);
     }
->>>>>>> 7124ccf8
     acb->count++;
     assert(acb->count <= s->num_children);
     assert(acb->success_count <= s->num_children);
@@ -407,11 +385,7 @@
             continue;
         }
         QLIST_FOREACH(item, &version->items, next) {
-<<<<<<< HEAD
-            bdrv_aio_writev(s->children[item->index]->bs, acb->sector_num,
-=======
             bdrv_aio_writev(s->children[item->index], acb->sector_num,
->>>>>>> 7124ccf8
                             acb->qiov, acb->nb_sectors, quorum_rewrite_aio_cb,
                             acb);
         }
@@ -689,11 +663,7 @@
     }
 
     for (i = 0; i < s->num_children; i++) {
-<<<<<<< HEAD
-        acb->qcrs[i].aiocb = bdrv_aio_readv(s->children[i]->bs, acb->sector_num,
-=======
         acb->qcrs[i].aiocb = bdrv_aio_readv(s->children[i], acb->sector_num,
->>>>>>> 7124ccf8
                                             &acb->qcrs[i].qiov, acb->nb_sectors,
                                             quorum_aio_cb, &acb->qcrs[i]);
     }
@@ -706,21 +676,9 @@
     BDRVQuorumState *s = acb->common.bs->opaque;
     int n = acb->children_read++;
 
-<<<<<<< HEAD
-    acb->qcrs[acb->child_iter].buf =
-        qemu_blockalign(s->children[acb->child_iter]->bs, acb->qiov->size);
-    qemu_iovec_init(&acb->qcrs[acb->child_iter].qiov, acb->qiov->niov);
-    qemu_iovec_clone(&acb->qcrs[acb->child_iter].qiov, acb->qiov,
-                     acb->qcrs[acb->child_iter].buf);
-    acb->qcrs[acb->child_iter].aiocb =
-        bdrv_aio_readv(s->children[acb->child_iter]->bs, acb->sector_num,
-                       &acb->qcrs[acb->child_iter].qiov, acb->nb_sectors,
-                       quorum_aio_cb, &acb->qcrs[acb->child_iter]);
-=======
     acb->qcrs[n].aiocb = bdrv_aio_readv(s->children[n], acb->sector_num,
                                         acb->qiov, acb->nb_sectors,
                                         quorum_fifo_aio_cb, &acb->qcrs[n]);
->>>>>>> 7124ccf8
 
     return &acb->common;
 }
@@ -758,11 +716,7 @@
     int i;
 
     for (i = 0; i < s->num_children; i++) {
-<<<<<<< HEAD
-        acb->qcrs[i].aiocb = bdrv_aio_writev(s->children[i]->bs, sector_num,
-=======
         acb->qcrs[i].aiocb = bdrv_aio_writev(s->children[i], sector_num,
->>>>>>> 7124ccf8
                                              qiov, nb_sectors, &quorum_aio_cb,
                                              &acb->qcrs[i]);
     }
@@ -794,24 +748,6 @@
     return result;
 }
 
-<<<<<<< HEAD
-static void quorum_invalidate_cache(BlockDriverState *bs, Error **errp)
-{
-    BDRVQuorumState *s = bs->opaque;
-    Error *local_err = NULL;
-    int i;
-
-    for (i = 0; i < s->num_children; i++) {
-        bdrv_invalidate_cache(s->children[i]->bs, &local_err);
-        if (local_err) {
-            error_propagate(errp, local_err);
-            return;
-        }
-    }
-}
-
-=======
->>>>>>> 7124ccf8
 static coroutine_fn int quorum_co_flush(BlockDriverState *bs)
 {
     BDRVQuorumState *s = bs->opaque;
@@ -948,11 +884,7 @@
         ret = -EINVAL;
         goto exit;
     }
-<<<<<<< HEAD
-    if (s->num_children < 2) {
-=======
     if (s->num_children < 1) {
->>>>>>> 7124ccf8
         error_setg(&local_err,
                    "Number of provided children must be 1 or more");
         ret = -EINVAL;
@@ -1036,13 +968,7 @@
 exit:
     qemu_opts_del(opts);
     /* propagate error */
-<<<<<<< HEAD
-    if (local_err) {
-        error_propagate(errp, local_err);
-    }
-=======
     error_propagate(errp, local_err);
->>>>>>> 7124ccf8
     return ret;
 }
 
@@ -1066,16 +992,11 @@
     char indexstr[32];
     int ret;
 
-<<<<<<< HEAD
-    for (i = 0; i < s->num_children; i++) {
-        bdrv_detach_aio_context(s->children[i]->bs);
-=======
     assert(s->num_children <= INT_MAX / sizeof(BdrvChild *));
     if (s->num_children == INT_MAX / sizeof(BdrvChild *) ||
         s->next_child_index == UINT_MAX) {
         error_setg(errp, "Too many children");
         return;
->>>>>>> 7124ccf8
     }
 
     ret = snprintf(indexstr, 32, "children.%u", s->next_child_index);
@@ -1103,9 +1024,6 @@
     int i;
 
     for (i = 0; i < s->num_children; i++) {
-<<<<<<< HEAD
-        bdrv_attach_aio_context(s->children[i]->bs, new_context);
-=======
         if (s->children[i] == child) {
             break;
         }
@@ -1119,7 +1037,6 @@
             "The number of children cannot be lower than the vote threshold %d",
             s->threshold);
         return;
->>>>>>> 7124ccf8
     }
 
     bdrv_drained_begin(bs);
