--- conflicted
+++ resolved
@@ -811,411 +811,6 @@
         lsi ? XICS_FLAGS_IRQ_LSI : XICS_FLAGS_IRQ_MSI;
 }
 
-<<<<<<< HEAD
-void xics_set_irq_type(XICSState *icp, int irq, bool lsi)
-{
-    int src = xics_find_source(icp, irq);
-    ICSState *ics;
-
-    assert(src >= 0);
-
-    ics = &icp->ics[src];
-    ics_set_irq_type(ics, irq - ics->offset, lsi);
-}
-
-#define ICS_IRQ_FREE(ics, srcno)   \
-    (!((ics)->irqs[(srcno)].flags & (XICS_FLAGS_IRQ_MASK)))
-
-static int ics_find_free_block(ICSState *ics, int num, int alignnum)
-{
-    int first, i;
-
-    for (first = 0; first < ics->nr_irqs; first += alignnum) {
-        if (num > (ics->nr_irqs - first)) {
-            return -1;
-        }
-        for (i = first; i < first + num; ++i) {
-            if (!ICS_IRQ_FREE(ics, i)) {
-                break;
-            }
-        }
-        if (i == (first + num)) {
-            return first;
-        }
-    }
-
-    return -1;
-}
-
-int xics_alloc(XICSState *icp, int src, int irq_hint, bool lsi, Error **errp)
-{
-    ICSState *ics = &icp->ics[src];
-    int irq;
-
-    if (irq_hint) {
-        assert(src == xics_find_source(icp, irq_hint));
-        if (!ICS_IRQ_FREE(ics, irq_hint - ics->offset)) {
-            error_setg(errp, "can't allocate IRQ %d: already in use", irq_hint);
-            return -1;
-        }
-        irq = irq_hint;
-    } else {
-        irq = ics_find_free_block(ics, 1, 1);
-        if (irq < 0) {
-            error_setg(errp, "can't allocate IRQ: no IRQ left");
-            return -1;
-        }
-        irq += ics->offset;
-    }
-
-    ics_set_irq_type(ics, irq - ics->offset, lsi);
-    trace_xics_alloc(src, irq);
-
-    return irq;
-}
-
-/*
- * Allocate block of consecutive IRQs, and return the number of the first IRQ in the block.
- * If align==true, aligns the first IRQ number to num.
- */
-int xics_alloc_block(XICSState *icp, int src, int num, bool lsi, bool align,
-                     Error **errp)
-{
-    int i, first = -1;
-    ICSState *ics = &icp->ics[src];
-
-    assert(src == 0);
-    /*
-     * MSIMesage::data is used for storing VIRQ so
-     * it has to be aligned to num to support multiple
-     * MSI vectors. MSI-X is not affected by this.
-     * The hint is used for the first IRQ, the rest should
-     * be allocated continuously.
-     */
-    if (align) {
-        assert((num == 1) || (num == 2) || (num == 4) ||
-               (num == 8) || (num == 16) || (num == 32));
-        first = ics_find_free_block(ics, num, num);
-    } else {
-        first = ics_find_free_block(ics, num, 1);
-    }
-    if (first < 0) {
-        error_setg(errp, "can't find a free %d-IRQ block", num);
-        return -1;
-    }
-
-    if (first >= 0) {
-        for (i = first; i < first + num; ++i) {
-            ics_set_irq_type(ics, i, lsi);
-        }
-    }
-    first += ics->offset;
-
-    trace_xics_alloc_block(src, first, num, lsi, align);
-
-    return first;
-}
-
-static void ics_free(ICSState *ics, int srcno, int num)
-{
-    int i;
-
-    for (i = srcno; i < srcno + num; ++i) {
-        if (ICS_IRQ_FREE(ics, i)) {
-            trace_xics_ics_free_warn(ics - ics->icp->ics, i + ics->offset);
-        }
-        memset(&ics->irqs[i], 0, sizeof(ICSIRQState));
-    }
-}
-
-void xics_free(XICSState *icp, int irq, int num)
-{
-    int src = xics_find_source(icp, irq);
-
-    if (src >= 0) {
-        ICSState *ics = &icp->ics[src];
-
-        /* FIXME: implement multiple sources */
-        assert(src == 0);
-
-        trace_xics_ics_free(ics - icp->ics, irq, num);
-        ics_free(ics, irq - ics->offset, num);
-    }
-}
-
-/*
- * Guest interfaces
- */
-
-static target_ulong h_cppr(PowerPCCPU *cpu, sPAPRMachineState *spapr,
-                           target_ulong opcode, target_ulong *args)
-{
-    CPUState *cs = CPU(cpu);
-    target_ulong cppr = args[0];
-
-    icp_set_cppr(spapr->icp, cs->cpu_index, cppr);
-    return H_SUCCESS;
-}
-
-static target_ulong h_ipi(PowerPCCPU *cpu, sPAPRMachineState *spapr,
-                          target_ulong opcode, target_ulong *args)
-{
-    target_ulong server = get_cpu_index_by_dt_id(args[0]);
-    target_ulong mfrr = args[1];
-
-    if (server >= spapr->icp->nr_servers) {
-        return H_PARAMETER;
-    }
-
-    icp_set_mfrr(spapr->icp, server, mfrr);
-    return H_SUCCESS;
-}
-
-static target_ulong h_xirr(PowerPCCPU *cpu, sPAPRMachineState *spapr,
-                           target_ulong opcode, target_ulong *args)
-{
-    CPUState *cs = CPU(cpu);
-    uint32_t xirr = icp_accept(spapr->icp->ss + cs->cpu_index);
-
-    args[0] = xirr;
-    return H_SUCCESS;
-}
-
-static target_ulong h_xirr_x(PowerPCCPU *cpu, sPAPRMachineState *spapr,
-                             target_ulong opcode, target_ulong *args)
-{
-    CPUState *cs = CPU(cpu);
-    ICPState *ss = &spapr->icp->ss[cs->cpu_index];
-    uint32_t xirr = icp_accept(ss);
-
-    args[0] = xirr;
-    args[1] = cpu_get_host_ticks();
-    return H_SUCCESS;
-}
-
-static target_ulong h_eoi(PowerPCCPU *cpu, sPAPRMachineState *spapr,
-                          target_ulong opcode, target_ulong *args)
-{
-    CPUState *cs = CPU(cpu);
-    target_ulong xirr = args[0];
-
-    icp_eoi(spapr->icp, cs->cpu_index, xirr);
-    return H_SUCCESS;
-}
-
-static target_ulong h_ipoll(PowerPCCPU *cpu, sPAPRMachineState *spapr,
-                            target_ulong opcode, target_ulong *args)
-{
-    CPUState *cs = CPU(cpu);
-    ICPState *ss = &spapr->icp->ss[cs->cpu_index];
-
-    args[0] = ss->xirr;
-    args[1] = ss->mfrr;
-
-    return H_SUCCESS;
-}
-
-static void rtas_set_xive(PowerPCCPU *cpu, sPAPRMachineState *spapr,
-                          uint32_t token,
-                          uint32_t nargs, target_ulong args,
-                          uint32_t nret, target_ulong rets)
-{
-    ICSState *ics = spapr->icp->ics;
-    uint32_t nr, server, priority;
-
-    if ((nargs != 3) || (nret != 1)) {
-        rtas_st(rets, 0, RTAS_OUT_PARAM_ERROR);
-        return;
-    }
-
-    nr = rtas_ld(args, 0);
-    server = get_cpu_index_by_dt_id(rtas_ld(args, 1));
-    priority = rtas_ld(args, 2);
-
-    if (!ics_valid_irq(ics, nr) || (server >= ics->icp->nr_servers)
-        || (priority > 0xff)) {
-        rtas_st(rets, 0, RTAS_OUT_PARAM_ERROR);
-        return;
-    }
-
-    ics_write_xive(ics, nr, server, priority, priority);
-
-    rtas_st(rets, 0, RTAS_OUT_SUCCESS);
-}
-
-static void rtas_get_xive(PowerPCCPU *cpu, sPAPRMachineState *spapr,
-                          uint32_t token,
-                          uint32_t nargs, target_ulong args,
-                          uint32_t nret, target_ulong rets)
-{
-    ICSState *ics = spapr->icp->ics;
-    uint32_t nr;
-
-    if ((nargs != 1) || (nret != 3)) {
-        rtas_st(rets, 0, RTAS_OUT_PARAM_ERROR);
-        return;
-    }
-
-    nr = rtas_ld(args, 0);
-
-    if (!ics_valid_irq(ics, nr)) {
-        rtas_st(rets, 0, RTAS_OUT_PARAM_ERROR);
-        return;
-    }
-
-    rtas_st(rets, 0, RTAS_OUT_SUCCESS);
-    rtas_st(rets, 1, ics->irqs[nr - ics->offset].server);
-    rtas_st(rets, 2, ics->irqs[nr - ics->offset].priority);
-}
-
-static void rtas_int_off(PowerPCCPU *cpu, sPAPRMachineState *spapr,
-                         uint32_t token,
-                         uint32_t nargs, target_ulong args,
-                         uint32_t nret, target_ulong rets)
-{
-    ICSState *ics = spapr->icp->ics;
-    uint32_t nr;
-
-    if ((nargs != 1) || (nret != 1)) {
-        rtas_st(rets, 0, RTAS_OUT_PARAM_ERROR);
-        return;
-    }
-
-    nr = rtas_ld(args, 0);
-
-    if (!ics_valid_irq(ics, nr)) {
-        rtas_st(rets, 0, RTAS_OUT_PARAM_ERROR);
-        return;
-    }
-
-    ics_write_xive(ics, nr, ics->irqs[nr - ics->offset].server, 0xff,
-                   ics->irqs[nr - ics->offset].priority);
-
-    rtas_st(rets, 0, RTAS_OUT_SUCCESS);
-}
-
-static void rtas_int_on(PowerPCCPU *cpu, sPAPRMachineState *spapr,
-                        uint32_t token,
-                        uint32_t nargs, target_ulong args,
-                        uint32_t nret, target_ulong rets)
-{
-    ICSState *ics = spapr->icp->ics;
-    uint32_t nr;
-
-    if ((nargs != 1) || (nret != 1)) {
-        rtas_st(rets, 0, RTAS_OUT_PARAM_ERROR);
-        return;
-    }
-
-    nr = rtas_ld(args, 0);
-
-    if (!ics_valid_irq(ics, nr)) {
-        rtas_st(rets, 0, RTAS_OUT_PARAM_ERROR);
-        return;
-    }
-
-    ics_write_xive(ics, nr, ics->irqs[nr - ics->offset].server,
-                   ics->irqs[nr - ics->offset].saved_priority,
-                   ics->irqs[nr - ics->offset].saved_priority);
-
-    rtas_st(rets, 0, RTAS_OUT_SUCCESS);
-}
-
-/*
- * XICS
- */
-
-static void xics_set_nr_irqs(XICSState *icp, uint32_t nr_irqs, Error **errp)
-{
-    icp->nr_irqs = icp->ics->nr_irqs = nr_irqs;
-}
-
-static void xics_set_nr_servers(XICSState *icp, uint32_t nr_servers,
-                                Error **errp)
-{
-    int i;
-
-    icp->nr_servers = nr_servers;
-
-    icp->ss = g_malloc0(icp->nr_servers*sizeof(ICPState));
-    for (i = 0; i < icp->nr_servers; i++) {
-        char buffer[32];
-        object_initialize(&icp->ss[i], sizeof(icp->ss[i]), TYPE_ICP);
-        snprintf(buffer, sizeof(buffer), "icp[%d]", i);
-        object_property_add_child(OBJECT(icp), buffer, OBJECT(&icp->ss[i]),
-                                  errp);
-    }
-}
-
-static void xics_realize(DeviceState *dev, Error **errp)
-{
-    XICSState *icp = XICS(dev);
-    Error *error = NULL;
-    int i;
-
-    if (!icp->nr_servers) {
-        error_setg(errp, "Number of servers needs to be greater 0");
-        return;
-    }
-
-    /* Registration of global state belongs into realize */
-    spapr_rtas_register(RTAS_IBM_SET_XIVE, "ibm,set-xive", rtas_set_xive);
-    spapr_rtas_register(RTAS_IBM_GET_XIVE, "ibm,get-xive", rtas_get_xive);
-    spapr_rtas_register(RTAS_IBM_INT_OFF, "ibm,int-off", rtas_int_off);
-    spapr_rtas_register(RTAS_IBM_INT_ON, "ibm,int-on", rtas_int_on);
-
-    spapr_register_hypercall(H_CPPR, h_cppr);
-    spapr_register_hypercall(H_IPI, h_ipi);
-    spapr_register_hypercall(H_XIRR, h_xirr);
-    spapr_register_hypercall(H_XIRR_X, h_xirr_x);
-    spapr_register_hypercall(H_EOI, h_eoi);
-    spapr_register_hypercall(H_IPOLL, h_ipoll);
-
-    object_property_set_bool(OBJECT(icp->ics), true, "realized", &error);
-    if (error) {
-        error_propagate(errp, error);
-        return;
-    }
-
-    for (i = 0; i < icp->nr_servers; i++) {
-        object_property_set_bool(OBJECT(&icp->ss[i]), true, "realized", &error);
-        if (error) {
-            error_propagate(errp, error);
-            return;
-        }
-    }
-}
-
-static void xics_initfn(Object *obj)
-{
-    XICSState *xics = XICS(obj);
-
-    xics->ics = ICS(object_new(TYPE_ICS));
-    object_property_add_child(obj, "ics", OBJECT(xics->ics), NULL);
-    xics->ics->icp = xics;
-}
-
-static void xics_class_init(ObjectClass *oc, void *data)
-{
-    DeviceClass *dc = DEVICE_CLASS(oc);
-    XICSStateClass *xsc = XICS_CLASS(oc);
-
-    dc->realize = xics_realize;
-    xsc->set_nr_irqs = xics_set_nr_irqs;
-    xsc->set_nr_servers = xics_set_nr_servers;
-}
-
-static const TypeInfo xics_info = {
-    .name          = TYPE_XICS,
-    .parent        = TYPE_XICS_COMMON,
-    .instance_size = sizeof(XICSState),
-    .class_size = sizeof(XICSStateClass),
-    .class_init    = xics_class_init,
-    .instance_init = xics_initfn,
-};
-
-=======
->>>>>>> 7124ccf8
 static void xics_register_types(void)
 {
     type_register_static(&xics_common_info);
