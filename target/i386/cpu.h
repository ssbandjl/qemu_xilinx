
/*
 * i386 virtual CPU header
 *
 *  Copyright (c) 2003 Fabrice Bellard
 *
 * This library is free software; you can redistribute it and/or
 * modify it under the terms of the GNU Lesser General Public
 * License as published by the Free Software Foundation; either
 * version 2 of the License, or (at your option) any later version.
 *
 * This library is distributed in the hope that it will be useful,
 * but WITHOUT ANY WARRANTY; without even the implied warranty of
 * MERCHANTABILITY or FITNESS FOR A PARTICULAR PURPOSE.  See the GNU
 * Lesser General Public License for more details.
 *
 * You should have received a copy of the GNU Lesser General Public
 * License along with this library; if not, see <http://www.gnu.org/licenses/>.
 */

#ifndef I386_CPU_H
#define I386_CPU_H

#include "qemu-common.h"
#include "cpu-qom.h"
#include "hyperv-proto.h"

#ifdef TARGET_X86_64
#define TARGET_LONG_BITS 64
#else
#define TARGET_LONG_BITS 32
#endif

#include "exec/cpu-defs.h"

/* The x86 has a strong memory model with some store-after-load re-ordering */
#define TCG_GUEST_DEFAULT_MO      (TCG_MO_ALL & ~TCG_MO_ST_LD)

/* Maximum instruction code size */
#define TARGET_MAX_INSN_SIZE 16

/* support for self modifying code even if the modified instruction is
   close to the modifying instruction */
#define TARGET_HAS_PRECISE_SMC

#ifdef TARGET_X86_64
#define I386_ELF_MACHINE  EM_X86_64
#define ELF_MACHINE_UNAME "x86_64"
#else
#define I386_ELF_MACHINE  EM_386
#define ELF_MACHINE_UNAME "i686"
#endif

#define CPUArchState struct CPUX86State

enum {
    R_EAX = 0,
    R_ECX = 1,
    R_EDX = 2,
    R_EBX = 3,
    R_ESP = 4,
    R_EBP = 5,
    R_ESI = 6,
    R_EDI = 7,
    R_R8 = 8,
    R_R9 = 9,
    R_R10 = 10,
    R_R11 = 11,
    R_R12 = 12,
    R_R13 = 13,
    R_R14 = 14,
    R_R15 = 15,

    R_AL = 0,
    R_CL = 1,
    R_DL = 2,
    R_BL = 3,
    R_AH = 4,
    R_CH = 5,
    R_DH = 6,
    R_BH = 7,
};

typedef enum X86Seg {
    R_ES = 0,
    R_CS = 1,
    R_SS = 2,
    R_DS = 3,
    R_FS = 4,
    R_GS = 5,
    R_LDTR = 6,
    R_TR = 7,
} X86Seg;

/* segment descriptor fields */
#define DESC_G_SHIFT    23
#define DESC_G_MASK     (1 << DESC_G_SHIFT)
#define DESC_B_SHIFT    22
#define DESC_B_MASK     (1 << DESC_B_SHIFT)
#define DESC_L_SHIFT    21 /* x86_64 only : 64 bit code segment */
#define DESC_L_MASK     (1 << DESC_L_SHIFT)
#define DESC_AVL_SHIFT  20
#define DESC_AVL_MASK   (1 << DESC_AVL_SHIFT)
#define DESC_P_SHIFT    15
#define DESC_P_MASK     (1 << DESC_P_SHIFT)
#define DESC_DPL_SHIFT  13
#define DESC_DPL_MASK   (3 << DESC_DPL_SHIFT)
#define DESC_S_SHIFT    12
#define DESC_S_MASK     (1 << DESC_S_SHIFT)
#define DESC_TYPE_SHIFT 8
#define DESC_TYPE_MASK  (15 << DESC_TYPE_SHIFT)
#define DESC_A_MASK     (1 << 8)

#define DESC_CS_MASK    (1 << 11) /* 1=code segment 0=data segment */
#define DESC_C_MASK     (1 << 10) /* code: conforming */
#define DESC_R_MASK     (1 << 9)  /* code: readable */

#define DESC_E_MASK     (1 << 10) /* data: expansion direction */
#define DESC_W_MASK     (1 << 9)  /* data: writable */

#define DESC_TSS_BUSY_MASK (1 << 9)

/* eflags masks */
#define CC_C    0x0001
#define CC_P    0x0004
#define CC_A    0x0010
#define CC_Z    0x0040
#define CC_S    0x0080
#define CC_O    0x0800

#define TF_SHIFT   8
#define IOPL_SHIFT 12
#define VM_SHIFT   17

#define TF_MASK                 0x00000100
#define IF_MASK                 0x00000200
#define DF_MASK                 0x00000400
#define IOPL_MASK               0x00003000
#define NT_MASK                 0x00004000
#define RF_MASK                 0x00010000
#define VM_MASK                 0x00020000
#define AC_MASK                 0x00040000
#define VIF_MASK                0x00080000
#define VIP_MASK                0x00100000
#define ID_MASK                 0x00200000

/* hidden flags - used internally by qemu to represent additional cpu
   states. Only the INHIBIT_IRQ, SMM and SVMI are not redundant. We
   avoid using the IOPL_MASK, TF_MASK, VM_MASK and AC_MASK bit
   positions to ease oring with eflags. */
/* current cpl */
#define HF_CPL_SHIFT         0
/* true if hardware interrupts must be disabled for next instruction */
#define HF_INHIBIT_IRQ_SHIFT 3
/* 16 or 32 segments */
#define HF_CS32_SHIFT        4
#define HF_SS32_SHIFT        5
/* zero base for DS, ES and SS : can be '0' only in 32 bit CS segment */
#define HF_ADDSEG_SHIFT      6
/* copy of CR0.PE (protected mode) */
#define HF_PE_SHIFT          7
#define HF_TF_SHIFT          8 /* must be same as eflags */
#define HF_MP_SHIFT          9 /* the order must be MP, EM, TS */
#define HF_EM_SHIFT         10
#define HF_TS_SHIFT         11
#define HF_IOPL_SHIFT       12 /* must be same as eflags */
#define HF_LMA_SHIFT        14 /* only used on x86_64: long mode active */
#define HF_CS64_SHIFT       15 /* only used on x86_64: 64 bit code segment  */
#define HF_RF_SHIFT         16 /* must be same as eflags */
#define HF_VM_SHIFT         17 /* must be same as eflags */
#define HF_AC_SHIFT         18 /* must be same as eflags */
#define HF_SMM_SHIFT        19 /* CPU in SMM mode */
#define HF_SVME_SHIFT       20 /* SVME enabled (copy of EFER.SVME) */
#define HF_GUEST_SHIFT      21 /* SVM intercepts are active */
#define HF_OSFXSR_SHIFT     22 /* CR4.OSFXSR */
#define HF_SMAP_SHIFT       23 /* CR4.SMAP */
#define HF_IOBPT_SHIFT      24 /* an io breakpoint enabled */
#define HF_MPX_EN_SHIFT     25 /* MPX Enabled (CR4+XCR0+BNDCFGx) */
#define HF_MPX_IU_SHIFT     26 /* BND registers in-use */

#define HF_CPL_MASK          (3 << HF_CPL_SHIFT)
#define HF_INHIBIT_IRQ_MASK  (1 << HF_INHIBIT_IRQ_SHIFT)
#define HF_CS32_MASK         (1 << HF_CS32_SHIFT)
#define HF_SS32_MASK         (1 << HF_SS32_SHIFT)
#define HF_ADDSEG_MASK       (1 << HF_ADDSEG_SHIFT)
#define HF_PE_MASK           (1 << HF_PE_SHIFT)
#define HF_TF_MASK           (1 << HF_TF_SHIFT)
#define HF_MP_MASK           (1 << HF_MP_SHIFT)
#define HF_EM_MASK           (1 << HF_EM_SHIFT)
#define HF_TS_MASK           (1 << HF_TS_SHIFT)
#define HF_IOPL_MASK         (3 << HF_IOPL_SHIFT)
#define HF_LMA_MASK          (1 << HF_LMA_SHIFT)
#define HF_CS64_MASK         (1 << HF_CS64_SHIFT)
#define HF_RF_MASK           (1 << HF_RF_SHIFT)
#define HF_VM_MASK           (1 << HF_VM_SHIFT)
#define HF_AC_MASK           (1 << HF_AC_SHIFT)
#define HF_SMM_MASK          (1 << HF_SMM_SHIFT)
#define HF_SVME_MASK         (1 << HF_SVME_SHIFT)
#define HF_GUEST_MASK        (1 << HF_GUEST_SHIFT)
#define HF_OSFXSR_MASK       (1 << HF_OSFXSR_SHIFT)
#define HF_SMAP_MASK         (1 << HF_SMAP_SHIFT)
#define HF_IOBPT_MASK        (1 << HF_IOBPT_SHIFT)
#define HF_MPX_EN_MASK       (1 << HF_MPX_EN_SHIFT)
#define HF_MPX_IU_MASK       (1 << HF_MPX_IU_SHIFT)

/* hflags2 */

#define HF2_GIF_SHIFT            0 /* if set CPU takes interrupts */
#define HF2_HIF_SHIFT            1 /* value of IF_MASK when entering SVM */
#define HF2_NMI_SHIFT            2 /* CPU serving NMI */
#define HF2_VINTR_SHIFT          3 /* value of V_INTR_MASKING bit */
#define HF2_SMM_INSIDE_NMI_SHIFT 4 /* CPU serving SMI nested inside NMI */
#define HF2_MPX_PR_SHIFT         5 /* BNDCFGx.BNDPRESERVE */
#define HF2_NPT_SHIFT            6 /* Nested Paging enabled */

#define HF2_GIF_MASK            (1 << HF2_GIF_SHIFT)
#define HF2_HIF_MASK            (1 << HF2_HIF_SHIFT)
#define HF2_NMI_MASK            (1 << HF2_NMI_SHIFT)
#define HF2_VINTR_MASK          (1 << HF2_VINTR_SHIFT)
#define HF2_SMM_INSIDE_NMI_MASK (1 << HF2_SMM_INSIDE_NMI_SHIFT)
#define HF2_MPX_PR_MASK         (1 << HF2_MPX_PR_SHIFT)
#define HF2_NPT_MASK            (1 << HF2_NPT_SHIFT)

#define CR0_PE_SHIFT 0
#define CR0_MP_SHIFT 1

#define CR0_PE_MASK  (1U << 0)
#define CR0_MP_MASK  (1U << 1)
#define CR0_EM_MASK  (1U << 2)
#define CR0_TS_MASK  (1U << 3)
#define CR0_ET_MASK  (1U << 4)
#define CR0_NE_MASK  (1U << 5)
#define CR0_WP_MASK  (1U << 16)
#define CR0_AM_MASK  (1U << 18)
#define CR0_PG_MASK  (1U << 31)

#define CR4_VME_MASK  (1U << 0)
#define CR4_PVI_MASK  (1U << 1)
#define CR4_TSD_MASK  (1U << 2)
#define CR4_DE_MASK   (1U << 3)
#define CR4_PSE_MASK  (1U << 4)
#define CR4_PAE_MASK  (1U << 5)
#define CR4_MCE_MASK  (1U << 6)
#define CR4_PGE_MASK  (1U << 7)
#define CR4_PCE_MASK  (1U << 8)
#define CR4_OSFXSR_SHIFT 9
#define CR4_OSFXSR_MASK (1U << CR4_OSFXSR_SHIFT)
#define CR4_OSXMMEXCPT_MASK  (1U << 10)
#define CR4_LA57_MASK   (1U << 12)
#define CR4_VMXE_MASK   (1U << 13)
#define CR4_SMXE_MASK   (1U << 14)
#define CR4_FSGSBASE_MASK (1U << 16)
#define CR4_PCIDE_MASK  (1U << 17)
#define CR4_OSXSAVE_MASK (1U << 18)
#define CR4_SMEP_MASK   (1U << 20)
#define CR4_SMAP_MASK   (1U << 21)
#define CR4_PKE_MASK   (1U << 22)

#define DR6_BD          (1 << 13)
#define DR6_BS          (1 << 14)
#define DR6_BT          (1 << 15)
#define DR6_FIXED_1     0xffff0ff0

#define DR7_GD          (1 << 13)
#define DR7_TYPE_SHIFT  16
#define DR7_LEN_SHIFT   18
#define DR7_FIXED_1     0x00000400
#define DR7_GLOBAL_BP_MASK   0xaa
#define DR7_LOCAL_BP_MASK    0x55
#define DR7_MAX_BP           4
#define DR7_TYPE_BP_INST     0x0
#define DR7_TYPE_DATA_WR     0x1
#define DR7_TYPE_IO_RW       0x2
#define DR7_TYPE_DATA_RW     0x3

#define PG_PRESENT_BIT  0
#define PG_RW_BIT       1
#define PG_USER_BIT     2
#define PG_PWT_BIT      3
#define PG_PCD_BIT      4
#define PG_ACCESSED_BIT 5
#define PG_DIRTY_BIT    6
#define PG_PSE_BIT      7
#define PG_GLOBAL_BIT   8
#define PG_PSE_PAT_BIT  12
#define PG_PKRU_BIT     59
#define PG_NX_BIT       63

#define PG_PRESENT_MASK  (1 << PG_PRESENT_BIT)
#define PG_RW_MASK       (1 << PG_RW_BIT)
#define PG_USER_MASK     (1 << PG_USER_BIT)
#define PG_PWT_MASK      (1 << PG_PWT_BIT)
#define PG_PCD_MASK      (1 << PG_PCD_BIT)
#define PG_ACCESSED_MASK (1 << PG_ACCESSED_BIT)
#define PG_DIRTY_MASK    (1 << PG_DIRTY_BIT)
#define PG_PSE_MASK      (1 << PG_PSE_BIT)
#define PG_GLOBAL_MASK   (1 << PG_GLOBAL_BIT)
#define PG_PSE_PAT_MASK  (1 << PG_PSE_PAT_BIT)
#define PG_ADDRESS_MASK  0x000ffffffffff000LL
#define PG_HI_RSVD_MASK  (PG_ADDRESS_MASK & ~PHYS_ADDR_MASK)
#define PG_HI_USER_MASK  0x7ff0000000000000LL
#define PG_PKRU_MASK     (15ULL << PG_PKRU_BIT)
#define PG_NX_MASK       (1ULL << PG_NX_BIT)

#define PG_ERROR_W_BIT     1

#define PG_ERROR_P_MASK    0x01
#define PG_ERROR_W_MASK    (1 << PG_ERROR_W_BIT)
#define PG_ERROR_U_MASK    0x04
#define PG_ERROR_RSVD_MASK 0x08
#define PG_ERROR_I_D_MASK  0x10
#define PG_ERROR_PK_MASK   0x20

#define MCG_CTL_P       (1ULL<<8)   /* MCG_CAP register available */
#define MCG_SER_P       (1ULL<<24) /* MCA recovery/new status bits */
#define MCG_LMCE_P      (1ULL<<27) /* Local Machine Check Supported */

#define MCE_CAP_DEF     (MCG_CTL_P|MCG_SER_P)
#define MCE_BANKS_DEF   10

#define MCG_CAP_BANKS_MASK 0xff

#define MCG_STATUS_RIPV (1ULL<<0)   /* restart ip valid */
#define MCG_STATUS_EIPV (1ULL<<1)   /* ip points to correct instruction */
#define MCG_STATUS_MCIP (1ULL<<2)   /* machine check in progress */
#define MCG_STATUS_LMCE (1ULL<<3)   /* Local MCE signaled */

#define MCG_EXT_CTL_LMCE_EN (1ULL<<0) /* Local MCE enabled */

#define MCI_STATUS_VAL   (1ULL<<63)  /* valid error */
#define MCI_STATUS_OVER  (1ULL<<62)  /* previous errors lost */
#define MCI_STATUS_UC    (1ULL<<61)  /* uncorrected error */
#define MCI_STATUS_EN    (1ULL<<60)  /* error enabled */
#define MCI_STATUS_MISCV (1ULL<<59)  /* misc error reg. valid */
#define MCI_STATUS_ADDRV (1ULL<<58)  /* addr reg. valid */
#define MCI_STATUS_PCC   (1ULL<<57)  /* processor context corrupt */
#define MCI_STATUS_S     (1ULL<<56)  /* Signaled machine check */
#define MCI_STATUS_AR    (1ULL<<55)  /* Action required */

/* MISC register defines */
#define MCM_ADDR_SEGOFF  0      /* segment offset */
#define MCM_ADDR_LINEAR  1      /* linear address */
#define MCM_ADDR_PHYS    2      /* physical address */
#define MCM_ADDR_MEM     3      /* memory address */
#define MCM_ADDR_GENERIC 7      /* generic */

#define MSR_IA32_TSC                    0x10
#define MSR_IA32_APICBASE               0x1b
#define MSR_IA32_APICBASE_BSP           (1<<8)
#define MSR_IA32_APICBASE_ENABLE        (1<<11)
#define MSR_IA32_APICBASE_EXTD          (1 << 10)
#define MSR_IA32_APICBASE_BASE          (0xfffffU<<12)
#define MSR_IA32_FEATURE_CONTROL        0x0000003a
#define MSR_TSC_ADJUST                  0x0000003b
#define MSR_IA32_SPEC_CTRL              0x48
<<<<<<< HEAD
=======
#define MSR_VIRT_SSBD                   0xc001011f
#define MSR_IA32_PRED_CMD               0x49
#define MSR_IA32_ARCH_CAPABILITIES      0x10a
>>>>>>> 82b2865e
#define MSR_IA32_TSCDEADLINE            0x6e0

#define FEATURE_CONTROL_LOCKED                    (1<<0)
#define FEATURE_CONTROL_VMXON_ENABLED_OUTSIDE_SMX (1<<2)
#define FEATURE_CONTROL_LMCE                      (1<<20)

#define MSR_P6_PERFCTR0                 0xc1

#define MSR_IA32_SMBASE                 0x9e
#define MSR_SMI_COUNT                   0x34
#define MSR_MTRRcap                     0xfe
#define MSR_MTRRcap_VCNT                8
#define MSR_MTRRcap_FIXRANGE_SUPPORT    (1 << 8)
#define MSR_MTRRcap_WC_SUPPORTED        (1 << 10)

#define MSR_IA32_SYSENTER_CS            0x174
#define MSR_IA32_SYSENTER_ESP           0x175
#define MSR_IA32_SYSENTER_EIP           0x176

#define MSR_MCG_CAP                     0x179
#define MSR_MCG_STATUS                  0x17a
#define MSR_MCG_CTL                     0x17b
#define MSR_MCG_EXT_CTL                 0x4d0

#define MSR_P6_EVNTSEL0                 0x186

#define MSR_IA32_PERF_STATUS            0x198

#define MSR_IA32_MISC_ENABLE            0x1a0
/* Indicates good rep/movs microcode on some processors: */
#define MSR_IA32_MISC_ENABLE_DEFAULT    1

#define MSR_MTRRphysBase(reg)           (0x200 + 2 * (reg))
#define MSR_MTRRphysMask(reg)           (0x200 + 2 * (reg) + 1)

#define MSR_MTRRphysIndex(addr)         ((((addr) & ~1u) - 0x200) / 2)

#define MSR_MTRRfix64K_00000            0x250
#define MSR_MTRRfix16K_80000            0x258
#define MSR_MTRRfix16K_A0000            0x259
#define MSR_MTRRfix4K_C0000             0x268
#define MSR_MTRRfix4K_C8000             0x269
#define MSR_MTRRfix4K_D0000             0x26a
#define MSR_MTRRfix4K_D8000             0x26b
#define MSR_MTRRfix4K_E0000             0x26c
#define MSR_MTRRfix4K_E8000             0x26d
#define MSR_MTRRfix4K_F0000             0x26e
#define MSR_MTRRfix4K_F8000             0x26f

#define MSR_PAT                         0x277

#define MSR_MTRRdefType                 0x2ff

#define MSR_CORE_PERF_FIXED_CTR0        0x309
#define MSR_CORE_PERF_FIXED_CTR1        0x30a
#define MSR_CORE_PERF_FIXED_CTR2        0x30b
#define MSR_CORE_PERF_FIXED_CTR_CTRL    0x38d
#define MSR_CORE_PERF_GLOBAL_STATUS     0x38e
#define MSR_CORE_PERF_GLOBAL_CTRL       0x38f
#define MSR_CORE_PERF_GLOBAL_OVF_CTRL   0x390

#define MSR_MC0_CTL                     0x400
#define MSR_MC0_STATUS                  0x401
#define MSR_MC0_ADDR                    0x402
#define MSR_MC0_MISC                    0x403

#define MSR_IA32_RTIT_OUTPUT_BASE       0x560
#define MSR_IA32_RTIT_OUTPUT_MASK       0x561
#define MSR_IA32_RTIT_CTL               0x570
#define MSR_IA32_RTIT_STATUS            0x571
#define MSR_IA32_RTIT_CR3_MATCH         0x572
#define MSR_IA32_RTIT_ADDR0_A           0x580
#define MSR_IA32_RTIT_ADDR0_B           0x581
#define MSR_IA32_RTIT_ADDR1_A           0x582
#define MSR_IA32_RTIT_ADDR1_B           0x583
#define MSR_IA32_RTIT_ADDR2_A           0x584
#define MSR_IA32_RTIT_ADDR2_B           0x585
#define MSR_IA32_RTIT_ADDR3_A           0x586
#define MSR_IA32_RTIT_ADDR3_B           0x587
#define MAX_RTIT_ADDRS                  8

#define MSR_EFER                        0xc0000080

#define MSR_EFER_SCE   (1 << 0)
#define MSR_EFER_LME   (1 << 8)
#define MSR_EFER_LMA   (1 << 10)
#define MSR_EFER_NXE   (1 << 11)
#define MSR_EFER_SVME  (1 << 12)
#define MSR_EFER_FFXSR (1 << 14)

#define MSR_STAR                        0xc0000081
#define MSR_LSTAR                       0xc0000082
#define MSR_CSTAR                       0xc0000083
#define MSR_FMASK                       0xc0000084
#define MSR_FSBASE                      0xc0000100
#define MSR_GSBASE                      0xc0000101
#define MSR_KERNELGSBASE                0xc0000102
#define MSR_TSC_AUX                     0xc0000103

#define MSR_VM_HSAVE_PA                 0xc0010117

#define MSR_IA32_BNDCFGS                0x00000d90
#define MSR_IA32_XSS                    0x00000da0

#define XSTATE_FP_BIT                   0
#define XSTATE_SSE_BIT                  1
#define XSTATE_YMM_BIT                  2
#define XSTATE_BNDREGS_BIT              3
#define XSTATE_BNDCSR_BIT               4
#define XSTATE_OPMASK_BIT               5
#define XSTATE_ZMM_Hi256_BIT            6
#define XSTATE_Hi16_ZMM_BIT             7
#define XSTATE_PKRU_BIT                 9

#define XSTATE_FP_MASK                  (1ULL << XSTATE_FP_BIT)
#define XSTATE_SSE_MASK                 (1ULL << XSTATE_SSE_BIT)
#define XSTATE_YMM_MASK                 (1ULL << XSTATE_YMM_BIT)
#define XSTATE_BNDREGS_MASK             (1ULL << XSTATE_BNDREGS_BIT)
#define XSTATE_BNDCSR_MASK              (1ULL << XSTATE_BNDCSR_BIT)
#define XSTATE_OPMASK_MASK              (1ULL << XSTATE_OPMASK_BIT)
#define XSTATE_ZMM_Hi256_MASK           (1ULL << XSTATE_ZMM_Hi256_BIT)
#define XSTATE_Hi16_ZMM_MASK            (1ULL << XSTATE_Hi16_ZMM_BIT)
#define XSTATE_PKRU_MASK                (1ULL << XSTATE_PKRU_BIT)

/* CPUID feature words */
typedef enum FeatureWord {
    FEAT_1_EDX,         /* CPUID[1].EDX */
    FEAT_1_ECX,         /* CPUID[1].ECX */
    FEAT_7_0_EBX,       /* CPUID[EAX=7,ECX=0].EBX */
    FEAT_7_0_ECX,       /* CPUID[EAX=7,ECX=0].ECX */
    FEAT_7_0_EDX,       /* CPUID[EAX=7,ECX=0].EDX */
    FEAT_8000_0001_EDX, /* CPUID[8000_0001].EDX */
    FEAT_8000_0001_ECX, /* CPUID[8000_0001].ECX */
    FEAT_8000_0007_EDX, /* CPUID[8000_0007].EDX */
    FEAT_8000_0008_EBX, /* CPUID[8000_0008].EBX */
    FEAT_C000_0001_EDX, /* CPUID[C000_0001].EDX */
    FEAT_KVM,           /* CPUID[4000_0001].EAX (KVM_CPUID_FEATURES) */
    FEAT_KVM_HINTS,     /* CPUID[4000_0001].EDX */
    FEAT_HYPERV_EAX,    /* CPUID[4000_0003].EAX */
    FEAT_HYPERV_EBX,    /* CPUID[4000_0003].EBX */
    FEAT_HYPERV_EDX,    /* CPUID[4000_0003].EDX */
    FEAT_HV_RECOMM_EAX, /* CPUID[4000_0004].EAX */
    FEAT_HV_NESTED_EAX, /* CPUID[4000_000A].EAX */
    FEAT_SVM,           /* CPUID[8000_000A].EDX */
    FEAT_XSAVE,         /* CPUID[EAX=0xd,ECX=1].EAX */
    FEAT_6_EAX,         /* CPUID[6].EAX */
    FEAT_XSAVE_COMP_LO, /* CPUID[EAX=0xd,ECX=0].EAX */
    FEAT_XSAVE_COMP_HI, /* CPUID[EAX=0xd,ECX=0].EDX */
    FEAT_ARCH_CAPABILITIES,
    FEATURE_WORDS,
} FeatureWord;

typedef uint32_t FeatureWordArray[FEATURE_WORDS];

/* cpuid_features bits */
#define CPUID_FP87 (1U << 0)
#define CPUID_VME  (1U << 1)
#define CPUID_DE   (1U << 2)
#define CPUID_PSE  (1U << 3)
#define CPUID_TSC  (1U << 4)
#define CPUID_MSR  (1U << 5)
#define CPUID_PAE  (1U << 6)
#define CPUID_MCE  (1U << 7)
#define CPUID_CX8  (1U << 8)
#define CPUID_APIC (1U << 9)
#define CPUID_SEP  (1U << 11) /* sysenter/sysexit */
#define CPUID_MTRR (1U << 12)
#define CPUID_PGE  (1U << 13)
#define CPUID_MCA  (1U << 14)
#define CPUID_CMOV (1U << 15)
#define CPUID_PAT  (1U << 16)
#define CPUID_PSE36   (1U << 17)
#define CPUID_PN   (1U << 18)
#define CPUID_CLFLUSH (1U << 19)
#define CPUID_DTS (1U << 21)
#define CPUID_ACPI (1U << 22)
#define CPUID_MMX  (1U << 23)
#define CPUID_FXSR (1U << 24)
#define CPUID_SSE  (1U << 25)
#define CPUID_SSE2 (1U << 26)
#define CPUID_SS (1U << 27)
#define CPUID_HT (1U << 28)
#define CPUID_TM (1U << 29)
#define CPUID_IA64 (1U << 30)
#define CPUID_PBE (1U << 31)

#define CPUID_EXT_SSE3     (1U << 0)
#define CPUID_EXT_PCLMULQDQ (1U << 1)
#define CPUID_EXT_DTES64   (1U << 2)
#define CPUID_EXT_MONITOR  (1U << 3)
#define CPUID_EXT_DSCPL    (1U << 4)
#define CPUID_EXT_VMX      (1U << 5)
#define CPUID_EXT_SMX      (1U << 6)
#define CPUID_EXT_EST      (1U << 7)
#define CPUID_EXT_TM2      (1U << 8)
#define CPUID_EXT_SSSE3    (1U << 9)
#define CPUID_EXT_CID      (1U << 10)
#define CPUID_EXT_FMA      (1U << 12)
#define CPUID_EXT_CX16     (1U << 13)
#define CPUID_EXT_XTPR     (1U << 14)
#define CPUID_EXT_PDCM     (1U << 15)
#define CPUID_EXT_PCID     (1U << 17)
#define CPUID_EXT_DCA      (1U << 18)
#define CPUID_EXT_SSE41    (1U << 19)
#define CPUID_EXT_SSE42    (1U << 20)
#define CPUID_EXT_X2APIC   (1U << 21)
#define CPUID_EXT_MOVBE    (1U << 22)
#define CPUID_EXT_POPCNT   (1U << 23)
#define CPUID_EXT_TSC_DEADLINE_TIMER (1U << 24)
#define CPUID_EXT_AES      (1U << 25)
#define CPUID_EXT_XSAVE    (1U << 26)
#define CPUID_EXT_OSXSAVE  (1U << 27)
#define CPUID_EXT_AVX      (1U << 28)
#define CPUID_EXT_F16C     (1U << 29)
#define CPUID_EXT_RDRAND   (1U << 30)
#define CPUID_EXT_HYPERVISOR  (1U << 31)

#define CPUID_EXT2_FPU     (1U << 0)
#define CPUID_EXT2_VME     (1U << 1)
#define CPUID_EXT2_DE      (1U << 2)
#define CPUID_EXT2_PSE     (1U << 3)
#define CPUID_EXT2_TSC     (1U << 4)
#define CPUID_EXT2_MSR     (1U << 5)
#define CPUID_EXT2_PAE     (1U << 6)
#define CPUID_EXT2_MCE     (1U << 7)
#define CPUID_EXT2_CX8     (1U << 8)
#define CPUID_EXT2_APIC    (1U << 9)
#define CPUID_EXT2_SYSCALL (1U << 11)
#define CPUID_EXT2_MTRR    (1U << 12)
#define CPUID_EXT2_PGE     (1U << 13)
#define CPUID_EXT2_MCA     (1U << 14)
#define CPUID_EXT2_CMOV    (1U << 15)
#define CPUID_EXT2_PAT     (1U << 16)
#define CPUID_EXT2_PSE36   (1U << 17)
#define CPUID_EXT2_MP      (1U << 19)
#define CPUID_EXT2_NX      (1U << 20)
#define CPUID_EXT2_MMXEXT  (1U << 22)
#define CPUID_EXT2_MMX     (1U << 23)
#define CPUID_EXT2_FXSR    (1U << 24)
#define CPUID_EXT2_FFXSR   (1U << 25)
#define CPUID_EXT2_PDPE1GB (1U << 26)
#define CPUID_EXT2_RDTSCP  (1U << 27)
#define CPUID_EXT2_LM      (1U << 29)
#define CPUID_EXT2_3DNOWEXT (1U << 30)
#define CPUID_EXT2_3DNOW   (1U << 31)

/* CPUID[8000_0001].EDX bits that are aliase of CPUID[1].EDX bits on AMD CPUs */
#define CPUID_EXT2_AMD_ALIASES (CPUID_EXT2_FPU | CPUID_EXT2_VME | \
                                CPUID_EXT2_DE | CPUID_EXT2_PSE | \
                                CPUID_EXT2_TSC | CPUID_EXT2_MSR | \
                                CPUID_EXT2_PAE | CPUID_EXT2_MCE | \
                                CPUID_EXT2_CX8 | CPUID_EXT2_APIC | \
                                CPUID_EXT2_MTRR | CPUID_EXT2_PGE | \
                                CPUID_EXT2_MCA | CPUID_EXT2_CMOV | \
                                CPUID_EXT2_PAT | CPUID_EXT2_PSE36 | \
                                CPUID_EXT2_MMX | CPUID_EXT2_FXSR)

#define CPUID_EXT3_LAHF_LM (1U << 0)
#define CPUID_EXT3_CMP_LEG (1U << 1)
#define CPUID_EXT3_SVM     (1U << 2)
#define CPUID_EXT3_EXTAPIC (1U << 3)
#define CPUID_EXT3_CR8LEG  (1U << 4)
#define CPUID_EXT3_ABM     (1U << 5)
#define CPUID_EXT3_SSE4A   (1U << 6)
#define CPUID_EXT3_MISALIGNSSE (1U << 7)
#define CPUID_EXT3_3DNOWPREFETCH (1U << 8)
#define CPUID_EXT3_OSVW    (1U << 9)
#define CPUID_EXT3_IBS     (1U << 10)
#define CPUID_EXT3_XOP     (1U << 11)
#define CPUID_EXT3_SKINIT  (1U << 12)
#define CPUID_EXT3_WDT     (1U << 13)
#define CPUID_EXT3_LWP     (1U << 15)
#define CPUID_EXT3_FMA4    (1U << 16)
#define CPUID_EXT3_TCE     (1U << 17)
#define CPUID_EXT3_NODEID  (1U << 19)
#define CPUID_EXT3_TBM     (1U << 21)
#define CPUID_EXT3_TOPOEXT (1U << 22)
#define CPUID_EXT3_PERFCORE (1U << 23)
#define CPUID_EXT3_PERFNB  (1U << 24)

#define CPUID_SVM_NPT          (1U << 0)
#define CPUID_SVM_LBRV         (1U << 1)
#define CPUID_SVM_SVMLOCK      (1U << 2)
#define CPUID_SVM_NRIPSAVE     (1U << 3)
#define CPUID_SVM_TSCSCALE     (1U << 4)
#define CPUID_SVM_VMCBCLEAN    (1U << 5)
#define CPUID_SVM_FLUSHASID    (1U << 6)
#define CPUID_SVM_DECODEASSIST (1U << 7)
#define CPUID_SVM_PAUSEFILTER  (1U << 10)
#define CPUID_SVM_PFTHRESHOLD  (1U << 12)

#define CPUID_7_0_EBX_FSGSBASE (1U << 0)
#define CPUID_7_0_EBX_BMI1     (1U << 3)
#define CPUID_7_0_EBX_HLE      (1U << 4)
#define CPUID_7_0_EBX_AVX2     (1U << 5)
#define CPUID_7_0_EBX_SMEP     (1U << 7)
#define CPUID_7_0_EBX_BMI2     (1U << 8)
#define CPUID_7_0_EBX_ERMS     (1U << 9)
#define CPUID_7_0_EBX_INVPCID  (1U << 10)
#define CPUID_7_0_EBX_RTM      (1U << 11)
#define CPUID_7_0_EBX_MPX      (1U << 14)
#define CPUID_7_0_EBX_AVX512F  (1U << 16) /* AVX-512 Foundation */
#define CPUID_7_0_EBX_AVX512DQ (1U << 17) /* AVX-512 Doubleword & Quadword Instrs */
#define CPUID_7_0_EBX_RDSEED   (1U << 18)
#define CPUID_7_0_EBX_ADX      (1U << 19)
#define CPUID_7_0_EBX_SMAP     (1U << 20)
#define CPUID_7_0_EBX_AVX512IFMA (1U << 21) /* AVX-512 Integer Fused Multiply Add */
#define CPUID_7_0_EBX_PCOMMIT  (1U << 22) /* Persistent Commit */
#define CPUID_7_0_EBX_CLFLUSHOPT (1U << 23) /* Flush a Cache Line Optimized */
#define CPUID_7_0_EBX_CLWB     (1U << 24) /* Cache Line Write Back */
#define CPUID_7_0_EBX_INTEL_PT (1U << 25) /* Intel Processor Trace */
#define CPUID_7_0_EBX_AVX512PF (1U << 26) /* AVX-512 Prefetch */
#define CPUID_7_0_EBX_AVX512ER (1U << 27) /* AVX-512 Exponential and Reciprocal */
#define CPUID_7_0_EBX_AVX512CD (1U << 28) /* AVX-512 Conflict Detection */
#define CPUID_7_0_EBX_SHA_NI   (1U << 29) /* SHA1/SHA256 Instruction Extensions */
#define CPUID_7_0_EBX_AVX512BW (1U << 30) /* AVX-512 Byte and Word Instructions */
#define CPUID_7_0_EBX_AVX512VL (1U << 31) /* AVX-512 Vector Length Extensions */

#define CPUID_7_0_ECX_AVX512BMI (1U << 1)
#define CPUID_7_0_ECX_VBMI     (1U << 1)  /* AVX-512 Vector Byte Manipulation Instrs */
#define CPUID_7_0_ECX_UMIP     (1U << 2)
#define CPUID_7_0_ECX_PKU      (1U << 3)
#define CPUID_7_0_ECX_OSPKE    (1U << 4)
#define CPUID_7_0_ECX_VBMI2    (1U << 6) /* Additional VBMI Instrs */
#define CPUID_7_0_ECX_GFNI     (1U << 8)
#define CPUID_7_0_ECX_VAES     (1U << 9)
#define CPUID_7_0_ECX_VPCLMULQDQ (1U << 10)
#define CPUID_7_0_ECX_AVX512VNNI (1U << 11)
#define CPUID_7_0_ECX_AVX512BITALG (1U << 12)
#define CPUID_7_0_ECX_AVX512_VPOPCNTDQ (1U << 14) /* POPCNT for vectors of DW/QW */
#define CPUID_7_0_ECX_LA57     (1U << 16)
#define CPUID_7_0_ECX_RDPID    (1U << 22)
#define CPUID_7_0_ECX_CLDEMOTE (1U << 25)  /* CLDEMOTE Instruction */
#define CPUID_7_0_ECX_MOVDIRI  (1U << 27)  /* MOVDIRI Instruction */
#define CPUID_7_0_ECX_MOVDIR64B (1U << 28) /* MOVDIR64B Instruction */

#define CPUID_7_0_EDX_AVX512_4VNNIW (1U << 2) /* AVX512 Neural Network Instructions */
#define CPUID_7_0_EDX_AVX512_4FMAPS (1U << 3) /* AVX512 Multiply Accumulation Single Precision */
#define CPUID_7_0_EDX_SPEC_CTRL     (1U << 26) /* Speculation Control */
<<<<<<< HEAD

=======
#define CPUID_7_0_EDX_ARCH_CAPABILITIES (1U << 29)  /*Arch Capabilities*/
#define CPUID_7_0_EDX_SPEC_CTRL_SSBD  (1U << 31) /* Speculative Store Bypass Disable */

#define CPUID_8000_0008_EBX_WBNOINVD  (1U << 9)  /* Write back and
                                                                             do not invalidate cache */
>>>>>>> 82b2865e
#define CPUID_8000_0008_EBX_IBPB    (1U << 12) /* Indirect Branch Prediction Barrier */

#define CPUID_XSAVE_XSAVEOPT   (1U << 0)
#define CPUID_XSAVE_XSAVEC     (1U << 1)
#define CPUID_XSAVE_XGETBV1    (1U << 2)
#define CPUID_XSAVE_XSAVES     (1U << 3)

#define CPUID_6_EAX_ARAT       (1U << 2)

/* CPUID[0x80000007].EDX flags: */
#define CPUID_APM_INVTSC       (1U << 8)

#define CPUID_VENDOR_SZ      12

#define CPUID_VENDOR_INTEL_1 0x756e6547 /* "Genu" */
#define CPUID_VENDOR_INTEL_2 0x49656e69 /* "ineI" */
#define CPUID_VENDOR_INTEL_3 0x6c65746e /* "ntel" */
#define CPUID_VENDOR_INTEL "GenuineIntel"

#define CPUID_VENDOR_AMD_1   0x68747541 /* "Auth" */
#define CPUID_VENDOR_AMD_2   0x69746e65 /* "enti" */
#define CPUID_VENDOR_AMD_3   0x444d4163 /* "cAMD" */
#define CPUID_VENDOR_AMD   "AuthenticAMD"

#define CPUID_VENDOR_VIA   "CentaurHauls"

#define CPUID_VENDOR_HYGON    "HygonGenuine"

#define CPUID_MWAIT_IBE     (1U << 1) /* Interrupts can exit capability */
#define CPUID_MWAIT_EMX     (1U << 0) /* enumeration supported */

/* CPUID[0xB].ECX level types */
#define CPUID_TOPOLOGY_LEVEL_INVALID  (0U << 8)
#define CPUID_TOPOLOGY_LEVEL_SMT      (1U << 8)
#define CPUID_TOPOLOGY_LEVEL_CORE     (2U << 8)

/* MSR Feature Bits */
#define MSR_ARCH_CAP_RDCL_NO    (1U << 0)
#define MSR_ARCH_CAP_IBRS_ALL   (1U << 1)
#define MSR_ARCH_CAP_RSBA       (1U << 2)
#define MSR_ARCH_CAP_SKIP_L1DFL_VMENTRY (1U << 3)
#define MSR_ARCH_CAP_SSB_NO     (1U << 4)

#ifndef HYPERV_SPINLOCK_NEVER_RETRY
#define HYPERV_SPINLOCK_NEVER_RETRY             0xFFFFFFFF
#endif

#define EXCP00_DIVZ	0
#define EXCP01_DB	1
#define EXCP02_NMI	2
#define EXCP03_INT3	3
#define EXCP04_INTO	4
#define EXCP05_BOUND	5
#define EXCP06_ILLOP	6
#define EXCP07_PREX	7
#define EXCP08_DBLE	8
#define EXCP09_XERR	9
#define EXCP0A_TSS	10
#define EXCP0B_NOSEG	11
#define EXCP0C_STACK	12
#define EXCP0D_GPF	13
#define EXCP0E_PAGE	14
#define EXCP10_COPR	16
#define EXCP11_ALGN	17
#define EXCP12_MCHK	18

#define EXCP_SYSCALL    0x100 /* only happens in user only emulation
                                 for syscall instruction */
#define EXCP_VMEXIT     0x100

/* i386-specific interrupt pending bits.  */
#define CPU_INTERRUPT_POLL      CPU_INTERRUPT_TGT_EXT_1
#define CPU_INTERRUPT_SMI       CPU_INTERRUPT_TGT_EXT_2
#define CPU_INTERRUPT_NMI       CPU_INTERRUPT_TGT_EXT_3
#define CPU_INTERRUPT_MCE       CPU_INTERRUPT_TGT_EXT_4
#define CPU_INTERRUPT_VIRQ      CPU_INTERRUPT_TGT_INT_0
#define CPU_INTERRUPT_SIPI      CPU_INTERRUPT_TGT_INT_1
#define CPU_INTERRUPT_TPR       CPU_INTERRUPT_TGT_INT_2

/* Use a clearer name for this.  */
#define CPU_INTERRUPT_INIT      CPU_INTERRUPT_RESET

/* Instead of computing the condition codes after each x86 instruction,
 * QEMU just stores one operand (called CC_SRC), the result
 * (called CC_DST) and the type of operation (called CC_OP). When the
 * condition codes are needed, the condition codes can be calculated
 * using this information. Condition codes are not generated if they
 * are only needed for conditional branches.
 */
typedef enum {
    CC_OP_DYNAMIC, /* must use dynamic code to get cc_op */
    CC_OP_EFLAGS,  /* all cc are explicitly computed, CC_SRC = flags */

    CC_OP_MULB, /* modify all flags, C, O = (CC_SRC != 0) */
    CC_OP_MULW,
    CC_OP_MULL,
    CC_OP_MULQ,

    CC_OP_ADDB, /* modify all flags, CC_DST = res, CC_SRC = src1 */
    CC_OP_ADDW,
    CC_OP_ADDL,
    CC_OP_ADDQ,

    CC_OP_ADCB, /* modify all flags, CC_DST = res, CC_SRC = src1 */
    CC_OP_ADCW,
    CC_OP_ADCL,
    CC_OP_ADCQ,

    CC_OP_SUBB, /* modify all flags, CC_DST = res, CC_SRC = src1 */
    CC_OP_SUBW,
    CC_OP_SUBL,
    CC_OP_SUBQ,

    CC_OP_SBBB, /* modify all flags, CC_DST = res, CC_SRC = src1 */
    CC_OP_SBBW,
    CC_OP_SBBL,
    CC_OP_SBBQ,

    CC_OP_LOGICB, /* modify all flags, CC_DST = res */
    CC_OP_LOGICW,
    CC_OP_LOGICL,
    CC_OP_LOGICQ,

    CC_OP_INCB, /* modify all flags except, CC_DST = res, CC_SRC = C */
    CC_OP_INCW,
    CC_OP_INCL,
    CC_OP_INCQ,

    CC_OP_DECB, /* modify all flags except, CC_DST = res, CC_SRC = C  */
    CC_OP_DECW,
    CC_OP_DECL,
    CC_OP_DECQ,

    CC_OP_SHLB, /* modify all flags, CC_DST = res, CC_SRC.msb = C */
    CC_OP_SHLW,
    CC_OP_SHLL,
    CC_OP_SHLQ,

    CC_OP_SARB, /* modify all flags, CC_DST = res, CC_SRC.lsb = C */
    CC_OP_SARW,
    CC_OP_SARL,
    CC_OP_SARQ,

    CC_OP_BMILGB, /* Z,S via CC_DST, C = SRC==0; O=0; P,A undefined */
    CC_OP_BMILGW,
    CC_OP_BMILGL,
    CC_OP_BMILGQ,

    CC_OP_ADCX, /* CC_DST = C, CC_SRC = rest.  */
    CC_OP_ADOX, /* CC_DST = O, CC_SRC = rest.  */
    CC_OP_ADCOX, /* CC_DST = C, CC_SRC2 = O, CC_SRC = rest.  */

    CC_OP_CLR, /* Z set, all other flags clear.  */
    CC_OP_POPCNT, /* Z via CC_SRC, all other flags clear.  */

    CC_OP_NB,
} CCOp;

typedef struct SegmentCache {
    uint32_t selector;
    target_ulong base;
    uint32_t limit;
    uint32_t flags;
} SegmentCache;

#define MMREG_UNION(n, bits)        \
    union n {                       \
        uint8_t  _b_##n[(bits)/8];  \
        uint16_t _w_##n[(bits)/16]; \
        uint32_t _l_##n[(bits)/32]; \
        uint64_t _q_##n[(bits)/64]; \
        float32  _s_##n[(bits)/32]; \
        float64  _d_##n[(bits)/64]; \
    }

typedef union {
    uint8_t _b[16];
    uint16_t _w[8];
    uint32_t _l[4];
    uint64_t _q[2];
} XMMReg;

typedef union {
    uint8_t _b[32];
    uint16_t _w[16];
    uint32_t _l[8];
    uint64_t _q[4];
} YMMReg;

typedef MMREG_UNION(ZMMReg, 512) ZMMReg;
typedef MMREG_UNION(MMXReg, 64)  MMXReg;

typedef struct BNDReg {
    uint64_t lb;
    uint64_t ub;
} BNDReg;

typedef struct BNDCSReg {
    uint64_t cfgu;
    uint64_t sts;
} BNDCSReg;

#define BNDCFG_ENABLE       1ULL
#define BNDCFG_BNDPRESERVE  2ULL
#define BNDCFG_BDIR_MASK    TARGET_PAGE_MASK

#ifdef HOST_WORDS_BIGENDIAN
#define ZMM_B(n) _b_ZMMReg[63 - (n)]
#define ZMM_W(n) _w_ZMMReg[31 - (n)]
#define ZMM_L(n) _l_ZMMReg[15 - (n)]
#define ZMM_S(n) _s_ZMMReg[15 - (n)]
#define ZMM_Q(n) _q_ZMMReg[7 - (n)]
#define ZMM_D(n) _d_ZMMReg[7 - (n)]

#define MMX_B(n) _b_MMXReg[7 - (n)]
#define MMX_W(n) _w_MMXReg[3 - (n)]
#define MMX_L(n) _l_MMXReg[1 - (n)]
#define MMX_S(n) _s_MMXReg[1 - (n)]
#else
#define ZMM_B(n) _b_ZMMReg[n]
#define ZMM_W(n) _w_ZMMReg[n]
#define ZMM_L(n) _l_ZMMReg[n]
#define ZMM_S(n) _s_ZMMReg[n]
#define ZMM_Q(n) _q_ZMMReg[n]
#define ZMM_D(n) _d_ZMMReg[n]

#define MMX_B(n) _b_MMXReg[n]
#define MMX_W(n) _w_MMXReg[n]
#define MMX_L(n) _l_MMXReg[n]
#define MMX_S(n) _s_MMXReg[n]
#endif
#define MMX_Q(n) _q_MMXReg[n]

typedef union {
    floatx80 d __attribute__((aligned(16)));
    MMXReg mmx;
} FPReg;

typedef struct {
    uint64_t base;
    uint64_t mask;
} MTRRVar;

#define CPU_NB_REGS64 16
#define CPU_NB_REGS32 8

#ifdef TARGET_X86_64
#define CPU_NB_REGS CPU_NB_REGS64
#else
#define CPU_NB_REGS CPU_NB_REGS32
#endif

#define MAX_FIXED_COUNTERS 3
#define MAX_GP_COUNTERS    (MSR_IA32_PERF_STATUS - MSR_P6_EVNTSEL0)

#define NB_MMU_MODES 3
#define TARGET_INSN_START_EXTRA_WORDS 1

#define NB_OPMASK_REGS 8

/* CPU can't have 0xFFFFFFFF APIC ID, use that value to distinguish
 * that APIC ID hasn't been set yet
 */
#define UNASSIGNED_APIC_ID 0xFFFFFFFF

typedef union X86LegacyXSaveArea {
    struct {
        uint16_t fcw;
        uint16_t fsw;
        uint8_t ftw;
        uint8_t reserved;
        uint16_t fpop;
        uint64_t fpip;
        uint64_t fpdp;
        uint32_t mxcsr;
        uint32_t mxcsr_mask;
        FPReg fpregs[8];
        uint8_t xmm_regs[16][16];
    };
    uint8_t data[512];
} X86LegacyXSaveArea;

typedef struct X86XSaveHeader {
    uint64_t xstate_bv;
    uint64_t xcomp_bv;
    uint64_t reserve0;
    uint8_t reserved[40];
} X86XSaveHeader;

/* Ext. save area 2: AVX State */
typedef struct XSaveAVX {
    uint8_t ymmh[16][16];
} XSaveAVX;

/* Ext. save area 3: BNDREG */
typedef struct XSaveBNDREG {
    BNDReg bnd_regs[4];
} XSaveBNDREG;

/* Ext. save area 4: BNDCSR */
typedef union XSaveBNDCSR {
    BNDCSReg bndcsr;
    uint8_t data[64];
} XSaveBNDCSR;

/* Ext. save area 5: Opmask */
typedef struct XSaveOpmask {
    uint64_t opmask_regs[NB_OPMASK_REGS];
} XSaveOpmask;

/* Ext. save area 6: ZMM_Hi256 */
typedef struct XSaveZMM_Hi256 {
    uint8_t zmm_hi256[16][32];
} XSaveZMM_Hi256;

/* Ext. save area 7: Hi16_ZMM */
typedef struct XSaveHi16_ZMM {
    uint8_t hi16_zmm[16][64];
} XSaveHi16_ZMM;

/* Ext. save area 9: PKRU state */
typedef struct XSavePKRU {
    uint32_t pkru;
    uint32_t padding;
} XSavePKRU;

typedef struct X86XSaveArea {
    X86LegacyXSaveArea legacy;
    X86XSaveHeader header;

    /* Extended save areas: */

    /* AVX State: */
    XSaveAVX avx_state;
    uint8_t padding[960 - 576 - sizeof(XSaveAVX)];
    /* MPX State: */
    XSaveBNDREG bndreg_state;
    XSaveBNDCSR bndcsr_state;
    /* AVX-512 State: */
    XSaveOpmask opmask_state;
    XSaveZMM_Hi256 zmm_hi256_state;
    XSaveHi16_ZMM hi16_zmm_state;
    /* PKRU State: */
    XSavePKRU pkru_state;
} X86XSaveArea;

QEMU_BUILD_BUG_ON(offsetof(X86XSaveArea, avx_state) != 0x240);
QEMU_BUILD_BUG_ON(sizeof(XSaveAVX) != 0x100);
QEMU_BUILD_BUG_ON(offsetof(X86XSaveArea, bndreg_state) != 0x3c0);
QEMU_BUILD_BUG_ON(sizeof(XSaveBNDREG) != 0x40);
QEMU_BUILD_BUG_ON(offsetof(X86XSaveArea, bndcsr_state) != 0x400);
QEMU_BUILD_BUG_ON(sizeof(XSaveBNDCSR) != 0x40);
QEMU_BUILD_BUG_ON(offsetof(X86XSaveArea, opmask_state) != 0x440);
QEMU_BUILD_BUG_ON(sizeof(XSaveOpmask) != 0x40);
QEMU_BUILD_BUG_ON(offsetof(X86XSaveArea, zmm_hi256_state) != 0x480);
QEMU_BUILD_BUG_ON(sizeof(XSaveZMM_Hi256) != 0x200);
QEMU_BUILD_BUG_ON(offsetof(X86XSaveArea, hi16_zmm_state) != 0x680);
QEMU_BUILD_BUG_ON(sizeof(XSaveHi16_ZMM) != 0x400);
QEMU_BUILD_BUG_ON(offsetof(X86XSaveArea, pkru_state) != 0xA80);
QEMU_BUILD_BUG_ON(sizeof(XSavePKRU) != 0x8);

typedef enum TPRAccess {
    TPR_ACCESS_READ,
    TPR_ACCESS_WRITE,
} TPRAccess;

/* Cache information data structures: */

enum CacheType {
    DATA_CACHE,
    INSTRUCTION_CACHE,
    UNIFIED_CACHE
};

typedef struct CPUCacheInfo {
    enum CacheType type;
    uint8_t level;
    /* Size in bytes */
    uint32_t size;
    /* Line size, in bytes */
    uint16_t line_size;
    /*
     * Associativity.
     * Note: representation of fully-associative caches is not implemented
     */
    uint8_t associativity;
    /* Physical line partitions. CPUID[0x8000001D].EBX, CPUID[4].EBX */
    uint8_t partitions;
    /* Number of sets. CPUID[0x8000001D].ECX, CPUID[4].ECX */
    uint32_t sets;
    /*
     * Lines per tag.
     * AMD-specific: CPUID[0x80000005], CPUID[0x80000006].
     * (Is this synonym to @partitions?)
     */
    uint8_t lines_per_tag;

    /* Self-initializing cache */
    bool self_init;
    /*
     * WBINVD/INVD is not guaranteed to act upon lower level caches of
     * non-originating threads sharing this cache.
     * CPUID[4].EDX[bit 0], CPUID[0x8000001D].EDX[bit 0]
     */
    bool no_invd_sharing;
    /*
     * Cache is inclusive of lower cache levels.
     * CPUID[4].EDX[bit 1], CPUID[0x8000001D].EDX[bit 1].
     */
    bool inclusive;
    /*
     * A complex function is used to index the cache, potentially using all
     * address bits.  CPUID[4].EDX[bit 2].
     */
    bool complex_indexing;
} CPUCacheInfo;


typedef struct CPUCaches {
        CPUCacheInfo *l1d_cache;
        CPUCacheInfo *l1i_cache;
        CPUCacheInfo *l2_cache;
        CPUCacheInfo *l3_cache;
} CPUCaches;

typedef struct CPUX86State {
    /* standard registers */
    target_ulong regs[CPU_NB_REGS];
    target_ulong eip;
    target_ulong eflags; /* eflags register. During CPU emulation, CC
                        flags and DF are set to zero because they are
                        stored elsewhere */

    /* emulator internal eflags handling */
    target_ulong cc_dst;
    target_ulong cc_src;
    target_ulong cc_src2;
    uint32_t cc_op;
    int32_t df; /* D flag : 1 if D = 0, -1 if D = 1 */
    uint32_t hflags; /* TB flags, see HF_xxx constants. These flags
                        are known at translation time. */
    uint32_t hflags2; /* various other flags, see HF2_xxx constants. */

    /* segments */
    SegmentCache segs[6]; /* selector values */
    SegmentCache ldt;
    SegmentCache tr;
    SegmentCache gdt; /* only base and limit are used */
    SegmentCache idt; /* only base and limit are used */

    target_ulong cr[5]; /* NOTE: cr1 is unused */
    int32_t a20_mask;

    BNDReg bnd_regs[4];
    BNDCSReg bndcs_regs;
    uint64_t msr_bndcfgs;
    uint64_t efer;

    /* Beginning of state preserved by INIT (dummy marker).  */
    struct {} start_init_save;

    /* FPU state */
    unsigned int fpstt; /* top of stack index */
    uint16_t fpus;
    uint16_t fpuc;
    uint8_t fptags[8];   /* 0 = valid, 1 = empty */
    FPReg fpregs[8];
    /* KVM-only so far */
    uint16_t fpop;
    uint64_t fpip;
    uint64_t fpdp;

    /* emulator internal variables */
    float_status fp_status;
    floatx80 ft0;

    float_status mmx_status; /* for 3DNow! float ops */
    float_status sse_status;
    uint32_t mxcsr;
    ZMMReg xmm_regs[CPU_NB_REGS == 8 ? 8 : 32];
    ZMMReg xmm_t0;
    MMXReg mmx_t0;

    XMMReg ymmh_regs[CPU_NB_REGS];

    uint64_t opmask_regs[NB_OPMASK_REGS];
    YMMReg zmmh_regs[CPU_NB_REGS];
    ZMMReg hi16_zmm_regs[CPU_NB_REGS];

    /* sysenter registers */
    uint32_t sysenter_cs;
    target_ulong sysenter_esp;
    target_ulong sysenter_eip;
    uint64_t star;

    uint64_t vm_hsave;

#ifdef TARGET_X86_64
    target_ulong lstar;
    target_ulong cstar;
    target_ulong fmask;
    target_ulong kernelgsbase;
#endif

    uint64_t tsc;
    uint64_t tsc_adjust;
    uint64_t tsc_deadline;
    uint64_t tsc_aux;

    uint64_t xcr0;

    uint64_t mcg_status;
    uint64_t msr_ia32_misc_enable;
    uint64_t msr_ia32_feature_control;

    uint64_t msr_fixed_ctr_ctrl;
    uint64_t msr_global_ctrl;
    uint64_t msr_global_status;
    uint64_t msr_global_ovf_ctrl;
    uint64_t msr_fixed_counters[MAX_FIXED_COUNTERS];
    uint64_t msr_gp_counters[MAX_GP_COUNTERS];
    uint64_t msr_gp_evtsel[MAX_GP_COUNTERS];

    uint64_t pat;
    uint32_t smbase;
    uint64_t msr_smi_count;

    uint32_t pkru;

    uint64_t spec_ctrl;
<<<<<<< HEAD
=======
    uint64_t virt_ssbd;
>>>>>>> 82b2865e

    /* End of state preserved by INIT (dummy marker).  */
    struct {} end_init_save;

    uint64_t system_time_msr;
    uint64_t wall_clock_msr;
    uint64_t steal_time_msr;
    uint64_t async_pf_en_msr;
    uint64_t pv_eoi_en_msr;

    /* Partition-wide HV MSRs, will be updated only on the first vcpu */
    uint64_t msr_hv_hypercall;
    uint64_t msr_hv_guest_os_id;
    uint64_t msr_hv_tsc;

    /* Per-VCPU HV MSRs */
    uint64_t msr_hv_vapic;
    uint64_t msr_hv_crash_params[HV_CRASH_PARAMS];
    uint64_t msr_hv_runtime;
    uint64_t msr_hv_synic_control;
    uint64_t msr_hv_synic_evt_page;
    uint64_t msr_hv_synic_msg_page;
    uint64_t msr_hv_synic_sint[HV_SINT_COUNT];
    uint64_t msr_hv_stimer_config[HV_STIMER_COUNT];
    uint64_t msr_hv_stimer_count[HV_STIMER_COUNT];
    uint64_t msr_hv_reenlightenment_control;
    uint64_t msr_hv_tsc_emulation_control;
    uint64_t msr_hv_tsc_emulation_status;

    uint64_t msr_rtit_ctrl;
    uint64_t msr_rtit_status;
    uint64_t msr_rtit_output_base;
    uint64_t msr_rtit_output_mask;
    uint64_t msr_rtit_cr3_match;
    uint64_t msr_rtit_addrs[MAX_RTIT_ADDRS];

    /* exception/interrupt handling */
    int error_code;
    int exception_is_int;
    target_ulong exception_next_eip;
    target_ulong dr[8]; /* debug registers; note dr4 and dr5 are unused */
    union {
        struct CPUBreakpoint *cpu_breakpoint[4];
        struct CPUWatchpoint *cpu_watchpoint[4];
    }; /* break/watchpoints for dr[0..3] */
    int old_exception;  /* exception in flight */

    uint64_t vm_vmcb;
    uint64_t tsc_offset;
    uint64_t intercept;
    uint16_t intercept_cr_read;
    uint16_t intercept_cr_write;
    uint16_t intercept_dr_read;
    uint16_t intercept_dr_write;
    uint32_t intercept_exceptions;
    uint64_t nested_cr3;
    uint32_t nested_pg_mode;
    uint8_t v_tpr;

    /* KVM states, automatically cleared on reset */
    uint8_t nmi_injected;
    uint8_t nmi_pending;

    uintptr_t retaddr;

    /* Fields up to this point are cleared by a CPU reset */
    struct {} end_reset_fields;

    CPU_COMMON

    /* Fields after CPU_COMMON are preserved across CPU reset. */

    /* processor features (e.g. for CPUID insn) */
    /* Minimum level/xlevel/xlevel2, based on CPU model + features */
    uint32_t cpuid_min_level, cpuid_min_xlevel, cpuid_min_xlevel2;
    /* Maximum level/xlevel/xlevel2 value for auto-assignment: */
    uint32_t cpuid_max_level, cpuid_max_xlevel, cpuid_max_xlevel2;
    /* Actual level/xlevel/xlevel2 value: */
    uint32_t cpuid_level, cpuid_xlevel, cpuid_xlevel2;
    uint32_t cpuid_vendor1;
    uint32_t cpuid_vendor2;
    uint32_t cpuid_vendor3;
    uint32_t cpuid_version;
    FeatureWordArray features;
    /* Features that were explicitly enabled/disabled */
    FeatureWordArray user_features;
    uint32_t cpuid_model[12];
    /* Cache information for CPUID.  When legacy-cache=on, the cache data
     * on each CPUID leaf will be different, because we keep compatibility
     * with old QEMU versions.
     */
    CPUCaches cache_info_cpuid2, cache_info_cpuid4, cache_info_amd;

    /* MTRRs */
    uint64_t mtrr_fixed[11];
    uint64_t mtrr_deftype;
    MTRRVar mtrr_var[MSR_MTRRcap_VCNT];

    /* For KVM */
    uint32_t mp_state;
    int32_t exception_injected;
    int32_t interrupt_injected;
    uint8_t soft_interrupt;
    uint8_t has_error_code;
    uint32_t ins_len;
    uint32_t sipi_vector;
    bool tsc_valid;
    int64_t tsc_khz;
    int64_t user_tsc_khz; /* for sanity check only */
#if defined(CONFIG_KVM) || defined(CONFIG_HVF)
    void *xsave_buf;
#endif
#if defined(CONFIG_HVF)
    HVFX86EmulatorState *hvf_emul;
#endif

    uint64_t mcg_cap;
    uint64_t mcg_ctl;
    uint64_t mcg_ext_ctl;
    uint64_t mce_banks[MCE_BANKS_DEF*4];
    uint64_t xstate_bv;

    /* vmstate */
    uint16_t fpus_vmstate;
    uint16_t fptag_vmstate;
    uint16_t fpregs_format_vmstate;

    uint64_t xss;

    TPRAccess tpr_access_type;
} CPUX86State;

struct kvm_msrs;

/**
 * X86CPU:
 * @env: #CPUX86State
 * @migratable: If set, only migratable flags will be accepted when "enforce"
 * mode is used, and only migratable flags will be included in the "host"
 * CPU model.
 *
 * An x86 CPU.
 */
struct X86CPU {
    /*< private >*/
    CPUState parent_obj;
    /*< public >*/

    CPUX86State env;

    bool hyperv_vapic;
    bool hyperv_relaxed_timing;
    int hyperv_spinlock_attempts;
    char *hyperv_vendor_id;
    bool hyperv_time;
    bool hyperv_crash;
    bool hyperv_reset;
    bool hyperv_vpindex;
    bool hyperv_runtime;
    bool hyperv_synic;
    bool hyperv_synic_kvm_only;
    bool hyperv_stimer;
    bool hyperv_frequencies;
    bool hyperv_reenlightenment;
    bool hyperv_tlbflush;
    bool hyperv_evmcs;
    bool hyperv_ipi;
    bool check_cpuid;
    bool enforce_cpuid;
    bool expose_kvm;
    bool expose_tcg;
    bool migratable;
    bool migrate_smi_count;
    bool max_features; /* Enable all supported features automatically */
    uint32_t apic_id;

    /* Enables publishing of TSC increment and Local APIC bus frequencies to
     * the guest OS in CPUID page 0x40000010, the same way that VMWare does. */
    bool vmware_cpuid_freq;

    /* if true the CPUID code directly forward host cache leaves to the guest */
    bool cache_info_passthrough;

    /* if true the CPUID code directly forwards
     * host monitor/mwait leaves to the guest */
    struct {
        uint32_t eax;
        uint32_t ebx;
        uint32_t ecx;
        uint32_t edx;
    } mwait;

    /* Features that were filtered out because of missing host capabilities */
    uint32_t filtered_features[FEATURE_WORDS];

    /* Enable PMU CPUID bits. This can't be enabled by default yet because
     * it doesn't have ABI stability guarantees, as it passes all PMU CPUID
     * bits returned by GET_SUPPORTED_CPUID (that depend on host CPU and kernel
     * capabilities) directly to the guest.
     */
    bool enable_pmu;

    /* LMCE support can be enabled/disabled via cpu option 'lmce=on/off'. It is
     * disabled by default to avoid breaking migration between QEMU with
     * different LMCE configurations.
     */
    bool enable_lmce;

    /* Compatibility bits for old machine types.
     * If true present virtual l3 cache for VM, the vcpus in the same virtual
     * socket share an virtual l3 cache.
     */
    bool enable_l3_cache;

    /* Compatibility bits for old machine types.
     * If true present the old cache topology information
     */
    bool legacy_cache;

    /* Compatibility bits for old machine types: */
    bool enable_cpuid_0xb;

    /* Enable auto level-increase for all CPUID leaves */
    bool full_cpuid_auto_level;

    /* Enable auto level-increase for Intel Processor Trace leave */
    bool intel_pt_auto_level;

    /* if true fill the top bits of the MTRR_PHYSMASKn variable range */
    bool fill_mtrr_mask;

    /* if true override the phys_bits value with a value read from the host */
    bool host_phys_bits;

    /* if set, limit maximum value for phys_bits when host_phys_bits is true */
    uint8_t host_phys_bits_limit;

    /* Stop SMI delivery for migration compatibility with old machines */
    bool kvm_no_smi_migration;

    /* Number of physical address bits supported */
    uint32_t phys_bits;

    /* in order to simplify APIC support, we leave this pointer to the
       user */
    struct DeviceState *apic_state;
    struct MemoryRegion *cpu_as_root, *cpu_as_mem, *smram;
    Notifier machine_done;

    struct kvm_msrs *kvm_msr_buf;

    int32_t node_id; /* NUMA node this CPU belongs to */
    int32_t socket_id;
    int32_t core_id;
    int32_t thread_id;

    int32_t hv_max_vps;
};

static inline X86CPU *x86_env_get_cpu(CPUX86State *env)
{
    return container_of(env, X86CPU, env);
}

#define ENV_GET_CPU(e) CPU(x86_env_get_cpu(e))

#define ENV_OFFSET offsetof(X86CPU, env)

#ifndef CONFIG_USER_ONLY
extern struct VMStateDescription vmstate_x86_cpu;
#endif

/**
 * x86_cpu_do_interrupt:
 * @cpu: vCPU the interrupt is to be handled by.
 */
void x86_cpu_do_interrupt(CPUState *cpu);
bool x86_cpu_exec_interrupt(CPUState *cpu, int int_req);
int x86_cpu_pending_interrupt(CPUState *cs, int interrupt_request);

int x86_cpu_write_elf64_note(WriteCoreDumpFunction f, CPUState *cpu,
                             int cpuid, void *opaque);
int x86_cpu_write_elf32_note(WriteCoreDumpFunction f, CPUState *cpu,
                             int cpuid, void *opaque);
int x86_cpu_write_elf64_qemunote(WriteCoreDumpFunction f, CPUState *cpu,
                                 void *opaque);
int x86_cpu_write_elf32_qemunote(WriteCoreDumpFunction f, CPUState *cpu,
                                 void *opaque);

void x86_cpu_get_memory_mapping(CPUState *cpu, MemoryMappingList *list,
                                Error **errp);

void x86_cpu_dump_state(CPUState *cs, FILE *f, int flags);

hwaddr x86_cpu_get_phys_page_debug(CPUState *cpu, vaddr addr);

int x86_cpu_gdb_read_register(CPUState *cpu, uint8_t *buf, int reg);
int x86_cpu_gdb_write_register(CPUState *cpu, uint8_t *buf, int reg);

void x86_cpu_exec_enter(CPUState *cpu);
void x86_cpu_exec_exit(CPUState *cpu);

void x86_cpu_list(void);
int cpu_x86_support_mca_broadcast(CPUX86State *env);

int cpu_get_pic_interrupt(CPUX86State *s);
/* MSDOS compatibility mode FPU exception support */
void cpu_set_ferr(CPUX86State *s);
/* mpx_helper.c */
void cpu_sync_bndcs_hflags(CPUX86State *env);

/* this function must always be used to load data in the segment
   cache: it synchronizes the hflags with the segment cache values */
static inline void cpu_x86_load_seg_cache(CPUX86State *env,
                                          int seg_reg, unsigned int selector,
                                          target_ulong base,
                                          unsigned int limit,
                                          unsigned int flags)
{
    SegmentCache *sc;
    unsigned int new_hflags;

    sc = &env->segs[seg_reg];
    sc->selector = selector;
    sc->base = base;
    sc->limit = limit;
    sc->flags = flags;

    /* update the hidden flags */
    {
        if (seg_reg == R_CS) {
#ifdef TARGET_X86_64
            if ((env->hflags & HF_LMA_MASK) && (flags & DESC_L_MASK)) {
                /* long mode */
                env->hflags |= HF_CS32_MASK | HF_SS32_MASK | HF_CS64_MASK;
                env->hflags &= ~(HF_ADDSEG_MASK);
            } else
#endif
            {
                /* legacy / compatibility case */
                new_hflags = (env->segs[R_CS].flags & DESC_B_MASK)
                    >> (DESC_B_SHIFT - HF_CS32_SHIFT);
                env->hflags = (env->hflags & ~(HF_CS32_MASK | HF_CS64_MASK)) |
                    new_hflags;
            }
        }
        if (seg_reg == R_SS) {
            int cpl = (flags >> DESC_DPL_SHIFT) & 3;
#if HF_CPL_MASK != 3
#error HF_CPL_MASK is hardcoded
#endif
            env->hflags = (env->hflags & ~HF_CPL_MASK) | cpl;
            /* Possibly switch between BNDCFGS and BNDCFGU */
            cpu_sync_bndcs_hflags(env);
        }
        new_hflags = (env->segs[R_SS].flags & DESC_B_MASK)
            >> (DESC_B_SHIFT - HF_SS32_SHIFT);
        if (env->hflags & HF_CS64_MASK) {
            /* zero base assumed for DS, ES and SS in long mode */
        } else if (!(env->cr[0] & CR0_PE_MASK) ||
                   (env->eflags & VM_MASK) ||
                   !(env->hflags & HF_CS32_MASK)) {
            /* XXX: try to avoid this test. The problem comes from the
               fact that is real mode or vm86 mode we only modify the
               'base' and 'selector' fields of the segment cache to go
               faster. A solution may be to force addseg to one in
               translate-i386.c. */
            new_hflags |= HF_ADDSEG_MASK;
        } else {
            new_hflags |= ((env->segs[R_DS].base |
                            env->segs[R_ES].base |
                            env->segs[R_SS].base) != 0) <<
                HF_ADDSEG_SHIFT;
        }
        env->hflags = (env->hflags &
                       ~(HF_SS32_MASK | HF_ADDSEG_MASK)) | new_hflags;
    }
}

static inline void cpu_x86_load_seg_cache_sipi(X86CPU *cpu,
                                               uint8_t sipi_vector)
{
    CPUState *cs = CPU(cpu);
    CPUX86State *env = &cpu->env;

    env->eip = 0;
    cpu_x86_load_seg_cache(env, R_CS, sipi_vector << 8,
                           sipi_vector << 12,
                           env->segs[R_CS].limit,
                           env->segs[R_CS].flags);
    cs->halted = 0;
}

int cpu_x86_get_descr_debug(CPUX86State *env, unsigned int selector,
                            target_ulong *base, unsigned int *limit,
                            unsigned int *flags);

/* op_helper.c */
/* used for debug or cpu save/restore */

/* cpu-exec.c */
/* the following helpers are only usable in user mode simulation as
   they can trigger unexpected exceptions */
void cpu_x86_load_seg(CPUX86State *s, int seg_reg, int selector);
void cpu_x86_fsave(CPUX86State *s, target_ulong ptr, int data32);
void cpu_x86_frstor(CPUX86State *s, target_ulong ptr, int data32);
void cpu_x86_fxsave(CPUX86State *s, target_ulong ptr);
void cpu_x86_fxrstor(CPUX86State *s, target_ulong ptr);

/* you can call this signal handler from your SIGBUS and SIGSEGV
   signal handlers to inform the virtual CPU of exceptions. non zero
   is returned if the signal was handled by the virtual CPU.  */
int cpu_x86_signal_handler(int host_signum, void *pinfo,
                           void *puc);

/* cpu.c */
void cpu_x86_cpuid(CPUX86State *env, uint32_t index, uint32_t count,
                   uint32_t *eax, uint32_t *ebx,
                   uint32_t *ecx, uint32_t *edx);
void cpu_clear_apic_feature(CPUX86State *env);
void host_cpuid(uint32_t function, uint32_t count,
                uint32_t *eax, uint32_t *ebx, uint32_t *ecx, uint32_t *edx);
void host_vendor_fms(char *vendor, int *family, int *model, int *stepping);

/* helper.c */
int x86_cpu_handle_mmu_fault(CPUState *cpu, vaddr addr, int size,
                             int is_write, int mmu_idx);
void x86_cpu_set_a20(X86CPU *cpu, int a20_state);

#ifndef CONFIG_USER_ONLY
static inline int x86_asidx_from_attrs(CPUState *cs, MemTxAttrs attrs)
{
    return !!attrs.secure;
}

static inline AddressSpace *cpu_addressspace(CPUState *cs, MemTxAttrs attrs)
{
    return cpu_get_address_space(cs, cpu_asidx_from_attrs(cs, attrs));
}

uint8_t x86_ldub_phys(CPUState *cs, hwaddr addr);
uint32_t x86_lduw_phys(CPUState *cs, hwaddr addr);
uint32_t x86_ldl_phys(CPUState *cs, hwaddr addr);
uint64_t x86_ldq_phys(CPUState *cs, hwaddr addr);
void x86_stb_phys(CPUState *cs, hwaddr addr, uint8_t val);
void x86_stl_phys_notdirty(CPUState *cs, hwaddr addr, uint32_t val);
void x86_stw_phys(CPUState *cs, hwaddr addr, uint32_t val);
void x86_stl_phys(CPUState *cs, hwaddr addr, uint32_t val);
void x86_stq_phys(CPUState *cs, hwaddr addr, uint64_t val);
#endif

void breakpoint_handler(CPUState *cs);

/* will be suppressed */
void cpu_x86_update_cr0(CPUX86State *env, uint32_t new_cr0);
void cpu_x86_update_cr3(CPUX86State *env, target_ulong new_cr3);
void cpu_x86_update_cr4(CPUX86State *env, uint32_t new_cr4);
void cpu_x86_update_dr7(CPUX86State *env, uint32_t new_dr7);

/* hw/pc.c */
uint64_t cpu_get_tsc(CPUX86State *env);

#define TARGET_PAGE_BITS 12

#ifdef TARGET_X86_64
#define TARGET_PHYS_ADDR_SPACE_BITS 52
/* ??? This is really 48 bits, sign-extended, but the only thing
   accessible to userland with bit 48 set is the VSYSCALL, and that
   is handled via other mechanisms.  */
#define TARGET_VIRT_ADDR_SPACE_BITS 47
#else
#define TARGET_PHYS_ADDR_SPACE_BITS 36
#define TARGET_VIRT_ADDR_SPACE_BITS 32
#endif

/* XXX: This value should match the one returned by CPUID
 * and in exec.c */
# if defined(TARGET_X86_64)
# define TCG_PHYS_ADDR_BITS 40
# else
# define TCG_PHYS_ADDR_BITS 36
# endif

#define PHYS_ADDR_MASK MAKE_64BIT_MASK(0, TCG_PHYS_ADDR_BITS)

#define X86_CPU_TYPE_SUFFIX "-" TYPE_X86_CPU
#define X86_CPU_TYPE_NAME(name) (name X86_CPU_TYPE_SUFFIX)
#define CPU_RESOLVING_TYPE TYPE_X86_CPU

#ifdef TARGET_X86_64
#define TARGET_DEFAULT_CPU_TYPE X86_CPU_TYPE_NAME("qemu64")
#else
#define TARGET_DEFAULT_CPU_TYPE X86_CPU_TYPE_NAME("qemu32")
#endif

#define cpu_signal_handler cpu_x86_signal_handler
#define cpu_list x86_cpu_list

/* MMU modes definitions */
#define MMU_MODE0_SUFFIX _ksmap
#define MMU_MODE1_SUFFIX _user
#define MMU_MODE2_SUFFIX _knosmap /* SMAP disabled or CPL<3 && AC=1 */
#define MMU_KSMAP_IDX   0
#define MMU_USER_IDX    1
#define MMU_KNOSMAP_IDX 2
static inline int cpu_mmu_index(CPUX86State *env, bool ifetch)
{
    return (env->hflags & HF_CPL_MASK) == 3 ? MMU_USER_IDX :
        (!(env->hflags & HF_SMAP_MASK) || (env->eflags & AC_MASK))
        ? MMU_KNOSMAP_IDX : MMU_KSMAP_IDX;
}

static inline int cpu_mmu_index_kernel(CPUX86State *env)
{
    return !(env->hflags & HF_SMAP_MASK) ? MMU_KNOSMAP_IDX :
        ((env->hflags & HF_CPL_MASK) < 3 && (env->eflags & AC_MASK))
        ? MMU_KNOSMAP_IDX : MMU_KSMAP_IDX;
}

#define CC_DST  (env->cc_dst)
#define CC_SRC  (env->cc_src)
#define CC_SRC2 (env->cc_src2)
#define CC_OP   (env->cc_op)

/* n must be a constant to be efficient */
static inline target_long lshift(target_long x, int n)
{
    if (n >= 0) {
        return x << n;
    } else {
        return x >> (-n);
    }
}

/* float macros */
#define FT0    (env->ft0)
#define ST0    (env->fpregs[env->fpstt].d)
#define ST(n)  (env->fpregs[(env->fpstt + (n)) & 7].d)
#define ST1    ST(1)

/* translate.c */
void tcg_x86_init(void);

#include "exec/cpu-all.h"
#include "svm.h"

#if !defined(CONFIG_USER_ONLY)
#include "hw/i386/apic.h"
#endif

static inline void cpu_get_tb_cpu_state(CPUX86State *env, target_ulong *pc,
                                        target_ulong *cs_base, uint32_t *flags)
{
    *cs_base = env->segs[R_CS].base;
    *pc = *cs_base + env->eip;
    *flags = env->hflags |
        (env->eflags & (IOPL_MASK | TF_MASK | RF_MASK | VM_MASK | AC_MASK));
}

void do_cpu_init(X86CPU *cpu);
void do_cpu_sipi(X86CPU *cpu);

#define MCE_INJECT_BROADCAST    1
#define MCE_INJECT_UNCOND_AO    2

void cpu_x86_inject_mce(Monitor *mon, X86CPU *cpu, int bank,
                        uint64_t status, uint64_t mcg_status, uint64_t addr,
                        uint64_t misc, int flags);

/* excp_helper.c */
void QEMU_NORETURN raise_exception(CPUX86State *env, int exception_index);
void QEMU_NORETURN raise_exception_ra(CPUX86State *env, int exception_index,
                                      uintptr_t retaddr);
void QEMU_NORETURN raise_exception_err(CPUX86State *env, int exception_index,
                                       int error_code);
void QEMU_NORETURN raise_exception_err_ra(CPUX86State *env, int exception_index,
                                          int error_code, uintptr_t retaddr);
void QEMU_NORETURN raise_interrupt(CPUX86State *nenv, int intno, int is_int,
                                   int error_code, int next_eip_addend);

/* cc_helper.c */
extern const uint8_t parity_table[256];
uint32_t cpu_cc_compute_all(CPUX86State *env1, int op);

static inline uint32_t cpu_compute_eflags(CPUX86State *env)
{
    uint32_t eflags = env->eflags;
    if (tcg_enabled()) {
        eflags |= cpu_cc_compute_all(env, CC_OP) | (env->df & DF_MASK);
    }
    return eflags;
}

/* NOTE: the translator must set DisasContext.cc_op to CC_OP_EFLAGS
 * after generating a call to a helper that uses this.
 */
static inline void cpu_load_eflags(CPUX86State *env, int eflags,
                                   int update_mask)
{
    CC_SRC = eflags & (CC_O | CC_S | CC_Z | CC_A | CC_P | CC_C);
    CC_OP = CC_OP_EFLAGS;
    env->df = 1 - (2 * ((eflags >> 10) & 1));
    env->eflags = (env->eflags & ~update_mask) |
        (eflags & update_mask) | 0x2;
}

/* load efer and update the corresponding hflags. XXX: do consistency
   checks with cpuid bits? */
static inline void cpu_load_efer(CPUX86State *env, uint64_t val)
{
    env->efer = val;
    env->hflags &= ~(HF_LMA_MASK | HF_SVME_MASK);
    if (env->efer & MSR_EFER_LMA) {
        env->hflags |= HF_LMA_MASK;
    }
    if (env->efer & MSR_EFER_SVME) {
        env->hflags |= HF_SVME_MASK;
    }
}

static inline MemTxAttrs cpu_get_mem_attrs(CPUX86State *env)
{
    return ((MemTxAttrs) { .secure = (env->hflags & HF_SMM_MASK) != 0 });
}

static inline int32_t x86_get_a20_mask(CPUX86State *env)
{
    if (env->hflags & HF_SMM_MASK) {
        return -1;
    } else {
        return env->a20_mask;
    }
}

/* fpu_helper.c */
void update_fp_status(CPUX86State *env);
void update_mxcsr_status(CPUX86State *env);

static inline void cpu_set_mxcsr(CPUX86State *env, uint32_t mxcsr)
{
    env->mxcsr = mxcsr;
    if (tcg_enabled()) {
        update_mxcsr_status(env);
    }
}

static inline void cpu_set_fpuc(CPUX86State *env, uint16_t fpuc)
{
     env->fpuc = fpuc;
     if (tcg_enabled()) {
        update_fp_status(env);
     }
}

/* mem_helper.c */
void helper_lock_init(void);

/* svm_helper.c */
void cpu_svm_check_intercept_param(CPUX86State *env1, uint32_t type,
                                   uint64_t param, uintptr_t retaddr);
void QEMU_NORETURN cpu_vmexit(CPUX86State *nenv, uint32_t exit_code,
                              uint64_t exit_info_1, uintptr_t retaddr);
void do_vmexit(CPUX86State *env, uint32_t exit_code, uint64_t exit_info_1);

/* seg_helper.c */
void do_interrupt_x86_hardirq(CPUX86State *env, int intno, int is_hw);

/* smm_helper.c */
void do_smm_enter(X86CPU *cpu);

/* apic.c */
void cpu_report_tpr_access(CPUX86State *env, TPRAccess access);
void apic_handle_tpr_access_report(DeviceState *d, target_ulong ip,
                                   TPRAccess access);


/* Change the value of a KVM-specific default
 *
 * If value is NULL, no default will be set and the original
 * value from the CPU model table will be kept.
 *
 * It is valid to call this function only for properties that
 * are already present in the kvm_default_props table.
 */
void x86_cpu_change_kvm_default(const char *prop, const char *value);

/* Return name of 32-bit register, from a R_* constant */
const char *get_register_name_32(unsigned int reg);

void enable_compat_apic_id_mode(void);

#define APIC_DEFAULT_ADDRESS 0xfee00000
#define APIC_SPACE_SIZE      0x100000

void x86_cpu_dump_local_apic_state(CPUState *cs, int flags);

/* cpu.c */
bool cpu_is_bsp(X86CPU *cpu);

void x86_cpu_xrstor_all_areas(X86CPU *cpu, const X86XSaveArea *buf);
void x86_cpu_xsave_all_areas(X86CPU *cpu, X86XSaveArea *buf);
void x86_update_hflags(CPUX86State* env);

#endif /* I386_CPU_H */<|MERGE_RESOLUTION|>--- conflicted
+++ resolved
@@ -353,12 +353,9 @@
 #define MSR_IA32_FEATURE_CONTROL        0x0000003a
 #define MSR_TSC_ADJUST                  0x0000003b
 #define MSR_IA32_SPEC_CTRL              0x48
-<<<<<<< HEAD
-=======
 #define MSR_VIRT_SSBD                   0xc001011f
 #define MSR_IA32_PRED_CMD               0x49
 #define MSR_IA32_ARCH_CAPABILITIES      0x10a
->>>>>>> 82b2865e
 #define MSR_IA32_TSCDEADLINE            0x6e0
 
 #define FEATURE_CONTROL_LOCKED                    (1<<0)
@@ -698,15 +695,11 @@
 #define CPUID_7_0_EDX_AVX512_4VNNIW (1U << 2) /* AVX512 Neural Network Instructions */
 #define CPUID_7_0_EDX_AVX512_4FMAPS (1U << 3) /* AVX512 Multiply Accumulation Single Precision */
 #define CPUID_7_0_EDX_SPEC_CTRL     (1U << 26) /* Speculation Control */
-<<<<<<< HEAD
-
-=======
 #define CPUID_7_0_EDX_ARCH_CAPABILITIES (1U << 29)  /*Arch Capabilities*/
 #define CPUID_7_0_EDX_SPEC_CTRL_SSBD  (1U << 31) /* Speculative Store Bypass Disable */
 
 #define CPUID_8000_0008_EBX_WBNOINVD  (1U << 9)  /* Write back and
                                                                              do not invalidate cache */
->>>>>>> 82b2865e
 #define CPUID_8000_0008_EBX_IBPB    (1U << 12) /* Indirect Branch Prediction Barrier */
 
 #define CPUID_XSAVE_XSAVEOPT   (1U << 0)
@@ -1237,10 +1230,7 @@
     uint32_t pkru;
 
     uint64_t spec_ctrl;
-<<<<<<< HEAD
-=======
     uint64_t virt_ssbd;
->>>>>>> 82b2865e
 
     /* End of state preserved by INIT (dummy marker).  */
     struct {} end_init_save;
