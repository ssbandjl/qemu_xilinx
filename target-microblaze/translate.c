--- conflicted
+++ resolved
@@ -581,49 +581,6 @@
     }
 }
 
-<<<<<<< HEAD
-/* 64-bit signed mul, lower result in d and upper in d2.  */
-static void t_gen_muls(TCGv d, TCGv d2, TCGv a, TCGv b)
-{
-    TCGv_i64 t0, t1;
-
-    t0 = tcg_temp_new_i64();
-    t1 = tcg_temp_new_i64();
-
-    tcg_gen_ext_i32_i64(t0, a);
-    tcg_gen_ext_i32_i64(t1, b);
-    tcg_gen_mul_i64(t0, t0, t1);
-
-    tcg_gen_extrl_i64_i32(d, t0);
-    tcg_gen_shri_i64(t0, t0, 32);
-    tcg_gen_extrl_i64_i32(d2, t0);
-
-    tcg_temp_free_i64(t0);
-    tcg_temp_free_i64(t1);
-}
-
-/* 64-bit unsigned muls, lower result in d and upper in d2.  */
-static void t_gen_mulu(TCGv d, TCGv d2, TCGv a, TCGv b)
-{
-    TCGv_i64 t0, t1;
-
-    t0 = tcg_temp_new_i64();
-    t1 = tcg_temp_new_i64();
-
-    tcg_gen_extu_i32_i64(t0, a);
-    tcg_gen_extu_i32_i64(t1, b);
-    tcg_gen_mul_i64(t0, t0, t1);
-
-    tcg_gen_extrl_i64_i32(d, t0);
-    tcg_gen_shri_i64(t0, t0, 32);
-    tcg_gen_extrl_i64_i32(d2, t0);
-
-    tcg_temp_free_i64(t0);
-    tcg_temp_free_i64(t1);
-}
-
-=======
->>>>>>> 7124ccf8
 /* Multiplier unit.  */
 static void dec_mul(DisasContext *dc)
 {
@@ -1848,10 +1805,7 @@
 #endif
         qemu_log("\nisize=%d osize=%d\n",
                  dc->pc - pc_start, tcg_op_buf_count());
-<<<<<<< HEAD
-=======
         qemu_log_unlock();
->>>>>>> 7124ccf8
     }
 #endif
 #endif
