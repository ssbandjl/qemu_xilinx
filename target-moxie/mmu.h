--- conflicted
+++ resolved
@@ -6,14 +6,6 @@
 typedef struct {
     uint32_t phy;
     uint32_t pfn;
-<<<<<<< HEAD
-    unsigned g:1;
-    unsigned v:1;
-    unsigned k:1;
-    unsigned w:1;
-    unsigned e:1;
-=======
->>>>>>> 7124ccf8
     int cause_op;
 } MoxieMMUResult;
 
