--- conflicted
+++ resolved
@@ -20,7 +20,8 @@
 void *create_device_tree(int *sizep);
 void *load_device_tree(const char *filename_path, int *sizep);
 
-<<<<<<< HEAD
+/* property setters */
+
 int qemu_fdt_setprop(void *fdt, const char *node_path,
                      const char *property, const void *val, int size);
 int qemu_fdt_setprop_cell(void *fdt, const char *node_path,
@@ -32,43 +33,25 @@
 int qemu_fdt_setprop_phandle(void *fdt, const char *node_path,
                              const char *property,
                              const char *target_node_path);
-const void *qemu_fdt_getprop(void *fdt, const char *node_path,
-                             const char *property, int *lenp);
+void *qemu_fdt_getprop(void *fdt, const char *node_path,
+                             const char *property, int *lenp,
+                             bool inherit, Error **errp);
 uint32_t qemu_fdt_getprop_cell(void *fdt, const char *node_path,
-                               const char *property);
+                               const char *property, int offset,
+                               bool inherit, Error **errp);
+uint64_t qemu_fdt_getprop_sized_cell(void *fdt, const char *node_path,
+                                     const char *property, int offset,
+                                     int size, Error **errp);
+char *qemu_fdt_getprop_string(void *fdt, const char*node_path,
+                              const char *property, int cell,
+                              bool inherit, Error **errp);
 uint32_t qemu_fdt_get_phandle(void *fdt, const char *path);
+uint32_t qemu_fdt_check_phandle(void *fdt, const char *path);
 uint32_t qemu_fdt_alloc_phandle(void *fdt);
 int qemu_fdt_nop_node(void *fdt, const char *node_path);
 int qemu_fdt_add_subnode(void *fdt, const char *name);
 
 #define qemu_fdt_setprop_cells(fdt, node_path, property, ...)                 \
-=======
-/* property setters */
-
-int qemu_devtree_setprop(void *fdt, const char *node_path,
-                         const char *property, const void *val_array, int size);
-int qemu_devtree_setprop_cell(void *fdt, const char *node_path,
-                              const char *property, uint32_t val);
-int qemu_devtree_setprop_u64(void *fdt, const char *node_path,
-                             const char *property, uint64_t val);
-int qemu_devtree_setprop_string(void *fdt, const char *node_path,
-                                const char *property, const char *string);
-int qemu_devtree_setprop_phandle(void *fdt, const char *node_path,
-                                 const char *property,
-                                 const char *target_node_path);
-void *qemu_devtree_getprop(void *fdt, const char *node_path,
-                                 const char *property, int *lenp,
-                                 bool inherit, Error **errp);
-uint32_t qemu_devtree_getprop_cell(void *fdt, const char *node_path,
-                                   const char *property, int offset,
-                                   bool inherit, Error **errp);
-uint32_t qemu_devtree_get_phandle(void *fdt, const char *path);
-uint32_t qemu_devtree_alloc_phandle(void *fdt);
-int qemu_devtree_nop_node(void *fdt, const char *node_path);
-int qemu_devtree_add_subnode(void *fdt, const char *name);
-
-#define qemu_devtree_setprop_cells(fdt, node_path, property, ...)             \
->>>>>>> 732f3483
     do {                                                                      \
         uint32_t qdt_tmp[] = { __VA_ARGS__ };                                 \
         int i;                                                                \
