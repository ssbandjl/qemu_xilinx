/*
 * Functions to help device tree manipulation using libfdt.
 * It also provides functions to read entries from device tree proc
 * interface.
 *
 * Copyright 2008 IBM Corporation.
 * Authors: Jerone Young <jyoung5@us.ibm.com>
 *          Hollis Blanchard <hollisb@us.ibm.com>
 *
 * This work is licensed under the GNU GPL license version 2 or later.
 *
 */

#include "qemu/osdep.h"

#ifdef CONFIG_LINUX
#include <dirent.h>
#endif

#include "qapi/error.h"
#include "qemu/error-report.h"
#include "qemu/option.h"
#include "qemu/bswap.h"
#include "qemu/cutils.h"
#include "sysemu/device_tree.h"
#include "hw/loader.h"
#include "hw/boards.h"
#include "qemu/config-file.h"
<<<<<<< HEAD
#include "qemu/log.h"
=======
#include "qapi/qapi-commands-machine.h"
#include "qapi/qmp/qdict.h"
#include "monitor/hmp.h"
>>>>>>> 2c65091f

#include <libfdt.h>

#define FDT_MAX_SIZE  0x100000

void *create_device_tree(int *sizep)
{
    void *fdt;
    int ret;

    *sizep = FDT_MAX_SIZE;
    fdt = g_malloc0(FDT_MAX_SIZE);
    ret = fdt_create(fdt, FDT_MAX_SIZE);
    if (ret < 0) {
        goto fail;
    }
    ret = fdt_finish_reservemap(fdt);
    if (ret < 0) {
        goto fail;
    }
    ret = fdt_begin_node(fdt, "");
    if (ret < 0) {
        goto fail;
    }
    ret = fdt_end_node(fdt);
    if (ret < 0) {
        goto fail;
    }
    ret = fdt_finish(fdt);
    if (ret < 0) {
        goto fail;
    }
    ret = fdt_open_into(fdt, fdt, *sizep);
    if (ret) {
        error_report("%s: Unable to copy device tree into memory: %s",
                     __func__, fdt_strerror(ret));
        exit(1);
    }

    return fdt;
fail:
    error_report("%s Couldn't create dt: %s", __func__, fdt_strerror(ret));
    exit(1);
}

void *load_device_tree(const char *filename_path, int *sizep)
{
    int dt_size;
    int dt_file_load_size;
    int ret;
    void *fdt = NULL;

    if (sizep) {
        *sizep = 0;
    }
    dt_size = get_image_size(filename_path);
    if (dt_size < 0) {
        error_report("Unable to get size of device tree file '%s'",
                     filename_path);
        goto fail;
    }
    if (dt_size > INT_MAX / 2 - 10000) {
        error_report("Device tree file '%s' is too large", filename_path);
        goto fail;
    }

    /* Expand to 2x size to give enough room for manipulation.  */
    dt_size += 10000;
    dt_size *= 2;
    /* First allocate space in qemu for device tree */
    fdt = g_malloc0(dt_size);

    dt_file_load_size = load_image_size(filename_path, fdt, dt_size);
    if (dt_file_load_size < 0) {
        error_report("Unable to open device tree file '%s'",
                     filename_path);
        goto fail;
    }

    ret = fdt_open_into(fdt, fdt, dt_size);
    if (ret) {
        error_report("%s: Unable to copy device tree into memory: %s",
                     __func__, fdt_strerror(ret));
        goto fail;
    }

    /* Check sanity of device tree */
    if (fdt_check_header(fdt)) {
        error_report("Device tree file loaded into memory is invalid: %s",
                     filename_path);
        goto fail;
    }
    if (sizep) {
        *sizep = dt_size;
    }
    return fdt;

fail:
    g_free(fdt);
    return NULL;
}

#ifdef CONFIG_LINUX

#define SYSFS_DT_BASEDIR "/proc/device-tree"

/**
 * read_fstree: this function is inspired from dtc read_fstree
 * @fdt: preallocated fdt blob buffer, to be populated
 * @dirname: directory to scan under SYSFS_DT_BASEDIR
 * the search is recursive and the tree is searched down to the
 * leaves (property files).
 *
 * the function asserts in case of error
 */
static void read_fstree(void *fdt, const char *dirname)
{
    DIR *d;
    struct dirent *de;
    struct stat st;
    const char *root_dir = SYSFS_DT_BASEDIR;
    const char *parent_node;

    if (strstr(dirname, root_dir) != dirname) {
        error_report("%s: %s must be searched within %s",
                     __func__, dirname, root_dir);
        exit(1);
    }
    parent_node = &dirname[strlen(SYSFS_DT_BASEDIR)];

    d = opendir(dirname);
    if (!d) {
        error_report("%s cannot open %s", __func__, dirname);
        exit(1);
    }

    while ((de = readdir(d)) != NULL) {
        char *tmpnam;

        if (!g_strcmp0(de->d_name, ".")
            || !g_strcmp0(de->d_name, "..")) {
            continue;
        }

        tmpnam = g_strdup_printf("%s/%s", dirname, de->d_name);

        if (lstat(tmpnam, &st) < 0) {
            error_report("%s cannot lstat %s", __func__, tmpnam);
            exit(1);
        }

        if (S_ISREG(st.st_mode)) {
            gchar *val;
            gsize len;

            if (!g_file_get_contents(tmpnam, &val, &len, NULL)) {
                error_report("%s not able to extract info from %s",
                             __func__, tmpnam);
                exit(1);
            }

            if (strlen(parent_node) > 0) {
                qemu_fdt_setprop(fdt, parent_node,
                                 de->d_name, val, len);
            } else {
                qemu_fdt_setprop(fdt, "/", de->d_name, val, len);
            }
            g_free(val);
        } else if (S_ISDIR(st.st_mode)) {
            char *node_name;

            node_name = g_strdup_printf("%s/%s",
                                        parent_node, de->d_name);
            qemu_fdt_add_subnode(fdt, node_name);
            g_free(node_name);
            read_fstree(fdt, tmpnam);
        }

        g_free(tmpnam);
    }

    closedir(d);
}

/* load_device_tree_from_sysfs: extract the dt blob from host sysfs */
void *load_device_tree_from_sysfs(void)
{
    void *host_fdt;
    int host_fdt_size;

    host_fdt = create_device_tree(&host_fdt_size);
    read_fstree(host_fdt, SYSFS_DT_BASEDIR);
    if (fdt_check_header(host_fdt)) {
        error_report("%s host device tree extracted into memory is invalid",
                     __func__);
        exit(1);
    }
    return host_fdt;
}

#endif /* CONFIG_LINUX */

static int findnode_nofail(void *fdt, const char *node_path)
{
    int offset;

    offset = fdt_path_offset(fdt, node_path);
    if (offset < 0) {
        error_report("%s Couldn't find node %s: %s", __func__, node_path,
                     fdt_strerror(offset));
        exit(1);
    }

    return offset;
}

char **qemu_fdt_node_unit_path(void *fdt, const char *name, Error **errp)
{
    char *prefix =  g_strdup_printf("%s@", name);
    unsigned int path_len = 16, n = 0;
    GSList *path_list = NULL, *iter;
    const char *iter_name;
    int offset, len, ret;
    char **path_array;

    offset = fdt_next_node(fdt, -1, NULL);

    while (offset >= 0) {
        iter_name = fdt_get_name(fdt, offset, &len);
        if (!iter_name) {
            offset = len;
            break;
        }
        if (!strcmp(iter_name, name) || g_str_has_prefix(iter_name, prefix)) {
            char *path;

            path = g_malloc(path_len);
            while ((ret = fdt_get_path(fdt, offset, path, path_len))
                  == -FDT_ERR_NOSPACE) {
                path_len += 16;
                path = g_realloc(path, path_len);
            }
            path_list = g_slist_prepend(path_list, path);
            n++;
        }
        offset = fdt_next_node(fdt, offset, NULL);
    }
    g_free(prefix);

    if (offset < 0 && offset != -FDT_ERR_NOTFOUND) {
        error_setg(errp, "%s: abort parsing dt for %s node units: %s",
                   __func__, name, fdt_strerror(offset));
        for (iter = path_list; iter; iter = iter->next) {
            g_free(iter->data);
        }
        g_slist_free(path_list);
        return NULL;
    }

    path_array = g_new(char *, n + 1);
    path_array[n--] = NULL;

    for (iter = path_list; iter; iter = iter->next) {
        path_array[n--] = iter->data;
    }

    g_slist_free(path_list);

    return path_array;
}

char **qemu_fdt_node_path(void *fdt, const char *name, const char *compat,
                          Error **errp)
{
    int offset, len, ret;
    const char *iter_name;
    unsigned int path_len = 16, n = 0;
    GSList *path_list = NULL, *iter;
    char **path_array;

    offset = fdt_node_offset_by_compatible(fdt, -1, compat);

    while (offset >= 0) {
        iter_name = fdt_get_name(fdt, offset, &len);
        if (!iter_name) {
            offset = len;
            break;
        }
        if (!name || !strcmp(iter_name, name)) {
            char *path;

            path = g_malloc(path_len);
            while ((ret = fdt_get_path(fdt, offset, path, path_len))
                  == -FDT_ERR_NOSPACE) {
                path_len += 16;
                path = g_realloc(path, path_len);
            }
            path_list = g_slist_prepend(path_list, path);
            n++;
        }
        offset = fdt_node_offset_by_compatible(fdt, offset, compat);
    }

    if (offset < 0 && offset != -FDT_ERR_NOTFOUND) {
        error_setg(errp, "%s: abort parsing dt for %s/%s: %s",
                   __func__, name, compat, fdt_strerror(offset));
        for (iter = path_list; iter; iter = iter->next) {
            g_free(iter->data);
        }
        g_slist_free(path_list);
        return NULL;
    }

    path_array = g_new(char *, n + 1);
    path_array[n--] = NULL;

    for (iter = path_list; iter; iter = iter->next) {
        path_array[n--] = iter->data;
    }

    g_slist_free(path_list);

    return path_array;
}

int qemu_fdt_setprop(void *fdt, const char *node_path,
                     const char *property, const void *val, int size)
{
    int r;

    r = fdt_setprop(fdt, findnode_nofail(fdt, node_path), property, val, size);
    if (r < 0) {
        error_report("%s: Couldn't set %s/%s: %s", __func__, node_path,
                     property, fdt_strerror(r));
        exit(1);
    }

    return r;
}

int qemu_fdt_setprop_cell(void *fdt, const char *node_path,
                          const char *property, uint32_t val)
{
    int r;

    r = fdt_setprop_cell(fdt, findnode_nofail(fdt, node_path), property, val);
    if (r < 0) {
        error_report("%s: Couldn't set %s/%s = %#08x: %s", __func__,
                     node_path, property, val, fdt_strerror(r));
        exit(1);
    }

    return r;
}

int qemu_fdt_setprop_u64(void *fdt, const char *node_path,
                         const char *property, uint64_t val)
{
    val = cpu_to_be64(val);
    return qemu_fdt_setprop(fdt, node_path, property, &val, sizeof(val));
}

int qemu_fdt_setprop_string(void *fdt, const char *node_path,
                            const char *property, const char *string)
{
    int r;

    r = fdt_setprop_string(fdt, findnode_nofail(fdt, node_path), property, string);
    if (r < 0) {
        error_report("%s: Couldn't set %s/%s = %s: %s", __func__,
                     node_path, property, string, fdt_strerror(r));
        exit(1);
    }

    return r;
}

/*
 * libfdt doesn't allow us to add string arrays directly but they are
 * test a series of null terminated strings with a length. We build
 * the string up here so we can calculate the final length.
 */
int qemu_fdt_setprop_string_array(void *fdt, const char *node_path,
                                  const char *prop, char **array, int len)
{
    int ret, i, total_len = 0;
    char *str, *p;
    for (i = 0; i < len; i++) {
        total_len += strlen(array[i]) + 1;
    }
    p = str = g_malloc0(total_len);
    for (i = 0; i < len; i++) {
        int len = strlen(array[i]) + 1;
        pstrcpy(p, len, array[i]);
        p += len;
    }

    ret = qemu_fdt_setprop(fdt, node_path, prop, str, total_len);
    g_free(str);
    return ret;
}

void *qemu_fdt_getprop(void *fdt, const char *node_path,
                             const char *property, int *lenp,
                             bool inherit, Error **errp)
{
    int len;
    const void *r;

    if (!lenp) {
        lenp = &len;
    }
    r = fdt_getprop(fdt, findnode_nofail(fdt, node_path), property, lenp);
    if (!r) {
        char parent[DT_PATH_LENGTH];
        if (inherit && !qemu_devtree_getparent(fdt, parent, node_path)) {
            return qemu_fdt_getprop(fdt, parent, property, lenp, true, errp);
        }
        error_setg(errp, "%s: Couldn't get %s/%s: %s", __func__,
                  node_path, property, fdt_strerror(*lenp));
        return NULL;
    }
    return g_memdup(r, *lenp);
}

char *qemu_fdt_getprop_string(void *fdt, const char*node_path,
                              const char *property, int cell,
                              bool inherit, Error **errp)
{
    int len;
    void *prop;
    Error *err= NULL;

    if (!errp) {
        errp = &err;
    }

    prop = qemu_fdt_getprop(fdt, node_path, property, &len, inherit, errp);
    if (*errp) {
        return NULL;
    }
    while (cell) {
        void *term = memchr(prop, '\0', len);
        size_t diff;

        if (!term) {
            error_setg(errp, "%s: Couldn't get %s/%s: %s", __func__,
                      node_path, property, fdt_strerror(len));
            return NULL;
        }
        diff = term - prop + 1;
        len -= diff;
        assert(len >= 0);
        prop += diff;
        cell--;
    }
    if (!*(char *)prop) {
        error_setg(errp, "%s: Couldn't get %s/%s: %s", __func__,
                  node_path, property, fdt_strerror(len));
        return NULL;
    }
    return len ? prop : NULL;
}

uint32_t qemu_fdt_getprop_cell(void *fdt, const char *node_path,
                               const char *property, int offset,
                               bool inherit, Error **errp)
{
    int len;
    uint32_t ret;
    uint32_t *p = qemu_fdt_getprop(fdt, node_path, property, &len,
                                         inherit, errp);
    if (errp && *errp) {
        return 0;
    }
    if (len < (offset+1)*4) {
        error_setg(errp, "%s: %s/%s not 4 bytes long (not a cell?)",
                   __func__, node_path, property);
        return 0;
    }
    ret = be32_to_cpu(p[offset]);
    g_free(p);
    return ret;
}

uint64_t qemu_fdt_getprop_sized_cell(void *fdt, const char *node_path,
                                     const char *property, int offset,
                                     int size, Error **errp)
{
    uint64_t ret = 0;
    for (;size ;size--) {
        ret <<= 32;
        ret |= qemu_fdt_getprop_cell(fdt, node_path, property, offset++, false,
                                     errp);
        if (errp && *errp) {
            return 0;
        }
    }
    return ret;
}

uint32_t qemu_fdt_check_phandle(void *fdt, const char *path)
{
    uint32_t r;

    r = fdt_get_phandle(fdt, findnode_nofail(fdt, path));
    if (r == 0) {
        qemu_log("%s: Couldn't find phandle for %s: %s", __func__,
                 path, fdt_strerror(r));
    }

    return r;
}

uint32_t qemu_fdt_get_phandle(void *fdt, const char *path)
{
    uint32_t r;

    r = fdt_get_phandle(fdt, findnode_nofail(fdt, path));
    if (r == 0) {
        error_report("%s: Couldn't get phandle for %s: %s", __func__,
                     path, fdt_strerror(r));
        exit(1);
    }

    return r;
}

int qemu_fdt_setprop_phandle(void *fdt, const char *node_path,
                             const char *property,
                             const char *target_node_path)
{
    uint32_t phandle = qemu_fdt_get_phandle(fdt, target_node_path);
    return qemu_fdt_setprop_cell(fdt, node_path, property, phandle);
}

uint32_t qemu_fdt_alloc_phandle(void *fdt)
{
    static int phandle = 0x0;

    /*
     * We need to find out if the user gave us special instruction at
     * which phandle id to start allocating phandles.
     */
    if (!phandle) {
        phandle = machine_phandle_start(current_machine);
    }

    if (!phandle) {
        /*
         * None or invalid phandle given on the command line, so fall back to
         * default starting point.
         */
        phandle = 0x8000;
    }

    return phandle++;
}

int qemu_fdt_nop_node(void *fdt, const char *node_path)
{
    int r;

    r = fdt_nop_node(fdt, findnode_nofail(fdt, node_path));
    if (r < 0) {
        error_report("%s: Couldn't nop node %s: %s", __func__, node_path,
                     fdt_strerror(r));
        exit(1);
    }

    return r;
}

int qemu_fdt_add_subnode(void *fdt, const char *name)
{
    char *dupname = g_strdup(name);
    char *basename = strrchr(dupname, '/');
    int retval;
    int parent = 0;

    if (!basename) {
        g_free(dupname);
        return -1;
    }

    basename[0] = '\0';
    basename++;

    if (dupname[0]) {
        parent = findnode_nofail(fdt, dupname);
    }

    retval = fdt_add_subnode(fdt, parent, basename);
    if (retval < 0) {
        error_report("%s: Failed to create subnode %s: %s",
                     __func__, name, fdt_strerror(retval));
        exit(1);
    }

    g_free(dupname);
    return retval;
}

/*
 * qemu_fdt_add_path: Like qemu_fdt_add_subnode(), but will add
 * all missing subnodes from the given path.
 */
int qemu_fdt_add_path(void *fdt, const char *path)
{
    const char *name;
    int namelen, retval;
    int parent = 0;

    if (path[0] != '/') {
        return -1;
    }

    do {
        name = path + 1;
        path = strchr(name, '/');
        namelen = path != NULL ? path - name : strlen(name);

        retval = fdt_subnode_offset_namelen(fdt, parent, name, namelen);
        if (retval < 0 && retval != -FDT_ERR_NOTFOUND) {
            error_report("%s: Unexpected error in finding subnode %.*s: %s",
                         __func__, namelen, name, fdt_strerror(retval));
            exit(1);
        } else if (retval == -FDT_ERR_NOTFOUND) {
            retval = fdt_add_subnode_namelen(fdt, parent, name, namelen);
            if (retval < 0) {
                error_report("%s: Failed to create subnode %.*s: %s",
                             __func__, namelen, name, fdt_strerror(retval));
                exit(1);
            }
        }

        parent = retval;
    } while (path);

    return retval;
}

void qemu_fdt_dumpdtb(void *fdt, int size)
{
    const char *dumpdtb = current_machine->dumpdtb;

    if (dumpdtb) {
        /* Dump the dtb to a file and quit */
        if (g_file_set_contents(dumpdtb, fdt, size, NULL)) {
            info_report("dtb dumped to %s. Exiting.", dumpdtb);
            exit(0);
        }
        error_report("%s: Failed dumping dtb to %s", __func__, dumpdtb);
        exit(1);
    }
}

int qemu_fdt_setprop_sized_cells_from_array(void *fdt,
                                            const char *node_path,
                                            const char *property,
                                            int numvalues,
                                            uint64_t *values)
{
    uint32_t *propcells;
    uint64_t value;
    int cellnum, vnum, ncells;
    uint32_t hival;
    int ret;

    propcells = g_new0(uint32_t, numvalues * 2);

    cellnum = 0;
    for (vnum = 0; vnum < numvalues; vnum++) {
        ncells = values[vnum * 2];
        if (ncells != 1 && ncells != 2) {
            ret = -1;
            goto out;
        }
        value = values[vnum * 2 + 1];
        hival = cpu_to_be32(value >> 32);
        if (ncells > 1) {
            propcells[cellnum++] = hival;
        } else if (hival != 0) {
            ret = -1;
            goto out;
        }
        propcells[cellnum++] = cpu_to_be32(value);
    }

    ret = qemu_fdt_setprop(fdt, node_path, property, propcells,
                           cellnum * sizeof(uint32_t));
out:
    g_free(propcells);
    return ret;
}

<<<<<<< HEAD
char *qemu_devtree_get_node_name(void *fdt, const char *node_path)
{
    const char *ret = fdt_get_name(fdt, fdt_path_offset(fdt, node_path), NULL);
    return ret ? strdup(ret) : NULL;
}

int qemu_devtree_get_node_depth(void *fdt, const char *node_path)
{
    return fdt_node_depth(fdt, fdt_path_offset(fdt, node_path));
}


int qemu_devtree_num_props(void *fdt, const char *node_path)
{
    int offset = fdt_path_offset(fdt, node_path);
    int ret = 0;

    for (offset = fdt_first_property_offset(fdt, offset);
            offset != -FDT_ERR_NOTFOUND;
            offset = fdt_next_property_offset(fdt, offset)) {
        ret++;
    }
    return ret;
}

QEMUDevtreeProp *qemu_devtree_prop_search(QEMUDevtreeProp *props,
                                          const char *name)
{
    while (props->name) {
        if (!strcmp(props->name, name)) {
            return props;
        }
        props++;
    }
    return NULL;
}

QEMUDevtreeProp *qemu_devtree_get_props(void *fdt, const char *node_path)
{
    QEMUDevtreeProp *ret = g_new0(QEMUDevtreeProp,
                                    qemu_devtree_num_props(fdt, node_path) + 1);
    int offset = fdt_path_offset(fdt, node_path);
    int i = 0;

    for (offset = fdt_first_property_offset(fdt, offset);
            offset != -FDT_ERR_NOTFOUND;
            offset = fdt_next_property_offset(fdt, offset)) {
        const char *propname;
        const void *val = fdt_getprop_by_offset(fdt, offset, &propname,
                                                    &ret[i].len);

        ret[i].name = g_strdup(propname);
        ret[i].value = g_memdup(val, ret[i].len);
        i++;
    }
    return ret;
}

static void qemu_devtree_children_info(void *fdt, const char *node_path,
        int depth, int *num, char **returned_paths) {
    int offset = fdt_path_offset(fdt, node_path);
    int root_depth = fdt_node_depth(fdt, offset);
    int cur_depth = root_depth;

    if (num) {
        *num = 0;
    }
    for (;;) {
        offset = fdt_next_node(fdt, offset, &cur_depth);
        if (cur_depth <= root_depth) {
            break;
        }
        if (cur_depth <= root_depth + depth || depth == 0) {
            if (returned_paths) {
                returned_paths[*num] = g_malloc0(DT_PATH_LENGTH);
                fdt_get_path(fdt, offset, returned_paths[*num], DT_PATH_LENGTH);
            }
            if (num) {
                (*num)++;
            }
        }
    }
}

char **qemu_devtree_get_children(void *fdt, const char *node_path, int depth)
{
    int num_children = qemu_devtree_get_num_children(fdt, node_path, depth);
    char **ret = g_malloc0(sizeof(*ret) * num_children);

    qemu_devtree_children_info(fdt, node_path, depth, &num_children, ret);
    return ret;
}

int qemu_devtree_get_num_children(void *fdt, const char *node_path, int depth)
{
    int ret;

    qemu_devtree_children_info(fdt, node_path, depth, &ret, NULL);
    return ret;
}

int qemu_devtree_node_by_compatible(void *fdt, char *node_path,
                        const char *compats)
{
    int offset = fdt_node_offset_by_compatible(fdt, 0, compats);
    return offset > 0 ?
        fdt_get_path(fdt, offset, node_path, DT_PATH_LENGTH) : 1;
}

int qemu_devtree_get_node_by_name(void *fdt, char *node_path,
        const char *cmpname) {
    int offset = 0;
    char *name = NULL;

    do {
        char *at;

        offset = fdt_next_node(fdt, offset, NULL);
        name = (void *)fdt_get_name(fdt, offset, NULL);
        if (!name) {
            continue;
        }
        at = memchr(name, '@', strlen(name));
        if (!strncmp(name, cmpname, at ? at - name : strlen(name) )) {
            break;
        }
    } while (offset > 0);
    return offset > 0 ?
        fdt_get_path(fdt, offset, node_path, DT_PATH_LENGTH) : 1;
}

int qemu_devtree_get_n_nodes_by_name(void *fdt, char ***array,
                                     const char *cmpname)
{
    int offset = 0;
    char *name = NULL;
    uint32_t n = 0;
    char node_p[DT_PATH_LENGTH];
    char **node_path = NULL;

    do {
        char *at;

        offset = fdt_next_node(fdt, offset, NULL);
        name = (void *)fdt_get_name(fdt, offset, NULL);

        if (!name) {
            continue;
        }

        at = memchr(name, '@', strlen(name));
        if (!strncmp(name, cmpname, at ? at - name : strlen(name))) {
            if (fdt_get_path(fdt, offset, node_p, DT_PATH_LENGTH) >= 0) {
                if (node_path == NULL) {
                    node_path = (char **) g_new(char *, 1);
                } else {
                    node_path = (char **) g_renew(char *, *node_path, n);
                }
                node_path[n] = g_strdup(node_p);
                n++;
            }
        }
    } while (offset > 0);

    *array = node_path;
    return n;
}

char *qemu_devtree_get_child_by_name(void *fdt, char *parent_path,
                                     const char *cmpname)
{
    int offset = 0;
    int parent_offset;
    int namelen = strlen(cmpname);
    char child_path[DT_PATH_LENGTH];

    parent_offset = fdt_path_offset(fdt, parent_path);

    if (parent_offset > 0) {
        offset = fdt_subnode_offset_namelen(fdt, parent_offset,
                                            cmpname, namelen);
        if (fdt_get_path(fdt, offset, child_path, DT_PATH_LENGTH) == 0) {
            return g_strdup(child_path);
        }
    }

    return NULL;
}

int qemu_devtree_get_node_by_phandle(void *fdt, char *node_path, int phandle)
{
    return fdt_get_path(fdt, fdt_node_offset_by_phandle(fdt, phandle),
                            node_path, DT_PATH_LENGTH);
}

int qemu_devtree_getparent(void *fdt, char *node_path, const char *current)
{
    int offset = fdt_path_offset(fdt, current);
    int parent_offset = fdt_supernode_atdepth_offset(fdt, offset,
        fdt_node_depth(fdt, offset) - 1, NULL);

    return parent_offset >= 0 ?
        fdt_get_path(fdt, parent_offset, node_path, DT_PATH_LENGTH) : 1;
}

int qemu_devtree_get_root_node(void *fdt, char *node_path)
{
    return fdt_get_path(fdt, 0, node_path, DT_PATH_LENGTH);
}

static void devtree_scan(void *fdt, int *num_nodes, int info_dump)
{
    int depth = 0, offset = 0;

    if (num_nodes) {
        *num_nodes = 0;
    }
    for (;;) {
        offset = fdt_next_node(fdt, offset, &depth);
        if (num_nodes) {
            (*num_nodes)++;
        }
        if (offset <= 0 || depth <= 0) {
            break;
        }

        if (info_dump) {
            char node_path[DT_PATH_LENGTH];
            char *all_compats = NULL;
            int compat_len;
            Error *errp = NULL;

            if (fdt_get_path(fdt, offset, node_path, DT_PATH_LENGTH)) {
                sprintf(node_path, "(none)");
            } else {
                all_compats = qemu_fdt_getprop(fdt, node_path, "compatible",
                                               &compat_len, false, &errp);
            }
            if (!errp) {
                char *i = all_compats;
                for (;;) {
                    char *j = memchr(i, '\0', DT_PATH_LENGTH);
                    compat_len -= ((j+1)-i);
                    if (!compat_len) {
                        break;
                    }
                    *j = ' ';
                    i = j+1;
                }
            }
            printf("OFFSET: %d, DEPTH: %d, PATH: %s, COMPATS: %s\n",
                    offset, depth, node_path,
                    all_compats ? all_compats : "(none)");
        }
    }
}

void devtree_info_dump(void *fdt)
{
    devtree_scan(fdt, NULL, 1);
}

int devtree_get_num_nodes(void *fdt)
{
    int ret;

    devtree_scan(fdt, &ret, 0);
    return ret;
=======
void qmp_dumpdtb(const char *filename, Error **errp)
{
    g_autoptr(GError) err = NULL;
    uint32_t size;

    if (!current_machine->fdt) {
        error_setg(errp, "This machine doesn't have a FDT");
        return;
    }

    size = fdt_totalsize(current_machine->fdt);

    g_assert(size > 0);

    if (!g_file_set_contents(filename, current_machine->fdt, size, &err)) {
        error_setg(errp, "Error saving FDT to file %s: %s",
                   filename, err->message);
    }
}

void hmp_dumpdtb(Monitor *mon, const QDict *qdict)
{
    const char *filename = qdict_get_str(qdict, "filename");
    Error *local_err = NULL;

    qmp_dumpdtb(filename, &local_err);

    if (hmp_handle_error(mon, local_err)) {
        return;
    }

    info_report("dtb dumped to %s", filename);
>>>>>>> 2c65091f
}<|MERGE_RESOLUTION|>--- conflicted
+++ resolved
@@ -26,13 +26,10 @@
 #include "hw/loader.h"
 #include "hw/boards.h"
 #include "qemu/config-file.h"
-<<<<<<< HEAD
-#include "qemu/log.h"
-=======
 #include "qapi/qapi-commands-machine.h"
 #include "qapi/qmp/qdict.h"
 #include "monitor/hmp.h"
->>>>>>> 2c65091f
+#include "qemu/log.h"
 
 #include <libfdt.h>
 
@@ -729,7 +726,6 @@
     return ret;
 }
 
-<<<<<<< HEAD
 char *qemu_devtree_get_node_name(void *fdt, const char *node_path)
 {
     const char *ret = fdt_get_name(fdt, fdt_path_offset(fdt, node_path), NULL);
@@ -998,7 +994,8 @@
 
     devtree_scan(fdt, &ret, 0);
     return ret;
-=======
+}
+
 void qmp_dumpdtb(const char *filename, Error **errp)
 {
     g_autoptr(GError) err = NULL;
@@ -1031,5 +1028,4 @@
     }
 
     info_report("dtb dumped to %s", filename);
->>>>>>> 2c65091f
 }