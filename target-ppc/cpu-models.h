--- conflicted
+++ resolved
@@ -560,10 +560,7 @@
     CPU_POWERPC_POWER8_v20         = 0x004D0200,
     CPU_POWERPC_POWER8NVL_BASE     = 0x004C0000,
     CPU_POWERPC_POWER8NVL_v10      = 0x004C0100,
-<<<<<<< HEAD
-=======
     CPU_POWERPC_POWER9_BASE        = 0x004E0000,
->>>>>>> 7124ccf8
     CPU_POWERPC_970_v22            = 0x00390202,
     CPU_POWERPC_970FX_v10          = 0x00391100,
     CPU_POWERPC_970FX_v20          = 0x003C0200,
