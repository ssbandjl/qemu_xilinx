--- conflicted
+++ resolved
@@ -89,15 +89,6 @@
         uint32_t cq_head;
     } doorbells[];
 } NVMeRegs;
-
-#define INDEX_ADMIN     0
-#define INDEX_IO(n)     (1 + n)
-
-/* This driver shares a single MSIX IRQ for the admin and I/O queues */
-enum {
-    MSIX_SHARED_IRQ_IDX = 0,
-    MSIX_IRQ_COUNT = 1
-};
 
 #define INDEX_ADMIN     0
 #define INDEX_IO(n)     (1 + n)
@@ -746,11 +737,7 @@
     s->regs->ctrl.cc = cpu_to_le32(le32_to_cpu(s->regs->ctrl.cc) & 0xFE);
     /* Wait for CSTS.RDY = 0. */
     deadline = qemu_clock_get_ns(QEMU_CLOCK_REALTIME) + timeout_ms * SCALE_MS;
-<<<<<<< HEAD
-    while (le32_to_cpu(s->regs->csts) & 0x1) {
-=======
     while (le32_to_cpu(s->regs->ctrl.csts) & 0x1) {
->>>>>>> f00f57f3
         if (qemu_clock_get_ns(QEMU_CLOCK_REALTIME) > deadline) {
             error_setg(errp, "Timeout while waiting for device to reset (%"
                              PRId64 " ms)",
@@ -771,15 +758,9 @@
     }
     s->nr_queues = 1;
     QEMU_BUILD_BUG_ON(NVME_QUEUE_SIZE & 0xF000);
-<<<<<<< HEAD
-    s->regs->aqa = cpu_to_le32((NVME_QUEUE_SIZE << 16) | NVME_QUEUE_SIZE);
-    s->regs->asq = cpu_to_le64(s->queues[INDEX_ADMIN]->sq.iova);
-    s->regs->acq = cpu_to_le64(s->queues[INDEX_ADMIN]->cq.iova);
-=======
     s->regs->ctrl.aqa = cpu_to_le32((NVME_QUEUE_SIZE << 16) | NVME_QUEUE_SIZE);
     s->regs->ctrl.asq = cpu_to_le64(s->queues[INDEX_ADMIN]->sq.iova);
     s->regs->ctrl.acq = cpu_to_le64(s->queues[INDEX_ADMIN]->cq.iova);
->>>>>>> f00f57f3
 
     /* After setting up all control registers we can enable device now. */
     s->regs->ctrl.cc = cpu_to_le32((ctz32(NVME_CQ_ENTRY_BYTES) << 20) |
