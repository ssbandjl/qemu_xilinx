--- conflicted
+++ resolved
@@ -38,10 +38,7 @@
     uint32_t scsi;
     uint32_t config_wce;
     uint32_t request_merging;
-<<<<<<< HEAD
-=======
     uint16_t num_queues;
->>>>>>> 7124ccf8
 };
 
 struct VirtIOBlockDataPlane;
@@ -65,10 +62,7 @@
     VirtQueueElement elem;
     int64_t sector_num;
     VirtIOBlock *dev;
-<<<<<<< HEAD
-=======
     VirtQueue *vq;
->>>>>>> 7124ccf8
     struct virtio_blk_inhdr *in;
     struct virtio_blk_outhdr out;
     QEMUIOVector qiov;
@@ -79,7 +73,6 @@
 } VirtIOBlockReq;
 
 #define VIRTIO_BLK_MAX_MERGE_REQS 32
-<<<<<<< HEAD
 
 typedef struct MultiReqBuffer {
     VirtIOBlockReq *reqs[VIRTIO_BLK_MAX_MERGE_REQS];
@@ -87,22 +80,6 @@
     bool is_write;
 } MultiReqBuffer;
 
-void virtio_blk_init_request(VirtIOBlock *s, VirtIOBlockReq *req);
-void virtio_blk_free_request(VirtIOBlockReq *req);
-
-void virtio_blk_handle_request(VirtIOBlockReq *req, MultiReqBuffer *mrb);
-
-void virtio_blk_submit_multireq(BlockBackend *blk, MultiReqBuffer *mrb);
-
-=======
-
-typedef struct MultiReqBuffer {
-    VirtIOBlockReq *reqs[VIRTIO_BLK_MAX_MERGE_REQS];
-    unsigned int num_reqs;
-    bool is_write;
-} MultiReqBuffer;
-
->>>>>>> 7124ccf8
 void virtio_blk_handle_vq(VirtIOBlock *s, VirtQueue *vq);
 
 #endif