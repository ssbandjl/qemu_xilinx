--- conflicted
+++ resolved
@@ -10,11 +10,8 @@
  * See the COPYING file in the top-level directory.
  */
 #include "qemu/osdep.h"
-<<<<<<< HEAD
-=======
 #include "qemu-common.h"
 #include "cpu.h"
->>>>>>> 7124ccf8
 #include "hw/i386/apic_internal.h"
 #include "hw/pci/msi.h"
 #include "sysemu/kvm.h"
