--- conflicted
+++ resolved
@@ -17,7 +17,6 @@
 
 #include "qemu/osdep.h"
 #include "hw/usb/hcd-ehci.h"
-#include "hw/register-dep.h"
 
 static const VMStateDescription vmstate_ehci_sysbus = {
     .name        = "ehci-sysbus",
@@ -95,56 +94,6 @@
     .class_size    = sizeof(SysBusEHCIClass),
 };
 
-<<<<<<< HEAD
-enum PS7USBRegs {
-    XLNX_ID = 0x0,
-    XLNX_HWGENERAL = 0x4,
-    XLNX_HWHOST = 0x8,
-    XLNX_HWTXBUF = 0x10,
-    XLNX_HWRXBUF = 0x14,
-    XLNX_DCIVERSION = 0x120,
-    XLNX_DCCPARAMS  = 0x124,
-};
-
-/* FIXME: Add the functionality of remaining phy registers */
-enum ULPIRegs {
-    VENDOR_ID_L = 0x0,
-    VENDOR_ID_H = 0x1,
-    PRODUCT_ID_L = 0x2,
-    PRODUCT_ID_H = 0x3,
-    SCRATCH_REG_0 = 0x16,
-};
-
-DEP_REG32(ULPI_VIEWPORT, PS7USB_ULPIVP_OFFSET)
-    DEP_FIELD(ULPI_VIEWPORT, ULPIDATWR, 8, 0)
-    DEP_FIELD(ULPI_VIEWPORT, ULPIDATRD, 8, 8)
-    DEP_FIELD(ULPI_VIEWPORT, ULPIADDR, 8, 16)
-    DEP_FIELD(ULPI_VIEWPORT, ULPIPORT, 3, 24)
-    DEP_FIELD(ULPI_VIEWPORT, ULPISS, 1, 27)
-    DEP_FIELD(ULPI_VIEWPORT, ULPIRW, 1, 29)
-    DEP_FIELD(ULPI_VIEWPORT, ULPIRUN, 1, 30)
-    DEP_FIELD(ULPI_VIEWPORT, ULPIWU, 1, 31)
-
-static void ehci_xlnx_reset(DeviceState *dev)
-{
-    PS7USBState *s = XLNX_PS7_USB(dev);
-    SysBusDevice *d = SYS_BUS_DEVICE(dev);
-    EHCISysBusState *i = SYS_BUS_EHCI(d);
-    EHCIState *es = &i->ehci;
-
-    ehci_reset(es);
-
-    /* Show phy in normal functioning state after init */
-    s->ulpi_viewport = 0x8000000;
-    /* Vendor and product ID are as per micron ulpi phy specifications */
-    s->ulpireg[VENDOR_ID_L] = 0x24;
-    s->ulpireg[VENDOR_ID_H] = 0x04;
-    s->ulpireg[PRODUCT_ID_L] = 0x4;
-    s->ulpireg[PRODUCT_ID_H] = 0x0;
-
-}
-
-=======
 static void ehci_platform_class_init(ObjectClass *oc, void *data)
 {
     SysBusEHCIClass *sec = SYS_BUS_EHCI_CLASS(oc);
@@ -161,140 +110,20 @@
     .class_init    = ehci_platform_class_init,
 };
 
->>>>>>> 82b2865e
 static void ehci_xlnx_class_init(ObjectClass *oc, void *data)
 {
     SysBusEHCIClass *sec = SYS_BUS_EHCI_CLASS(oc);
     DeviceClass *dc = DEVICE_CLASS(oc);
 
-    dc->reset = ehci_xlnx_reset;
     set_bit(DEVICE_CATEGORY_USB, dc->categories);
     sec->capsbase = 0x100;
     sec->opregbase = 0x140;
 }
 
-static uint64_t xlnx_devreg_read(void *opaque, hwaddr addr, unsigned size)
-{
-    EHCIState *s = opaque;
-        /* DCIVERSION and DCCPARAMS are mapped at 0x20 words distance from
-         * end of capacity registers
-         */
-    hwaddr offset = s->capsbase + 0x20 + addr;
-
-    switch (offset) {
-    case XLNX_DCIVERSION:
-        return 0x00000001;
-    case XLNX_DCCPARAMS:
-        /* Host mode enabled
-         * Number of endpoints fixed to 12 as per zynq-7000
-         */
-        return 0x0000010C;
-    }
-    return 0;
-}
-
-static uint64_t xlnx_hwreg_read(void *opaque, hwaddr addr, unsigned size)
-{
-    /* All the following registers will just read out default values as per
-     * dwc_usb2_hs_device_controller spec
-     */
-    switch (addr) {
-    case XLNX_ID:
-        return XLNX_ID_DEFVAL;
-    case XLNX_HWGENERAL:
-        return XLNX_HWGENERAL_DEFVAL;
-    case XLNX_HWHOST:
-        return XLNX_HWHOST_DEFVAL;
-    case XLNX_HWTXBUF:
-        return XLNX_HWTXBUF_DEFVAL;
-    case XLNX_HWRXBUF:
-        return XLNX_HWRXBUF_DEFVAL;
-    }
-    return 0;
-}
-
-static uint64_t xlnx_ulpi_read(void *opaque, hwaddr addr, unsigned size)
-{
-    PS7USBState *s = opaque;
-
-    return s->ulpi_viewport;
-}
-
-static void xlnx_ulpi_write(void *opaque, hwaddr addr, uint64_t data,
-                            unsigned size)
-{
-    PS7USBState *s = opaque;
-    uint8_t ulpiaddr;
-    /* Clear RW feilds before writes */
-    s->ulpi_viewport &= ~ULPIREG_RWBITS_MASK;
-    s->ulpi_viewport |= data & ULPIREG_RWBITS_MASK;
-
-    /* ULPI Wake Up call : Clear the bit when set */
-    if(DEP_F_EX32(s->ulpi_viewport, ULPI_VIEWPORT, ULPIWU)) {
-        s->ulpi_viewport = DEP_F_DP32(s->ulpi_viewport, ULPI_VIEWPORT, ULPIWU, 0);
-    }
-
-    if (DEP_F_EX32(s->ulpi_viewport, ULPI_VIEWPORT, ULPIRUN)) {
-        ulpiaddr = DEP_F_EX32(s->ulpi_viewport, ULPI_VIEWPORT, ULPIADDR);
-
-        if (DEP_F_EX32(s->ulpi_viewport, ULPI_VIEWPORT, ULPIRW)) {
-            s->ulpireg[ulpiaddr] = DEP_F_EX32(s->ulpi_viewport, ULPI_VIEWPORT,
-                                          ULPIDATWR);
-        } else {
-            s->ulpi_viewport = DEP_F_DP32(s->ulpi_viewport, ULPI_VIEWPORT,
-                                      ULPIDATRD, s->ulpireg[ulpiaddr]);
-        }
-
-        s->ulpi_viewport = DEP_F_DP32(s->ulpi_viewport, ULPI_VIEWPORT, ULPIRUN, 0);
-    }
-}
-
-static const MemoryRegionOps ps7usb_devreg_ops = {
-    .read = xlnx_devreg_read,
-    .valid.min_access_size = 4,
-    .valid.max_access_size = 4,
-    .endianness = DEVICE_LITTLE_ENDIAN,
-};
-
-static const MemoryRegionOps ps7usb_hwreg_ops = {
-    .read = xlnx_hwreg_read,
-    .valid.min_access_size = 4,
-    .valid.max_access_size = 4,
-    .endianness = DEVICE_LITTLE_ENDIAN,
-};
-
-static const MemoryRegionOps ps7usb_ulpi_ops = {
-    .read = xlnx_ulpi_read,
-    .write = xlnx_ulpi_write,
-    .valid.min_access_size = 4,
-    .valid.max_access_size = 4,
-    .endianness = DEVICE_LITTLE_ENDIAN,
-};
-
-static void ehci_xlnx_init(Object *Obj)
-{
-    EHCISysBusState *p = SYS_BUS_EHCI(Obj);
-    PS7USBState *s = XLNX_PS7_USB(Obj);
-    EHCIState *pp = &p->ehci;
-    memory_region_init_io(&s->mem_hwreg, Obj, &ps7usb_hwreg_ops, pp,
-                          "ps7usb_hwreg", PS7USB_HWREG_SIZE);
-    memory_region_add_subregion(&pp->mem, PS7USB_HWREG_OFFSET, &s->mem_hwreg);
-
-    memory_region_init_io(&s->mem_devreg, Obj, &ps7usb_devreg_ops, pp,
-                          "ps7usb_devicemode", PS7USB_DEVREG_SIZE);
-    memory_region_add_subregion(&pp->mem, PS7USB_DEVREG_OFFSET, &s->mem_devreg);
-
-    memory_region_init_io(&s->mem_ulpi, Obj, &ps7usb_ulpi_ops, s,
-                          "ps7usb_ulpi_viewport", PS7USB_ULPIVP_SIZE);
-    memory_region_add_subregion(&pp->mem, PS7USB_ULPIVP_OFFSET, &s->mem_ulpi);
-}
-
 static const TypeInfo ehci_xlnx_type_info = {
-    .name          = TYPE_XLNX_PS7_USB,
+    .name          = "xlnx,ps7-usb",
     .parent        = TYPE_SYS_BUS_EHCI,
     .class_init    = ehci_xlnx_class_init,
-    .instance_size = sizeof(PS7USBState),
-    .instance_init = ehci_xlnx_init,
 };
 
 static void ehci_exynos4210_class_init(ObjectClass *oc, void *data)
