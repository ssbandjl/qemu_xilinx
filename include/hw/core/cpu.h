--- conflicted
+++ resolved
@@ -443,18 +443,12 @@
     /* Used for user-only emulation of prctl(PR_SET_UNALIGN). */
     bool prctl_unalign_sigbus;
 
-<<<<<<< HEAD
-    struct hax_vcpu_state *hax_vcpu;
-
     bool reset_pin; /* state of reset pin */
     bool halt_pin; /* state of halt pin */
     bool arch_halt_pin;
 
     char *gdb_id;
-    struct hvf_vcpu_state *hvf;
-
-=======
->>>>>>> 017b2e73
+
     /* track IOMMUs whose translations we've cached in the TCG TLB */
     GArray *iommu_notifiers;
 };
