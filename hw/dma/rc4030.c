/*
 * QEMU JAZZ RC4030 chipset
 *
 * Copyright (c) 2007-2013 Hervé Poussineau
 *
 * Permission is hereby granted, free of charge, to any person obtaining a copy
 * of this software and associated documentation files (the "Software"), to deal
 * in the Software without restriction, including without limitation the rights
 * to use, copy, modify, merge, publish, distribute, sublicense, and/or sell
 * copies of the Software, and to permit persons to whom the Software is
 * furnished to do so, subject to the following conditions:
 *
 * The above copyright notice and this permission notice shall be included in
 * all copies or substantial portions of the Software.
 *
 * THE SOFTWARE IS PROVIDED "AS IS", WITHOUT WARRANTY OF ANY KIND, EXPRESS OR
 * IMPLIED, INCLUDING BUT NOT LIMITED TO THE WARRANTIES OF MERCHANTABILITY,
 * FITNESS FOR A PARTICULAR PURPOSE AND NONINFRINGEMENT. IN NO EVENT SHALL
 * THE AUTHORS OR COPYRIGHT HOLDERS BE LIABLE FOR ANY CLAIM, DAMAGES OR OTHER
 * LIABILITY, WHETHER IN AN ACTION OF CONTRACT, TORT OR OTHERWISE, ARISING FROM,
 * OUT OF OR IN CONNECTION WITH THE SOFTWARE OR THE USE OR OTHER DEALINGS IN
 * THE SOFTWARE.
 */

#include "qemu/osdep.h"
#include "hw/hw.h"
#include "hw/mips/mips.h"
#include "hw/sysbus.h"
#include "qemu/timer.h"
<<<<<<< HEAD
=======
#include "qemu/log.h"
>>>>>>> 7124ccf8
#include "exec/address-spaces.h"
#include "trace.h"

/********************************************************/
/* rc4030 emulation                                     */

#define MAX_TL_ENTRIES 512

typedef struct dma_pagetable_entry {
    int32_t frame;
    int32_t owner;
} QEMU_PACKED dma_pagetable_entry;

#define DMA_PAGESIZE    4096
#define DMA_REG_ENABLE  1
#define DMA_REG_COUNT   2
#define DMA_REG_ADDRESS 3

#define DMA_FLAG_ENABLE     0x0001
#define DMA_FLAG_MEM_TO_DEV 0x0002
#define DMA_FLAG_TC_INTR    0x0100
#define DMA_FLAG_MEM_INTR   0x0200
#define DMA_FLAG_ADDR_INTR  0x0400

#define TYPE_RC4030 "rc4030"
#define RC4030(obj) \
    OBJECT_CHECK(rc4030State, (obj), TYPE_RC4030)

typedef struct rc4030State
{
    SysBusDevice parent;

    uint32_t config; /* 0x0000: RC4030 config register */
    uint32_t revision; /* 0x0008: RC4030 Revision register */
    uint32_t invalid_address_register; /* 0x0010: Invalid Address register */

    /* DMA */
    uint32_t dma_regs[8][4];
    uint32_t dma_tl_base; /* 0x0018: DMA transl. table base */
    uint32_t dma_tl_limit; /* 0x0020: DMA transl. table limit */

    /* cache */
    uint32_t cache_maint; /* 0x0030: Cache Maintenance */
    uint32_t remote_failed_address; /* 0x0038: Remote Failed Address */
    uint32_t memory_failed_address; /* 0x0040: Memory Failed Address */
    uint32_t cache_ptag; /* 0x0048: I/O Cache Physical Tag */
    uint32_t cache_ltag; /* 0x0050: I/O Cache Logical Tag */
    uint32_t cache_bmask; /* 0x0058: I/O Cache Byte Mask */

    uint32_t nmi_interrupt; /* 0x0200: interrupt source */
    uint32_t memory_refresh_rate; /* 0x0210: memory refresh rate */
    uint32_t nvram_protect; /* 0x0220: NV ram protect register */
    uint32_t rem_speed[16];
    uint32_t imr_jazz; /* Local bus int enable mask */
    uint32_t isr_jazz; /* Local bus int source */

    /* timer */
    QEMUTimer *periodic_timer;
    uint32_t itr; /* Interval timer reload */

    qemu_irq timer_irq;
    qemu_irq jazz_bus_irq;

    /* biggest translation table */
    MemoryRegion dma_tt;
    /* translation table memory region alias, added to system RAM */
    MemoryRegion dma_tt_alias;
    /* whole DMA memory region, root of DMA address space */
    MemoryRegion dma_mr;
    /* translation table entry aliases, added to DMA memory region */
    MemoryRegion dma_mrs[MAX_TL_ENTRIES];
    AddressSpace dma_as;

    MemoryRegion iomem_chipset;
    MemoryRegion iomem_jazzio;
} rc4030State;

static void set_next_tick(rc4030State *s)
{
    qemu_irq_lower(s->timer_irq);
    uint32_t tm_hz;

    tm_hz = 1000 / (s->itr + 1);

    timer_mod(s->periodic_timer, qemu_clock_get_ns(QEMU_CLOCK_VIRTUAL) +
                   NANOSECONDS_PER_SECOND / tm_hz);
}

/* called for accesses to rc4030 */
static uint64_t rc4030_read(void *opaque, hwaddr addr, unsigned int size)
{
    rc4030State *s = opaque;
    uint32_t val;

    addr &= 0x3fff;
    switch (addr & ~0x3) {
    /* Global config register */
    case 0x0000:
        val = s->config;
        break;
    /* Revision register */
    case 0x0008:
        val = s->revision;
        break;
    /* Invalid Address register */
    case 0x0010:
        val = s->invalid_address_register;
        break;
    /* DMA transl. table base */
    case 0x0018:
        val = s->dma_tl_base;
        break;
    /* DMA transl. table limit */
    case 0x0020:
        val = s->dma_tl_limit;
        break;
    /* Remote Failed Address */
    case 0x0038:
        val = s->remote_failed_address;
        break;
    /* Memory Failed Address */
    case 0x0040:
        val = s->memory_failed_address;
        break;
    /* I/O Cache Byte Mask */
    case 0x0058:
        val = s->cache_bmask;
        /* HACK */
        if (s->cache_bmask == (uint32_t)-1)
            s->cache_bmask = 0;
        break;
    /* Remote Speed Registers */
    case 0x0070:
    case 0x0078:
    case 0x0080:
    case 0x0088:
    case 0x0090:
    case 0x0098:
    case 0x00a0:
    case 0x00a8:
    case 0x00b0:
    case 0x00b8:
    case 0x00c0:
    case 0x00c8:
    case 0x00d0:
    case 0x00d8:
    case 0x00e0:
    case 0x00e8:
        val = s->rem_speed[(addr - 0x0070) >> 3];
        break;
    /* DMA channel base address */
    case 0x0100:
    case 0x0108:
    case 0x0110:
    case 0x0118:
    case 0x0120:
    case 0x0128:
    case 0x0130:
    case 0x0138:
    case 0x0140:
    case 0x0148:
    case 0x0150:
    case 0x0158:
    case 0x0160:
    case 0x0168:
    case 0x0170:
    case 0x0178:
    case 0x0180:
    case 0x0188:
    case 0x0190:
    case 0x0198:
    case 0x01a0:
    case 0x01a8:
    case 0x01b0:
    case 0x01b8:
    case 0x01c0:
    case 0x01c8:
    case 0x01d0:
    case 0x01d8:
    case 0x01e0:
    case 0x01e8:
    case 0x01f0:
    case 0x01f8:
        {
            int entry = (addr - 0x0100) >> 5;
            int idx = (addr & 0x1f) >> 3;
            val = s->dma_regs[entry][idx];
        }
        break;
    /* Interrupt source */
    case 0x0200:
        val = s->nmi_interrupt;
        break;
    /* Error type */
    case 0x0208:
        val = 0;
        break;
    /* Memory refresh rate */
    case 0x0210:
        val = s->memory_refresh_rate;
        break;
    /* NV ram protect register */
    case 0x0220:
        val = s->nvram_protect;
        break;
    /* Interval timer count */
    case 0x0230:
        val = 0;
        qemu_irq_lower(s->timer_irq);
        break;
    /* EISA interrupt */
    case 0x0238:
        val = 7; /* FIXME: should be read from EISA controller */
        break;
    default:
        qemu_log_mask(LOG_GUEST_ERROR,
                      "rc4030: invalid read at 0x%x", (int)addr);
        val = 0;
        break;
    }

    if ((addr & ~3) != 0x230) {
        trace_rc4030_read(addr, val);
    }

    return val;
}

static void rc4030_dma_as_update_one(rc4030State *s, int index, uint32_t frame)
{
    if (index < MAX_TL_ENTRIES) {
        memory_region_set_enabled(&s->dma_mrs[index], false);
    }

    if (!frame) {
        return;
    }

    if (index >= MAX_TL_ENTRIES) {
        qemu_log_mask(LOG_UNIMP,
                      "rc4030: trying to use too high "
                      "translation table entry %d (max allowed=%d)",
                      index, MAX_TL_ENTRIES);
        return;
    }
    memory_region_set_alias_offset(&s->dma_mrs[index], frame);
    memory_region_set_enabled(&s->dma_mrs[index], true);
<<<<<<< HEAD
}

static void rc4030_dma_tt_write(void *opaque, hwaddr addr, uint64_t data,
                                unsigned int size)
{
    rc4030State *s = opaque;

    /* write memory */
    memcpy(memory_region_get_ram_ptr(&s->dma_tt) + addr, &data, size);

    /* update dma address space (only if frame field has been written) */
    if (addr % sizeof(dma_pagetable_entry) == 0) {
        int index = addr / sizeof(dma_pagetable_entry);
        memory_region_transaction_begin();
        rc4030_dma_as_update_one(s, index, (uint32_t)data);
        memory_region_transaction_commit();
    }
}

static const MemoryRegionOps rc4030_dma_tt_ops = {
    .write = rc4030_dma_tt_write,
    .impl.min_access_size = 4,
    .impl.max_access_size = 4,
};

static void rc4030_dma_tt_update(rc4030State *s, uint32_t new_tl_base,
                                 uint32_t new_tl_limit)
{
    int entries, i;
    dma_pagetable_entry *dma_tl_contents;

    if (s->dma_tl_limit) {
        /* write old dma tl table to physical memory */
        memory_region_del_subregion(get_system_memory(), &s->dma_tt_alias);
        cpu_physical_memory_write(s->dma_tl_limit & 0x7fffffff,
                                  memory_region_get_ram_ptr(&s->dma_tt),
                                  memory_region_size(&s->dma_tt_alias));
    }
    object_unparent(OBJECT(&s->dma_tt_alias));

    s->dma_tl_base = new_tl_base;
    s->dma_tl_limit = new_tl_limit;
    new_tl_base &= 0x7fffffff;

    if (s->dma_tl_limit) {
        uint64_t dma_tt_size;
        if (s->dma_tl_limit <= memory_region_size(&s->dma_tt)) {
            dma_tt_size = s->dma_tl_limit;
        } else {
            dma_tt_size = memory_region_size(&s->dma_tt);
        }
        memory_region_init_alias(&s->dma_tt_alias, OBJECT(s),
                                 "dma-table-alias",
                                 &s->dma_tt, 0, dma_tt_size);
        dma_tl_contents = memory_region_get_ram_ptr(&s->dma_tt);
        cpu_physical_memory_read(new_tl_base, dma_tl_contents, dma_tt_size);

        memory_region_transaction_begin();
        entries = dma_tt_size / sizeof(dma_pagetable_entry);
        for (i = 0; i < entries; i++) {
            rc4030_dma_as_update_one(s, i, dma_tl_contents[i].frame);
        }
        memory_region_add_subregion(get_system_memory(), new_tl_base,
                                    &s->dma_tt_alias);
        memory_region_transaction_commit();
    } else {
        memory_region_init(&s->dma_tt_alias, OBJECT(s),
                           "dma-table-alias", 0);
    }
}

=======
}

static void rc4030_dma_tt_write(void *opaque, hwaddr addr, uint64_t data,
                                unsigned int size)
{
    rc4030State *s = opaque;

    /* write memory */
    memcpy(memory_region_get_ram_ptr(&s->dma_tt) + addr, &data, size);

    /* update dma address space (only if frame field has been written) */
    if (addr % sizeof(dma_pagetable_entry) == 0) {
        int index = addr / sizeof(dma_pagetable_entry);
        memory_region_transaction_begin();
        rc4030_dma_as_update_one(s, index, (uint32_t)data);
        memory_region_transaction_commit();
    }
}

static const MemoryRegionOps rc4030_dma_tt_ops = {
    .write = rc4030_dma_tt_write,
    .impl.min_access_size = 4,
    .impl.max_access_size = 4,
};

static void rc4030_dma_tt_update(rc4030State *s, uint32_t new_tl_base,
                                 uint32_t new_tl_limit)
{
    int entries, i;
    dma_pagetable_entry *dma_tl_contents;

    if (s->dma_tl_limit) {
        /* write old dma tl table to physical memory */
        memory_region_del_subregion(get_system_memory(), &s->dma_tt_alias);
        cpu_physical_memory_write(s->dma_tl_limit & 0x7fffffff,
                                  memory_region_get_ram_ptr(&s->dma_tt),
                                  memory_region_size(&s->dma_tt_alias));
    }
    object_unparent(OBJECT(&s->dma_tt_alias));

    s->dma_tl_base = new_tl_base;
    s->dma_tl_limit = new_tl_limit;
    new_tl_base &= 0x7fffffff;

    if (s->dma_tl_limit) {
        uint64_t dma_tt_size;
        if (s->dma_tl_limit <= memory_region_size(&s->dma_tt)) {
            dma_tt_size = s->dma_tl_limit;
        } else {
            dma_tt_size = memory_region_size(&s->dma_tt);
        }
        memory_region_init_alias(&s->dma_tt_alias, OBJECT(s),
                                 "dma-table-alias",
                                 &s->dma_tt, 0, dma_tt_size);
        dma_tl_contents = memory_region_get_ram_ptr(&s->dma_tt);
        cpu_physical_memory_read(new_tl_base, dma_tl_contents, dma_tt_size);

        memory_region_transaction_begin();
        entries = dma_tt_size / sizeof(dma_pagetable_entry);
        for (i = 0; i < entries; i++) {
            rc4030_dma_as_update_one(s, i, dma_tl_contents[i].frame);
        }
        memory_region_add_subregion(get_system_memory(), new_tl_base,
                                    &s->dma_tt_alias);
        memory_region_transaction_commit();
    } else {
        memory_region_init(&s->dma_tt_alias, OBJECT(s),
                           "dma-table-alias", 0);
    }
}

>>>>>>> 7124ccf8
static void rc4030_write(void *opaque, hwaddr addr, uint64_t data,
                         unsigned int size)
{
    rc4030State *s = opaque;
    uint32_t val = data;
    addr &= 0x3fff;

    trace_rc4030_write(addr, val);

    switch (addr & ~0x3) {
    /* Global config register */
    case 0x0000:
        s->config = val;
        break;
    /* DMA transl. table base */
    case 0x0018:
        rc4030_dma_tt_update(s, val, s->dma_tl_limit);
        break;
    /* DMA transl. table limit */
    case 0x0020:
        rc4030_dma_tt_update(s, s->dma_tl_base, val);
        break;
    /* DMA transl. table invalidated */
    case 0x0028:
        break;
    /* Cache Maintenance */
    case 0x0030:
        s->cache_maint = val;
        break;
    /* I/O Cache Physical Tag */
    case 0x0048:
        s->cache_ptag = val;
        break;
    /* I/O Cache Logical Tag */
    case 0x0050:
        s->cache_ltag = val;
        break;
    /* I/O Cache Byte Mask */
    case 0x0058:
        s->cache_bmask |= val; /* HACK */
        break;
    /* I/O Cache Buffer Window */
    case 0x0060:
        /* HACK */
        if (s->cache_ltag == 0x80000001 && s->cache_bmask == 0xf0f0f0f) {
            hwaddr dest = s->cache_ptag & ~0x1;
            dest += (s->cache_maint & 0x3) << 3;
            cpu_physical_memory_write(dest, &val, 4);
        }
        break;
    /* Remote Speed Registers */
    case 0x0070:
    case 0x0078:
    case 0x0080:
    case 0x0088:
    case 0x0090:
    case 0x0098:
    case 0x00a0:
    case 0x00a8:
    case 0x00b0:
    case 0x00b8:
    case 0x00c0:
    case 0x00c8:
    case 0x00d0:
    case 0x00d8:
    case 0x00e0:
    case 0x00e8:
        s->rem_speed[(addr - 0x0070) >> 3] = val;
        break;
    /* DMA channel base address */
    case 0x0100:
    case 0x0108:
    case 0x0110:
    case 0x0118:
    case 0x0120:
    case 0x0128:
    case 0x0130:
    case 0x0138:
    case 0x0140:
    case 0x0148:
    case 0x0150:
    case 0x0158:
    case 0x0160:
    case 0x0168:
    case 0x0170:
    case 0x0178:
    case 0x0180:
    case 0x0188:
    case 0x0190:
    case 0x0198:
    case 0x01a0:
    case 0x01a8:
    case 0x01b0:
    case 0x01b8:
    case 0x01c0:
    case 0x01c8:
    case 0x01d0:
    case 0x01d8:
    case 0x01e0:
    case 0x01e8:
    case 0x01f0:
    case 0x01f8:
        {
            int entry = (addr - 0x0100) >> 5;
            int idx = (addr & 0x1f) >> 3;
            s->dma_regs[entry][idx] = val;
        }
        break;
    /* Memory refresh rate */
    case 0x0210:
        s->memory_refresh_rate = val;
        break;
    /* Interval timer reload */
    case 0x0228:
        s->itr = val;
        qemu_irq_lower(s->timer_irq);
        set_next_tick(s);
        break;
    /* EISA interrupt */
    case 0x0238:
        break;
    default:
        qemu_log_mask(LOG_GUEST_ERROR,
                      "rc4030: invalid write of 0x%02x at 0x%x",
                      val, (int)addr);
        break;
    }
}

static const MemoryRegionOps rc4030_ops = {
    .read = rc4030_read,
    .write = rc4030_write,
    .impl.min_access_size = 4,
    .impl.max_access_size = 4,
    .endianness = DEVICE_NATIVE_ENDIAN,
};

static void update_jazz_irq(rc4030State *s)
{
    uint16_t pending;

    pending = s->isr_jazz & s->imr_jazz;

    if (pending != 0)
        qemu_irq_raise(s->jazz_bus_irq);
    else
        qemu_irq_lower(s->jazz_bus_irq);
}

static void rc4030_irq_jazz_request(void *opaque, int irq, int level)
{
    rc4030State *s = opaque;

    if (level) {
        s->isr_jazz |= 1 << irq;
    } else {
        s->isr_jazz &= ~(1 << irq);
    }

    update_jazz_irq(s);
}

static void rc4030_periodic_timer(void *opaque)
{
    rc4030State *s = opaque;

    set_next_tick(s);
    qemu_irq_raise(s->timer_irq);
}

static uint64_t jazzio_read(void *opaque, hwaddr addr, unsigned int size)
{
    rc4030State *s = opaque;
    uint32_t val;
    uint32_t irq;
    addr &= 0xfff;

    switch (addr) {
    /* Local bus int source */
    case 0x00: {
        uint32_t pending = s->isr_jazz & s->imr_jazz;
        val = 0;
        irq = 0;
        while (pending) {
            if (pending & 1) {
                val = (irq + 1) << 2;
                break;
            }
            irq++;
            pending >>= 1;
        }
        break;
    }
    /* Local bus int enable mask */
    case 0x02:
        val = s->imr_jazz;
        break;
    default:
        qemu_log_mask(LOG_GUEST_ERROR,
                      "rc4030/jazzio: invalid read at 0x%x", (int)addr);
        val = 0;
        break;
    }

    trace_jazzio_read(addr, val);

    return val;
}

static void jazzio_write(void *opaque, hwaddr addr, uint64_t data,
                         unsigned int size)
{
    rc4030State *s = opaque;
    uint32_t val = data;
    addr &= 0xfff;

    trace_jazzio_write(addr, val);

    switch (addr) {
    /* Local bus int enable mask */
    case 0x02:
        s->imr_jazz = val;
        update_jazz_irq(s);
        break;
    default:
        qemu_log_mask(LOG_GUEST_ERROR,
                      "rc4030/jazzio: invalid write of 0x%02x at 0x%x",
                      val, (int)addr);
        break;
    }
}

static const MemoryRegionOps jazzio_ops = {
    .read = jazzio_read,
    .write = jazzio_write,
    .impl.min_access_size = 2,
    .impl.max_access_size = 2,
    .endianness = DEVICE_NATIVE_ENDIAN,
};

static void rc4030_reset(DeviceState *dev)
{
    rc4030State *s = RC4030(dev);
    int i;

    s->config = 0x410; /* some boards seem to accept 0x104 too */
    s->revision = 1;
    s->invalid_address_register = 0;

    memset(s->dma_regs, 0, sizeof(s->dma_regs));
    rc4030_dma_tt_update(s, 0, 0);

    s->remote_failed_address = s->memory_failed_address = 0;
    s->cache_maint = 0;
    s->cache_ptag = s->cache_ltag = 0;
    s->cache_bmask = 0;

    s->memory_refresh_rate = 0x18186;
    s->nvram_protect = 7;
    for (i = 0; i < 15; i++)
        s->rem_speed[i] = 7;
    s->imr_jazz = 0x10; /* XXX: required by firmware, but why? */
    s->isr_jazz = 0;

    s->itr = 0;

    qemu_irq_lower(s->timer_irq);
    qemu_irq_lower(s->jazz_bus_irq);
}

static int rc4030_post_load(void *opaque, int version_id)
{
    rc4030State* s = opaque;
<<<<<<< HEAD
    int i, j;

    if (version_id != 2)
        return -EINVAL;

    s->config = qemu_get_be32(f);
    s->invalid_address_register = qemu_get_be32(f);
    for (i = 0; i < 8; i++)
        for (j = 0; j < 4; j++)
            s->dma_regs[i][j] = qemu_get_be32(f);
    s->dma_tl_base = qemu_get_be32(f);
    s->dma_tl_limit = qemu_get_be32(f);
    s->cache_maint = qemu_get_be32(f);
    s->remote_failed_address = qemu_get_be32(f);
    s->memory_failed_address = qemu_get_be32(f);
    s->cache_ptag = qemu_get_be32(f);
    s->cache_ltag = qemu_get_be32(f);
    s->cache_bmask = qemu_get_be32(f);
    s->memory_refresh_rate = qemu_get_be32(f);
    s->nvram_protect = qemu_get_be32(f);
    for (i = 0; i < 15; i++)
        s->rem_speed[i] = qemu_get_be32(f);
    s->imr_jazz = qemu_get_be32(f);
    s->isr_jazz = qemu_get_be32(f);
    s->itr = qemu_get_be32(f);
=======
>>>>>>> 7124ccf8

    set_next_tick(s);
    update_jazz_irq(s);

    return 0;
}

<<<<<<< HEAD
static void rc4030_save(QEMUFile *f, void *opaque)
{
    rc4030State* s = opaque;
    int i, j;

    qemu_put_be32(f, s->config);
    qemu_put_be32(f, s->invalid_address_register);
    for (i = 0; i < 8; i++)
        for (j = 0; j < 4; j++)
            qemu_put_be32(f, s->dma_regs[i][j]);
    qemu_put_be32(f, s->dma_tl_base);
    qemu_put_be32(f, s->dma_tl_limit);
    qemu_put_be32(f, s->cache_maint);
    qemu_put_be32(f, s->remote_failed_address);
    qemu_put_be32(f, s->memory_failed_address);
    qemu_put_be32(f, s->cache_ptag);
    qemu_put_be32(f, s->cache_ltag);
    qemu_put_be32(f, s->cache_bmask);
    qemu_put_be32(f, s->memory_refresh_rate);
    qemu_put_be32(f, s->nvram_protect);
    for (i = 0; i < 15; i++)
        qemu_put_be32(f, s->rem_speed[i]);
    qemu_put_be32(f, s->imr_jazz);
    qemu_put_be32(f, s->isr_jazz);
    qemu_put_be32(f, s->itr);
}
=======
static const VMStateDescription vmstate_rc4030 = {
    .name = "rc4030",
    .version_id = 3,
    .post_load = rc4030_post_load,
    .fields = (VMStateField []) {
        VMSTATE_UINT32(config, rc4030State),
        VMSTATE_UINT32(invalid_address_register, rc4030State),
        VMSTATE_UINT32_2DARRAY(dma_regs, rc4030State, 8, 4),
        VMSTATE_UINT32(dma_tl_base, rc4030State),
        VMSTATE_UINT32(dma_tl_limit, rc4030State),
        VMSTATE_UINT32(cache_maint, rc4030State),
        VMSTATE_UINT32(remote_failed_address, rc4030State),
        VMSTATE_UINT32(memory_failed_address, rc4030State),
        VMSTATE_UINT32(cache_ptag, rc4030State),
        VMSTATE_UINT32(cache_ltag, rc4030State),
        VMSTATE_UINT32(cache_bmask, rc4030State),
        VMSTATE_UINT32(memory_refresh_rate, rc4030State),
        VMSTATE_UINT32(nvram_protect, rc4030State),
        VMSTATE_UINT32_ARRAY(rem_speed, rc4030State, 16),
        VMSTATE_UINT32(imr_jazz, rc4030State),
        VMSTATE_UINT32(isr_jazz, rc4030State),
        VMSTATE_UINT32(itr, rc4030State),
        VMSTATE_END_OF_LIST()
    }
};
>>>>>>> 7124ccf8

static void rc4030_do_dma(void *opaque, int n, uint8_t *buf, int len, int is_write)
{
    rc4030State *s = opaque;
    hwaddr dma_addr;
    int dev_to_mem;

    s->dma_regs[n][DMA_REG_ENABLE] &= ~(DMA_FLAG_TC_INTR | DMA_FLAG_MEM_INTR | DMA_FLAG_ADDR_INTR);

    /* Check DMA channel consistency */
    dev_to_mem = (s->dma_regs[n][DMA_REG_ENABLE] & DMA_FLAG_MEM_TO_DEV) ? 0 : 1;
    if (!(s->dma_regs[n][DMA_REG_ENABLE] & DMA_FLAG_ENABLE) ||
        (is_write != dev_to_mem)) {
        s->dma_regs[n][DMA_REG_ENABLE] |= DMA_FLAG_MEM_INTR;
        s->nmi_interrupt |= 1 << n;
        return;
    }

    /* Get start address and len */
    if (len > s->dma_regs[n][DMA_REG_COUNT])
        len = s->dma_regs[n][DMA_REG_COUNT];
    dma_addr = s->dma_regs[n][DMA_REG_ADDRESS];

    /* Read/write data at right place */
    address_space_rw(&s->dma_as, dma_addr, MEMTXATTRS_UNSPECIFIED,
                     buf, len, is_write);

    s->dma_regs[n][DMA_REG_ENABLE] |= DMA_FLAG_TC_INTR;
    s->dma_regs[n][DMA_REG_COUNT] -= len;
}

struct rc4030DMAState {
    void *opaque;
    int n;
};

void rc4030_dma_read(void *dma, uint8_t *buf, int len)
{
    rc4030_dma s = dma;
    rc4030_do_dma(s->opaque, s->n, buf, len, 0);
}

void rc4030_dma_write(void *dma, uint8_t *buf, int len)
{
    rc4030_dma s = dma;
    rc4030_do_dma(s->opaque, s->n, buf, len, 1);
}

static rc4030_dma *rc4030_allocate_dmas(void *opaque, int n)
{
    rc4030_dma *s;
    struct rc4030DMAState *p;
    int i;

    s = (rc4030_dma *)g_malloc0(sizeof(rc4030_dma) * n);
    p = (struct rc4030DMAState *)g_malloc0(sizeof(struct rc4030DMAState) * n);
    for (i = 0; i < n; i++) {
        p->opaque = opaque;
        p->n = i;
        s[i] = p;
        p++;
    }
    return s;
}

static void rc4030_initfn(Object *obj)
{
    DeviceState *dev = DEVICE(obj);
    rc4030State *s = RC4030(obj);
    SysBusDevice *sysbus = SYS_BUS_DEVICE(obj);

    qdev_init_gpio_in(dev, rc4030_irq_jazz_request, 16);

    sysbus_init_irq(sysbus, &s->timer_irq);
    sysbus_init_irq(sysbus, &s->jazz_bus_irq);

<<<<<<< HEAD
    register_savevm(NULL, "rc4030", 0, 2, rc4030_save, rc4030_load, s);

=======
>>>>>>> 7124ccf8
    sysbus_init_mmio(sysbus, &s->iomem_chipset);
    sysbus_init_mmio(sysbus, &s->iomem_jazzio);
}

static void rc4030_realize(DeviceState *dev, Error **errp)
{
    rc4030State *s = RC4030(dev);
    Object *o = OBJECT(dev);
    int i;

    s->periodic_timer = timer_new_ns(QEMU_CLOCK_VIRTUAL,
                                     rc4030_periodic_timer, s);

    memory_region_init_io(&s->iomem_chipset, NULL, &rc4030_ops, s,
                          "rc4030.chipset", 0x300);
    memory_region_init_io(&s->iomem_jazzio, NULL, &jazzio_ops, s,
                          "rc4030.jazzio", 0x00001000);

    memory_region_init_rom_device(&s->dma_tt, o,
                                  &rc4030_dma_tt_ops, s, "dma-table",
                                  MAX_TL_ENTRIES * sizeof(dma_pagetable_entry),
                                  NULL);
    memory_region_init(&s->dma_tt_alias, o, "dma-table-alias", 0);
    memory_region_init(&s->dma_mr, o, "dma", INT32_MAX);
    for (i = 0; i < MAX_TL_ENTRIES; ++i) {
        memory_region_init_alias(&s->dma_mrs[i], o, "dma-alias",
                                 get_system_memory(), 0, DMA_PAGESIZE);
        memory_region_set_enabled(&s->dma_mrs[i], false);
        memory_region_add_subregion(&s->dma_mr, i * DMA_PAGESIZE,
                                    &s->dma_mrs[i]);
    }
    address_space_init(&s->dma_as, &s->dma_mr, "rc4030-dma");
}

static void rc4030_unrealize(DeviceState *dev, Error **errp)
{
    rc4030State *s = RC4030(dev);
    int i;

    timer_free(s->periodic_timer);

    address_space_destroy(&s->dma_as);
    object_unparent(OBJECT(&s->dma_tt));
    object_unparent(OBJECT(&s->dma_tt_alias));
    object_unparent(OBJECT(&s->dma_mr));
    for (i = 0; i < MAX_TL_ENTRIES; ++i) {
        memory_region_del_subregion(&s->dma_mr, &s->dma_mrs[i]);
        object_unparent(OBJECT(&s->dma_mrs[i]));
    }
}

static void rc4030_class_init(ObjectClass *klass, void *class_data)
{
    DeviceClass *dc = DEVICE_CLASS(klass);

    dc->realize = rc4030_realize;
    dc->unrealize = rc4030_unrealize;
    dc->reset = rc4030_reset;
<<<<<<< HEAD
=======
    dc->vmsd = &vmstate_rc4030;
>>>>>>> 7124ccf8
}

static const TypeInfo rc4030_info = {
    .name = TYPE_RC4030,
    .parent = TYPE_SYS_BUS_DEVICE,
    .instance_size = sizeof(rc4030State),
    .instance_init = rc4030_initfn,
    .class_init = rc4030_class_init,
};

static void rc4030_register_types(void)
{
    type_register_static(&rc4030_info);
}

type_init(rc4030_register_types)

DeviceState *rc4030_init(rc4030_dma **dmas, MemoryRegion **dma_mr)
{
    DeviceState *dev;

    dev = qdev_create(NULL, TYPE_RC4030);
    qdev_init_nofail(dev);

    *dmas = rc4030_allocate_dmas(dev, 4);
    *dma_mr = &RC4030(dev)->dma_mr;
    return dev;
}<|MERGE_RESOLUTION|>--- conflicted
+++ resolved
@@ -27,10 +27,7 @@
 #include "hw/mips/mips.h"
 #include "hw/sysbus.h"
 #include "qemu/timer.h"
-<<<<<<< HEAD
-=======
 #include "qemu/log.h"
->>>>>>> 7124ccf8
 #include "exec/address-spaces.h"
 #include "trace.h"
 
@@ -278,7 +275,6 @@
     }
     memory_region_set_alias_offset(&s->dma_mrs[index], frame);
     memory_region_set_enabled(&s->dma_mrs[index], true);
-<<<<<<< HEAD
 }
 
 static void rc4030_dma_tt_write(void *opaque, hwaddr addr, uint64_t data,
@@ -350,79 +346,6 @@
     }
 }
 
-=======
-}
-
-static void rc4030_dma_tt_write(void *opaque, hwaddr addr, uint64_t data,
-                                unsigned int size)
-{
-    rc4030State *s = opaque;
-
-    /* write memory */
-    memcpy(memory_region_get_ram_ptr(&s->dma_tt) + addr, &data, size);
-
-    /* update dma address space (only if frame field has been written) */
-    if (addr % sizeof(dma_pagetable_entry) == 0) {
-        int index = addr / sizeof(dma_pagetable_entry);
-        memory_region_transaction_begin();
-        rc4030_dma_as_update_one(s, index, (uint32_t)data);
-        memory_region_transaction_commit();
-    }
-}
-
-static const MemoryRegionOps rc4030_dma_tt_ops = {
-    .write = rc4030_dma_tt_write,
-    .impl.min_access_size = 4,
-    .impl.max_access_size = 4,
-};
-
-static void rc4030_dma_tt_update(rc4030State *s, uint32_t new_tl_base,
-                                 uint32_t new_tl_limit)
-{
-    int entries, i;
-    dma_pagetable_entry *dma_tl_contents;
-
-    if (s->dma_tl_limit) {
-        /* write old dma tl table to physical memory */
-        memory_region_del_subregion(get_system_memory(), &s->dma_tt_alias);
-        cpu_physical_memory_write(s->dma_tl_limit & 0x7fffffff,
-                                  memory_region_get_ram_ptr(&s->dma_tt),
-                                  memory_region_size(&s->dma_tt_alias));
-    }
-    object_unparent(OBJECT(&s->dma_tt_alias));
-
-    s->dma_tl_base = new_tl_base;
-    s->dma_tl_limit = new_tl_limit;
-    new_tl_base &= 0x7fffffff;
-
-    if (s->dma_tl_limit) {
-        uint64_t dma_tt_size;
-        if (s->dma_tl_limit <= memory_region_size(&s->dma_tt)) {
-            dma_tt_size = s->dma_tl_limit;
-        } else {
-            dma_tt_size = memory_region_size(&s->dma_tt);
-        }
-        memory_region_init_alias(&s->dma_tt_alias, OBJECT(s),
-                                 "dma-table-alias",
-                                 &s->dma_tt, 0, dma_tt_size);
-        dma_tl_contents = memory_region_get_ram_ptr(&s->dma_tt);
-        cpu_physical_memory_read(new_tl_base, dma_tl_contents, dma_tt_size);
-
-        memory_region_transaction_begin();
-        entries = dma_tt_size / sizeof(dma_pagetable_entry);
-        for (i = 0; i < entries; i++) {
-            rc4030_dma_as_update_one(s, i, dma_tl_contents[i].frame);
-        }
-        memory_region_add_subregion(get_system_memory(), new_tl_base,
-                                    &s->dma_tt_alias);
-        memory_region_transaction_commit();
-    } else {
-        memory_region_init(&s->dma_tt_alias, OBJECT(s),
-                           "dma-table-alias", 0);
-    }
-}
-
->>>>>>> 7124ccf8
 static void rc4030_write(void *opaque, hwaddr addr, uint64_t data,
                          unsigned int size)
 {
@@ -696,34 +619,6 @@
 static int rc4030_post_load(void *opaque, int version_id)
 {
     rc4030State* s = opaque;
-<<<<<<< HEAD
-    int i, j;
-
-    if (version_id != 2)
-        return -EINVAL;
-
-    s->config = qemu_get_be32(f);
-    s->invalid_address_register = qemu_get_be32(f);
-    for (i = 0; i < 8; i++)
-        for (j = 0; j < 4; j++)
-            s->dma_regs[i][j] = qemu_get_be32(f);
-    s->dma_tl_base = qemu_get_be32(f);
-    s->dma_tl_limit = qemu_get_be32(f);
-    s->cache_maint = qemu_get_be32(f);
-    s->remote_failed_address = qemu_get_be32(f);
-    s->memory_failed_address = qemu_get_be32(f);
-    s->cache_ptag = qemu_get_be32(f);
-    s->cache_ltag = qemu_get_be32(f);
-    s->cache_bmask = qemu_get_be32(f);
-    s->memory_refresh_rate = qemu_get_be32(f);
-    s->nvram_protect = qemu_get_be32(f);
-    for (i = 0; i < 15; i++)
-        s->rem_speed[i] = qemu_get_be32(f);
-    s->imr_jazz = qemu_get_be32(f);
-    s->isr_jazz = qemu_get_be32(f);
-    s->itr = qemu_get_be32(f);
-=======
->>>>>>> 7124ccf8
 
     set_next_tick(s);
     update_jazz_irq(s);
@@ -731,34 +626,6 @@
     return 0;
 }
 
-<<<<<<< HEAD
-static void rc4030_save(QEMUFile *f, void *opaque)
-{
-    rc4030State* s = opaque;
-    int i, j;
-
-    qemu_put_be32(f, s->config);
-    qemu_put_be32(f, s->invalid_address_register);
-    for (i = 0; i < 8; i++)
-        for (j = 0; j < 4; j++)
-            qemu_put_be32(f, s->dma_regs[i][j]);
-    qemu_put_be32(f, s->dma_tl_base);
-    qemu_put_be32(f, s->dma_tl_limit);
-    qemu_put_be32(f, s->cache_maint);
-    qemu_put_be32(f, s->remote_failed_address);
-    qemu_put_be32(f, s->memory_failed_address);
-    qemu_put_be32(f, s->cache_ptag);
-    qemu_put_be32(f, s->cache_ltag);
-    qemu_put_be32(f, s->cache_bmask);
-    qemu_put_be32(f, s->memory_refresh_rate);
-    qemu_put_be32(f, s->nvram_protect);
-    for (i = 0; i < 15; i++)
-        qemu_put_be32(f, s->rem_speed[i]);
-    qemu_put_be32(f, s->imr_jazz);
-    qemu_put_be32(f, s->isr_jazz);
-    qemu_put_be32(f, s->itr);
-}
-=======
 static const VMStateDescription vmstate_rc4030 = {
     .name = "rc4030",
     .version_id = 3,
@@ -784,7 +651,6 @@
         VMSTATE_END_OF_LIST()
     }
 };
->>>>>>> 7124ccf8
 
 static void rc4030_do_dma(void *opaque, int n, uint8_t *buf, int len, int is_write)
 {
@@ -861,11 +727,6 @@
     sysbus_init_irq(sysbus, &s->timer_irq);
     sysbus_init_irq(sysbus, &s->jazz_bus_irq);
 
-<<<<<<< HEAD
-    register_savevm(NULL, "rc4030", 0, 2, rc4030_save, rc4030_load, s);
-
-=======
->>>>>>> 7124ccf8
     sysbus_init_mmio(sysbus, &s->iomem_chipset);
     sysbus_init_mmio(sysbus, &s->iomem_jazzio);
 }
@@ -924,10 +785,7 @@
     dc->realize = rc4030_realize;
     dc->unrealize = rc4030_unrealize;
     dc->reset = rc4030_reset;
-<<<<<<< HEAD
-=======
     dc->vmsd = &vmstate_rc4030;
->>>>>>> 7124ccf8
 }
 
 static const TypeInfo rc4030_info = {
