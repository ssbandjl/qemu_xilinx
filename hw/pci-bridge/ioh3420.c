--- conflicted
+++ resolved
@@ -100,10 +100,7 @@
     int rc;
     Error *err = NULL;
 
-<<<<<<< HEAD
-=======
     pci_config_set_interrupt_pin(d->config, 1);
->>>>>>> 7124ccf8
     pci_bridge_initfn(d, TYPE_PCIE_BUS);
     pcie_port_init_reg(d);
 
@@ -137,11 +134,7 @@
     if (rc < 0) {
         goto err_pcie_cap;
     }
-<<<<<<< HEAD
-    pcie_cap_root_init(d);
-=======
-
->>>>>>> 7124ccf8
+
     rc = pcie_aer_init(d, IOH_EP_AER_OFFSET, PCI_ERR_SIZEOF);
     if (rc < 0) {
         goto err;
