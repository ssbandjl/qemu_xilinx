/*
 * Physical memory management API
 *
 * Copyright 2011 Red Hat, Inc. and/or its affiliates
 *
 * Authors:
 *  Avi Kivity <avi@redhat.com>
 *
 * This work is licensed under the terms of the GNU GPL, version 2.  See
 * the COPYING file in the top-level directory.
 *
 */

#ifndef MEMORY_H
#define MEMORY_H

#ifndef CONFIG_USER_ONLY

#include "exec/cpu-common.h"
#include "exec/hwaddr.h"
#include "exec/memattrs.h"
#include "exec/memop.h"
#include "exec/ramlist.h"
#include "qemu/bswap.h"
#include "qemu/queue.h"
#include "qemu/int128.h"
#include "qemu/notify.h"
#include "qom/object.h"
#include "qemu/rcu.h"

extern const char *machine_path;
#define RAM_ADDR_INVALID (~(ram_addr_t)0)

#define MAX_PHYS_ADDR_SPACE_BITS 62
#define MAX_PHYS_ADDR            (((hwaddr)1 << MAX_PHYS_ADDR_SPACE_BITS) - 1)

#define TYPE_MEMORY_REGION "qemu:memory-region"
#define MEMORY_REGION(obj) \
        OBJECT_CHECK(MemoryRegion, (obj), TYPE_MEMORY_REGION)

#define TYPE_MEMORY_TRANSACTION_ATTR "qemu:memory-transaction-attr"
#define MEMORY_TRANSACTION_ATTR(obj) \
        OBJECT_CHECK(MemTxAttrs, (obj), TYPE_MEMORY_TRANSACTION_ATTR)

#define TYPE_IOMMU_MEMORY_REGION "qemu:iommu-memory-region"
#define IOMMU_MEMORY_REGION(obj) \
        OBJECT_CHECK(IOMMUMemoryRegion, (obj), TYPE_IOMMU_MEMORY_REGION)
#define IOMMU_MEMORY_REGION_CLASS(klass) \
        OBJECT_CLASS_CHECK(IOMMUMemoryRegionClass, (klass), \
                         TYPE_IOMMU_MEMORY_REGION)
#define IOMMU_MEMORY_REGION_GET_CLASS(obj) \
        OBJECT_GET_CLASS(IOMMUMemoryRegionClass, (obj), \
                         TYPE_IOMMU_MEMORY_REGION)

extern bool global_dirty_log;

typedef struct MemoryRegionOps MemoryRegionOps;

<<<<<<< HEAD
typedef struct MemoryTransaction
{
    union {
        /*
         * Data is passed by values up to 64bit sizes. Beyond
         * that, a pointer is passed in p8.
         *
         * Note that p8 has no alignment restrictions.
         */
        uint8_t *p8;
        uint64_t u64;
        uint32_t u32;
        uint16_t u16;
        uint8_t  u8;
    } data;
    bool rw;
    hwaddr addr;
    unsigned int size;
    MemTxAttrs attr;
    void *opaque;
} MemoryTransaction;

struct MemoryRegionMmio {
    CPUReadMemoryFunc *read[3];
    CPUWriteMemoryFunc *write[3];
=======
struct ReservedRegion {
    hwaddr low;
    hwaddr high;
    unsigned type;
>>>>>>> 00ce6c36
};

typedef struct IOMMUTLBEntry IOMMUTLBEntry;

/* See address_space_translate: bit 0 is read, bit 1 is write.  */
typedef enum {
    IOMMU_NONE = 0,
    IOMMU_RO   = 1,
    IOMMU_WO   = 2,
    IOMMU_RW   = 3,
} IOMMUAccessFlags;

#define IOMMU_ACCESS_FLAG(r, w) (((r) ? IOMMU_RO : 0) | ((w) ? IOMMU_WO : 0))

struct IOMMUTLBEntry {
    AddressSpace    *target_as;
    hwaddr           iova;
    hwaddr           translated_addr;
    hwaddr           addr_mask;  /* 0xfff = 4k translation */
    IOMMUAccessFlags perm;
};

/*
 * Bitmap for different IOMMUNotifier capabilities. Each notifier can
 * register with one or multiple IOMMU Notifier capability bit(s).
 */
typedef enum {
    IOMMU_NOTIFIER_NONE = 0,
    /* Notify cache invalidations */
    IOMMU_NOTIFIER_UNMAP = 0x1,
    /* Notify entry changes (newly created entries) */
    IOMMU_NOTIFIER_MAP = 0x2,
} IOMMUNotifierFlag;

#define IOMMU_NOTIFIER_ALL (IOMMU_NOTIFIER_MAP | IOMMU_NOTIFIER_UNMAP)

struct IOMMUNotifier;
typedef void (*IOMMUNotify)(struct IOMMUNotifier *notifier,
                            IOMMUTLBEntry *data);

struct IOMMUNotifier {
    IOMMUNotify notify;
    IOMMUNotifierFlag notifier_flags;
    /* Notify for address space range start <= addr <= end */
    hwaddr start;
    hwaddr end;
    int iommu_idx;
    QLIST_ENTRY(IOMMUNotifier) node;
};
typedef struct IOMMUNotifier IOMMUNotifier;

/* RAM is pre-allocated and passed into qemu_ram_alloc_from_ptr */
#define RAM_PREALLOC   (1 << 0)

/* RAM is mmap-ed with MAP_SHARED */
#define RAM_SHARED     (1 << 1)

/* Only a portion of RAM (used_length) is actually used, and migrated.
 * This used_length size can change across reboots.
 */
#define RAM_RESIZEABLE (1 << 2)

/* UFFDIO_ZEROPAGE is available on this RAMBlock to atomically
 * zero the page and wake waiting processes.
 * (Set during postcopy)
 */
#define RAM_UF_ZEROPAGE (1 << 3)

/* RAM can be migrated */
#define RAM_MIGRATABLE (1 << 4)

/* RAM is a persistent kind memory */
#define RAM_PMEM (1 << 5)

static inline void iommu_notifier_init(IOMMUNotifier *n, IOMMUNotify fn,
                                       IOMMUNotifierFlag flags,
                                       hwaddr start, hwaddr end,
                                       int iommu_idx)
{
    n->notify = fn;
    n->notifier_flags = flags;
    n->start = start;
    n->end = end;
    n->iommu_idx = iommu_idx;
}

/*
 * Memory region callbacks
 */
struct MemoryRegionOps {
    /* FIXME: Remove */
    void (*access)(MemoryTransaction *tr);

    /* Read from the memory region. @addr is relative to @mr; @size is
     * in bytes. */
    uint64_t (*read)(void *opaque,
                     hwaddr addr,
                     unsigned size);
    /* Write to the memory region. @addr is relative to @mr; @size is
     * in bytes. */
    void (*write)(void *opaque,
                  hwaddr addr,
                  uint64_t data,
                  unsigned size);

    MemTxResult (*read_with_attrs)(void *opaque,
                                   hwaddr addr,
                                   uint64_t *data,
                                   unsigned size,
                                   MemTxAttrs attrs);
    MemTxResult (*write_with_attrs)(void *opaque,
                                    hwaddr addr,
                                    uint64_t data,
                                    unsigned size,
                                    MemTxAttrs attrs);

    enum device_endian endianness;
    /* Guest-visible constraints: */
    struct {
        /* If nonzero, specify bounds on access sizes beyond which a machine
         * check is thrown.
         */
        unsigned min_access_size;
        unsigned max_access_size;
        /* If true, unaligned accesses are supported.  Otherwise unaligned
         * accesses throw machine checks.
         */
         bool unaligned;
        /*
         * If present, and returns #false, the transaction is not accepted
         * by the device (and results in machine dependent behaviour such
         * as a machine check exception).
         */
        bool (*accepts)(void *opaque, hwaddr addr,
                        unsigned size, bool is_write,
                        MemTxAttrs attrs);
    } valid;
    /* Internal implementation constraints: */
    struct {
        /* If nonzero, specifies the minimum size implemented.  Smaller sizes
         * will be rounded upwards and a partial result will be returned.
         */
        unsigned min_access_size;
        /* If nonzero, specifies the maximum size implemented.  Larger sizes
         * will be done as a series of accesses with smaller sizes.
         */
        unsigned max_access_size;
        /* If true, unaligned accesses are supported.  Otherwise all accesses
         * are converted to (possibly multiple) naturally aligned accesses.
         */
        bool unaligned;
    } impl;
};

typedef struct MemoryRegionClass {
    /* private */
    ObjectClass parent_class;
} MemoryRegionClass;


enum IOMMUMemoryRegionAttr {
    IOMMU_ATTR_SPAPR_TCE_FD
};

/**
 * IOMMUMemoryRegionClass:
 *
 * All IOMMU implementations need to subclass TYPE_IOMMU_MEMORY_REGION
 * and provide an implementation of at least the @translate method here
 * to handle requests to the memory region. Other methods are optional.
 *
 * The IOMMU implementation must use the IOMMU notifier infrastructure
 * to report whenever mappings are changed, by calling
 * memory_region_notify_iommu() (or, if necessary, by calling
 * memory_region_notify_one() for each registered notifier).
 *
 * Conceptually an IOMMU provides a mapping from input address
 * to an output TLB entry. If the IOMMU is aware of memory transaction
 * attributes and the output TLB entry depends on the transaction
 * attributes, we represent this using IOMMU indexes. Each index
 * selects a particular translation table that the IOMMU has:
 *   @attrs_to_index returns the IOMMU index for a set of transaction attributes
 *   @translate takes an input address and an IOMMU index
 * and the mapping returned can only depend on the input address and the
 * IOMMU index.
 *
 * Most IOMMUs don't care about the transaction attributes and support
 * only a single IOMMU index. A more complex IOMMU might have one index
 * for secure transactions and one for non-secure transactions.
 */
typedef struct IOMMUMemoryRegionClass {
    /* private */
    MemoryRegionClass parent_class;

    /*
     * Return a TLB entry that contains a given address.
     *
     * The IOMMUAccessFlags indicated via @flag are optional and may
     * be specified as IOMMU_NONE to indicate that the caller needs
     * the full translation information for both reads and writes. If
     * the access flags are specified then the IOMMU implementation
     * may use this as an optimization, to stop doing a page table
     * walk as soon as it knows that the requested permissions are not
     * allowed. If IOMMU_NONE is passed then the IOMMU must do the
     * full page table walk and report the permissions in the returned
     * IOMMUTLBEntry. (Note that this implies that an IOMMU may not
     * return different mappings for reads and writes.)
     *
     * The returned information remains valid while the caller is
     * holding the big QEMU lock or is inside an RCU critical section;
     * if the caller wishes to cache the mapping beyond that it must
     * register an IOMMU notifier so it can invalidate its cached
     * information when the IOMMU mapping changes.
     *
     * @iommu: the IOMMUMemoryRegion
     * @hwaddr: address to be translated within the memory region
     * @flag: requested access permissions
     * @iommu_idx: IOMMU index for the translation
     */
    IOMMUTLBEntry (*translate)(IOMMUMemoryRegion *iommu, hwaddr addr,
                               IOMMUAccessFlags flag, int iommu_idx);
    IOMMUTLBEntry (*translate_attr)(IOMMUMemoryRegion *iommu, hwaddr addr,
                                    bool is_write, MemTxAttrs *attr);
    /* Returns minimum supported page size in bytes.
     * If this method is not provided then the minimum is assumed to
     * be TARGET_PAGE_SIZE.
     *
     * @iommu: the IOMMUMemoryRegion
     */
    uint64_t (*get_min_page_size)(IOMMUMemoryRegion *iommu);
    /* Called when IOMMU Notifier flag changes (ie when the set of
     * events which IOMMU users are requesting notification for changes).
     * Optional method -- need not be provided if the IOMMU does not
     * need to know exactly which events must be notified.
     *
     * @iommu: the IOMMUMemoryRegion
     * @old_flags: events which previously needed to be notified
     * @new_flags: events which now need to be notified
     *
     * Returns 0 on success, or a negative errno; in particular
     * returns -EINVAL if the new flag bitmap is not supported by the
     * IOMMU memory region. In case of failure, the error object
     * must be created
     */
    int (*notify_flag_changed)(IOMMUMemoryRegion *iommu,
                               IOMMUNotifierFlag old_flags,
                               IOMMUNotifierFlag new_flags,
                               Error **errp);
    /* Called to handle memory_region_iommu_replay().
     *
     * The default implementation of memory_region_iommu_replay() is to
     * call the IOMMU translate method for every page in the address space
     * with flag == IOMMU_NONE and then call the notifier if translate
     * returns a valid mapping. If this method is implemented then it
     * overrides the default behaviour, and must provide the full semantics
     * of memory_region_iommu_replay(), by calling @notifier for every
     * translation present in the IOMMU.
     *
     * Optional method -- an IOMMU only needs to provide this method
     * if the default is inefficient or produces undesirable side effects.
     *
     * Note: this is not related to record-and-replay functionality.
     */
    void (*replay)(IOMMUMemoryRegion *iommu, IOMMUNotifier *notifier);

    /* Get IOMMU misc attributes. This is an optional method that
     * can be used to allow users of the IOMMU to get implementation-specific
     * information. The IOMMU implements this method to handle calls
     * by IOMMU users to memory_region_iommu_get_attr() by filling in
     * the arbitrary data pointer for any IOMMUMemoryRegionAttr values that
     * the IOMMU supports. If the method is unimplemented then
     * memory_region_iommu_get_attr() will always return -EINVAL.
     *
     * @iommu: the IOMMUMemoryRegion
     * @attr: attribute being queried
     * @data: memory to fill in with the attribute data
     *
     * Returns 0 on success, or a negative errno; in particular
     * returns -EINVAL for unrecognized or unimplemented attribute types.
     */
    int (*get_attr)(IOMMUMemoryRegion *iommu, enum IOMMUMemoryRegionAttr attr,
                    void *data);

    /* Return the IOMMU index to use for a given set of transaction attributes.
     *
     * Optional method: if an IOMMU only supports a single IOMMU index then
     * the default implementation of memory_region_iommu_attrs_to_index()
     * will return 0.
     *
     * The indexes supported by an IOMMU must be contiguous, starting at 0.
     *
     * @iommu: the IOMMUMemoryRegion
     * @attrs: memory transaction attributes
     */
    int (*attrs_to_index)(IOMMUMemoryRegion *iommu, MemTxAttrs attrs);

    /* Return the number of IOMMU indexes this IOMMU supports.
     *
     * Optional method: if this method is not provided, then
     * memory_region_iommu_num_indexes() will return 1, indicating that
     * only a single IOMMU index is supported.
     *
     * @iommu: the IOMMUMemoryRegion
     */
    int (*num_indexes)(IOMMUMemoryRegion *iommu);
} IOMMUMemoryRegionClass;

typedef struct CoalescedMemoryRange CoalescedMemoryRange;
typedef struct MemoryRegionIoeventfd MemoryRegionIoeventfd;

/** MemoryRegion:
 *
 * A struct representing a memory region.
 */
struct MemoryRegion {
    Object parent_obj;

    /* private: */

    /* The following fields should fit in a cache line */
    bool romd_mode;
    uint8_t ram;
    bool subpage;
    bool readonly; /* For RAM regions */
    bool nonvolatile;
    bool rom_device;
    bool flush_coalesced_mmio;
    bool global_locking;
    uint8_t dirty_log_mask;
    bool is_iommu;
    RAMBlock *ram_block;
    Object *owner;

    const MemoryRegionOps *ops;
    void *opaque;
    MemoryRegion *container;
    Int128 size;
    hwaddr addr;
    void (*destructor)(MemoryRegion *mr);
    uint64_t align;
    bool terminates;
    bool ram_device;
    bool enabled;
    bool warning_printed; /* For reservations */
    uint8_t vga_logging_count;
    MemoryRegion *alias;
    hwaddr alias_offset;
    int32_t priority;
    QTAILQ_HEAD(, MemoryRegion) subregions;
    QTAILQ_ENTRY(MemoryRegion) subregions_link;
    QTAILQ_HEAD(, CoalescedMemoryRange) coalesced;
    const char *name;
    unsigned ioeventfd_nb;
    MemoryRegionIoeventfd *ioeventfds;
    char *filename;
};

struct IOMMUMemoryRegion {
    MemoryRegion parent_obj;

    QLIST_HEAD(, IOMMUNotifier) iommu_notify;
    IOMMUNotifierFlag iommu_notify_flags;
};

#define IOMMU_NOTIFIER_FOREACH(n, mr) \
    QLIST_FOREACH((n), &(mr)->iommu_notify, node)

/**
 * MemoryListener: callbacks structure for updates to the physical memory map
 *
 * Allows a component to adjust to changes in the guest-visible memory map.
 * Use with memory_listener_register() and memory_listener_unregister().
 */
struct MemoryListener {
    /**
     * @begin:
     *
     * Called at the beginning of an address space update transaction.
     * Followed by calls to #MemoryListener.region_add(),
     * #MemoryListener.region_del(), #MemoryListener.region_nop(),
     * #MemoryListener.log_start() and #MemoryListener.log_stop() in
     * increasing address order.
     *
     * @listener: The #MemoryListener.
     */
    void (*begin)(MemoryListener *listener);

    /**
     * @commit:
     *
     * Called at the end of an address space update transaction,
     * after the last call to #MemoryListener.region_add(),
     * #MemoryListener.region_del() or #MemoryListener.region_nop(),
     * #MemoryListener.log_start() and #MemoryListener.log_stop().
     *
     * @listener: The #MemoryListener.
     */
    void (*commit)(MemoryListener *listener);

    /**
     * @region_add:
     *
     * Called during an address space update transaction,
     * for a section of the address space that is new in this address space
     * space since the last transaction.
     *
     * @listener: The #MemoryListener.
     * @section: The new #MemoryRegionSection.
     */
    void (*region_add)(MemoryListener *listener, MemoryRegionSection *section);

    /**
     * @region_del:
     *
     * Called during an address space update transaction,
     * for a section of the address space that has disappeared in the address
     * space since the last transaction.
     *
     * @listener: The #MemoryListener.
     * @section: The old #MemoryRegionSection.
     */
    void (*region_del)(MemoryListener *listener, MemoryRegionSection *section);

    /**
     * @region_nop:
     *
     * Called during an address space update transaction,
     * for a section of the address space that is in the same place in the address
     * space as in the last transaction.
     *
     * @listener: The #MemoryListener.
     * @section: The #MemoryRegionSection.
     */
    void (*region_nop)(MemoryListener *listener, MemoryRegionSection *section);

    /**
     * @log_start:
     *
     * Called during an address space update transaction, after
     * one of #MemoryListener.region_add(),#MemoryListener.region_del() or
     * #MemoryListener.region_nop(), if dirty memory logging clients have
     * become active since the last transaction.
     *
     * @listener: The #MemoryListener.
     * @section: The #MemoryRegionSection.
     * @old: A bitmap of dirty memory logging clients that were active in
     * the previous transaction.
     * @new: A bitmap of dirty memory logging clients that are active in
     * the current transaction.
     */
    void (*log_start)(MemoryListener *listener, MemoryRegionSection *section,
                      int old, int new);

    /**
     * @log_stop:
     *
     * Called during an address space update transaction, after
     * one of #MemoryListener.region_add(), #MemoryListener.region_del() or
     * #MemoryListener.region_nop() and possibly after
     * #MemoryListener.log_start(), if dirty memory logging clients have
     * become inactive since the last transaction.
     *
     * @listener: The #MemoryListener.
     * @section: The #MemoryRegionSection.
     * @old: A bitmap of dirty memory logging clients that were active in
     * the previous transaction.
     * @new: A bitmap of dirty memory logging clients that are active in
     * the current transaction.
     */
    void (*log_stop)(MemoryListener *listener, MemoryRegionSection *section,
                     int old, int new);

    /**
     * @log_sync:
     *
     * Called by memory_region_snapshot_and_clear_dirty() and
     * memory_global_dirty_log_sync(), before accessing QEMU's "official"
     * copy of the dirty memory bitmap for a #MemoryRegionSection.
     *
     * @listener: The #MemoryListener.
     * @section: The #MemoryRegionSection.
     */
    void (*log_sync)(MemoryListener *listener, MemoryRegionSection *section);

    /**
     * @log_clear:
     *
     * Called before reading the dirty memory bitmap for a
     * #MemoryRegionSection.
     *
     * @listener: The #MemoryListener.
     * @section: The #MemoryRegionSection.
     */
    void (*log_clear)(MemoryListener *listener, MemoryRegionSection *section);

    /**
     * @log_global_start:
     *
     * Called by memory_global_dirty_log_start(), which
     * enables the %DIRTY_LOG_MIGRATION client on all memory regions in
     * the address space.  #MemoryListener.log_global_start() is also
     * called when a #MemoryListener is added, if global dirty logging is
     * active at that time.
     *
     * @listener: The #MemoryListener.
     */
    void (*log_global_start)(MemoryListener *listener);

    /**
     * @log_global_stop:
     *
     * Called by memory_global_dirty_log_stop(), which
     * disables the %DIRTY_LOG_MIGRATION client on all memory regions in
     * the address space.
     *
     * @listener: The #MemoryListener.
     */
    void (*log_global_stop)(MemoryListener *listener);

    /**
     * @log_global_after_sync:
     *
     * Called after reading the dirty memory bitmap
     * for any #MemoryRegionSection.
     *
     * @listener: The #MemoryListener.
     */
    void (*log_global_after_sync)(MemoryListener *listener);

    /**
     * @eventfd_add:
     *
     * Called during an address space update transaction,
     * for a section of the address space that has had a new ioeventfd
     * registration since the last transaction.
     *
     * @listener: The #MemoryListener.
     * @section: The new #MemoryRegionSection.
     * @match_data: The @match_data parameter for the new ioeventfd.
     * @data: The @data parameter for the new ioeventfd.
     * @e: The #EventNotifier parameter for the new ioeventfd.
     */
    void (*eventfd_add)(MemoryListener *listener, MemoryRegionSection *section,
                        bool match_data, uint64_t data, EventNotifier *e);

    /**
     * @eventfd_del:
     *
     * Called during an address space update transaction,
     * for a section of the address space that has dropped an ioeventfd
     * registration since the last transaction.
     *
     * @listener: The #MemoryListener.
     * @section: The new #MemoryRegionSection.
     * @match_data: The @match_data parameter for the dropped ioeventfd.
     * @data: The @data parameter for the dropped ioeventfd.
     * @e: The #EventNotifier parameter for the dropped ioeventfd.
     */
    void (*eventfd_del)(MemoryListener *listener, MemoryRegionSection *section,
                        bool match_data, uint64_t data, EventNotifier *e);

    /**
     * @coalesced_io_add:
     *
     * Called during an address space update transaction,
     * for a section of the address space that has had a new coalesced
     * MMIO range registration since the last transaction.
     *
     * @listener: The #MemoryListener.
     * @section: The new #MemoryRegionSection.
     * @addr: The starting address for the coalesced MMIO range.
     * @len: The length of the coalesced MMIO range.
     */
    void (*coalesced_io_add)(MemoryListener *listener, MemoryRegionSection *section,
                               hwaddr addr, hwaddr len);

    /**
     * @coalesced_io_del:
     *
     * Called during an address space update transaction,
     * for a section of the address space that has dropped a coalesced
     * MMIO range since the last transaction.
     *
     * @listener: The #MemoryListener.
     * @section: The new #MemoryRegionSection.
     * @addr: The starting address for the coalesced MMIO range.
     * @len: The length of the coalesced MMIO range.
     */
    void (*coalesced_io_del)(MemoryListener *listener, MemoryRegionSection *section,
                               hwaddr addr, hwaddr len);
    /**
     * @priority:
     *
     * Govern the order in which memory listeners are invoked. Lower priorities
     * are invoked earlier for "add" or "start" callbacks, and later for "delete"
     * or "stop" callbacks.
     */
    unsigned priority;

    /* private: */
    AddressSpace *address_space;
    QTAILQ_ENTRY(MemoryListener) link;
    QTAILQ_ENTRY(MemoryListener) link_as;
};

/**
 * AddressSpace: describes a mapping of addresses to #MemoryRegion objects
 */
struct AddressSpace {
    /* private: */
    struct rcu_head rcu;
    char *name;
    MemoryRegion *root;

    /* Accessed via RCU.  */
    struct FlatView *current_map;

    int ioeventfd_nb;
    struct MemoryRegionIoeventfd *ioeventfds;
    QTAILQ_HEAD(, MemoryListener) listeners;
    QTAILQ_ENTRY(AddressSpace) address_spaces_link;
};

typedef struct AddressSpaceDispatch AddressSpaceDispatch;
typedef struct FlatRange FlatRange;

/* Flattened global view of current active memory hierarchy.  Kept in sorted
 * order.
 */
struct FlatView {
    struct rcu_head rcu;
    unsigned ref;
    FlatRange *ranges;
    unsigned nr;
    unsigned nr_allocated;
    struct AddressSpaceDispatch *dispatch;
    MemoryRegion *root;
};

static inline FlatView *address_space_to_flatview(AddressSpace *as)
{
    return atomic_rcu_read(&as->current_map);
}


/**
 * MemoryRegionSection: describes a fragment of a #MemoryRegion
 *
 * @mr: the region, or %NULL if empty
 * @fv: the flat view of the address space the region is mapped in
 * @offset_within_region: the beginning of the section, relative to @mr's start
 * @size: the size of the section; will not exceed @mr's boundaries
 * @offset_within_address_space: the address of the first byte of the section
 *     relative to the region's address space
 * @readonly: writes to this section are ignored
 * @nonvolatile: this section is non-volatile
 */
struct MemoryRegionSection {
    Int128 size;
    MemoryRegion *mr;
    FlatView *fv;
    hwaddr offset_within_region;
    hwaddr offset_within_address_space;
    bool readonly;
    bool nonvolatile;
};

static inline bool MemoryRegionSection_eq(MemoryRegionSection *a,
                                          MemoryRegionSection *b)
{
    return a->mr == b->mr &&
           a->fv == b->fv &&
           a->offset_within_region == b->offset_within_region &&
           a->offset_within_address_space == b->offset_within_address_space &&
           int128_eq(a->size, b->size) &&
           a->readonly == b->readonly &&
           a->nonvolatile == b->nonvolatile;
}

/**
 * memory_region_init: Initialize a memory region
 *
 * The region typically acts as a container for other memory regions.  Use
 * memory_region_add_subregion() to add subregions.
 *
 * @mr: the #MemoryRegion to be initialized
 * @owner: the object that tracks the region's reference count
 * @name: used for debugging; not visible to the user or ABI
 * @size: size of the region; any subregions beyond this size will be clipped
 */
void memory_region_init(MemoryRegion *mr,
                        struct Object *owner,
                        const char *name,
                        uint64_t size);

/**
 * memory_region_ref: Add 1 to a memory region's reference count
 *
 * Whenever memory regions are accessed outside the BQL, they need to be
 * preserved against hot-unplug.  MemoryRegions actually do not have their
 * own reference count; they piggyback on a QOM object, their "owner".
 * This function adds a reference to the owner.
 *
 * All MemoryRegions must have an owner if they can disappear, even if the
 * device they belong to operates exclusively under the BQL.  This is because
 * the region could be returned at any time by memory_region_find, and this
 * is usually under guest control.
 *
 * @mr: the #MemoryRegion
 */
void memory_region_ref(MemoryRegion *mr);

/**
 * memory_region_unref: Remove 1 to a memory region's reference count
 *
 * Whenever memory regions are accessed outside the BQL, they need to be
 * preserved against hot-unplug.  MemoryRegions actually do not have their
 * own reference count; they piggyback on a QOM object, their "owner".
 * This function removes a reference to the owner and possibly destroys it.
 *
 * @mr: the #MemoryRegion
 */
void memory_region_unref(MemoryRegion *mr);

/**
 * memory_region_init_io: Initialize an I/O memory region.
 *
 * Accesses into the region will cause the callbacks in @ops to be called.
 * if @size is nonzero, subregions will be clipped to @size.
 *
 * @mr: the #MemoryRegion to be initialized.
 * @owner: the object that tracks the region's reference count
 * @ops: a structure containing read and write callbacks to be used when
 *       I/O is performed on the region.
 * @opaque: passed to the read and write callbacks of the @ops structure.
 * @name: used for debugging; not visible to the user or ABI
 * @size: size of the region.
 */
void memory_region_init_io(MemoryRegion *mr,
                           struct Object *owner,
                           const MemoryRegionOps *ops,
                           void *opaque,
                           const char *name,
                           uint64_t size);

/**
 * memory_region_init_ram_nomigrate:  Initialize RAM memory region.  Accesses
 *                                    into the region will modify memory
 *                                    directly.
 *
 * @mr: the #MemoryRegion to be initialized.
 * @owner: the object that tracks the region's reference count
 * @name: Region name, becomes part of RAMBlock name used in migration stream
 *        must be unique within any device
 * @size: size of the region.
 * @errp: pointer to Error*, to store an error if it happens.
 *
 * Note that this function does not do anything to cause the data in the
 * RAM memory region to be migrated; that is the responsibility of the caller.
 */
void memory_region_init_ram_nomigrate(MemoryRegion *mr,
                                      struct Object *owner,
                                      const char *name,
                                      uint64_t size,
                                      Error **errp);

/**
 * memory_region_init_ram_shared_nomigrate:  Initialize RAM memory region.
 *                                           Accesses into the region will
 *                                           modify memory directly.
 *
 * @mr: the #MemoryRegion to be initialized.
 * @owner: the object that tracks the region's reference count
 * @name: Region name, becomes part of RAMBlock name used in migration stream
 *        must be unique within any device
 * @size: size of the region.
 * @share: allow remapping RAM to different addresses
 * @errp: pointer to Error*, to store an error if it happens.
 *
 * Note that this function is similar to memory_region_init_ram_nomigrate.
 * The only difference is part of the RAM region can be remapped.
 */
void memory_region_init_ram_shared_nomigrate(MemoryRegion *mr,
                                             struct Object *owner,
                                             const char *name,
                                             uint64_t size,
                                             bool share,
                                             Error **errp);

/**
 * memory_region_init_resizeable_ram:  Initialize memory region with resizeable
 *                                     RAM.  Accesses into the region will
 *                                     modify memory directly.  Only an initial
 *                                     portion of this RAM is actually used.
 *                                     The used size can change across reboots.
 *
 * @mr: the #MemoryRegion to be initialized.
 * @owner: the object that tracks the region's reference count
 * @name: Region name, becomes part of RAMBlock name used in migration stream
 *        must be unique within any device
 * @size: used size of the region.
 * @max_size: max size of the region.
 * @resized: callback to notify owner about used size change.
 * @errp: pointer to Error*, to store an error if it happens.
 *
 * Note that this function does not do anything to cause the data in the
 * RAM memory region to be migrated; that is the responsibility of the caller.
 */
void memory_region_init_resizeable_ram(MemoryRegion *mr,
                                       struct Object *owner,
                                       const char *name,
                                       uint64_t size,
                                       uint64_t max_size,
                                       void (*resized)(const char*,
                                                       uint64_t length,
                                                       void *host),
                                       Error **errp);
#ifdef CONFIG_POSIX

/**
 * memory_region_init_ram_from_file:  Initialize RAM memory region with a
 *                                    mmap-ed backend.
 *
 * @mr: the #MemoryRegion to be initialized.
 * @owner: the object that tracks the region's reference count
 * @name: Region name, becomes part of RAMBlock name used in migration stream
 *        must be unique within any device
 * @size: size of the region.
 * @align: alignment of the region base address; if 0, the default alignment
 *         (getpagesize()) will be used.
 * @ram_flags: Memory region features:
 *             - RAM_SHARED: memory must be mmaped with the MAP_SHARED flag
 *             - RAM_PMEM: the memory is persistent memory
 *             Other bits are ignored now.
 * @path: the path in which to allocate the RAM.
 * @errp: pointer to Error*, to store an error if it happens.
 *
 * Note that this function does not do anything to cause the data in the
 * RAM memory region to be migrated; that is the responsibility of the caller.
 */
void memory_region_init_ram_from_file(MemoryRegion *mr,
                                      struct Object *owner,
                                      const char *name,
                                      uint64_t size,
                                      uint64_t align,
                                      uint32_t ram_flags,
                                      const char *path,
                                      Error **errp);

/**
 * memory_region_init_ram_from_fd:  Initialize RAM memory region with a
 *                                  mmap-ed backend.
 *
 * @mr: the #MemoryRegion to be initialized.
 * @owner: the object that tracks the region's reference count
 * @name: the name of the region.
 * @size: size of the region.
 * @share: %true if memory must be mmaped with the MAP_SHARED flag
 * @fd: the fd to mmap.
 * @errp: pointer to Error*, to store an error if it happens.
 *
 * Note that this function does not do anything to cause the data in the
 * RAM memory region to be migrated; that is the responsibility of the caller.
 */
void memory_region_init_ram_from_fd(MemoryRegion *mr,
                                    struct Object *owner,
                                    const char *name,
                                    uint64_t size,
                                    bool share,
                                    int fd,
                                    Error **errp);
#endif

/**
 * memory_region_init_ram_ptr:  Initialize RAM memory region from a
 *                              user-provided pointer.  Accesses into the
 *                              region will modify memory directly.
 *
 * @mr: the #MemoryRegion to be initialized.
 * @owner: the object that tracks the region's reference count
 * @name: Region name, becomes part of RAMBlock name used in migration stream
 *        must be unique within any device
 * @size: size of the region.
 * @ptr: memory to be mapped; must contain at least @size bytes.
 *
 * Note that this function does not do anything to cause the data in the
 * RAM memory region to be migrated; that is the responsibility of the caller.
 */
void memory_region_init_ram_ptr(MemoryRegion *mr,
                                struct Object *owner,
                                const char *name,
                                uint64_t size,
                                void *ptr);

/**
 * memory_region_init_ram_device_ptr:  Initialize RAM device memory region from
 *                                     a user-provided pointer.
 *
 * A RAM device represents a mapping to a physical device, such as to a PCI
 * MMIO BAR of an vfio-pci assigned device.  The memory region may be mapped
 * into the VM address space and access to the region will modify memory
 * directly.  However, the memory region should not be included in a memory
 * dump (device may not be enabled/mapped at the time of the dump), and
 * operations incompatible with manipulating MMIO should be avoided.  Replaces
 * skip_dump flag.
 *
 * @mr: the #MemoryRegion to be initialized.
 * @owner: the object that tracks the region's reference count
 * @name: the name of the region.
 * @size: size of the region.
 * @ptr: memory to be mapped; must contain at least @size bytes.
 *
 * Note that this function does not do anything to cause the data in the
 * RAM memory region to be migrated; that is the responsibility of the caller.
 * (For RAM device memory regions, migrating the contents rarely makes sense.)
 */
void memory_region_init_ram_device_ptr(MemoryRegion *mr,
                                       struct Object *owner,
                                       const char *name,
                                       uint64_t size,
                                       void *ptr);

/**
 * memory_region_init_alias: Initialize a memory region that aliases all or a
 *                           part of another memory region.
 *
 * @mr: the #MemoryRegion to be initialized.
 * @owner: the object that tracks the region's reference count
 * @name: used for debugging; not visible to the user or ABI
 * @orig: the region to be referenced; @mr will be equivalent to
 *        @orig between @offset and @offset + @size - 1.
 * @offset: start of the section in @orig to be referenced.
 * @size: size of the region.
 */
void memory_region_init_alias(MemoryRegion *mr,
                              struct Object *owner,
                              const char *name,
                              MemoryRegion *orig,
                              hwaddr offset,
                              uint64_t size);

/**
 * memory_region_init_rom_nomigrate: Initialize a ROM memory region.
 *
 * This has the same effect as calling memory_region_init_ram_nomigrate()
 * and then marking the resulting region read-only with
 * memory_region_set_readonly().
 *
 * Note that this function does not do anything to cause the data in the
 * RAM side of the memory region to be migrated; that is the responsibility
 * of the caller.
 *
 * @mr: the #MemoryRegion to be initialized.
 * @owner: the object that tracks the region's reference count
 * @name: Region name, becomes part of RAMBlock name used in migration stream
 *        must be unique within any device
 * @size: size of the region.
 * @errp: pointer to Error*, to store an error if it happens.
 */
void memory_region_init_rom_nomigrate(MemoryRegion *mr,
                                      struct Object *owner,
                                      const char *name,
                                      uint64_t size,
                                      Error **errp);

/**
 * memory_region_init_rom_device_nomigrate:  Initialize a ROM memory region.
 *                                 Writes are handled via callbacks.
 *
 * Note that this function does not do anything to cause the data in the
 * RAM side of the memory region to be migrated; that is the responsibility
 * of the caller.
 *
 * @mr: the #MemoryRegion to be initialized.
 * @owner: the object that tracks the region's reference count
 * @ops: callbacks for write access handling (must not be NULL).
 * @opaque: passed to the read and write callbacks of the @ops structure.
 * @name: Region name, becomes part of RAMBlock name used in migration stream
 *        must be unique within any device
 * @size: size of the region.
 * @errp: pointer to Error*, to store an error if it happens.
 */
void memory_region_init_rom_device_nomigrate(MemoryRegion *mr,
                                             struct Object *owner,
                                             const MemoryRegionOps *ops,
                                             void *opaque,
                                             const char *name,
                                             uint64_t size,
                                             Error **errp);

/**
 * memory_region_init_iommu: Initialize a memory region of a custom type
 * that translates addresses
 *
 * An IOMMU region translates addresses and forwards accesses to a target
 * memory region.
 *
 * The IOMMU implementation must define a subclass of TYPE_IOMMU_MEMORY_REGION.
 * @_iommu_mr should be a pointer to enough memory for an instance of
 * that subclass, @instance_size is the size of that subclass, and
 * @mrtypename is its name. This function will initialize @_iommu_mr as an
 * instance of the subclass, and its methods will then be called to handle
 * accesses to the memory region. See the documentation of
 * #IOMMUMemoryRegionClass for further details.
 *
 * @_iommu_mr: the #IOMMUMemoryRegion to be initialized
 * @instance_size: the IOMMUMemoryRegion subclass instance size
 * @mrtypename: the type name of the #IOMMUMemoryRegion
 * @owner: the object that tracks the region's reference count
 * @name: used for debugging; not visible to the user or ABI
 * @size: size of the region.
 */
void memory_region_init_iommu(void *_iommu_mr,
                              size_t instance_size,
                              const char *mrtypename,
                              Object *owner,
                              const char *name,
                              uint64_t size);

/**
 * memory_region_init_ram - Initialize RAM memory region.  Accesses into the
 *                          region will modify memory directly.
 *
 * @mr: the #MemoryRegion to be initialized
 * @owner: the object that tracks the region's reference count (must be
 *         TYPE_DEVICE or a subclass of TYPE_DEVICE, or NULL)
 * @name: name of the memory region
 * @size: size of the region in bytes
 * @errp: pointer to Error*, to store an error if it happens.
 *
 * This function allocates RAM for a board model or device, and
 * arranges for it to be migrated (by calling vmstate_register_ram()
 * if @owner is a DeviceState, or vmstate_register_ram_global() if
 * @owner is NULL).
 *
 * TODO: Currently we restrict @owner to being either NULL (for
 * global RAM regions with no owner) or devices, so that we can
 * give the RAM block a unique name for migration purposes.
 * We should lift this restriction and allow arbitrary Objects.
 * If you pass a non-NULL non-device @owner then we will assert.
 */
void memory_region_init_ram(MemoryRegion *mr,
                            struct Object *owner,
                            const char *name,
                            uint64_t size,
                            Error **errp);

/**
 * memory_region_init_rom: Initialize a ROM memory region.
 *
 * This has the same effect as calling memory_region_init_ram()
 * and then marking the resulting region read-only with
 * memory_region_set_readonly(). This includes arranging for the
 * contents to be migrated.
 *
 * TODO: Currently we restrict @owner to being either NULL (for
 * global RAM regions with no owner) or devices, so that we can
 * give the RAM block a unique name for migration purposes.
 * We should lift this restriction and allow arbitrary Objects.
 * If you pass a non-NULL non-device @owner then we will assert.
 *
 * @mr: the #MemoryRegion to be initialized.
 * @owner: the object that tracks the region's reference count
 * @name: Region name, becomes part of RAMBlock name used in migration stream
 *        must be unique within any device
 * @size: size of the region.
 * @errp: pointer to Error*, to store an error if it happens.
 */
void memory_region_init_rom(MemoryRegion *mr,
                            struct Object *owner,
                            const char *name,
                            uint64_t size,
                            Error **errp);

/**
 * memory_region_init_rom_device:  Initialize a ROM memory region.
 *                                 Writes are handled via callbacks.
 *
 * This function initializes a memory region backed by RAM for reads
 * and callbacks for writes, and arranges for the RAM backing to
 * be migrated (by calling vmstate_register_ram()
 * if @owner is a DeviceState, or vmstate_register_ram_global() if
 * @owner is NULL).
 *
 * TODO: Currently we restrict @owner to being either NULL (for
 * global RAM regions with no owner) or devices, so that we can
 * give the RAM block a unique name for migration purposes.
 * We should lift this restriction and allow arbitrary Objects.
 * If you pass a non-NULL non-device @owner then we will assert.
 *
 * @mr: the #MemoryRegion to be initialized.
 * @owner: the object that tracks the region's reference count
 * @ops: callbacks for write access handling (must not be NULL).
 * @opaque: passed to the read and write callbacks of the @ops structure.
 * @name: Region name, becomes part of RAMBlock name used in migration stream
 *        must be unique within any device
 * @size: size of the region.
 * @errp: pointer to Error*, to store an error if it happens.
 */
void memory_region_init_rom_device(MemoryRegion *mr,
                                   struct Object *owner,
                                   const MemoryRegionOps *ops,
                                   void *opaque,
                                   const char *name,
                                   uint64_t size,
                                   Error **errp);


/**
 * memory_region_owner: get a memory region's owner.
 *
 * @mr: the memory region being queried.
 */
struct Object *memory_region_owner(MemoryRegion *mr);

/**
 * memory_region_size: get a memory region's size.
 *
 * @mr: the memory region being queried.
 */
uint64_t memory_region_size(MemoryRegion *mr);

/**
 * memory_region_is_ram: check whether a memory region is random access
 *
 * Returns %true if a memory region is random access.
 *
 * @mr: the memory region being queried
 */
static inline bool memory_region_is_ram(MemoryRegion *mr)
{
    return mr->ram;
}

/**
 * memory_region_is_ram_device: check whether a memory region is a ram device
 *
 * Returns %true if a memory region is a device backed ram region
 *
 * @mr: the memory region being queried
 */
bool memory_region_is_ram_device(MemoryRegion *mr);

/**
 * memory_region_is_romd: check whether a memory region is in ROMD mode
 *
 * Returns %true if a memory region is a ROM device and currently set to allow
 * direct reads.
 *
 * @mr: the memory region being queried
 */
static inline bool memory_region_is_romd(MemoryRegion *mr)
{
    return mr->rom_device && mr->romd_mode;
}

/**
 * memory_region_get_iommu: check whether a memory region is an iommu
 *
 * Returns pointer to IOMMUMemoryRegion if a memory region is an iommu,
 * otherwise NULL.
 *
 * @mr: the memory region being queried
 */
static inline IOMMUMemoryRegion *memory_region_get_iommu(MemoryRegion *mr)
{
    if (mr->alias) {
        return memory_region_get_iommu(mr->alias);
    }
    if (mr->is_iommu) {
        return (IOMMUMemoryRegion *) mr;
    }
    return NULL;
}

/**
 * memory_region_get_iommu_class_nocheck: returns iommu memory region class
 *   if an iommu or NULL if not
 *
 * Returns pointer to IOMMUMemoryRegionClass if a memory region is an iommu,
 * otherwise NULL. This is fast path avoiding QOM checking, use with caution.
 *
 * @iommu_mr: the memory region being queried
 */
static inline IOMMUMemoryRegionClass *memory_region_get_iommu_class_nocheck(
        IOMMUMemoryRegion *iommu_mr)
{
    return (IOMMUMemoryRegionClass *) (((Object *)iommu_mr)->class);
}

#define memory_region_is_iommu(mr) (memory_region_get_iommu(mr) != NULL)

/**
 * memory_region_iommu_get_min_page_size: get minimum supported page size
 * for an iommu
 *
 * Returns minimum supported page size for an iommu.
 *
 * @iommu_mr: the memory region being queried
 */
uint64_t memory_region_iommu_get_min_page_size(IOMMUMemoryRegion *iommu_mr);

/**
 * memory_region_notify_iommu: notify a change in an IOMMU translation entry.
 *
 * The notification type will be decided by entry.perm bits:
 *
 * - For UNMAP (cache invalidation) notifies: set entry.perm to IOMMU_NONE.
 * - For MAP (newly added entry) notifies: set entry.perm to the
 *   permission of the page (which is definitely !IOMMU_NONE).
 *
 * Note: for any IOMMU implementation, an in-place mapping change
 * should be notified with an UNMAP followed by a MAP.
 *
 * @iommu_mr: the memory region that was changed
 * @iommu_idx: the IOMMU index for the translation table which has changed
 * @entry: the new entry in the IOMMU translation table.  The entry
 *         replaces all old entries for the same virtual I/O address range.
 *         Deleted entries have .@perm == 0.
 */
void memory_region_notify_iommu(IOMMUMemoryRegion *iommu_mr,
                                int iommu_idx,
                                IOMMUTLBEntry entry);

/**
 * memory_region_notify_one: notify a change in an IOMMU translation
 *                           entry to a single notifier
 *
 * This works just like memory_region_notify_iommu(), but it only
 * notifies a specific notifier, not all of them.
 *
 * @notifier: the notifier to be notified
 * @entry: the new entry in the IOMMU translation table.  The entry
 *         replaces all old entries for the same virtual I/O address range.
 *         Deleted entries have .@perm == 0.
 */
void memory_region_notify_one(IOMMUNotifier *notifier,
                              IOMMUTLBEntry *entry);

/**
 * memory_region_register_iommu_notifier: register a notifier for changes to
 * IOMMU translation entries.
 *
 * Returns 0 on success, or a negative errno otherwise. In particular,
 * -EINVAL indicates that at least one of the attributes of the notifier
 * is not supported (flag/range) by the IOMMU memory region. In case of error
 * the error object must be created.
 *
 * @mr: the memory region to observe
 * @n: the IOMMUNotifier to be added; the notify callback receives a
 *     pointer to an #IOMMUTLBEntry as the opaque value; the pointer
 *     ceases to be valid on exit from the notifier.
 * @errp: pointer to Error*, to store an error if it happens.
 */
int memory_region_register_iommu_notifier(MemoryRegion *mr,
                                          IOMMUNotifier *n, Error **errp);

/**
 * memory_region_iommu_replay: replay existing IOMMU translations to
 * a notifier with the minimum page granularity returned by
 * mr->iommu_ops->get_page_size().
 *
 * Note: this is not related to record-and-replay functionality.
 *
 * @iommu_mr: the memory region to observe
 * @n: the notifier to which to replay iommu mappings
 */
void memory_region_iommu_replay(IOMMUMemoryRegion *iommu_mr, IOMMUNotifier *n);

/**
 * memory_region_unregister_iommu_notifier: unregister a notifier for
 * changes to IOMMU translation entries.
 *
 * @mr: the memory region which was observed and for which notity_stopped()
 *      needs to be called
 * @n: the notifier to be removed.
 */
void memory_region_unregister_iommu_notifier(MemoryRegion *mr,
                                             IOMMUNotifier *n);

/**
 * memory_region_iommu_get_attr: return an IOMMU attr if get_attr() is
 * defined on the IOMMU.
 *
 * Returns 0 on success, or a negative errno otherwise. In particular,
 * -EINVAL indicates that the IOMMU does not support the requested
 * attribute.
 *
 * @iommu_mr: the memory region
 * @attr: the requested attribute
 * @data: a pointer to the requested attribute data
 */
int memory_region_iommu_get_attr(IOMMUMemoryRegion *iommu_mr,
                                 enum IOMMUMemoryRegionAttr attr,
                                 void *data);

/**
 * memory_region_iommu_attrs_to_index: return the IOMMU index to
 * use for translations with the given memory transaction attributes.
 *
 * @iommu_mr: the memory region
 * @attrs: the memory transaction attributes
 */
int memory_region_iommu_attrs_to_index(IOMMUMemoryRegion *iommu_mr,
                                       MemTxAttrs attrs);

/**
 * memory_region_iommu_num_indexes: return the total number of IOMMU
 * indexes that this IOMMU supports.
 *
 * @iommu_mr: the memory region
 */
int memory_region_iommu_num_indexes(IOMMUMemoryRegion *iommu_mr);

/**
 * memory_region_name: get a memory region's name
 *
 * Returns the string that was used to initialize the memory region.
 *
 * @mr: the memory region being queried
 */
const char *memory_region_name(const MemoryRegion *mr);

/**
 * memory_region_is_logging: return whether a memory region is logging writes
 *
 * Returns %true if the memory region is logging writes for the given client
 *
 * @mr: the memory region being queried
 * @client: the client being queried
 */
bool memory_region_is_logging(MemoryRegion *mr, uint8_t client);

/**
 * memory_region_get_dirty_log_mask: return the clients for which a
 * memory region is logging writes.
 *
 * Returns a bitmap of clients, in which the DIRTY_MEMORY_* constants
 * are the bit indices.
 *
 * @mr: the memory region being queried
 */
uint8_t memory_region_get_dirty_log_mask(MemoryRegion *mr);

/**
 * memory_region_is_rom: check whether a memory region is ROM
 *
 * Returns %true if a memory region is read-only memory.
 *
 * @mr: the memory region being queried
 */
static inline bool memory_region_is_rom(MemoryRegion *mr)
{
    return mr->ram && mr->readonly;
}

/**
 * memory_region_is_nonvolatile: check whether a memory region is non-volatile
 *
 * Returns %true is a memory region is non-volatile memory.
 *
 * @mr: the memory region being queried
 */
static inline bool memory_region_is_nonvolatile(MemoryRegion *mr)
{
    return mr->nonvolatile;
}

/**
 * memory_region_get_fd: Get a file descriptor backing a RAM memory region.
 *
 * Returns a file descriptor backing a file-based RAM memory region,
 * or -1 if the region is not a file-based RAM memory region.
 *
 * @mr: the RAM or alias memory region being queried.
 */
int memory_region_get_fd(MemoryRegion *mr);

/**
 * memory_region_from_host: Convert a pointer into a RAM memory region
 * and an offset within it.
 *
 * Given a host pointer inside a RAM memory region (created with
 * memory_region_init_ram() or memory_region_init_ram_ptr()), return
 * the MemoryRegion and the offset within it.
 *
 * Use with care; by the time this function returns, the returned pointer is
 * not protected by RCU anymore.  If the caller is not within an RCU critical
 * section and does not hold the iothread lock, it must have other means of
 * protecting the pointer, such as a reference to the region that includes
 * the incoming ram_addr_t.
 *
 * @ptr: the host pointer to be converted
 * @offset: the offset within memory region
 */
MemoryRegion *memory_region_from_host(void *ptr, ram_addr_t *offset);

/**
 * memory_region_get_ram_ptr: Get a pointer into a RAM memory region.
 *
 * Returns a host pointer to a RAM memory region (created with
 * memory_region_init_ram() or memory_region_init_ram_ptr()).
 *
 * Use with care; by the time this function returns, the returned pointer is
 * not protected by RCU anymore.  If the caller is not within an RCU critical
 * section and does not hold the iothread lock, it must have other means of
 * protecting the pointer, such as a reference to the region that includes
 * the incoming ram_addr_t.
 *
 * @mr: the memory region being queried.
 */
void *memory_region_get_ram_ptr(MemoryRegion *mr);

/* memory_region_ram_resize: Resize a RAM region.
 *
 * Only legal before guest might have detected the memory size: e.g. on
 * incoming migration, or right after reset.
 *
 * @mr: a memory region created with @memory_region_init_resizeable_ram.
 * @newsize: the new size the region
 * @errp: pointer to Error*, to store an error if it happens.
 */
void memory_region_ram_resize(MemoryRegion *mr, ram_addr_t newsize,
                              Error **errp);

/**
 * memory_region_msync: Synchronize selected address range of
 * a memory mapped region
 *
 * @mr: the memory region to be msync
 * @addr: the initial address of the range to be sync
 * @size: the size of the range to be sync
 */
void memory_region_msync(MemoryRegion *mr, hwaddr addr, hwaddr size);

/**
 * memory_region_writeback: Trigger cache writeback for
 * selected address range
 *
 * @mr: the memory region to be updated
 * @addr: the initial address of the range to be written back
 * @size: the size of the range to be written back
 */
void memory_region_writeback(MemoryRegion *mr, hwaddr addr, hwaddr size);

/**
 * memory_region_set_log: Turn dirty logging on or off for a region.
 *
 * Turns dirty logging on or off for a specified client (display, migration).
 * Only meaningful for RAM regions.
 *
 * @mr: the memory region being updated.
 * @log: whether dirty logging is to be enabled or disabled.
 * @client: the user of the logging information; %DIRTY_MEMORY_VGA only.
 */
void memory_region_set_log(MemoryRegion *mr, bool log, unsigned client);

/**
 * memory_region_set_dirty: Mark a range of bytes as dirty in a memory region.
 *
 * Marks a range of bytes as dirty, after it has been dirtied outside
 * guest code.
 *
 * @mr: the memory region being dirtied.
 * @addr: the address (relative to the start of the region) being dirtied.
 * @size: size of the range being dirtied.
 */
void memory_region_set_dirty(MemoryRegion *mr, hwaddr addr,
                             hwaddr size);

/**
 * memory_region_clear_dirty_bitmap - clear dirty bitmap for memory range
 *
 * This function is called when the caller wants to clear the remote
 * dirty bitmap of a memory range within the memory region.  This can
 * be used by e.g. KVM to manually clear dirty log when
 * KVM_CAP_MANUAL_DIRTY_LOG_PROTECT is declared support by the host
 * kernel.
 *
 * @mr:     the memory region to clear the dirty log upon
 * @start:  start address offset within the memory region
 * @len:    length of the memory region to clear dirty bitmap
 */
void memory_region_clear_dirty_bitmap(MemoryRegion *mr, hwaddr start,
                                      hwaddr len);

/**
 * memory_region_snapshot_and_clear_dirty: Get a snapshot of the dirty
 *                                         bitmap and clear it.
 *
 * Creates a snapshot of the dirty bitmap, clears the dirty bitmap and
 * returns the snapshot.  The snapshot can then be used to query dirty
 * status, using memory_region_snapshot_get_dirty.  Snapshotting allows
 * querying the same page multiple times, which is especially useful for
 * display updates where the scanlines often are not page aligned.
 *
 * The dirty bitmap region which gets copyed into the snapshot (and
 * cleared afterwards) can be larger than requested.  The boundaries
 * are rounded up/down so complete bitmap longs (covering 64 pages on
 * 64bit hosts) can be copied over into the bitmap snapshot.  Which
 * isn't a problem for display updates as the extra pages are outside
 * the visible area, and in case the visible area changes a full
 * display redraw is due anyway.  Should other use cases for this
 * function emerge we might have to revisit this implementation
 * detail.
 *
 * Use g_free to release DirtyBitmapSnapshot.
 *
 * @mr: the memory region being queried.
 * @addr: the address (relative to the start of the region) being queried.
 * @size: the size of the range being queried.
 * @client: the user of the logging information; typically %DIRTY_MEMORY_VGA.
 */
DirtyBitmapSnapshot *memory_region_snapshot_and_clear_dirty(MemoryRegion *mr,
                                                            hwaddr addr,
                                                            hwaddr size,
                                                            unsigned client);

/**
 * memory_region_snapshot_get_dirty: Check whether a range of bytes is dirty
 *                                   in the specified dirty bitmap snapshot.
 *
 * @mr: the memory region being queried.
 * @snap: the dirty bitmap snapshot
 * @addr: the address (relative to the start of the region) being queried.
 * @size: the size of the range being queried.
 */
bool memory_region_snapshot_get_dirty(MemoryRegion *mr,
                                      DirtyBitmapSnapshot *snap,
                                      hwaddr addr, hwaddr size);

/**
 * memory_region_reset_dirty: Mark a range of pages as clean, for a specified
 *                            client.
 *
 * Marks a range of pages as no longer dirty.
 *
 * @mr: the region being updated.
 * @addr: the start of the subrange being cleaned.
 * @size: the size of the subrange being cleaned.
 * @client: the user of the logging information; %DIRTY_MEMORY_MIGRATION or
 *          %DIRTY_MEMORY_VGA.
 */
void memory_region_reset_dirty(MemoryRegion *mr, hwaddr addr,
                               hwaddr size, unsigned client);

/**
 * memory_region_flush_rom_device: Mark a range of pages dirty and invalidate
 *                                 TBs (for self-modifying code).
 *
 * The MemoryRegionOps->write() callback of a ROM device must use this function
 * to mark byte ranges that have been modified internally, such as by directly
 * accessing the memory returned by memory_region_get_ram_ptr().
 *
 * This function marks the range dirty and invalidates TBs so that TCG can
 * detect self-modifying code.
 *
 * @mr: the region being flushed.
 * @addr: the start, relative to the start of the region, of the range being
 *        flushed.
 * @size: the size, in bytes, of the range being flushed.
 */
void memory_region_flush_rom_device(MemoryRegion *mr, hwaddr addr, hwaddr size);

/**
 * memory_region_set_readonly: Turn a memory region read-only (or read-write)
 *
 * Allows a memory region to be marked as read-only (turning it into a ROM).
 * only useful on RAM regions.
 *
 * @mr: the region being updated.
 * @readonly: whether rhe region is to be ROM or RAM.
 */
void memory_region_set_readonly(MemoryRegion *mr, bool readonly);

/**
 * memory_region_set_nonvolatile: Turn a memory region non-volatile
 *
 * Allows a memory region to be marked as non-volatile.
 * only useful on RAM regions.
 *
 * @mr: the region being updated.
 * @nonvolatile: whether rhe region is to be non-volatile.
 */
void memory_region_set_nonvolatile(MemoryRegion *mr, bool nonvolatile);

/**
 * memory_region_rom_device_set_romd: enable/disable ROMD mode
 *
 * Allows a ROM device (initialized with memory_region_init_rom_device() to
 * set to ROMD mode (default) or MMIO mode.  When it is in ROMD mode, the
 * device is mapped to guest memory and satisfies read access directly.
 * When in MMIO mode, reads are forwarded to the #MemoryRegion.read function.
 * Writes are always handled by the #MemoryRegion.write function.
 *
 * @mr: the memory region to be updated
 * @romd_mode: %true to put the region into ROMD mode
 */
void memory_region_rom_device_set_romd(MemoryRegion *mr, bool romd_mode);

/**
 * memory_region_set_coalescing: Enable memory coalescing for the region.
 *
 * Enabled writes to a region to be queued for later processing. MMIO ->write
 * callbacks may be delayed until a non-coalesced MMIO is issued.
 * Only useful for IO regions.  Roughly similar to write-combining hardware.
 *
 * @mr: the memory region to be write coalesced
 */
void memory_region_set_coalescing(MemoryRegion *mr);

/**
 * memory_region_add_coalescing: Enable memory coalescing for a sub-range of
 *                               a region.
 *
 * Like memory_region_set_coalescing(), but works on a sub-range of a region.
 * Multiple calls can be issued coalesced disjoint ranges.
 *
 * @mr: the memory region to be updated.
 * @offset: the start of the range within the region to be coalesced.
 * @size: the size of the subrange to be coalesced.
 */
void memory_region_add_coalescing(MemoryRegion *mr,
                                  hwaddr offset,
                                  uint64_t size);

/**
 * memory_region_clear_coalescing: Disable MMIO coalescing for the region.
 *
 * Disables any coalescing caused by memory_region_set_coalescing() or
 * memory_region_add_coalescing().  Roughly equivalent to uncacheble memory
 * hardware.
 *
 * @mr: the memory region to be updated.
 */
void memory_region_clear_coalescing(MemoryRegion *mr);

/**
 * memory_region_set_flush_coalesced: Enforce memory coalescing flush before
 *                                    accesses.
 *
 * Ensure that pending coalesced MMIO request are flushed before the memory
 * region is accessed. This property is automatically enabled for all regions
 * passed to memory_region_set_coalescing() and memory_region_add_coalescing().
 *
 * @mr: the memory region to be updated.
 */
void memory_region_set_flush_coalesced(MemoryRegion *mr);

/**
 * memory_region_clear_flush_coalesced: Disable memory coalescing flush before
 *                                      accesses.
 *
 * Clear the automatic coalesced MMIO flushing enabled via
 * memory_region_set_flush_coalesced. Note that this service has no effect on
 * memory regions that have MMIO coalescing enabled for themselves. For them,
 * automatic flushing will stop once coalescing is disabled.
 *
 * @mr: the memory region to be updated.
 */
void memory_region_clear_flush_coalesced(MemoryRegion *mr);

/**
 * memory_region_clear_global_locking: Declares that access processing does
 *                                     not depend on the QEMU global lock.
 *
 * By clearing this property, accesses to the memory region will be processed
 * outside of QEMU's global lock (unless the lock is held on when issuing the
 * access request). In this case, the device model implementing the access
 * handlers is responsible for synchronization of concurrency.
 *
 * @mr: the memory region to be updated.
 */
void memory_region_clear_global_locking(MemoryRegion *mr);

/**
 * memory_region_add_eventfd: Request an eventfd to be triggered when a word
 *                            is written to a location.
 *
 * Marks a word in an IO region (initialized with memory_region_init_io())
 * as a trigger for an eventfd event.  The I/O callback will not be called.
 * The caller must be prepared to handle failure (that is, take the required
 * action if the callback _is_ called).
 *
 * @mr: the memory region being updated.
 * @addr: the address within @mr that is to be monitored
 * @size: the size of the access to trigger the eventfd
 * @match_data: whether to match against @data, instead of just @addr
 * @data: the data to match against the guest write
 * @e: event notifier to be triggered when @addr, @size, and @data all match.
 **/
void memory_region_add_eventfd(MemoryRegion *mr,
                               hwaddr addr,
                               unsigned size,
                               bool match_data,
                               uint64_t data,
                               EventNotifier *e);

/**
 * memory_region_del_eventfd: Cancel an eventfd.
 *
 * Cancels an eventfd trigger requested by a previous
 * memory_region_add_eventfd() call.
 *
 * @mr: the memory region being updated.
 * @addr: the address within @mr that is to be monitored
 * @size: the size of the access to trigger the eventfd
 * @match_data: whether to match against @data, instead of just @addr
 * @data: the data to match against the guest write
 * @e: event notifier to be triggered when @addr, @size, and @data all match.
 */
void memory_region_del_eventfd(MemoryRegion *mr,
                               hwaddr addr,
                               unsigned size,
                               bool match_data,
                               uint64_t data,
                               EventNotifier *e);

/**
 * memory_region_add_subregion: Add a subregion to a container.
 *
 * Adds a subregion at @offset.  The subregion may not overlap with other
 * subregions (except for those explicitly marked as overlapping).  A region
 * may only be added once as a subregion (unless removed with
 * memory_region_del_subregion()); use memory_region_init_alias() if you
 * want a region to be a subregion in multiple locations.
 *
 * @mr: the region to contain the new subregion; must be a container
 *      initialized with memory_region_init().
 * @offset: the offset relative to @mr where @subregion is added.
 * @subregion: the subregion to be added.
 */
void memory_region_add_subregion(MemoryRegion *mr,
                                 hwaddr offset,
                                 MemoryRegion *subregion);
/**
 * memory_region_add_subregion_overlap: Add a subregion to a container
 *                                      with overlap.
 *
 * Adds a subregion at @offset.  The subregion may overlap with other
 * subregions.  Conflicts are resolved by having a higher @priority hide a
 * lower @priority. Subregions without priority are taken as @priority 0.
 * A region may only be added once as a subregion (unless removed with
 * memory_region_del_subregion()); use memory_region_init_alias() if you
 * want a region to be a subregion in multiple locations.
 *
 * @mr: the region to contain the new subregion; must be a container
 *      initialized with memory_region_init().
 * @offset: the offset relative to @mr where @subregion is added.
 * @subregion: the subregion to be added.
 * @priority: used for resolving overlaps; highest priority wins.
 */
void memory_region_add_subregion_overlap(MemoryRegion *mr,
                                         hwaddr offset,
                                         MemoryRegion *subregion,
                                         int priority);

/**
 * memory_region_get_ram_addr: Get the ram address associated with a memory
 *                             region
 *
 * @mr: the region to be queried
 */
ram_addr_t memory_region_get_ram_addr(MemoryRegion *mr);

uint64_t memory_region_get_alignment(const MemoryRegion *mr);
/**
 * memory_region_del_subregion: Remove a subregion.
 *
 * Removes a subregion from its container.
 *
 * @mr: the container to be updated.
 * @subregion: the region being removed; must be a current subregion of @mr.
 */
void memory_region_del_subregion(MemoryRegion *mr,
                                 MemoryRegion *subregion);

/*
 * memory_region_set_enabled: dynamically enable or disable a region
 *
 * Enables or disables a memory region.  A disabled memory region
 * ignores all accesses to itself and its subregions.  It does not
 * obscure sibling subregions with lower priority - it simply behaves as
 * if it was removed from the hierarchy.
 *
 * Regions default to being enabled.
 *
 * @mr: the region to be updated
 * @enabled: whether to enable or disable the region
 */
void memory_region_set_enabled(MemoryRegion *mr, bool enabled);

/*
 * memory_region_set_address: dynamically update the address of a region
 *
 * Dynamically updates the address of a region, relative to its container.
 * May be used on regions are currently part of a memory hierarchy.
 *
 * @mr: the region to be updated
 * @addr: new address, relative to container region
 */
void memory_region_set_address(MemoryRegion *mr, hwaddr addr);

/*
 * memory_region_set_size: dynamically update the size of a region.
 *
 * Dynamically updates the size of a region.
 *
 * @mr: the region to be updated
 * @size: used size of the region.
 */
void memory_region_set_size(MemoryRegion *mr, uint64_t size);

/*
 * memory_region_set_alias_offset: dynamically update a memory alias's offset
 *
 * Dynamically updates the offset into the target region that an alias points
 * to, as if the fourth argument to memory_region_init_alias() has changed.
 *
 * @mr: the #MemoryRegion to be updated; should be an alias.
 * @offset: the new offset into the target memory region
 */
void memory_region_set_alias_offset(MemoryRegion *mr,
                                    hwaddr offset);

/**
 * memory_region_present: checks if an address relative to a @container
 * translates into #MemoryRegion within @container
 *
 * Answer whether a #MemoryRegion within @container covers the address
 * @addr.
 *
 * @container: a #MemoryRegion within which @addr is a relative address
 * @addr: the area within @container to be searched
 */
bool memory_region_present(MemoryRegion *container, hwaddr addr);

/**
 * memory_region_is_mapped: returns true if #MemoryRegion is mapped
 * into any address space.
 *
 * @mr: a #MemoryRegion which should be checked if it's mapped
 */
bool memory_region_is_mapped(MemoryRegion *mr);

/**
 * memory_region_find: translate an address/size relative to a
 * MemoryRegion into a #MemoryRegionSection.
 *
 * Locates the first #MemoryRegion within @mr that overlaps the range
 * given by @addr and @size.
 *
 * Returns a #MemoryRegionSection that describes a contiguous overlap.
 * It will have the following characteristics:
 * - @size = 0 iff no overlap was found
 * - @mr is non-%NULL iff an overlap was found
 *
 * Remember that in the return value the @offset_within_region is
 * relative to the returned region (in the .@mr field), not to the
 * @mr argument.
 *
 * Similarly, the .@offset_within_address_space is relative to the
 * address space that contains both regions, the passed and the
 * returned one.  However, in the special case where the @mr argument
 * has no container (and thus is the root of the address space), the
 * following will hold:
 * - @offset_within_address_space >= @addr
 * - @offset_within_address_space + .@size <= @addr + @size
 *
 * @mr: a MemoryRegion within which @addr is a relative address
 * @addr: start of the area within @as to be searched
 * @size: size of the area to be searched
 */
MemoryRegionSection memory_region_find(MemoryRegion *mr,
                                       hwaddr addr, uint64_t size);

/**
 * memory_global_dirty_log_sync: synchronize the dirty log for all memory
 *
 * Synchronizes the dirty page log for all address spaces.
 */
void memory_global_dirty_log_sync(void);

/**
 * memory_global_dirty_log_sync: synchronize the dirty log for all memory
 *
 * Synchronizes the vCPUs with a thread that is reading the dirty bitmap.
 * This function must be called after the dirty log bitmap is cleared, and
 * before dirty guest memory pages are read.  If you are using
 * #DirtyBitmapSnapshot, memory_region_snapshot_and_clear_dirty() takes
 * care of doing this.
 */
void memory_global_after_dirty_log_sync(void);

/**
 * memory_region_transaction_begin: Start a transaction.
 *
 * During a transaction, changes will be accumulated and made visible
 * only when the transaction ends (is committed).
 */
void memory_region_transaction_begin(void);

/**
 * memory_region_transaction_commit: Commit a transaction and make changes
 *                                   visible to the guest.
 */
void memory_region_transaction_commit(void);

/**
 * memory_listener_register: register callbacks to be called when memory
 *                           sections are mapped or unmapped into an address
 *                           space
 *
 * @listener: an object containing the callbacks to be called
 * @filter: if non-%NULL, only regions in this address space will be observed
 */
void memory_listener_register(MemoryListener *listener, AddressSpace *filter);

/**
 * memory_listener_unregister: undo the effect of memory_listener_register()
 *
 * @listener: an object containing the callbacks to be removed
 */
void memory_listener_unregister(MemoryListener *listener);

/**
 * memory_global_dirty_log_start: begin dirty logging for all regions
 */
void memory_global_dirty_log_start(void);

/**
 * memory_global_dirty_log_stop: end dirty logging for all regions
 */
void memory_global_dirty_log_stop(void);

void mtree_info(bool flatview, bool dispatch_tree, bool owner, bool disabled);

/**
 * memory_region_dispatch_read: perform a read directly to the specified
 * MemoryRegion.
 *
 * @mr: #MemoryRegion to access
 * @addr: address within that region
 * @pval: pointer to uint64_t which the data is written to
 * @op: size, sign, and endianness of the memory operation
 * @attrs: memory transaction attributes to use for the access
 */
MemTxResult memory_region_dispatch_read(MemoryRegion *mr,
                                        hwaddr addr,
                                        uint64_t *pval,
                                        MemOp op,
                                        MemTxAttrs attrs);
/**
 * memory_region_dispatch_write: perform a write directly to the specified
 * MemoryRegion.
 *
 * @mr: #MemoryRegion to access
 * @addr: address within that region
 * @data: data to write
 * @op: size, sign, and endianness of the memory operation
 * @attrs: memory transaction attributes to use for the access
 */
MemTxResult memory_region_dispatch_write(MemoryRegion *mr,
                                         hwaddr addr,
                                         uint64_t data,
                                         MemOp op,
                                         MemTxAttrs attrs);

/**
 * address_space_init: initializes an address space
 *
 * @as: an uninitialized #AddressSpace
 * @root: a #MemoryRegion that routes addresses for the address space
 * @name: an address space name.  The name is only used for debugging
 *        output.
 */
void address_space_init(AddressSpace *as, MemoryRegion *root, const char *name);

/* Remove this */
AddressSpace *address_space_init_shareable(MemoryRegion *root,
                                           const char *name);

/**
 * address_space_destroy: destroy an address space
 *
 * Releases all resources associated with an address space.  After an address space
 * is destroyed, its root memory region (given by address_space_init()) may be destroyed
 * as well.
 *
 * @as: address space to be destroyed
 */
void address_space_destroy(AddressSpace *as);

/**
 * address_space_remove_listeners: unregister all listeners of an address space
 *
 * Removes all callbacks previously registered with memory_listener_register()
 * for @as.
 *
 * @as: an initialized #AddressSpace
 */
void address_space_remove_listeners(AddressSpace *as);

/**
 * address_space_rw: read from or write to an address space.
 *
 * Return a MemTxResult indicating whether the operation succeeded
 * or failed (eg unassigned memory, device rejected the transaction,
 * IOMMU fault).
 *
 * @as: #AddressSpace to be accessed
 * @addr: address within that address space
 * @attrs: memory transaction attributes
 * @buf: buffer with the data transferred
 * @len: the number of bytes to read or write
 * @is_write: indicates the transfer direction
 */
MemTxResult address_space_rw(AddressSpace *as, hwaddr addr,
                             MemTxAttrs attrs, void *buf,
                             hwaddr len, bool is_write);

/**
 * address_space_write: write to address space.
 *
 * Return a MemTxResult indicating whether the operation succeeded
 * or failed (eg unassigned memory, device rejected the transaction,
 * IOMMU fault).
 *
 * @as: #AddressSpace to be accessed
 * @addr: address within that address space
 * @attrs: memory transaction attributes
 * @buf: buffer with the data transferred
 * @len: the number of bytes to write
 */
MemTxResult address_space_write(AddressSpace *as, hwaddr addr,
                                MemTxAttrs attrs,
                                const void *buf, hwaddr len);

/**
 * address_space_write_rom: write to address space, including ROM.
 *
 * This function writes to the specified address space, but will
 * write data to both ROM and RAM. This is used for non-guest
 * writes like writes from the gdb debug stub or initial loading
 * of ROM contents.
 *
 * Note that portions of the write which attempt to write data to
 * a device will be silently ignored -- only real RAM and ROM will
 * be written to.
 *
 * Return a MemTxResult indicating whether the operation succeeded
 * or failed (eg unassigned memory, device rejected the transaction,
 * IOMMU fault).
 *
 * @as: #AddressSpace to be accessed
 * @addr: address within that address space
 * @attrs: memory transaction attributes
 * @buf: buffer with the data transferred
 * @len: the number of bytes to write
 */
MemTxResult address_space_write_rom(AddressSpace *as, hwaddr addr,
                                    MemTxAttrs attrs,
                                    const void *buf, hwaddr len);

/* address_space_ld*: load from an address space
 * address_space_st*: store to an address space
 *
 * These functions perform a load or store of the byte, word,
 * longword or quad to the specified address within the AddressSpace.
 * The _le suffixed functions treat the data as little endian;
 * _be indicates big endian; no suffix indicates "same endianness
 * as guest CPU".
 *
 * The "guest CPU endianness" accessors are deprecated for use outside
 * target-* code; devices should be CPU-agnostic and use either the LE
 * or the BE accessors.
 *
 * @as #AddressSpace to be accessed
 * @addr: address within that address space
 * @val: data value, for stores
 * @attrs: memory transaction attributes
 * @result: location to write the success/failure of the transaction;
 *   if NULL, this information is discarded
 */

#define SUFFIX
#define ARG1         as
#define ARG1_DECL    AddressSpace *as
#include "exec/memory_ldst.inc.h"

#define SUFFIX
#define ARG1         as
#define ARG1_DECL    AddressSpace *as
#include "exec/memory_ldst_phys.inc.h"

struct MemoryRegionCache {
    void *ptr;
    hwaddr xlat;
    hwaddr len;
    FlatView *fv;
    MemoryRegionSection mrs;
    bool is_write;
};

#define MEMORY_REGION_CACHE_INVALID ((MemoryRegionCache) { .mrs.mr = NULL })


/* address_space_ld*_cached: load from a cached #MemoryRegion
 * address_space_st*_cached: store into a cached #MemoryRegion
 *
 * These functions perform a load or store of the byte, word,
 * longword or quad to the specified address.  The address is
 * a physical address in the AddressSpace, but it must lie within
 * a #MemoryRegion that was mapped with address_space_cache_init.
 *
 * The _le suffixed functions treat the data as little endian;
 * _be indicates big endian; no suffix indicates "same endianness
 * as guest CPU".
 *
 * The "guest CPU endianness" accessors are deprecated for use outside
 * target-* code; devices should be CPU-agnostic and use either the LE
 * or the BE accessors.
 *
 * @cache: previously initialized #MemoryRegionCache to be accessed
 * @addr: address within the address space
 * @val: data value, for stores
 * @attrs: memory transaction attributes
 * @result: location to write the success/failure of the transaction;
 *   if NULL, this information is discarded
 */

#define SUFFIX       _cached_slow
#define ARG1         cache
#define ARG1_DECL    MemoryRegionCache *cache
#include "exec/memory_ldst.inc.h"

/* Inline fast path for direct RAM access.  */
static inline uint8_t address_space_ldub_cached(MemoryRegionCache *cache,
    hwaddr addr, MemTxAttrs attrs, MemTxResult *result)
{
    assert(addr < cache->len);
    if (likely(cache->ptr)) {
        return ldub_p(cache->ptr + addr);
    } else {
        return address_space_ldub_cached_slow(cache, addr, attrs, result);
    }
}

static inline void address_space_stb_cached(MemoryRegionCache *cache,
    hwaddr addr, uint32_t val, MemTxAttrs attrs, MemTxResult *result)
{
    assert(addr < cache->len);
    if (likely(cache->ptr)) {
        stb_p(cache->ptr + addr, val);
    } else {
        address_space_stb_cached_slow(cache, addr, val, attrs, result);
    }
}

#define ENDIANNESS   _le
#include "exec/memory_ldst_cached.inc.h"

#define ENDIANNESS   _be
#include "exec/memory_ldst_cached.inc.h"

#define SUFFIX       _cached
#define ARG1         cache
#define ARG1_DECL    MemoryRegionCache *cache
#include "exec/memory_ldst_phys.inc.h"

/* address_space_cache_init: prepare for repeated access to a physical
 * memory region
 *
 * @cache: #MemoryRegionCache to be filled
 * @as: #AddressSpace to be accessed
 * @addr: address within that address space
 * @len: length of buffer
 * @is_write: indicates the transfer direction
 *
 * Will only work with RAM, and may map a subset of the requested range by
 * returning a value that is less than @len.  On failure, return a negative
 * errno value.
 *
 * Because it only works with RAM, this function can be used for
 * read-modify-write operations.  In this case, is_write should be %true.
 *
 * Note that addresses passed to the address_space_*_cached functions
 * are relative to @addr.
 */
int64_t address_space_cache_init(MemoryRegionCache *cache,
                                 AddressSpace *as,
                                 hwaddr addr,
                                 hwaddr len,
                                 bool is_write);

/**
 * address_space_cache_invalidate: complete a write to a #MemoryRegionCache
 *
 * @cache: The #MemoryRegionCache to operate on.
 * @addr: The first physical address that was written, relative to the
 * address that was passed to @address_space_cache_init.
 * @access_len: The number of bytes that were written starting at @addr.
 */
void address_space_cache_invalidate(MemoryRegionCache *cache,
                                    hwaddr addr,
                                    hwaddr access_len);

/**
 * address_space_cache_destroy: free a #MemoryRegionCache
 *
 * @cache: The #MemoryRegionCache whose memory should be released.
 */
void address_space_cache_destroy(MemoryRegionCache *cache);

/* address_space_get_iotlb_entry: translate an address into an IOTLB
 * entry. Should be called from an RCU critical section.
 */
IOMMUTLBEntry address_space_get_iotlb_entry(AddressSpace *as, hwaddr addr,
                                            bool is_write, MemTxAttrs attrs);

/* address_space_translate: translate an address range into an address space
 * into a MemoryRegion and an address range into that section.  Should be
 * called from an RCU critical section, to avoid that the last reference
 * to the returned region disappears after address_space_translate returns.
 *
 * @fv: #FlatView to be accessed
 * @addr: address within that address space
 * @xlat: pointer to address within the returned memory region section's
 * #MemoryRegion.
 * @len: pointer to length
 * @is_write: indicates the transfer direction
 * @attrs: memory attributes
 */
MemoryRegion *flatview_translate(FlatView *fv,
                                 hwaddr addr, hwaddr *xlat,
                                 hwaddr *len, bool is_write,
                                 MemTxAttrs attrs);

static inline MemoryRegion *address_space_translate(AddressSpace *as,
                                                    hwaddr addr, hwaddr *xlat,
                                                    hwaddr *len, bool is_write,
                                                    MemTxAttrs attrs)
{
    return flatview_translate(address_space_to_flatview(as),
                              addr, xlat, len, is_write, attrs);
}

MemoryRegion *address_space_translate_attr(AddressSpace *as, hwaddr addr,
                                      hwaddr *xlat, hwaddr *plen,
                                      bool is_write, MemTxAttrs *attr);

/* address_space_access_valid: check for validity of accessing an address
 * space range
 *
 * Check whether memory is assigned to the given address space range, and
 * access is permitted by any IOMMU regions that are active for the address
 * space.
 *
 * For now, addr and len should be aligned to a page size.  This limitation
 * will be lifted in the future.
 *
 * @as: #AddressSpace to be accessed
 * @addr: address within that address space
 * @len: length of the area to be checked
 * @is_write: indicates the transfer direction
 * @attrs: memory attributes
 */
bool address_space_access_valid(AddressSpace *as, hwaddr addr, hwaddr len,
                                bool is_write, MemTxAttrs attrs);

/* address_space_map: map a physical memory region into a host virtual address
 *
 * May map a subset of the requested range, given by and returned in @plen.
 * May return %NULL and set *@plen to zero(0), if resources needed to perform
 * the mapping are exhausted.
 * Use only for reads OR writes - not for read-modify-write operations.
 * Use cpu_register_map_client() to know when retrying the map operation is
 * likely to succeed.
 *
 * @as: #AddressSpace to be accessed
 * @addr: address within that address space
 * @plen: pointer to length of buffer; updated on return
 * @is_write: indicates the transfer direction
 * @attrs: memory attributes
 */
void *address_space_map(AddressSpace *as, hwaddr addr,
                        hwaddr *plen, bool is_write, MemTxAttrs attrs);

/* address_space_unmap: Unmaps a memory region previously mapped by address_space_map()
 *
 * Will also mark the memory as dirty if @is_write == %true.  @access_len gives
 * the amount of memory that was actually read or written by the caller.
 *
 * @as: #AddressSpace used
 * @buffer: host pointer as returned by address_space_map()
 * @len: buffer length as returned by address_space_map()
 * @access_len: amount of data actually transferred
 * @is_write: indicates the transfer direction
 */
void address_space_unmap(AddressSpace *as, void *buffer, hwaddr len,
                         bool is_write, hwaddr access_len);


/* Internal functions, part of the implementation of address_space_read.  */
MemTxResult address_space_read_full(AddressSpace *as, hwaddr addr,
                                    MemTxAttrs attrs, void *buf, hwaddr len);
MemTxResult flatview_read_continue(FlatView *fv, hwaddr addr,
                                   MemTxAttrs attrs, void *buf,
                                   hwaddr len, hwaddr addr1, hwaddr l,
                                   MemoryRegion *mr);
void *qemu_map_ram_ptr(RAMBlock *ram_block, ram_addr_t addr);

/* Internal functions, part of the implementation of address_space_read_cached
 * and address_space_write_cached.  */
MemTxResult address_space_read_cached_slow(MemoryRegionCache *cache,
                                           hwaddr addr, void *buf, hwaddr len);
MemTxResult address_space_write_cached_slow(MemoryRegionCache *cache,
                                            hwaddr addr, const void *buf,
                                            hwaddr len);

static inline bool memory_access_is_direct(MemoryRegion *mr, bool is_write)
{
    if (is_write) {
        return memory_region_is_ram(mr) && !mr->readonly &&
               !mr->rom_device && !memory_region_is_ram_device(mr);
    } else {
        return (memory_region_is_ram(mr) && !memory_region_is_ram_device(mr)) ||
               memory_region_is_romd(mr);
    }
}

/**
 * address_space_read: read from an address space.
 *
 * Return a MemTxResult indicating whether the operation succeeded
 * or failed (eg unassigned memory, device rejected the transaction,
 * IOMMU fault).  Called within RCU critical section.
 *
 * @as: #AddressSpace to be accessed
 * @addr: address within that address space
 * @attrs: memory transaction attributes
 * @buf: buffer with the data transferred
 * @len: length of the data transferred
 */
static inline __attribute__((__always_inline__))
MemTxResult address_space_read(AddressSpace *as, hwaddr addr,
                               MemTxAttrs attrs, void *buf,
                               hwaddr len)
{
    MemTxResult result = MEMTX_OK;
    hwaddr l, addr1;
    void *ptr;
    MemoryRegion *mr;
    FlatView *fv;

    if (__builtin_constant_p(len)) {
        if (len) {
            RCU_READ_LOCK_GUARD();
            fv = address_space_to_flatview(as);
            l = len;
            mr = flatview_translate(fv, addr, &addr1, &l, false, attrs);
            if (len == l && memory_access_is_direct(mr, false)) {
                ptr = qemu_map_ram_ptr(mr->ram_block, addr1);
                memcpy(buf, ptr, len);
            } else {
                result = flatview_read_continue(fv, addr, attrs, buf, len,
                                                addr1, l, mr);
            }
        }
    } else {
        result = address_space_read_full(as, addr, attrs, buf, len);
    }
    return result;
}

/**
 * address_space_read_cached: read from a cached RAM region
 *
 * @cache: Cached region to be addressed
 * @addr: address relative to the base of the RAM region
 * @buf: buffer with the data transferred
 * @len: length of the data transferred
 */
static inline MemTxResult
address_space_read_cached(MemoryRegionCache *cache, hwaddr addr,
                          void *buf, hwaddr len)
{
    assert(addr < cache->len && len <= cache->len - addr);
    if (likely(cache->ptr)) {
        memcpy(buf, cache->ptr + addr, len);
        return MEMTX_OK;
    } else {
        return address_space_read_cached_slow(cache, addr, buf, len);
    }
}

/**
 * address_space_write_cached: write to a cached RAM region
 *
 * @cache: Cached region to be addressed
 * @addr: address relative to the base of the RAM region
 * @buf: buffer with the data transferred
 * @len: length of the data transferred
 */
static inline MemTxResult
address_space_write_cached(MemoryRegionCache *cache, hwaddr addr,
                           const void *buf, hwaddr len)
{
    assert(addr < cache->len && len <= cache->len - addr);
    if (likely(cache->ptr)) {
        memcpy(cache->ptr + addr, buf, len);
        return MEMTX_OK;
    } else {
        return address_space_write_cached_slow(cache, addr, buf, len);
    }
}

#ifdef NEED_CPU_H
/* enum device_endian to MemOp.  */
static inline MemOp devend_memop(enum device_endian end)
{
    QEMU_BUILD_BUG_ON(DEVICE_HOST_ENDIAN != DEVICE_LITTLE_ENDIAN &&
                      DEVICE_HOST_ENDIAN != DEVICE_BIG_ENDIAN);

#if defined(HOST_WORDS_BIGENDIAN) != defined(TARGET_WORDS_BIGENDIAN)
    /* Swap if non-host endianness or native (target) endianness */
    return (end == DEVICE_HOST_ENDIAN) ? 0 : MO_BSWAP;
#else
    const int non_host_endianness =
        DEVICE_LITTLE_ENDIAN ^ DEVICE_BIG_ENDIAN ^ DEVICE_HOST_ENDIAN;

    /* In this case, native (target) endianness needs no swap.  */
    return (end == non_host_endianness) ? MO_BSWAP : 0;
#endif
}
#endif

/*
 * Inhibit technologies that require discarding of pages in RAM blocks, e.g.,
 * to manage the actual amount of memory consumed by the VM (then, the memory
 * provided by RAM blocks might be bigger than the desired memory consumption).
 * This *must* be set if:
 * - Discarding parts of a RAM blocks does not result in the change being
 *   reflected in the VM and the pages getting freed.
 * - All memory in RAM blocks is pinned or duplicated, invaldiating any previous
 *   discards blindly.
 * - Discarding parts of a RAM blocks will result in integrity issues (e.g.,
 *   encrypted VMs).
 * Technologies that only temporarily pin the current working set of a
 * driver are fine, because we don't expect such pages to be discarded
 * (esp. based on guest action like balloon inflation).
 *
 * This is *not* to be used to protect from concurrent discards (esp.,
 * postcopy).
 *
 * Returns 0 if successful. Returns -EBUSY if a technology that relies on
 * discards to work reliably is active.
 */
int ram_block_discard_disable(bool state);

/*
 * Inhibit technologies that disable discarding of pages in RAM blocks.
 *
 * Returns 0 if successful. Returns -EBUSY if discards are already set to
 * broken.
 */
int ram_block_discard_require(bool state);

/*
 * Test if discarding of memory in ram blocks is disabled.
 */
bool ram_block_discard_is_disabled(void);

/*
 * Test if discarding of memory in ram blocks is required to work reliably.
 */
bool ram_block_discard_is_required(void);

#endif

#endif<|MERGE_RESOLUTION|>--- conflicted
+++ resolved
@@ -56,7 +56,6 @@
 
 typedef struct MemoryRegionOps MemoryRegionOps;
 
-<<<<<<< HEAD
 typedef struct MemoryTransaction
 {
     union {
@@ -79,15 +78,10 @@
     void *opaque;
 } MemoryTransaction;
 
-struct MemoryRegionMmio {
-    CPUReadMemoryFunc *read[3];
-    CPUWriteMemoryFunc *write[3];
-=======
 struct ReservedRegion {
     hwaddr low;
     hwaddr high;
     unsigned type;
->>>>>>> 00ce6c36
 };
 
 typedef struct IOMMUTLBEntry IOMMUTLBEntry;
