#!/bin/sh
#
# qemu configure script (c) 2003 Fabrice Bellard
#

# Unset some variables known to interfere with behavior of common tools,
# just as autoconf does.
CLICOLOR_FORCE= GREP_OPTIONS=
unset CLICOLOR_FORCE GREP_OPTIONS

# Temporary directory used for files created while
# configure runs. Since it is in the build directory
# we can safely blow away any previous version of it
# (and we need not jump through hoops to try to delete
# it when configure exits.)
TMPDIR1="config-temp"
rm -rf "${TMPDIR1}"
mkdir -p "${TMPDIR1}"
if [ $? -ne 0 ]; then
    echo "ERROR: failed to create temporary directory"
    exit 1
fi

TMPB="qemu-conf"
TMPC="${TMPDIR1}/${TMPB}.c"
TMPO="${TMPDIR1}/${TMPB}.o"
TMPCXX="${TMPDIR1}/${TMPB}.cxx"
TMPL="${TMPDIR1}/${TMPB}.lo"
TMPA="${TMPDIR1}/lib${TMPB}.la"
TMPE="${TMPDIR1}/${TMPB}.exe"

rm -f config.log

# Print a helpful header at the top of config.log
echo "# QEMU configure log $(date)" >> config.log
printf "# Configured with:" >> config.log
printf " '%s'" "$0" "$@" >> config.log
echo >> config.log
echo "#" >> config.log

error_exit() {
    echo
    echo "ERROR: $1"
    while test -n "$2"; do
        echo "       $2"
        shift
    done
    echo
    exit 1
}

do_compiler() {
    # Run the compiler, capturing its output to the log. First argument
    # is compiler binary to execute.
    local compiler="$1"
    shift
    echo $compiler "$@" >> config.log
    $compiler "$@" >> config.log 2>&1 || return $?
    # Test passed. If this is an --enable-werror build, rerun
    # the test with -Werror and bail out if it fails. This
    # makes warning-generating-errors in configure test code
    # obvious to developers.
    if test "$werror" != "yes"; then
        return 0
    fi
    # Don't bother rerunning the compile if we were already using -Werror
    case "$*" in
        *-Werror*)
           return 0
        ;;
    esac
    echo $compiler -Werror "$@" >> config.log
    $compiler -Werror "$@" >> config.log 2>&1 && return $?
    error_exit "configure test passed without -Werror but failed with -Werror." \
        "This is probably a bug in the configure script. The failing command" \
        "will be at the bottom of config.log." \
        "You can run configure with --disable-werror to bypass this check."
}

do_cc() {
    do_compiler "$cc" "$@"
}

do_cxx() {
    do_compiler "$cxx" "$@"
}

update_cxxflags() {
    # Set QEMU_CXXFLAGS from QEMU_CFLAGS by filtering out those
    # options which some versions of GCC's C++ compiler complain about
    # because they only make sense for C programs.
    QEMU_CXXFLAGS=
    for arg in $QEMU_CFLAGS; do
        case $arg in
            -Wstrict-prototypes|-Wmissing-prototypes|-Wnested-externs|\
            -Wold-style-declaration|-Wold-style-definition|-Wredundant-decls)
                ;;
            *)
                QEMU_CXXFLAGS=${QEMU_CXXFLAGS:+$QEMU_CXXFLAGS }$arg
                ;;
        esac
    done
}

compile_object() {
  do_cc $QEMU_CFLAGS -c -o $TMPO $TMPC
}

compile_prog() {
  local_cflags="$1"
  local_ldflags="$2"
  do_cc $QEMU_CFLAGS $local_cflags -o $TMPE $TMPC $LDFLAGS $local_ldflags
}

do_libtool() {
    local mode=$1
    shift
    # Run the compiler, capturing its output to the log.
    echo $libtool $mode --tag=CC $cc "$@" >> config.log
    $libtool $mode --tag=CC $cc "$@" >> config.log 2>&1 || return $?
    # Test passed. If this is an --enable-werror build, rerun
    # the test with -Werror and bail out if it fails. This
    # makes warning-generating-errors in configure test code
    # obvious to developers.
    if test "$werror" != "yes"; then
        return 0
    fi
    # Don't bother rerunning the compile if we were already using -Werror
    case "$*" in
        *-Werror*)
           return 0
        ;;
    esac
    echo $libtool $mode --tag=CC $cc -Werror "$@" >> config.log
    $libtool $mode --tag=CC $cc -Werror "$@" >> config.log 2>&1 && return $?
    error_exit "configure test passed without -Werror but failed with -Werror." \
        "This is probably a bug in the configure script. The failing command" \
        "will be at the bottom of config.log." \
        "You can run configure with --disable-werror to bypass this check."
}

libtool_prog() {
    do_libtool --mode=compile $QEMU_CFLAGS -c -fPIE -DPIE -o $TMPO $TMPC || return $?
    do_libtool --mode=link $LDFLAGS -o $TMPA $TMPL -rpath /usr/local/lib
}

# symbolically link $1 to $2.  Portable version of "ln -sf".
symlink() {
  rm -rf "$2"
  mkdir -p "$(dirname "$2")"
  ln -s "$1" "$2"
}

# check whether a command is available to this shell (may be either an
# executable or a builtin)
has() {
    type "$1" >/dev/null 2>&1
}

# search for an executable in PATH
path_of() {
    local_command="$1"
    local_ifs="$IFS"
    local_dir=""

    # pathname has a dir component?
    if [ "${local_command#*/}" != "$local_command" ]; then
        if [ -x "$local_command" ] && [ ! -d "$local_command" ]; then
            echo "$local_command"
            return 0
        fi
    fi
    if [ -z "$local_command" ]; then
        return 1
    fi

    IFS=:
    for local_dir in $PATH; do
        if [ -x "$local_dir/$local_command" ] && [ ! -d "$local_dir/$local_command" ]; then
            echo "$local_dir/$local_command"
            IFS="${local_ifs:-$(printf ' \t\n')}"
            return 0
        fi
    done
    # not found
    IFS="${local_ifs:-$(printf ' \t\n')}"
    return 1
}

have_backend () {
    echo "$trace_backends" | grep "$1" >/dev/null
}

# default parameters
source_path=`dirname "$0"`
cpu=""
iasl="iasl"
interp_prefix="/usr/gnemul/qemu-%M"
static="no"
cross_prefix=""
audio_drv_list=""
block_drv_rw_whitelist=""
block_drv_ro_whitelist=""
host_cc="cc"
libs_softmmu=""
libs_tools=""
audio_pt_int=""
audio_win_int=""
cc_i386=i386-pc-linux-gnu-gcc
libs_qga=""
debug_info="yes"
stack_protector=""

# Don't accept a target_list environment variable.
unset target_list

# Default value for a variable defining feature "foo".
#  * foo="no"  feature will only be used if --enable-foo arg is given
#  * foo=""    feature will be searched for, and if found, will be used
#              unless --disable-foo is given
#  * foo="yes" this value will only be set by --enable-foo flag.
#              feature will searched for,
#              if not found, configure exits with error
#
# Always add --enable-foo and --disable-foo command line args.
# Distributions want to ensure that several features are compiled in, and it
# is impossible without a --enable-foo that exits if a feature is not found.

bluez=""
brlapi=""
curl=""
curses=""
docs=""
fdt=""
netmap="no"
pixman=""
sdl=""
sdlabi="1.2"
virtfs=""
vnc="yes"
sparse="no"
uuid=""
vde=""
vnc_tls=""
vnc_sasl=""
vnc_jpeg=""
vnc_png=""
vnc_ws=""
xen=""
xen_ctrl_version=""
xen_pci_passthrough=""
linux_aio=""
cap_ng=""
attr=""
libattr=""
xfs=""

vhost_net="no"
vhost_scsi="no"
kvm="no"
rdma=""
gprof="no"
debug_tcg="no"
debug="no"
strip_opt="yes"
tcg_interpreter="no"
bigendian="no"
mingw32="no"
gcov="no"
gcov_tool="gcov"
EXESUF=""
DSOSUF=".so"
LDFLAGS_SHARED="-shared"
modules="no"
prefix="/usr/local"
mandir="\${prefix}/share/man"
datadir="\${prefix}/share"
qemu_docdir="\${prefix}/share/doc/qemu"
bindir="\${prefix}/bin"
libdir="\${prefix}/lib"
libexecdir="\${prefix}/libexec"
includedir="\${prefix}/include"
sysconfdir="\${prefix}/etc"
local_statedir="\${prefix}/var"
confsuffix="/qemu"
slirp="yes"
fmod_lib=""
fmod_inc=""
oss_lib=""
bsd="no"
linux="no"
solaris="no"
profiler="no"
cocoa="no"
softmmu="yes"
linux_user="no"
bsd_user="no"
guest_base="yes"
aix="no"
blobs="yes"
pkgversion=""
pie=""
zero_malloc=""
qom_cast_debug="yes"
trace_backends="nop"
trace_file="trace"
spice=""
rbd=""
smartcard_nss=""
libusb=""
usb_redir=""
glx=""
zlib="yes"
lzo=""
snappy=""
guest_agent=""
guest_agent_with_vss="no"
vss_win32_sdk=""
win_sdk="no"
want_tools="yes"
libiscsi=""
libnfs=""
coroutine=""
coroutine_pool=""
seccomp=""
glusterfs=""
glusterfs_discard="no"
glusterfs_zerofill="no"
archipelago=""
gtk=""
gtkabi=""
vte=""
tpm="yes"
libssh2=""
vhdx=""
quorum=""
numa=""

# parse CC options first
for opt do
  optarg=`expr "x$opt" : 'x[^=]*=\(.*\)'`
  case "$opt" in
  --cross-prefix=*) cross_prefix="$optarg"
  ;;
  --cc=*) CC="$optarg"
  ;;
  --cxx=*) CXX="$optarg"
  ;;
  --source-path=*) source_path="$optarg"
  ;;
  --cpu=*) cpu="$optarg"
  ;;
  --extra-cflags=*) QEMU_CFLAGS="$optarg $QEMU_CFLAGS"
                    EXTRA_CFLAGS="$optarg"
  ;;
  --extra-ldflags=*) LDFLAGS="$optarg $LDFLAGS"
                     EXTRA_LDFLAGS="$optarg"
  ;;
  --enable-debug-info) debug_info="yes"
  ;;
  --disable-debug-info) debug_info="no"
  ;;
  esac
done
# OS specific
# Using uname is really, really broken.  Once we have the right set of checks
# we can eliminate its usage altogether.

# Preferred compiler:
#  ${CC} (if set)
#  ${cross_prefix}gcc (if cross-prefix specified)
#  system compiler
if test -z "${CC}${cross_prefix}"; then
  cc="$host_cc"
else
  cc="${CC-${cross_prefix}gcc}"
fi

if test -z "${CXX}${cross_prefix}"; then
  cxx="c++"
else
  cxx="${CXX-${cross_prefix}g++}"
fi

ar="${AR-${cross_prefix}ar}"
as="${AS-${cross_prefix}as}"
cpp="${CPP-$cc -E}"
objcopy="${OBJCOPY-${cross_prefix}objcopy}"
ld="${LD-${cross_prefix}ld}"
libtool="${LIBTOOL-${cross_prefix}libtool}"
nm="${NM-${cross_prefix}nm}"
strip="${STRIP-${cross_prefix}strip}"
windres="${WINDRES-${cross_prefix}windres}"
pkg_config_exe="${PKG_CONFIG-${cross_prefix}pkg-config}"
query_pkg_config() {
    "${pkg_config_exe}" ${QEMU_PKG_CONFIG_FLAGS} "$@"
}
pkg_config=query_pkg_config
sdl_config="${SDL_CONFIG-${cross_prefix}sdl-config}"
sdl2_config="${SDL2_CONFIG-${cross_prefix}sdl2-config}"

# If the user hasn't specified ARFLAGS, default to 'rv', just as make does.
ARFLAGS="${ARFLAGS-rv}"

# default flags for all hosts
QEMU_CFLAGS="-fno-strict-aliasing -fno-common $QEMU_CFLAGS"
QEMU_CFLAGS="-Wall -Wundef -Wwrite-strings -Wmissing-prototypes $QEMU_CFLAGS"
QEMU_CFLAGS="-Wstrict-prototypes -Wredundant-decls $QEMU_CFLAGS"
QEMU_CFLAGS="-D_GNU_SOURCE -D_FILE_OFFSET_BITS=64 -D_LARGEFILE_SOURCE $QEMU_CFLAGS"
QEMU_INCLUDES="-I. -I\$(SRC_PATH) -I\$(SRC_PATH)/include"
if test "$debug_info" = "yes"; then
    CFLAGS="-g $CFLAGS"
    LDFLAGS="-g $LDFLAGS"
fi

# make source path absolute
source_path=`cd "$source_path"; pwd`

# running configure in the source tree?
# we know that's the case if configure is there.
if test -f "./configure"; then
    pwd_is_source_path="y"
else
    pwd_is_source_path="n"
fi

check_define() {
cat > $TMPC <<EOF
#if !defined($1)
#error $1 not defined
#endif
int main(void) { return 0; }
EOF
  compile_object
}

if check_define __linux__ ; then
  targetos="Linux"
elif check_define _WIN32 ; then
  targetos='MINGW32'
elif check_define __OpenBSD__ ; then
  targetos='OpenBSD'
elif check_define __sun__ ; then
  targetos='SunOS'
elif check_define __HAIKU__ ; then
  targetos='Haiku'
else
  targetos=`uname -s`
fi

# Some host OSes need non-standard checks for which CPU to use.
# Note that these checks are broken for cross-compilation: if you're
# cross-compiling to one of these OSes then you'll need to specify
# the correct CPU with the --cpu option.
case $targetos in
Darwin)
  # on Leopard most of the system is 32-bit, so we have to ask the kernel if we can
  # run 64-bit userspace code.
  # If the user didn't specify a CPU explicitly and the kernel says this is
  # 64 bit hw, then assume x86_64. Otherwise fall through to the usual detection code.
  if test -z "$cpu" && test "$(sysctl -n hw.optional.x86_64)" = "1"; then
    cpu="x86_64"
  fi
  ;;
SunOS)
  # `uname -m` returns i86pc even on an x86_64 box, so default based on isainfo
  if test -z "$cpu" && test "$(isainfo -k)" = "amd64"; then
    cpu="x86_64"
  fi
esac

if test ! -z "$cpu" ; then
  # command line argument
  :
elif check_define __i386__ ; then
  cpu="i386"
elif check_define __x86_64__ ; then
  if check_define __ILP32__ ; then
    cpu="x32"
  else
    cpu="x86_64"
  fi
elif check_define __sparc__ ; then
  if check_define __arch64__ ; then
    cpu="sparc64"
  else
    cpu="sparc"
  fi
elif check_define _ARCH_PPC ; then
  if check_define _ARCH_PPC64 ; then
    cpu="ppc64"
  else
    cpu="ppc"
  fi
elif check_define __mips__ ; then
  cpu="mips"
elif check_define __ia64__ ; then
  cpu="ia64"
elif check_define __s390__ ; then
  if check_define __s390x__ ; then
    cpu="s390x"
  else
    cpu="s390"
  fi
elif check_define __arm__ ; then
  cpu="arm"
elif check_define __aarch64__ ; then
  cpu="aarch64"
elif check_define __hppa__ ; then
  cpu="hppa"
else
  cpu=`uname -m`
fi

ARCH=
# Normalise host CPU name and set ARCH.
# Note that this case should only have supported host CPUs, not guests.
case "$cpu" in
  ia64|ppc|ppc64|s390|s390x|sparc64|x32)
    cpu="$cpu"
  ;;
  i386|i486|i586|i686|i86pc|BePC)
    cpu="i386"
  ;;
  x86_64|amd64)
    cpu="x86_64"
  ;;
  armv*b|armv*l|arm)
    cpu="arm"
  ;;
  aarch64)
    cpu="aarch64"
  ;;
  mips*)
    cpu="mips"
  ;;
  sparc|sun4[cdmuv])
    cpu="sparc"
  ;;
  *)
    # This will result in either an error or falling back to TCI later
    ARCH=unknown
  ;;
esac
if test -z "$ARCH"; then
  ARCH="$cpu"
fi

# OS specific

# host *BSD for user mode
HOST_VARIANT_DIR=""

case $targetos in
CYGWIN*)
  mingw32="yes"
  QEMU_CFLAGS="-mno-cygwin $QEMU_CFLAGS"
  audio_possible_drivers="winwave sdl"
  audio_drv_list="winwave"
;;
MINGW32*)
  mingw32="yes"
  audio_possible_drivers="winwave dsound sdl fmod"
  audio_drv_list="winwave"
;;
GNU/kFreeBSD)
  bsd="yes"
  audio_drv_list="oss"
  audio_possible_drivers="oss sdl esd pa"
;;
FreeBSD)
  bsd="yes"
  make="${MAKE-gmake}"
  audio_drv_list="oss"
  audio_possible_drivers="oss sdl esd pa"
  # needed for kinfo_getvmmap(3) in libutil.h
  LIBS="-lutil $LIBS"
  netmap=""  # enable netmap autodetect
  HOST_VARIANT_DIR="freebsd"
;;
DragonFly)
  bsd="yes"
  make="${MAKE-gmake}"
  audio_drv_list="oss"
  audio_possible_drivers="oss sdl esd pa"
  HOST_VARIANT_DIR="dragonfly"
;;
NetBSD)
  bsd="yes"
  make="${MAKE-gmake}"
  audio_drv_list="oss"
  audio_possible_drivers="oss sdl esd"
  oss_lib="-lossaudio"
  HOST_VARIANT_DIR="netbsd"
;;
OpenBSD)
  bsd="yes"
  make="${MAKE-gmake}"
  audio_drv_list="sdl"
  audio_possible_drivers="sdl esd"
  HOST_VARIANT_DIR="openbsd"
;;
Darwin)
  bsd="yes"
  darwin="yes"
  LDFLAGS_SHARED="-bundle -undefined dynamic_lookup"
  if [ "$cpu" = "x86_64" ] ; then
    QEMU_CFLAGS="-arch x86_64 $QEMU_CFLAGS"
    LDFLAGS="-arch x86_64 $LDFLAGS"
  fi
  cocoa="yes"
  audio_drv_list="coreaudio"
  audio_possible_drivers="coreaudio sdl fmod"
  LDFLAGS="-framework CoreFoundation -framework IOKit $LDFLAGS"
  libs_softmmu="-F/System/Library/Frameworks -framework Cocoa -framework IOKit $libs_softmmu"
  # Disable attempts to use ObjectiveC features in os/object.h since they
  # won't work when we're compiling with gcc as a C compiler.
  QEMU_CFLAGS="-DOS_OBJECT_USE_OBJC=0 $QEMU_CFLAGS"
  HOST_VARIANT_DIR="darwin"
;;
SunOS)
  solaris="yes"
  make="${MAKE-gmake}"
  install="${INSTALL-ginstall}"
  ld="gld"
  smbd="${SMBD-/usr/sfw/sbin/smbd}"
  needs_libsunmath="no"
  solarisrev=`uname -r | cut -f2 -d.`
  if [ "$cpu" = "i386" -o "$cpu" = "x86_64" ] ; then
    if test "$solarisrev" -le 9 ; then
      if test -f /opt/SUNWspro/prod/lib/libsunmath.so.1; then
        needs_libsunmath="yes"
        QEMU_CFLAGS="-I/opt/SUNWspro/prod/include/cc $QEMU_CFLAGS"
        LDFLAGS="-L/opt/SUNWspro/prod/lib -R/opt/SUNWspro/prod/lib $LDFLAGS"
        LIBS="-lsunmath $LIBS"
      else
        error_exit "QEMU will not link correctly on Solaris 8/X86 or 9/x86 without" \
            "libsunmath from the Sun Studio compilers tools, due to a lack of" \
            "C99 math features in libm.so in Solaris 8/x86 and Solaris 9/x86" \
            "Studio 11 can be downloaded from www.sun.com."
      fi
    fi
  fi
  if test -f /usr/include/sys/soundcard.h ; then
    audio_drv_list="oss"
  fi
  audio_possible_drivers="oss sdl"
# needed for CMSG_ macros in sys/socket.h
  QEMU_CFLAGS="-D_XOPEN_SOURCE=600 $QEMU_CFLAGS"
# needed for TIOCWIN* defines in termios.h
  QEMU_CFLAGS="-D__EXTENSIONS__ $QEMU_CFLAGS"
  QEMU_CFLAGS="-std=gnu99 $QEMU_CFLAGS"
  solarisnetlibs="-lsocket -lnsl -lresolv"
  LIBS="$solarisnetlibs $LIBS"
  libs_qga="$solarisnetlibs $libs_qga"
;;
AIX)
  aix="yes"
  make="${MAKE-gmake}"
;;
Haiku)
  haiku="yes"
  QEMU_CFLAGS="-DB_USE_POSITIVE_POSIX_ERRORS $QEMU_CFLAGS"
  LIBS="-lposix_error_mapper -lnetwork $LIBS"
;;
*)
  audio_drv_list="oss"
  audio_possible_drivers="oss alsa sdl esd pa"
  linux="yes"
  linux_user="yes"
  kvm="yes"
  vhost_net="yes"
  vhost_scsi="yes"
  if [ "$cpu" = "i386" -o "$cpu" = "x86_64" -o "$cpu" = "x32" ] ; then
    audio_possible_drivers="$audio_possible_drivers fmod"
  fi
  QEMU_INCLUDES="-I\$(SRC_PATH)/linux-headers -I$(pwd)/linux-headers $QEMU_INCLUDES"
;;
esac

if [ "$bsd" = "yes" ] ; then
  if [ "$darwin" != "yes" ] ; then
    bsd_user="yes"
  fi
fi

: ${make=${MAKE-make}}
: ${install=${INSTALL-install}}
: ${python=${PYTHON-python}}
: ${smbd=${SMBD-/usr/sbin/smbd}}

# Default objcc to clang if available, otherwise use CC
if has clang; then
  objcc=clang
else
  objcc="$cc"
fi

if test "$mingw32" = "yes" ; then
  EXESUF=".exe"
  DSOSUF=".dll"
  QEMU_CFLAGS="-DWIN32_LEAN_AND_MEAN -DWINVER=0x501 $QEMU_CFLAGS"
  # enable C99/POSIX format strings (needs mingw32-runtime 3.15 or later)
  QEMU_CFLAGS="-D__USE_MINGW_ANSI_STDIO=1 $QEMU_CFLAGS"
  LIBS="-lwinmm -lws2_32 -liphlpapi $LIBS"
cat > $TMPC << EOF
int main(void) { return 0; }
EOF
  if compile_prog "" "-liberty" ; then
    LIBS="-liberty $LIBS"
  fi
  prefix="c:/Program Files/QEMU"
  mandir="\${prefix}"
  datadir="\${prefix}"
  qemu_docdir="\${prefix}"
  bindir="\${prefix}"
  sysconfdir="\${prefix}"
  local_statedir=
  confsuffix=""
  libs_qga="-lws2_32 -lwinmm -lpowrprof $libs_qga"
fi

werror=""

for opt do
  optarg=`expr "x$opt" : 'x[^=]*=\(.*\)'`
  case "$opt" in
  --help|-h) show_help=yes
  ;;
  --version|-V) exec cat $source_path/VERSION
  ;;
  --prefix=*) prefix="$optarg"
  ;;
  --interp-prefix=*) interp_prefix="$optarg"
  ;;
  --source-path=*)
  ;;
  --cross-prefix=*)
  ;;
  --cc=*)
  ;;
  --host-cc=*) host_cc="$optarg"
  ;;
  --cxx=*)
  ;;
  --iasl=*) iasl="$optarg"
  ;;
  --objcc=*) objcc="$optarg"
  ;;
  --make=*) make="$optarg"
  ;;
  --install=*) install="$optarg"
  ;;
  --python=*) python="$optarg"
  ;;
  --gcov=*) gcov_tool="$optarg"
  ;;
  --smbd=*) smbd="$optarg"
  ;;
  --extra-cflags=*)
  ;;
  --extra-ldflags=*)
  ;;
  --enable-debug-info)
  ;;
  --disable-debug-info)
  ;;
  --enable-modules)
      modules="yes"
  ;;
  --cpu=*)
  ;;
  --target-list=*) target_list="$optarg"
  ;;
  --enable-trace-backends=*) trace_backends="$optarg"
  ;;
  # XXX: backwards compatibility
  --enable-trace-backend=*) trace_backends="$optarg"
  ;;
  --with-trace-file=*) trace_file="$optarg"
  ;;
  --enable-gprof) gprof="yes"
  ;;
  --enable-gcov) gcov="yes"
  ;;
  --static)
    static="yes"
    LDFLAGS="-static $LDFLAGS"
    QEMU_PKG_CONFIG_FLAGS="--static $QEMU_PKG_CONFIG_FLAGS"
  ;;
  --mandir=*) mandir="$optarg"
  ;;
  --bindir=*) bindir="$optarg"
  ;;
  --libdir=*) libdir="$optarg"
  ;;
  --libexecdir=*) libexecdir="$optarg"
  ;;
  --includedir=*) includedir="$optarg"
  ;;
  --datadir=*) datadir="$optarg"
  ;;
  --with-confsuffix=*) confsuffix="$optarg"
  ;;
  --docdir=*) qemu_docdir="$optarg"
  ;;
  --sysconfdir=*) sysconfdir="$optarg"
  ;;
  --localstatedir=*) local_statedir="$optarg"
  ;;
  --sbindir=*|--sharedstatedir=*|\
  --oldincludedir=*|--datarootdir=*|--infodir=*|--localedir=*|\
  --htmldir=*|--dvidir=*|--pdfdir=*|--psdir=*)
    # These switches are silently ignored, for compatibility with
    # autoconf-generated configure scripts. This allows QEMU's
    # configure to be used by RPM and similar macros that set
    # lots of directory switches by default.
  ;;
  --with-system-pixman) pixman="system"
  ;;
  --without-system-pixman) pixman="internal"
  ;;
  --without-pixman) pixman="none"
  ;;
  --disable-sdl) sdl="no"
  ;;
  --enable-sdl) sdl="yes"
  ;;
  --with-sdlabi=*) sdlabi="$optarg"
  ;;
  --disable-qom-cast-debug) qom_cast_debug="no"
  ;;
  --enable-qom-cast-debug) qom_cast_debug="yes"
  ;;
  --disable-virtfs) virtfs="no"
  ;;
  --enable-virtfs) virtfs="yes"
  ;;
  --disable-vnc) vnc="no"
  ;;
  --enable-vnc) vnc="yes"
  ;;
  --fmod-lib=*) fmod_lib="$optarg"
  ;;
  --fmod-inc=*) fmod_inc="$optarg"
  ;;
  --oss-lib=*) oss_lib="$optarg"
  ;;
  --audio-drv-list=*) audio_drv_list="$optarg"
  ;;
  --block-drv-rw-whitelist=*|--block-drv-whitelist=*) block_drv_rw_whitelist=`echo "$optarg" | sed -e 's/,/ /g'`
  ;;
  --block-drv-ro-whitelist=*) block_drv_ro_whitelist=`echo "$optarg" | sed -e 's/,/ /g'`
  ;;
  --enable-debug-tcg) debug_tcg="yes"
  ;;
  --disable-debug-tcg) debug_tcg="no"
  ;;
  --enable-debug)
      # Enable debugging options that aren't excessively noisy
      debug_tcg="yes"
      debug="yes"
      strip_opt="no"
  ;;
  --enable-sparse) sparse="yes"
  ;;
  --disable-sparse) sparse="no"
  ;;
  --disable-strip) strip_opt="no"
  ;;
  --disable-vnc-tls) vnc_tls="no"
  ;;
  --enable-vnc-tls) vnc_tls="yes"
  ;;
  --disable-vnc-sasl) vnc_sasl="no"
  ;;
  --enable-vnc-sasl) vnc_sasl="yes"
  ;;
  --disable-vnc-jpeg) vnc_jpeg="no"
  ;;
  --enable-vnc-jpeg) vnc_jpeg="yes"
  ;;
  --disable-vnc-png) vnc_png="no"
  ;;
  --enable-vnc-png) vnc_png="yes"
  ;;
  --disable-vnc-ws) vnc_ws="no"
  ;;
  --enable-vnc-ws) vnc_ws="yes"
  ;;
  --disable-slirp) slirp="no"
  ;;
  --disable-uuid) uuid="no"
  ;;
  --enable-uuid) uuid="yes"
  ;;
  --disable-vde) vde="no"
  ;;
  --enable-vde) vde="yes"
  ;;
  --disable-netmap) netmap="no"
  ;;
  --enable-netmap) netmap="yes"
  ;;
  --disable-xen) xen="no"
  ;;
  --enable-xen) xen="yes"
  ;;
  --disable-xen-pci-passthrough) xen_pci_passthrough="no"
  ;;
  --enable-xen-pci-passthrough) xen_pci_passthrough="yes"
  ;;
  --disable-brlapi) brlapi="no"
  ;;
  --enable-brlapi) brlapi="yes"
  ;;
  --disable-bluez) bluez="no"
  ;;
  --enable-bluez) bluez="yes"
  ;;
  --disable-kvm) kvm="no"
  ;;
  --enable-kvm) kvm="yes"
  ;;
  --disable-tcg-interpreter) tcg_interpreter="no"
  ;;
  --enable-tcg-interpreter) tcg_interpreter="yes"
  ;;
  --disable-cap-ng)  cap_ng="no"
  ;;
  --enable-cap-ng) cap_ng="yes"
  ;;
  --disable-spice) spice="no"
  ;;
  --enable-spice) spice="yes"
  ;;
  --disable-libiscsi) libiscsi="no"
  ;;
  --enable-libiscsi) libiscsi="yes"
  ;;
  --disable-libnfs) libnfs="no"
  ;;
  --enable-libnfs) libnfs="yes"
  ;;
  --enable-profiler) profiler="yes"
  ;;
  --disable-cocoa) cocoa="no"
  ;;
  --enable-cocoa)
      cocoa="yes" ;
      sdl="no" ;
      audio_drv_list="coreaudio `echo $audio_drv_list | sed s,coreaudio,,g`"
  ;;
  --disable-system) softmmu="no"
  ;;
  --enable-system) softmmu="yes"
  ;;
  --disable-user)
      linux_user="no" ;
      bsd_user="no" ;
  ;;
  --enable-user) ;;
  --disable-linux-user) linux_user="no"
  ;;
  --enable-linux-user) linux_user="yes"
  ;;
  --disable-bsd-user) bsd_user="no"
  ;;
  --enable-bsd-user) bsd_user="yes"
  ;;
  --enable-guest-base) guest_base="yes"
  ;;
  --disable-guest-base) guest_base="no"
  ;;
  --enable-pie) pie="yes"
  ;;
  --disable-pie) pie="no"
  ;;
  --enable-werror) werror="yes"
  ;;
  --disable-werror) werror="no"
  ;;
  --enable-stack-protector) stack_protector="yes"
  ;;
  --disable-stack-protector) stack_protector="no"
  ;;
  --disable-curses) curses="no"
  ;;
  --enable-curses) curses="yes"
  ;;
  --disable-curl) curl="no"
  ;;
  --enable-curl) curl="yes"
  ;;
  --disable-fdt) fdt="no"
  ;;
  --enable-fdt) fdt="yes"
  ;;
  --disable-linux-aio) linux_aio="no"
  ;;
  --enable-linux-aio) linux_aio="yes"
  ;;
  --disable-attr) attr="no"
  ;;
  --enable-attr) attr="yes"
  ;;
  --disable-blobs) blobs="no"
  ;;
  --with-pkgversion=*) pkgversion=" ($optarg)"
  ;;
  --with-coroutine=*) coroutine="$optarg"
  ;;
  --disable-coroutine-pool) coroutine_pool="no"
  ;;
  --enable-coroutine-pool) coroutine_pool="yes"
  ;;
  --disable-docs) docs="no"
  ;;
  --enable-docs) docs="yes"
  ;;
  --disable-vhost-net) vhost_net="no"
  ;;
  --enable-vhost-net) vhost_net="yes"
  ;;
  --disable-vhost-scsi) vhost_scsi="no"
  ;;
  --enable-vhost-scsi) vhost_scsi="yes"
  ;;
  --disable-glx) glx="no"
  ;;
  --enable-glx) glx="yes"
  ;;
  --disable-rbd) rbd="no"
  ;;
  --enable-rbd) rbd="yes"
  ;;
  --disable-xfsctl) xfs="no"
  ;;
  --enable-xfsctl) xfs="yes"
  ;;
  --disable-smartcard-nss) smartcard_nss="no"
  ;;
  --enable-smartcard-nss) smartcard_nss="yes"
  ;;
  --disable-libusb) libusb="no"
  ;;
  --enable-libusb) libusb="yes"
  ;;
  --disable-usb-redir) usb_redir="no"
  ;;
  --enable-usb-redir) usb_redir="yes"
  ;;
  --disable-zlib-test) zlib="no"
  ;;
  --disable-lzo) lzo="no"
  ;;
  --enable-lzo) lzo="yes"
  ;;
  --disable-snappy) snappy="no"
  ;;
  --enable-snappy) snappy="yes"
  ;;
  --enable-guest-agent) guest_agent="yes"
  ;;
  --disable-guest-agent) guest_agent="no"
  ;;
  --with-vss-sdk) vss_win32_sdk=""
  ;;
  --with-vss-sdk=*) vss_win32_sdk="$optarg"
  ;;
  --without-vss-sdk) vss_win32_sdk="no"
  ;;
  --with-win-sdk) win_sdk=""
  ;;
  --with-win-sdk=*) win_sdk="$optarg"
  ;;
  --without-win-sdk) win_sdk="no"
  ;;
  --enable-tools) want_tools="yes"
  ;;
  --disable-tools) want_tools="no"
  ;;
  --enable-seccomp) seccomp="yes"
  ;;
  --disable-seccomp) seccomp="no"
  ;;
  --disable-glusterfs) glusterfs="no"
  ;;
  --enable-glusterfs) glusterfs="yes"
  ;;
  --disable-archipelago) archipelago="no"
  ;;
  --enable-archipelago) archipelago="yes"
  ;;
  --disable-virtio-blk-data-plane|--enable-virtio-blk-data-plane)
      echo "$0: $opt is obsolete, virtio-blk data-plane is always on" >&2
  ;;
  --disable-gtk) gtk="no"
  ;;
  --enable-gtk) gtk="yes"
  ;;
  --enable-rdma) rdma="yes"
  ;;
  --disable-rdma) rdma="no"
  ;;
  --with-gtkabi=*) gtkabi="$optarg"
  ;;
  --disable-vte) vte="no"
  ;;
  --enable-vte) vte="yes"
  ;;
  --disable-tpm) tpm="no"
  ;;
  --enable-tpm) tpm="yes"
  ;;
  --disable-libssh2) libssh2="no"
  ;;
  --enable-libssh2) libssh2="yes"
  ;;
  --enable-vhdx) vhdx="yes"
  ;;
  --disable-vhdx) vhdx="no"
  ;;
  --disable-quorum) quorum="no"
  ;;
  --enable-quorum) quorum="yes"
  ;;
  --disable-numa) numa="no"
  ;;
  --enable-numa) numa="yes"
  ;;
  *)
      echo "ERROR: unknown option $opt"
      echo "Try '$0 --help' for more information"
      exit 1
  ;;
  esac
done

if ! has $python; then
  error_exit "Python not found. Use --python=/path/to/python"
fi

# Note that if the Python conditional here evaluates True we will exit
# with status 1 which is a shell 'false' value.
if ! $python -c 'import sys; sys.exit(sys.version_info < (2,4) or sys.version_info >= (3,))'; then
  error_exit "Cannot use '$python', Python 2.4 or later is required." \
      "Note that Python 3 or later is not yet supported." \
      "Use --python=/path/to/python to specify a supported Python."
fi

# The -B switch was added in Python 2.6.
# If it is supplied, compiled files are not written.
# Use it for Python versions which support it.
if $python -B -c 'import sys; sys.exit(0)' 2>/dev/null; then
  python="$python -B"
fi

case "$cpu" in
    ppc)
           CPU_CFLAGS="-m32"
           LDFLAGS="-m32 $LDFLAGS"
           ;;
    ppc64)
           CPU_CFLAGS="-m64"
           LDFLAGS="-m64 $LDFLAGS"
           ;;
    sparc)
           LDFLAGS="-m32 $LDFLAGS"
           CPU_CFLAGS="-m32 -mcpu=ultrasparc"
           ;;
    sparc64)
           LDFLAGS="-m64 $LDFLAGS"
           CPU_CFLAGS="-m64 -mcpu=ultrasparc"
           ;;
    s390)
           CPU_CFLAGS="-m31"
           LDFLAGS="-m31 $LDFLAGS"
           ;;
    s390x)
           CPU_CFLAGS="-m64"
           LDFLAGS="-m64 $LDFLAGS"
           ;;
    i386)
           CPU_CFLAGS="-m32"
           LDFLAGS="-m32 $LDFLAGS"
           cc_i386='$(CC) -m32'
           ;;
    x86_64)
           CPU_CFLAGS="-m64"
           LDFLAGS="-m64 $LDFLAGS"
           cc_i386='$(CC) -m32'
           ;;
    x32)
           CPU_CFLAGS="-mx32"
           LDFLAGS="-mx32 $LDFLAGS"
           cc_i386='$(CC) -m32'
           ;;
    # No special flags required for other host CPUs
esac

QEMU_CFLAGS="$CPU_CFLAGS $QEMU_CFLAGS"
EXTRA_CFLAGS="$CPU_CFLAGS $EXTRA_CFLAGS"

default_target_list=""

mak_wilds=""

if [ "$softmmu" = "yes" ]; then
    mak_wilds="${mak_wilds} $source_path/default-configs/*-softmmu.mak"
fi
if [ "$linux_user" = "yes" ]; then
    mak_wilds="${mak_wilds} $source_path/default-configs/*-linux-user.mak"
fi
if [ "$bsd_user" = "yes" ]; then
    mak_wilds="${mak_wilds} $source_path/default-configs/*-bsd-user.mak"
fi

for config in $mak_wilds; do
    default_target_list="${default_target_list} $(basename "$config" .mak)"
done

if test x"$show_help" = x"yes" ; then
cat << EOF

Usage: configure [options]
Options: [defaults in brackets after descriptions]

Standard options:
  --help                   print this message
  --prefix=PREFIX          install in PREFIX [$prefix]
  --interp-prefix=PREFIX   where to find shared libraries, etc.
                           use %M for cpu name [$interp_prefix]
  --target-list=LIST       set target list (default: build everything)
$(echo Available targets: $default_target_list | \
  fold -s -w 53 | sed -e 's/^/                           /')

Advanced options (experts only):
  --source-path=PATH       path of source code [$source_path]
  --cross-prefix=PREFIX    use PREFIX for compile tools [$cross_prefix]
  --cc=CC                  use C compiler CC [$cc]
  --iasl=IASL              use ACPI compiler IASL [$iasl]
  --host-cc=CC             use C compiler CC [$host_cc] for code run at
                           build time
  --cxx=CXX                use C++ compiler CXX [$cxx]
  --objcc=OBJCC            use Objective-C compiler OBJCC [$objcc]
  --extra-cflags=CFLAGS    append extra C compiler flags QEMU_CFLAGS
  --extra-ldflags=LDFLAGS  append extra linker flags LDFLAGS
  --make=MAKE              use specified make [$make]
  --install=INSTALL        use specified install [$install]
  --python=PYTHON          use specified python [$python]
  --smbd=SMBD              use specified smbd [$smbd]
  --static                 enable static build [$static]
  --mandir=PATH            install man pages in PATH
  --datadir=PATH           install firmware in PATH$confsuffix
  --docdir=PATH            install documentation in PATH$confsuffix
  --bindir=PATH            install binaries in PATH
  --libdir=PATH            install libraries in PATH
  --sysconfdir=PATH        install config in PATH$confsuffix
  --localstatedir=PATH     install local state in PATH (set at runtime on win32)
  --with-confsuffix=SUFFIX suffix for QEMU data inside datadir/libdir/sysconfdir [$confsuffix]
  --enable-modules         enable modules support
  --enable-debug-tcg       enable TCG debugging
  --disable-debug-tcg      disable TCG debugging (default)
  --enable-debug-info      enable debugging information (default)
  --disable-debug-info     disable debugging information
  --enable-debug           enable common debug build options
  --enable-sparse          enable sparse checker
  --disable-sparse         disable sparse checker (default)
  --disable-strip          disable stripping binaries
  --disable-werror         disable compilation abort on warning
  --disable-stack-protector disable compiler-provided stack protection
  --disable-sdl            disable SDL
  --enable-sdl             enable SDL
  --with-sdlabi            select preferred SDL ABI 1.2 or 2.0
  --disable-gtk            disable gtk UI
  --enable-gtk             enable gtk UI
  --with-gtkabi            select preferred GTK ABI 2.0 or 3.0
  --disable-virtfs         disable VirtFS
  --enable-virtfs          enable VirtFS
  --disable-vnc            disable VNC
  --enable-vnc             enable VNC
  --disable-cocoa          disable Cocoa (Mac OS X only)
  --enable-cocoa           enable Cocoa (default on Mac OS X)
  --audio-drv-list=LIST    set audio drivers list:
                           Available drivers: $audio_possible_drivers
  --block-drv-whitelist=L  Same as --block-drv-rw-whitelist=L
  --block-drv-rw-whitelist=L
                           set block driver read-write whitelist
                           (affects only QEMU, not qemu-img)
  --block-drv-ro-whitelist=L
                           set block driver read-only whitelist
                           (affects only QEMU, not qemu-img)
  --disable-xen            disable xen backend driver support
  --enable-xen             enable xen backend driver support
  --disable-xen-pci-passthrough
  --enable-xen-pci-passthrough
  --disable-brlapi         disable BrlAPI
  --enable-brlapi          enable BrlAPI
  --disable-vnc-tls        disable TLS encryption for VNC server
  --enable-vnc-tls         enable TLS encryption for VNC server
  --disable-vnc-sasl       disable SASL encryption for VNC server
  --enable-vnc-sasl        enable SASL encryption for VNC server
  --disable-vnc-jpeg       disable JPEG lossy compression for VNC server
  --enable-vnc-jpeg        enable JPEG lossy compression for VNC server
  --disable-vnc-png        disable PNG compression for VNC server (default)
  --enable-vnc-png         enable PNG compression for VNC server
  --disable-vnc-ws         disable Websockets support for VNC server
  --enable-vnc-ws          enable Websockets support for VNC server
  --disable-curses         disable curses output
  --enable-curses          enable curses output
  --disable-curl           disable curl connectivity
  --enable-curl            enable curl connectivity
  --disable-fdt            disable fdt device tree
  --enable-fdt             enable fdt device tree
  --disable-bluez          disable bluez stack connectivity
  --enable-bluez           enable bluez stack connectivity
  --disable-slirp          disable SLIRP userspace network connectivity
  --disable-kvm            disable KVM acceleration support
  --enable-kvm             enable KVM acceleration support
  --disable-rdma           disable RDMA-based migration support
  --enable-rdma            enable RDMA-based migration support
  --enable-tcg-interpreter enable TCG with bytecode interpreter (TCI)
  --enable-system          enable all system emulation targets
  --disable-system         disable all system emulation targets
  --enable-user            enable supported user emulation targets
  --disable-user           disable all user emulation targets
  --enable-linux-user      enable all linux usermode emulation targets
  --disable-linux-user     disable all linux usermode emulation targets
  --enable-bsd-user        enable all BSD usermode emulation targets
  --disable-bsd-user       disable all BSD usermode emulation targets
  --enable-guest-base      enable GUEST_BASE support for usermode
                           emulation targets
  --disable-guest-base     disable GUEST_BASE support
  --enable-pie             build Position Independent Executables
  --disable-pie            do not build Position Independent Executables
  --fmod-lib               path to FMOD library
  --fmod-inc               path to FMOD includes
  --oss-lib                path to OSS library
  --cpu=CPU                Build for host CPU [$cpu]
  --disable-uuid           disable uuid support
  --enable-uuid            enable uuid support
  --disable-vde            disable support for vde network
  --enable-vde             enable support for vde network
  --disable-netmap         disable support for netmap network
  --enable-netmap          enable support for netmap network
  --disable-linux-aio      disable Linux AIO support
  --enable-linux-aio       enable Linux AIO support
  --disable-cap-ng         disable libcap-ng support
  --enable-cap-ng          enable libcap-ng support
  --disable-attr           disable attr and xattr support
  --enable-attr            enable attr and xattr support
  --disable-blobs          disable installing provided firmware blobs
  --enable-docs            enable documentation build
  --disable-docs           disable documentation build
  --disable-vhost-net      disable vhost-net acceleration support
  --enable-vhost-net       enable vhost-net acceleration support
  --enable-trace-backends=B Set trace backend
                           Available backends: $($python $source_path/scripts/tracetool.py --list-backends)
  --with-trace-file=NAME   Full PATH,NAME of file to store traces
                           Default:trace-<pid>
  --disable-spice          disable spice
  --enable-spice           enable spice
  --enable-rbd             enable building the rados block device (rbd)
  --disable-libiscsi       disable iscsi support
  --enable-libiscsi        enable iscsi support
  --disable-libnfs         disable nfs support
  --enable-libnfs          enable nfs support
  --disable-smartcard-nss  disable smartcard nss support
  --enable-smartcard-nss   enable smartcard nss support
  --disable-libusb         disable libusb (for usb passthrough)
  --enable-libusb          enable libusb (for usb passthrough)
  --disable-usb-redir      disable usb network redirection support
  --enable-usb-redir       enable usb network redirection support
  --enable-lzo             enable the support of lzo compression library
  --enable-snappy          enable the support of snappy compression library
  --disable-guest-agent    disable building of the QEMU Guest Agent
  --enable-guest-agent     enable building of the QEMU Guest Agent
  --with-vss-sdk=SDK-path  enable Windows VSS support in QEMU Guest Agent
  --with-win-sdk=SDK-path  path to Windows Platform SDK (to build VSS .tlb)
  --disable-seccomp        disable seccomp support
  --enable-seccomp         enable seccomp support
  --with-coroutine=BACKEND coroutine backend. Supported options:
                           gthread, ucontext, sigaltstack, windows
  --disable-coroutine-pool disable coroutine freelist (worse performance)
  --enable-coroutine-pool  enable coroutine freelist (better performance)
  --enable-glusterfs       enable GlusterFS backend
  --disable-glusterfs      disable GlusterFS backend
  --enable-archipelago     enable Archipelago backend
  --disable-archipelago    disable Archipelago backend
  --enable-gcov            enable test coverage analysis with gcov
  --gcov=GCOV              use specified gcov [$gcov_tool]
  --disable-tpm            disable TPM support
  --enable-tpm             enable TPM support
  --disable-libssh2        disable ssh block device support
  --enable-libssh2         enable ssh block device support
  --disable-vhdx           disable support for the Microsoft VHDX image format
  --enable-vhdx            enable support for the Microsoft VHDX image format
  --disable-quorum         disable quorum block filter support
  --enable-quorum          enable quorum block filter support
  --disable-numa           disable libnuma support
  --enable-numa            enable libnuma support

NOTE: The object files are built at the place where configure is launched
EOF
exit 0
fi

# Now we have handled --enable-tcg-interpreter and know we're not just
# printing the help message, bail out if the host CPU isn't supported.
if test "$ARCH" = "unknown"; then
    if test "$tcg_interpreter" = "yes" ; then
        echo "Unsupported CPU = $cpu, will use TCG with TCI (experimental)"
        ARCH=tci
    else
        error_exit "Unsupported CPU = $cpu, try --enable-tcg-interpreter"
    fi
fi

# Consult white-list to determine whether to enable werror
# by default.  Only enable by default for git builds
z_version=`cut -f3 -d. $source_path/VERSION`

if test -z "$werror" ; then
    if test -d "$source_path/.git" -a \
        "$linux" = "yes" ; then
        werror="yes"
    else
        werror="no"
    fi
fi

# check that the C compiler works.
cat > $TMPC <<EOF
int main(void) { return 0; }
EOF

if compile_object ; then
  : C compiler works ok
else
    error_exit "\"$cc\" either does not exist or does not work"
fi

# Check that the C++ compiler exists and works with the C compiler
if has $cxx; then
    cat > $TMPC <<EOF
int c_function(void);
int main(void) { return c_function(); }
EOF

    compile_object

    cat > $TMPCXX <<EOF
extern "C" {
   int c_function(void);
}
int c_function(void) { return 42; }
EOF

    update_cxxflags

    if do_cxx $QEMU_CXXFLAGS -o $TMPE $TMPCXX $TMPO $LDFLAGS; then
        # C++ compiler $cxx works ok with C compiler $cc
        :
    else
        echo "C++ compiler $cxx does not work with C compiler $cc"
        echo "Disabling C++ specific optional code"
        cxx=
    fi
else
    echo "No C++ compiler available; disabling C++ specific optional code"
    cxx=
fi

gcc_flags="-Wold-style-declaration -Wold-style-definition -Wtype-limits"
gcc_flags="-Wformat-security -Wformat-y2k -Winit-self -Wignored-qualifiers $gcc_flags"
gcc_flags="-Wmissing-include-dirs -Wempty-body -Wnested-externs $gcc_flags"
gcc_flags="-Wendif-labels $gcc_flags"
gcc_flags="-Wno-initializer-overrides $gcc_flags"
gcc_flags="-Wno-string-plus-int $gcc_flags"
# Note that we do not add -Werror to gcc_flags here, because that would
# enable it for all configure tests. If a configure test failed due
# to -Werror this would just silently disable some features,
# so it's too error prone.
cat > $TMPC << EOF
int main(void) { return 0; }
EOF
for flag in $gcc_flags; do
    # Use the positive sense of the flag when testing for -Wno-wombat
    # support (gcc will happily accept the -Wno- form of unknown
    # warning options).
    optflag="$(echo $flag | sed -e 's/^-Wno-/-W/')"
    if compile_prog "-Werror $optflag" "" ; then
	QEMU_CFLAGS="$QEMU_CFLAGS $flag"
    fi
done

if test "$stack_protector" != "no"; then
  gcc_flags="-fstack-protector-strong -fstack-protector-all"
  sp_on=0
  for flag in $gcc_flags; do
    # We need to check both a compile and a link, since some compiler
    # setups fail only on a .c->.o compile and some only at link time
    if do_cc $QEMU_CFLAGS -Werror $flag -c -o $TMPO $TMPC &&
       compile_prog "-Werror $flag" ""; then
      QEMU_CFLAGS="$QEMU_CFLAGS $flag"
      LIBTOOLFLAGS="$LIBTOOLFLAGS -Wc,$flag"
      sp_on=1
      break
    fi
  done
  if test "$stack_protector" = yes; then
    if test $sp_on = 0; then
      error_exit "Stack protector not supported"
    fi
  fi
fi

# Workaround for http://gcc.gnu.org/PR55489.  Happens with -fPIE/-fPIC and
# large functions that use global variables.  The bug is in all releases of
# GCC, but it became particularly acute in 4.6.x and 4.7.x.  It is fixed in
# 4.7.3 and 4.8.0.  We should be able to delete this at the end of 2013.
cat > $TMPC << EOF
#if __GNUC__ == 4 && (__GNUC_MINOR__ == 6 || (__GNUC_MINOR__ == 7 && __GNUC_PATCHLEVEL__ <= 2))
int main(void) { return 0; }
#else
#error No bug in this compiler.
#endif
EOF
if compile_prog "-Werror -fno-gcse" "" ; then
  TRANSLATE_OPT_CFLAGS=-fno-gcse
fi

if test "$static" = "yes" ; then
  if test "$modules" = "yes" ; then
    error_exit "static and modules are mutually incompatible"
  fi
  if test "$pie" = "yes" ; then
    error_exit "static and pie are mutually incompatible"
  else
    pie="no"
  fi
fi

if test "$pie" = ""; then
  case "$cpu-$targetos" in
    i386-Linux|x86_64-Linux|x32-Linux|i386-OpenBSD|x86_64-OpenBSD)
      ;;
    *)
      pie="no"
      ;;
  esac
fi

if test "$pie" != "no" ; then
  cat > $TMPC << EOF

#ifdef __linux__
#  define THREAD __thread
#else
#  define THREAD
#endif

static THREAD int tls_var;

int main(void) { return tls_var; }

EOF
  if compile_prog "-fPIE -DPIE" "-pie"; then
    QEMU_CFLAGS="-fPIE -DPIE $QEMU_CFLAGS"
    LDFLAGS="-pie $LDFLAGS"
    pie="yes"
    if compile_prog "" "-Wl,-z,relro -Wl,-z,now" ; then
      LDFLAGS="-Wl,-z,relro -Wl,-z,now $LDFLAGS"
    fi
  else
    if test "$pie" = "yes"; then
      error_exit "PIE not available due to missing toolchain support"
    else
      echo "Disabling PIE due to missing toolchain support"
      pie="no"
    fi
  fi

  if compile_prog "-fno-pie" "-nopie"; then
    CFLAGS_NOPIE="-fno-pie"
    LDFLAGS_NOPIE="-nopie"
  fi
fi

# check for broken gcc and libtool in RHEL5
if test -n "$libtool" -a "$pie" != "no" ; then
  cat > $TMPC <<EOF

void *f(unsigned char *buf, int len);
void *g(unsigned char *buf, int len);

void *
f(unsigned char *buf, int len)
{
    return (void*)0L;
}

void *
g(unsigned char *buf, int len)
{
    return f(buf, len);
}

EOF
  if ! libtool_prog; then
    echo "Disabling libtool due to broken toolchain support"
    libtool=
  fi
fi

##########################################
# __sync_fetch_and_and requires at least -march=i486. Many toolchains
# use i686 as default anyway, but for those that don't, an explicit
# specification is necessary

if test "$cpu" = "i386"; then
  cat > $TMPC << EOF
static int sfaa(int *ptr)
{
  return __sync_fetch_and_and(ptr, 0);
}

int main(void)
{
  int val = 42;
  val = __sync_val_compare_and_swap(&val, 0, 1);
  sfaa(&val);
  return val;
}
EOF
  if ! compile_prog "" "" ; then
    QEMU_CFLAGS="-march=i486 $QEMU_CFLAGS"
  fi
fi

#########################################
# Solaris specific configure tool chain decisions

if test "$solaris" = "yes" ; then
  if has $install; then
    :
  else
    error_exit "Solaris install program not found. Use --install=/usr/ucb/install or" \
        "install fileutils from www.blastwave.org using pkg-get -i fileutils" \
        "to get ginstall which is used by default (which lives in /opt/csw/bin)"
  fi
  if test "`path_of $install`" = "/usr/sbin/install" ; then
    error_exit "Solaris /usr/sbin/install is not an appropriate install program." \
        "try ginstall from the GNU fileutils available from www.blastwave.org" \
        "using pkg-get -i fileutils, or use --install=/usr/ucb/install"
  fi
  if has ar; then
    :
  else
    if test -f /usr/ccs/bin/ar ; then
      error_exit "No path includes ar" \
          "Add /usr/ccs/bin to your path and rerun configure"
    fi
    error_exit "No path includes ar"
  fi
fi

if test -z "${target_list+xxx}" ; then
    target_list="$default_target_list"
else
    target_list=`echo "$target_list" | sed -e 's/,/ /g'`
fi

# Check that we recognised the target name; this allows a more
# friendly error message than if we let it fall through.
for target in $target_list; do
    case " $default_target_list " in
        *" $target "*)
            ;;
        *)
            error_exit "Unknown target name '$target'"
            ;;
    esac
done

# see if system emulation was really requested
case " $target_list " in
  *"-softmmu "*) softmmu=yes
  ;;
  *) softmmu=no
  ;;
esac

feature_not_found() {
  feature=$1
  remedy=$2

  error_exit "User requested feature $feature" \
      "configure was not able to find it." \
      "$remedy"
}

# ---
# big/little endian test
cat > $TMPC << EOF
short big_endian[] = { 0x4269, 0x4765, 0x4e64, 0x4961, 0x4e00, 0, };
short little_endian[] = { 0x694c, 0x7454, 0x654c, 0x6e45, 0x6944, 0x6e41, 0, };
extern int foo(short *, short *);
int main(int argc, char *argv[]) {
    return foo(big_endian, little_endian);
}
EOF

if compile_object ; then
    if grep -q BiGeNdIaN $TMPO ; then
        bigendian="yes"
    elif grep -q LiTtLeEnDiAn $TMPO ; then
        bigendian="no"
    else
        echo big/little test failed
    fi
else
    echo big/little test failed
fi

##########################################
# L2TPV3 probe

cat > $TMPC <<EOF
#include <sys/socket.h>
#include <linux/ip.h>
int main(void) { return sizeof(struct mmsghdr); }
EOF
if compile_prog "" "" ; then
  l2tpv3=yes
else
  l2tpv3=no
fi

##########################################
# pkg-config probe

if ! has "$pkg_config_exe"; then
  error_exit "pkg-config binary '$pkg_config_exe' not found"
fi

##########################################
# NPTL probe

if test "$linux_user" = "yes"; then
  cat > $TMPC <<EOF
#include <sched.h>
#include <linux/futex.h>
int main(void) {
#if !defined(CLONE_SETTLS) || !defined(FUTEX_WAIT)
#error bork
#endif
  return 0;
}
EOF
  if ! compile_object ; then
    feature_not_found "nptl" "Install glibc and linux kernel headers."
  fi
fi

##########################################
# zlib check

if test "$zlib" != "no" ; then
    cat > $TMPC << EOF
#include <zlib.h>
int main(void) { zlibVersion(); return 0; }
EOF
    if compile_prog "" "-lz" ; then
        :
    else
        error_exit "zlib check failed" \
            "Make sure to have the zlib libs and headers installed."
    fi
fi
LIBS="$LIBS -lz"

##########################################
# lzo check

if test "$lzo" != "no" ; then
    cat > $TMPC << EOF
#include <lzo/lzo1x.h>
int main(void) { lzo_version(); return 0; }
EOF
    if compile_prog "" "-llzo2" ; then
        libs_softmmu="$libs_softmmu -llzo2"
        lzo="yes"
    else
        if test "$lzo" = "yes"; then
            feature_not_found "liblzo2" "Install liblzo2 devel"
        fi
        lzo="no"
    fi
fi

##########################################
# snappy check

if test "$snappy" != "no" ; then
    cat > $TMPC << EOF
#include <snappy-c.h>
int main(void) { snappy_max_compressed_length(4096); return 0; }
EOF
    if compile_prog "" "-lsnappy" ; then
        libs_softmmu="$libs_softmmu -lsnappy"
        snappy="yes"
    else
        if test "$snappy" = "yes"; then
            feature_not_found "libsnappy" "Install libsnappy devel"
        fi
        snappy="no"
    fi
fi

##########################################
# libseccomp check

if test "$seccomp" != "no" ; then
    if test "$cpu" = "i386" || test "$cpu" = "x86_64" &&
        $pkg_config --atleast-version=2.1.1 libseccomp; then
        libs_softmmu="$libs_softmmu `$pkg_config --libs libseccomp`"
        QEMU_CFLAGS="$QEMU_CFLAGS `$pkg_config --cflags libseccomp`"
	seccomp="yes"
    else
	if test "$seccomp" = "yes"; then
            feature_not_found "libseccomp" "Install libseccomp devel >= 2.1.0"
	fi
	seccomp="no"
    fi
fi
##########################################
# xen probe

if test "$xen" != "no" ; then
  xen_libs="-lxenstore -lxenctrl -lxenguest"

  # First we test whether Xen headers and libraries are available.
  # If no, we are done and there is no Xen support.
  # If yes, more tests are run to detect the Xen version.

  # Xen (any)
  cat > $TMPC <<EOF
#include <xenctrl.h>
int main(void) {
  return 0;
}
EOF
  if ! compile_prog "" "$xen_libs" ; then
    # Xen not found
    if test "$xen" = "yes" ; then
      feature_not_found "xen" "Install xen devel"
    fi
    xen=no

  # Xen unstable
  elif
      cat > $TMPC <<EOF &&
#include <xenctrl.h>
#include <xenstore.h>
#include <stdint.h>
#include <xen/hvm/hvm_info_table.h>
#if !defined(HVM_MAX_VCPUS)
# error HVM_MAX_VCPUS not defined
#endif
int main(void) {
  xc_interface *xc;
  xs_daemon_open();
  xc = xc_interface_open(0, 0, 0);
  xc_hvm_set_mem_type(0, 0, HVMMEM_ram_ro, 0, 0);
  xc_gnttab_open(NULL, 0);
  xc_domain_add_to_physmap(0, 0, XENMAPSPACE_gmfn, 0, 0);
  xc_hvm_inject_msi(xc, 0, 0xf0000000, 0x00000000);
  return 0;
}
EOF
      compile_prog "" "$xen_libs"
    then
    xen_ctrl_version=420
    xen=yes

  elif
      cat > $TMPC <<EOF &&
#include <xenctrl.h>
#include <xs.h>
#include <stdint.h>
#include <xen/hvm/hvm_info_table.h>
#if !defined(HVM_MAX_VCPUS)
# error HVM_MAX_VCPUS not defined
#endif
int main(void) {
  xs_daemon_open();
  xc_interface_open(0, 0, 0);
  xc_hvm_set_mem_type(0, 0, HVMMEM_ram_ro, 0, 0);
  xc_gnttab_open(NULL, 0);
  xc_domain_add_to_physmap(0, 0, XENMAPSPACE_gmfn, 0, 0);
  return 0;
}
EOF
      compile_prog "" "$xen_libs"
    then
    xen_ctrl_version=410
    xen=yes

  # Xen 4.0.0
  elif
      cat > $TMPC <<EOF &&
#include <xenctrl.h>
#include <xs.h>
#include <stdint.h>
#include <xen/hvm/hvm_info_table.h>
#if !defined(HVM_MAX_VCPUS)
# error HVM_MAX_VCPUS not defined
#endif
int main(void) {
  struct xen_add_to_physmap xatp = {
    .domid = 0, .space = XENMAPSPACE_gmfn, .idx = 0, .gpfn = 0,
  };
  xs_daemon_open();
  xc_interface_open();
  xc_gnttab_open();
  xc_hvm_set_mem_type(0, 0, HVMMEM_ram_ro, 0, 0);
  xc_memory_op(0, XENMEM_add_to_physmap, &xatp);
  return 0;
}
EOF
      compile_prog "" "$xen_libs"
    then
    xen_ctrl_version=400
    xen=yes

  # Xen 3.4.0
  elif
      cat > $TMPC <<EOF &&
#include <xenctrl.h>
#include <xs.h>
int main(void) {
  struct xen_add_to_physmap xatp = {
    .domid = 0, .space = XENMAPSPACE_gmfn, .idx = 0, .gpfn = 0,
  };
  xs_daemon_open();
  xc_interface_open();
  xc_gnttab_open();
  xc_hvm_set_mem_type(0, 0, HVMMEM_ram_ro, 0, 0);
  xc_memory_op(0, XENMEM_add_to_physmap, &xatp);
  return 0;
}
EOF
      compile_prog "" "$xen_libs"
    then
    xen_ctrl_version=340
    xen=yes

  # Xen 3.3.0
  elif
      cat > $TMPC <<EOF &&
#include <xenctrl.h>
#include <xs.h>
int main(void) {
  xs_daemon_open();
  xc_interface_open();
  xc_gnttab_open();
  xc_hvm_set_mem_type(0, 0, HVMMEM_ram_ro, 0, 0);
  return 0;
}
EOF
      compile_prog "" "$xen_libs"
    then
    xen_ctrl_version=330
    xen=yes

  # Xen version unsupported
  else
    if test "$xen" = "yes" ; then
      feature_not_found "xen (unsupported version)" "Install supported xen (e.g. 4.0, 3.4, 3.3)"
    fi
    xen=no
  fi

  if test "$xen" = yes; then
    libs_softmmu="$xen_libs $libs_softmmu"
  fi
fi

if test "$xen_pci_passthrough" != "no"; then
  if test "$xen" = "yes" && test "$linux" = "yes" &&
    test "$xen_ctrl_version" -ge 340; then
    xen_pci_passthrough=yes
  else
    if test "$xen_pci_passthrough" = "yes"; then
      if test "$xen_ctrl_version" -lt 340; then
        error_exit "User requested feature Xen PCI Passthrough" \
            "This feature does not work with Xen 3.3"
      fi
      error_exit "User requested feature Xen PCI Passthrough" \
          " but this feature requires /sys from Linux"
    fi
    xen_pci_passthrough=no
  fi
fi

##########################################
# libtool probe

if ! has $libtool; then
    libtool=
fi

# MacOSX ships with a libtool which isn't the GNU one; weed this
# out by checking whether libtool supports the --version switch
if test -n "$libtool"; then
  if ! "$libtool" --version >/dev/null 2>&1; then
    libtool=
  fi
fi

##########################################
# Sparse probe
if test "$sparse" != "no" ; then
  if has cgcc; then
    sparse=yes
  else
    if test "$sparse" = "yes" ; then
      feature_not_found "sparse" "Install sparse binary"
    fi
    sparse=no
  fi
fi

##########################################
# GTK probe

if test "$gtkabi" = ""; then
    # The GTK ABI was not specified explicitly, so try whether 2.0 is available.
    # Use 3.0 as a fallback if that is available.
    if $pkg_config --exists "gtk+-2.0 >= 2.18.0"; then
        gtkabi=2.0
    elif $pkg_config --exists "gtk+-3.0 >= 3.0.0"; then
        gtkabi=3.0
    else
        gtkabi=2.0
    fi
fi

if test "$gtk" != "no"; then
    gtkpackage="gtk+-$gtkabi"
    gtkx11package="gtk+-x11-$gtkabi"
    if test "$gtkabi" = "3.0" ; then
      gtkversion="3.0.0"
    else
      gtkversion="2.18.0"
    fi
    if $pkg_config --exists "$gtkpackage >= $gtkversion"; then
        gtk_cflags=`$pkg_config --cflags $gtkpackage`
        gtk_libs=`$pkg_config --libs $gtkpackage`
        if $pkg_config --exists "$gtkx11package >= $gtkversion"; then
            gtk_libs="$gtk_libs -lX11"
        fi
        libs_softmmu="$gtk_libs $libs_softmmu"
        gtk="yes"
    elif test "$gtk" = "yes"; then
        feature_not_found "gtk" "Install gtk2 or gtk3 devel"
    else
        gtk="no"
    fi
fi

##########################################
# VTE probe

if test "$vte" != "no"; then
    if test "$gtkabi" = "3.0"; then
      vtepackage="vte-2.90"
      vteversion="0.32.0"
    else
      vtepackage="vte"
      vteversion="0.24.0"
    fi
    if $pkg_config --exists "$vtepackage >= $vteversion"; then
        vte_cflags=`$pkg_config --cflags $vtepackage`
        vte_libs=`$pkg_config --libs $vtepackage`
        libs_softmmu="$vte_libs $libs_softmmu"
        vte="yes"
    elif test "$vte" = "yes"; then
        if test "$gtkabi" = "3.0"; then
            feature_not_found "vte" "Install libvte-2.90 devel"
        else
            feature_not_found "vte" "Install libvte devel"
        fi
    else
        vte="no"
    fi
fi

##########################################
# SDL probe

# Look for sdl configuration program (pkg-config or sdl-config).  Try
# sdl-config even without cross prefix, and favour pkg-config over sdl-config.

if test $sdlabi = "2.0"; then
    sdl_config=$sdl2_config
    sdlname=sdl2
    sdlconfigname=sdl2_config
else
    sdlname=sdl
    sdlconfigname=sdl_config
fi

if test "`basename $sdl_config`" != $sdlconfigname && ! has ${sdl_config}; then
  sdl_config=$sdlconfigname
fi

if $pkg_config $sdlname --exists; then
  sdlconfig="$pkg_config $sdlname"
  _sdlversion=`$sdlconfig --modversion 2>/dev/null | sed 's/[^0-9]//g'`
elif has ${sdl_config}; then
  sdlconfig="$sdl_config"
  _sdlversion=`$sdlconfig --version | sed 's/[^0-9]//g'`
else
  if test "$sdl" = "yes" ; then
    feature_not_found "sdl" "Install SDL devel"
  fi
  sdl=no
fi
if test -n "$cross_prefix" && test "$(basename "$sdlconfig")" = sdl-config; then
  echo warning: using "\"$sdlconfig\"" to detect cross-compiled sdl >&2
fi

sdl_too_old=no
if test "$sdl" != "no" ; then
  cat > $TMPC << EOF
#include <SDL.h>
#undef main /* We don't want SDL to override our main() */
int main( void ) { return SDL_Init (SDL_INIT_VIDEO); }
EOF
  sdl_cflags=`$sdlconfig --cflags 2> /dev/null`
  if test "$static" = "yes" ; then
    sdl_libs=`$sdlconfig --static-libs 2>/dev/null`
  else
    sdl_libs=`$sdlconfig --libs 2> /dev/null`
  fi
  if compile_prog "$sdl_cflags" "$sdl_libs" ; then
    if test "$_sdlversion" -lt 121 ; then
      sdl_too_old=yes
    else
      if test "$cocoa" = "no" ; then
        sdl=yes
      fi
    fi

    # static link with sdl ? (note: sdl.pc's --static --libs is broken)
    if test "$sdl" = "yes" -a "$static" = "yes" ; then
      if test $? = 0 && echo $sdl_libs | grep -- -laa > /dev/null; then
         sdl_libs="$sdl_libs `aalib-config --static-libs 2>/dev/null`"
         sdl_cflags="$sdl_cflags `aalib-config --cflags 2>/dev/null`"
      fi
      if compile_prog "$sdl_cflags" "$sdl_libs" ; then
	:
      else
        sdl=no
      fi
    fi # static link
  else # sdl not found
    if test "$sdl" = "yes" ; then
      feature_not_found "sdl" "Install SDL devel"
    fi
    sdl=no
  fi # sdl compile test
fi

if test "$sdl" = "yes" ; then
  cat > $TMPC <<EOF
#include <SDL.h>
#if defined(SDL_VIDEO_DRIVER_X11)
#include <X11/XKBlib.h>
#else
#error No x11 support
#endif
int main(void) { return 0; }
EOF
  if compile_prog "$sdl_cflags" "$sdl_libs" ; then
    sdl_libs="$sdl_libs -lX11"
  fi
  libs_softmmu="$sdl_libs $libs_softmmu"
fi

##########################################
# RDMA needs OpenFabrics libraries
if test "$rdma" != "no" ; then
  cat > $TMPC <<EOF
#include <rdma/rdma_cma.h>
int main(void) { return 0; }
EOF
  rdma_libs="-lrdmacm -libverbs"
  if compile_prog "" "$rdma_libs" ; then
    rdma="yes"
    libs_softmmu="$libs_softmmu $rdma_libs"
  else
    if test "$rdma" = "yes" ; then
        error_exit \
            " OpenFabrics librdmacm/libibverbs not present." \
            " Your options:" \
            "  (1) Fast: Install infiniband packages from your distro." \
            "  (2) Cleanest: Install libraries from www.openfabrics.org" \
            "  (3) Also: Install softiwarp if you don't have RDMA hardware"
    fi
    rdma="no"
  fi
fi

##########################################
# VNC TLS/WS detection
if test "$vnc" = "yes" -a \( "$vnc_tls" != "no" -o "$vnc_ws" != "no" \) ; then
  cat > $TMPC <<EOF
#include <gnutls/gnutls.h>
int main(void) { gnutls_session_t s; gnutls_init(&s, GNUTLS_SERVER); return 0; }
EOF
  vnc_tls_cflags=`$pkg_config --cflags gnutls 2> /dev/null`
  vnc_tls_libs=`$pkg_config --libs gnutls 2> /dev/null`
  if compile_prog "$vnc_tls_cflags" "$vnc_tls_libs" ; then
    if test "$vnc_tls" != "no" ; then
      vnc_tls=yes
    fi
    if test "$vnc_ws" != "no" ; then
      vnc_ws=yes
    fi
    libs_softmmu="$vnc_tls_libs $libs_softmmu"
    QEMU_CFLAGS="$QEMU_CFLAGS $vnc_tls_cflags"
  else
    if test "$vnc_tls" = "yes" ; then
      feature_not_found "vnc-tls" "Install gnutls devel"
    fi
    if test "$vnc_ws" = "yes" ; then
      feature_not_found "vnc-ws" "Install gnutls devel"
    fi
    vnc_tls=no
    vnc_ws=no
  fi
fi

##########################################
# Quorum probe (check for gnutls)
if test "$quorum" != "no" ; then
cat > $TMPC <<EOF
#include <gnutls/gnutls.h>
#include <gnutls/crypto.h>
int main(void) {char data[4096], digest[32];
gnutls_hash_fast(GNUTLS_DIG_SHA256, data, 4096, digest);
return 0;
}
EOF
quorum_tls_cflags=`$pkg_config --cflags gnutls 2> /dev/null`
quorum_tls_libs=`$pkg_config --libs gnutls 2> /dev/null`
if compile_prog "$quorum_tls_cflags" "$quorum_tls_libs" ; then
  qcow_tls=yes
  libs_softmmu="$quorum_tls_libs $libs_softmmu"
  libs_tools="$quorum_tls_libs $libs_softmmu"
  QEMU_CFLAGS="$QEMU_CFLAGS $quorum_tls_cflags"
  quorum="yes"
else
  if test "$quorum" = "yes"; then
    feature_not_found "gnutls" "gnutls > 2.10.0 required to compile Quorum"
  fi
  quorum="no"
fi
fi

##########################################
# VNC SASL detection
if test "$vnc" = "yes" -a "$vnc_sasl" != "no" ; then
  cat > $TMPC <<EOF
#include <sasl/sasl.h>
#include <stdio.h>
int main(void) { sasl_server_init(NULL, "qemu"); return 0; }
EOF
  # Assuming Cyrus-SASL installed in /usr prefix
  vnc_sasl_cflags=""
  vnc_sasl_libs="-lsasl2"
  if compile_prog "$vnc_sasl_cflags" "$vnc_sasl_libs" ; then
    vnc_sasl=yes
    libs_softmmu="$vnc_sasl_libs $libs_softmmu"
    QEMU_CFLAGS="$QEMU_CFLAGS $vnc_sasl_cflags"
  else
    if test "$vnc_sasl" = "yes" ; then
      feature_not_found "vnc-sasl" "Install Cyrus SASL devel"
    fi
    vnc_sasl=no
  fi
fi

##########################################
# VNC JPEG detection
if test "$vnc" = "yes" -a "$vnc_jpeg" != "no" ; then
cat > $TMPC <<EOF
#include <stdio.h>
#include <jpeglib.h>
int main(void) { struct jpeg_compress_struct s; jpeg_create_compress(&s); return 0; }
EOF
    vnc_jpeg_cflags=""
    vnc_jpeg_libs="-ljpeg"
  if compile_prog "$vnc_jpeg_cflags" "$vnc_jpeg_libs" ; then
    vnc_jpeg=yes
    libs_softmmu="$vnc_jpeg_libs $libs_softmmu"
    QEMU_CFLAGS="$QEMU_CFLAGS $vnc_jpeg_cflags"
  else
    if test "$vnc_jpeg" = "yes" ; then
      feature_not_found "vnc-jpeg" "Install libjpeg-turbo devel"
    fi
    vnc_jpeg=no
  fi
fi

##########################################
# VNC PNG detection
if test "$vnc" = "yes" -a "$vnc_png" != "no" ; then
cat > $TMPC <<EOF
//#include <stdio.h>
#include <png.h>
#include <stddef.h>
int main(void) {
    png_structp png_ptr;
    png_ptr = png_create_write_struct(PNG_LIBPNG_VER_STRING, NULL, NULL, NULL);
    return png_ptr != 0;
}
EOF
  if $pkg_config libpng --exists; then
    vnc_png_cflags=`$pkg_config libpng --cflags`
    vnc_png_libs=`$pkg_config libpng --libs`
  else
    vnc_png_cflags=""
    vnc_png_libs="-lpng"
  fi
  if compile_prog "$vnc_png_cflags" "$vnc_png_libs" ; then
    vnc_png=yes
    libs_softmmu="$vnc_png_libs $libs_softmmu"
    QEMU_CFLAGS="$QEMU_CFLAGS $vnc_png_cflags"
  else
    if test "$vnc_png" = "yes" ; then
      feature_not_found "vnc-png" "Install libpng devel"
    fi
    vnc_png=no
  fi
fi

##########################################
# fnmatch() probe, used for ACL routines
fnmatch="no"
cat > $TMPC << EOF
#include <fnmatch.h>
int main(void)
{
    fnmatch("foo", "foo", 0);
    return 0;
}
EOF
if compile_prog "" "" ; then
   fnmatch="yes"
fi

##########################################
# uuid_generate() probe, used for vdi block driver
# Note that on some systems (notably MacOSX) no extra library
# need be linked to get the uuid functions.
if test "$uuid" != "no" ; then
  uuid_libs="-luuid"
  cat > $TMPC << EOF
#include <uuid/uuid.h>
int main(void)
{
    uuid_t my_uuid;
    uuid_generate(my_uuid);
    return 0;
}
EOF
  if compile_prog "" "" ; then
    uuid="yes"
  elif compile_prog "" "$uuid_libs" ; then
    uuid="yes"
    libs_softmmu="$uuid_libs $libs_softmmu"
    libs_tools="$uuid_libs $libs_tools"
  else
    if test "$uuid" = "yes" ; then
      feature_not_found "uuid" "Install libuuid devel"
    fi
    uuid=no
  fi
fi

if test "$vhdx" = "yes" ; then
    if test "$uuid" = "no" ; then
        error_exit "uuid required for VHDX support"
    fi
elif test "$vhdx" != "no" ; then
    if test "$uuid" = "yes" ; then
        vhdx=yes
    else
        vhdx=no
    fi
fi

##########################################
# xfsctl() probe, used for raw-posix
if test "$xfs" != "no" ; then
  cat > $TMPC << EOF
#include <stddef.h>  /* NULL */
#include <xfs/xfs.h>
int main(void)
{
    xfsctl(NULL, 0, 0, NULL);
    return 0;
}
EOF
  if compile_prog "" "" ; then
    xfs="yes"
  else
    if test "$xfs" = "yes" ; then
      feature_not_found "xfs" "Instal xfsprogs/xfslibs devel"
    fi
    xfs=no
  fi
fi

##########################################
# vde libraries probe
if test "$vde" != "no" ; then
  vde_libs="-lvdeplug"
  cat > $TMPC << EOF
#include <libvdeplug.h>
int main(void)
{
    struct vde_open_args a = {0, 0, 0};
    char s[] = "";
    vde_open(s, s, &a);
    return 0;
}
EOF
  if compile_prog "" "$vde_libs" ; then
    vde=yes
    libs_softmmu="$vde_libs $libs_softmmu"
    libs_tools="$vde_libs $libs_tools"
  else
    if test "$vde" = "yes" ; then
      feature_not_found "vde" "Install vde (Virtual Distributed Ethernet) devel"
    fi
    vde=no
  fi
fi

##########################################
# netmap support probe
# Apart from looking for netmap headers, we make sure that the host API version
# supports the netmap backend (>=11). The upper bound (15) is meant to simulate
# a minor/major version number. Minor new features will be marked with values up
# to 15, and if something happens that requires a change to the backend we will
# move above 15, submit the backend fixes and modify this two bounds.
if test "$netmap" != "no" ; then
  cat > $TMPC << EOF
#include <inttypes.h>
#include <net/if.h>
#include <net/netmap.h>
#include <net/netmap_user.h>
#if (NETMAP_API < 11) || (NETMAP_API > 15)
#error
#endif
int main(void) { return 0; }
EOF
  if compile_prog "" "" ; then
    netmap=yes
  else
    if test "$netmap" = "yes" ; then
      feature_not_found "netmap"
    fi
    netmap=no
  fi
fi

##########################################
# libcap-ng library probe
if test "$cap_ng" != "no" ; then
  cap_libs="-lcap-ng"
  cat > $TMPC << EOF
#include <cap-ng.h>
int main(void)
{
    capng_capability_to_name(CAPNG_EFFECTIVE);
    return 0;
}
EOF
  if compile_prog "" "$cap_libs" ; then
    cap_ng=yes
    libs_tools="$cap_libs $libs_tools"
  else
    if test "$cap_ng" = "yes" ; then
      feature_not_found "cap_ng" "Install libcap-ng devel"
    fi
    cap_ng=no
  fi
fi

##########################################
# Sound support libraries probe

audio_drv_probe()
{
    drv=$1
    hdr=$2
    lib=$3
    exp=$4
    cfl=$5
        cat > $TMPC << EOF
#include <$hdr>
int main(void) { $exp }
EOF
    if compile_prog "$cfl" "$lib" ; then
        :
    else
        error_exit "$drv check failed" \
            "Make sure to have the $drv libs and headers installed."
    fi
}

audio_drv_list=`echo "$audio_drv_list" | sed -e 's/,/ /g'`
for drv in $audio_drv_list; do
    case $drv in
    alsa)
    audio_drv_probe $drv alsa/asoundlib.h -lasound \
        "return snd_pcm_close((snd_pcm_t *)0);"
    libs_softmmu="-lasound $libs_softmmu"
    ;;

    fmod)
    if test -z $fmod_lib || test -z $fmod_inc; then
        error_exit "You must specify path to FMOD library and headers" \
            "Example: --fmod-inc=/path/include/fmod --fmod-lib=/path/lib/libfmod-3.74.so"
    fi
    audio_drv_probe $drv fmod.h $fmod_lib "return FSOUND_GetVersion();" "-I $fmod_inc"
    libs_softmmu="$fmod_lib $libs_softmmu"
    ;;

    esd)
    audio_drv_probe $drv esd.h -lesd 'return esd_play_stream(0, 0, "", 0);'
    libs_softmmu="-lesd $libs_softmmu"
    audio_pt_int="yes"
    ;;

    pa)
    audio_drv_probe $drv pulse/mainloop.h "-lpulse" \
        "pa_mainloop *m = 0; pa_mainloop_free (m); return 0;"
    libs_softmmu="-lpulse $libs_softmmu"
    audio_pt_int="yes"
    ;;

    coreaudio)
      libs_softmmu="-framework CoreAudio $libs_softmmu"
    ;;

    dsound)
      libs_softmmu="-lole32 -ldxguid $libs_softmmu"
      audio_win_int="yes"
    ;;

    oss)
      libs_softmmu="$oss_lib $libs_softmmu"
    ;;

    sdl|wav)
    # XXX: Probes for CoreAudio, DirectSound, SDL(?)
    ;;

    winwave)
      libs_softmmu="-lwinmm $libs_softmmu"
      audio_win_int="yes"
    ;;

    *)
    echo "$audio_possible_drivers" | grep -q "\<$drv\>" || {
        error_exit "Unknown driver '$drv' selected" \
            "Possible drivers are: $audio_possible_drivers"
    }
    ;;
    esac
done

##########################################
# BrlAPI probe

if test "$brlapi" != "no" ; then
  brlapi_libs="-lbrlapi"
  cat > $TMPC << EOF
#include <brlapi.h>
#include <stddef.h>
int main( void ) { return brlapi__openConnection (NULL, NULL, NULL); }
EOF
  if compile_prog "" "$brlapi_libs" ; then
    brlapi=yes
    libs_softmmu="$brlapi_libs $libs_softmmu"
  else
    if test "$brlapi" = "yes" ; then
      feature_not_found "brlapi" "Install brlapi devel"
    fi
    brlapi=no
  fi
fi

##########################################
# curses probe
if test "$curses" != "no" ; then
  if test "$mingw32" = "yes" ; then
    curses_list="-lpdcurses"
  else
    curses_list="$($pkg_config --libs ncurses 2>/dev/null):-lncurses:-lcurses"
  fi
  curses_found=no
  cat > $TMPC << EOF
#include <curses.h>
int main(void) {
  const char *s = curses_version();
  resize_term(0, 0);
  return s != 0;
}
EOF
  IFS=:
  for curses_lib in $curses_list; do
    unset IFS
    if compile_prog "" "$curses_lib" ; then
      curses_found=yes
      libs_softmmu="$curses_lib $libs_softmmu"
      break
    fi
  done
  unset IFS
  if test "$curses_found" = "yes" ; then
    curses=yes
  else
    if test "$curses" = "yes" ; then
      feature_not_found "curses" "Install ncurses devel"
    fi
    curses=no
  fi
fi

##########################################
# curl probe
if test "$curl" != "no" ; then
  if $pkg_config libcurl --exists; then
    curlconfig="$pkg_config libcurl"
  else
    curlconfig=curl-config
  fi
  cat > $TMPC << EOF
#include <curl/curl.h>
int main(void) { curl_easy_init(); curl_multi_setopt(0, 0, 0); return 0; }
EOF
  curl_cflags=`$curlconfig --cflags 2>/dev/null`
  curl_libs=`$curlconfig --libs 2>/dev/null`
  if compile_prog "$curl_cflags" "$curl_libs" ; then
    curl=yes
  else
    if test "$curl" = "yes" ; then
      feature_not_found "curl" "Install libcurl devel"
    fi
    curl=no
  fi
fi # test "$curl"

##########################################
# bluez support probe
if test "$bluez" != "no" ; then
  cat > $TMPC << EOF
#include <bluetooth/bluetooth.h>
int main(void) { return bt_error(0); }
EOF
  bluez_cflags=`$pkg_config --cflags bluez 2> /dev/null`
  bluez_libs=`$pkg_config --libs bluez 2> /dev/null`
  if compile_prog "$bluez_cflags" "$bluez_libs" ; then
    bluez=yes
    libs_softmmu="$bluez_libs $libs_softmmu"
  else
    if test "$bluez" = "yes" ; then
      feature_not_found "bluez" "Install bluez-libs/libbluetooth devel"
    fi
    bluez="no"
  fi
fi

##########################################
# glib support probe

if test "$mingw32" = yes; then
    # g_poll is required in order to integrate with the glib main loop.
    glib_req_ver=2.20
else
    glib_req_ver=2.12
fi
glib_modules=gthread-2.0
if test "$modules" = yes; then
    glib_modules="$glib_modules gmodule-2.0"
fi

for i in $glib_modules; do
    if $pkg_config --atleast-version=$glib_req_ver $i; then
        glib_cflags=`$pkg_config --cflags $i`
        glib_libs=`$pkg_config --libs $i`
        CFLAGS="$glib_cflags $CFLAGS"
        LIBS="$glib_libs $LIBS"
        libs_qga="$glib_libs $libs_qga"
    else
        error_exit "glib-$glib_req_ver $i is required to compile QEMU"
    fi
done

# g_test_trap_subprocess added in 2.38. Used by some tests.
glib_subprocess=yes
if ! $pkg_config --atleast-version=2.38 glib-2.0; then
    glib_subprocess=no
fi

##########################################
# SHA command probe for modules
if test "$modules" = yes; then
    shacmd_probe="sha1sum sha1 shasum"
    for c in $shacmd_probe; do
        if has $c; then
            shacmd="$c"
            break
        fi
    done
    if test "$shacmd" = ""; then
        error_exit "one of the checksum commands is required to enable modules: $shacmd_probe"
    fi
fi

##########################################
# pixman support probe

if test "$pixman" = ""; then
  if test "$want_tools" = "no" -a "$softmmu" = "no"; then
    pixman="none"
  elif $pkg_config --atleast-version=0.21.8 pixman-1 > /dev/null 2>&1; then
    pixman="system"
  else
    pixman="internal"
  fi
fi
if test "$pixman" = "none"; then
  if test "$want_tools" != "no" -o "$softmmu" != "no"; then
    error_exit "pixman disabled but system emulation or tools build" \
        "enabled.  You can turn off pixman only if you also" \
        "disable all system emulation targets and the tools" \
        "build with '--disable-tools --disable-system'."
  fi
  pixman_cflags=
  pixman_libs=
elif test "$pixman" = "system"; then
  # pixman version has been checked above
  pixman_cflags=`$pkg_config --cflags pixman-1`
  pixman_libs=`$pkg_config --libs pixman-1`
else
  if test ! -d ${source_path}/pixman/pixman; then
    error_exit "pixman >= 0.21.8 not present. Your options:" \
        "  (1) Preferred: Install the pixman devel package (any recent" \
        "      distro should have packages as Xorg needs pixman too)." \
        "  (2) Fetch the pixman submodule, using:" \
        "      git submodule update --init pixman"
  fi
  mkdir -p pixman/pixman
  pixman_cflags="-I\$(SRC_PATH)/pixman/pixman -I\$(BUILD_DIR)/pixman/pixman"
  pixman_libs="-L\$(BUILD_DIR)/pixman/pixman/.libs -lpixman-1"
fi

##########################################
# libcap probe

if test "$cap" != "no" ; then
  cat > $TMPC <<EOF
#include <stdio.h>
#include <sys/capability.h>
int main(void) { cap_t caps; caps = cap_init(); return caps != NULL; }
EOF
  if compile_prog "" "-lcap" ; then
    cap=yes
  else
    cap=no
  fi
fi

##########################################
# pthread probe
PTHREADLIBS_LIST="-pthread -lpthread -lpthreadGC2"

pthread=no
cat > $TMPC << EOF
#include <pthread.h>
static void *f(void *p) { return NULL; }
int main(void) {
  pthread_t thread;
  pthread_create(&thread, 0, f, 0);
  return 0;
}
EOF
if compile_prog "" "" ; then
  pthread=yes
else
  for pthread_lib in $PTHREADLIBS_LIST; do
    if compile_prog "" "$pthread_lib" ; then
      pthread=yes
      found=no
      for lib_entry in $LIBS; do
        if test "$lib_entry" = "$pthread_lib"; then
          found=yes
          break
        fi
      done
      if test "$found" = "no"; then
        LIBS="$pthread_lib $LIBS"
      fi
      break
    fi
  done
fi

if test "$mingw32" != yes -a "$pthread" = no; then
  error_exit "pthread check failed" \
      "Make sure to have the pthread libs and headers installed."
fi

# check for pthread_setname_np
pthread_setname_np=no
cat > $TMPC << EOF
#include <pthread.h>

static void *f(void *p) { return NULL; }
int main(void)
{
    pthread_t thread;
    pthread_create(&thread, 0, f, 0);
    pthread_setname_np(thread, "QEMU");
    return 0;
}
EOF
if compile_prog "" "$pthread_lib" ; then
  pthread_setname_np=yes
fi

##########################################
# rbd probe
if test "$rbd" != "no" ; then
  cat > $TMPC <<EOF
#include <stdio.h>
#include <rbd/librbd.h>
int main(void) {
    rados_t cluster;
    rados_create(&cluster, NULL);
    return 0;
}
EOF
  rbd_libs="-lrbd -lrados"
  if compile_prog "" "$rbd_libs" ; then
    rbd=yes
  else
    if test "$rbd" = "yes" ; then
      feature_not_found "rados block device" "Install librbd/ceph devel"
    fi
    rbd=no
  fi
fi

##########################################
# libssh2 probe
min_libssh2_version=1.2.8
if test "$libssh2" != "no" ; then
  if $pkg_config --atleast-version=$min_libssh2_version libssh2; then
    libssh2_cflags=`$pkg_config libssh2 --cflags`
    libssh2_libs=`$pkg_config libssh2 --libs`
    libssh2=yes
  else
    if test "$libssh2" = "yes" ; then
      error_exit "libssh2 >= $min_libssh2_version required for --enable-libssh2"
    fi
    libssh2=no
  fi
fi

##########################################
# libssh2_sftp_fsync probe

if test "$libssh2" = "yes"; then
  cat > $TMPC <<EOF
#include <stdio.h>
#include <libssh2.h>
#include <libssh2_sftp.h>
int main(void) {
    LIBSSH2_SESSION *session;
    LIBSSH2_SFTP *sftp;
    LIBSSH2_SFTP_HANDLE *sftp_handle;
    session = libssh2_session_init ();
    sftp = libssh2_sftp_init (session);
    sftp_handle = libssh2_sftp_open (sftp, "/", 0, 0);
    libssh2_sftp_fsync (sftp_handle);
    return 0;
}
EOF
  # libssh2_cflags/libssh2_libs defined in previous test.
  if compile_prog "$libssh2_cflags" "$libssh2_libs" ; then
    QEMU_CFLAGS="-DHAS_LIBSSH2_SFTP_FSYNC $QEMU_CFLAGS"
  fi
fi

##########################################
# linux-aio probe

if test "$linux_aio" != "no" ; then
  cat > $TMPC <<EOF
#include <libaio.h>
#include <sys/eventfd.h>
#include <stddef.h>
int main(void) { io_setup(0, NULL); io_set_eventfd(NULL, 0); eventfd(0, 0); return 0; }
EOF
  if compile_prog "" "-laio" ; then
    linux_aio=yes
  else
    if test "$linux_aio" = "yes" ; then
      feature_not_found "linux AIO" "Install libaio devel"
    fi
    linux_aio=no
  fi
fi

##########################################
# TPM passthrough is only on x86 Linux

if test "$targetos" = Linux && test "$cpu" = i386 -o "$cpu" = x86_64; then
  tpm_passthrough=$tpm
else
  tpm_passthrough=no
fi

##########################################
# attr probe

if test "$attr" != "no" ; then
  cat > $TMPC <<EOF
#include <stdio.h>
#include <sys/types.h>
#ifdef CONFIG_LIBATTR
#include <attr/xattr.h>
#else
#include <sys/xattr.h>
#endif
int main(void) { getxattr(NULL, NULL, NULL, 0); setxattr(NULL, NULL, NULL, 0, 0); return 0; }
EOF
  if compile_prog "" "" ; then
    attr=yes
  # Older distros have <attr/xattr.h>, and need -lattr:
  elif compile_prog "-DCONFIG_LIBATTR" "-lattr" ; then
    attr=yes
    LIBS="-lattr $LIBS"
    libattr=yes
  else
    if test "$attr" = "yes" ; then
      feature_not_found "ATTR" "Install libc6 or libattr devel"
    fi
    attr=no
  fi
fi

##########################################
# iovec probe
cat > $TMPC <<EOF
#include <sys/types.h>
#include <sys/uio.h>
#include <unistd.h>
int main(void) { return sizeof(struct iovec); }
EOF
iovec=no
if compile_prog "" "" ; then
  iovec=yes
fi

##########################################
# preadv probe
cat > $TMPC <<EOF
#include <sys/types.h>
#include <sys/uio.h>
#include <unistd.h>
int main(void) { return preadv(0, 0, 0, 0); }
EOF
preadv=no
if compile_prog "" "" ; then
  preadv=yes
fi

##########################################
# fdt probe
<<<<<<< HEAD
# fdt support is mandatory for at least some target architectures,
# so insist on it if we're building those system emulators.
fdt_required=no
for target in $target_list; do
  case $target in
    aarch64*-softmmu|arm*-softmmu|ppc*-softmmu|microblaze*-softmmu)
      fdt_required=yes
    ;;
  esac
done

if test "$fdt_required" = "yes"; then
  if test "$fdt" = "no"; then
    error_exit "fdt disabled but some requested targets require it." \
      "You can turn off fdt only if you also disable all the system emulation" \
      "targets which need it (by specifying a cut down --target-list)."
  fi
  fdt=yes
fi
=======

fdt=yes
>>>>>>> 732f3483

if test "$fdt" != "no" ; then
  fdt_libs="-lfdt"
  # explicitly check for libfdt_env.h as it is missing in some stable installs
  cat > $TMPC << EOF
#include <libfdt_env.h>
int main(void) { return 0; }
EOF
  if compile_prog "" "$fdt_libs" ; then
    # system DTC is good - use it
    fdt=yes
  elif test -d ${source_path}/dtc/libfdt ; then
    # have submodule DTC - use it
    fdt=yes
    dtc_internal="yes"
    mkdir -p dtc
    if [ "$pwd_is_source_path" != "y" ] ; then
       symlink "$source_path/dtc/Makefile" "dtc/Makefile"
       symlink "$source_path/dtc/scripts" "dtc/scripts"
    fi
    fdt_cflags="-I\$(SRC_PATH)/dtc/libfdt"
    fdt_libs="-L\$(BUILD_DIR)/dtc/libfdt $fdt_libs"
  elif test "$fdt" = "yes" ; then
    # have neither and want - prompt for system/submodule install
    error_exit "DTC (libfdt) not present. Your options:" \
        "  (1) Preferred: Install the DTC (libfdt) devel package" \
        "  (2) Fetch the DTC submodule, using:" \
        "      git submodule update --init dtc"
  else
    # don't have and don't want
    fdt_libs=
    fdt=no
  fi
fi

libs_softmmu="$libs_softmmu $fdt_libs"

##########################################
# GLX probe, used by milkymist-tmu2
if test "$glx" != "no" ; then
  glx_libs="-lGL -lX11"
  cat > $TMPC << EOF
#include <X11/Xlib.h>
#include <GL/gl.h>
#include <GL/glx.h>
int main(void) { glBegin(0); glXQueryVersion(0,0,0); return 0; }
EOF
  if compile_prog "" "-lGL -lX11" ; then
    glx=yes
  else
    if test "$glx" = "yes" ; then
      feature_not_found "glx" "Install GL devel (e.g. MESA)"
    fi
    glx_libs=
    glx=no
  fi
fi


##########################################
# archipelago probe
if test "$archipelago" != "no" ; then
    cat > $TMPC <<EOF
#include <stdio.h>
#include <xseg/xseg.h>
#include <xseg/protocol.h>
int main(void) {
    xseg_initialize();
    return 0;
}
EOF
    archipelago_libs=-lxseg
    if compile_prog "" "$archipelago_libs"; then
        archipelago="yes"
        libs_tools="$archipelago_libs $libs_tools"
        libs_softmmu="$archipelago_libs $libs_softmmu"
    else
      if test "$archipelago" = "yes" ; then
        feature_not_found "Archipelago backend support" "Install libxseg devel"
      fi
      archipelago="no"
    fi
fi


##########################################
# glusterfs probe
if test "$glusterfs" != "no" ; then
  if $pkg_config --atleast-version=3 glusterfs-api; then
    glusterfs="yes"
    glusterfs_cflags=`$pkg_config --cflags glusterfs-api`
    glusterfs_libs=`$pkg_config --libs glusterfs-api`
    if $pkg_config --atleast-version=5 glusterfs-api; then
      glusterfs_discard="yes"
    fi
    if $pkg_config --atleast-version=6 glusterfs-api; then
      glusterfs_zerofill="yes"
    fi
  else
    if test "$glusterfs" = "yes" ; then
      feature_not_found "GlusterFS backend support" \
          "Install glusterfs-api devel >= 3"
    fi
    glusterfs="no"
  fi
fi

# Check for inotify functions when we are building linux-user
# emulator.  This is done because older glibc versions don't
# have syscall stubs for these implemented.  In that case we
# don't provide them even if kernel supports them.
#
inotify=no
cat > $TMPC << EOF
#include <sys/inotify.h>

int
main(void)
{
	/* try to start inotify */
	return inotify_init();
}
EOF
if compile_prog "" "" ; then
  inotify=yes
fi

inotify1=no
cat > $TMPC << EOF
#include <sys/inotify.h>

int
main(void)
{
    /* try to start inotify */
    return inotify_init1(0);
}
EOF
if compile_prog "" "" ; then
  inotify1=yes
fi

# check if utimensat and futimens are supported
utimens=no
cat > $TMPC << EOF
#define _ATFILE_SOURCE
#include <stddef.h>
#include <fcntl.h>
#include <sys/stat.h>

int main(void)
{
    utimensat(AT_FDCWD, "foo", NULL, 0);
    futimens(0, NULL);
    return 0;
}
EOF
if compile_prog "" "" ; then
  utimens=yes
fi

# check if pipe2 is there
pipe2=no
cat > $TMPC << EOF
#include <unistd.h>
#include <fcntl.h>

int main(void)
{
    int pipefd[2];
    return pipe2(pipefd, O_CLOEXEC);
}
EOF
if compile_prog "" "" ; then
  pipe2=yes
fi

# check if accept4 is there
accept4=no
cat > $TMPC << EOF
#include <sys/socket.h>
#include <stddef.h>

int main(void)
{
    accept4(0, NULL, NULL, SOCK_CLOEXEC);
    return 0;
}
EOF
if compile_prog "" "" ; then
  accept4=yes
fi

# check if tee/splice is there. vmsplice was added same time.
splice=no
cat > $TMPC << EOF
#include <unistd.h>
#include <fcntl.h>
#include <limits.h>

int main(void)
{
    int len, fd = 0;
    len = tee(STDIN_FILENO, STDOUT_FILENO, INT_MAX, SPLICE_F_NONBLOCK);
    splice(STDIN_FILENO, NULL, fd, NULL, len, SPLICE_F_MOVE);
    return 0;
}
EOF
if compile_prog "" "" ; then
  splice=yes
fi

##########################################
# libnuma probe

if test "$numa" != "no" ; then
  cat > $TMPC << EOF
#include <numa.h>
int main(void) { return numa_available(); }
EOF

  if compile_prog "" "-lnuma" ; then
    numa=yes
    libs_softmmu="-lnuma $libs_softmmu"
  else
    if test "$numa" = "yes" ; then
      feature_not_found "numa" "install numactl devel"
    fi
    numa=no
  fi
fi

##########################################
# signalfd probe
signalfd="no"
cat > $TMPC << EOF
#include <unistd.h>
#include <sys/syscall.h>
#include <signal.h>
int main(void) { return syscall(SYS_signalfd, -1, NULL, _NSIG / 8); }
EOF

if compile_prog "" "" ; then
  signalfd=yes
fi

# check if eventfd is supported
eventfd=no
cat > $TMPC << EOF
#include <sys/eventfd.h>

int main(void)
{
    return eventfd(0, EFD_NONBLOCK | EFD_CLOEXEC);
}
EOF
if compile_prog "" "" ; then
  eventfd=yes
fi

# check for fallocate
fallocate=no
cat > $TMPC << EOF
#include <fcntl.h>

int main(void)
{
    fallocate(0, 0, 0, 0);
    return 0;
}
EOF
if compile_prog "" "" ; then
  fallocate=yes
fi

# check for fallocate hole punching
fallocate_punch_hole=no
cat > $TMPC << EOF
#include <fcntl.h>
#include <linux/falloc.h>

int main(void)
{
    fallocate(0, FALLOC_FL_PUNCH_HOLE | FALLOC_FL_KEEP_SIZE, 0, 0);
    return 0;
}
EOF
if compile_prog "" "" ; then
  fallocate_punch_hole=yes
fi

# check for posix_fallocate
posix_fallocate=no
cat > $TMPC << EOF
#include <fcntl.h>

int main(void)
{
    posix_fallocate(0, 0, 0);
    return 0;
}
EOF
if compile_prog "" "" ; then
    posix_fallocate=yes
fi

# check for sync_file_range
sync_file_range=no
cat > $TMPC << EOF
#include <fcntl.h>

int main(void)
{
    sync_file_range(0, 0, 0, 0);
    return 0;
}
EOF
if compile_prog "" "" ; then
  sync_file_range=yes
fi

# check for linux/fiemap.h and FS_IOC_FIEMAP
fiemap=no
cat > $TMPC << EOF
#include <sys/ioctl.h>
#include <linux/fs.h>
#include <linux/fiemap.h>

int main(void)
{
    ioctl(0, FS_IOC_FIEMAP, 0);
    return 0;
}
EOF
if compile_prog "" "" ; then
  fiemap=yes
fi

# check for dup3
dup3=no
cat > $TMPC << EOF
#include <unistd.h>

int main(void)
{
    dup3(0, 0, 0);
    return 0;
}
EOF
if compile_prog "" "" ; then
  dup3=yes
fi

# check for ppoll support
ppoll=no
cat > $TMPC << EOF
#include <poll.h>

int main(void)
{
    struct pollfd pfd = { .fd = 0, .events = 0, .revents = 0 };
    ppoll(&pfd, 1, 0, 0);
    return 0;
}
EOF
if compile_prog "" "" ; then
  ppoll=yes
fi

# check for prctl(PR_SET_TIMERSLACK , ... ) support
prctl_pr_set_timerslack=no
cat > $TMPC << EOF
#include <sys/prctl.h>

int main(void)
{
    prctl(PR_SET_TIMERSLACK, 1, 0, 0, 0);
    return 0;
}
EOF
if compile_prog "" "" ; then
  prctl_pr_set_timerslack=yes
fi

# check for epoll support
epoll=no
cat > $TMPC << EOF
#include <sys/epoll.h>

int main(void)
{
    epoll_create(0);
    return 0;
}
EOF
if compile_prog "" "" ; then
  epoll=yes
fi

# epoll_create1 and epoll_pwait are later additions
# so we must check separately for their presence
epoll_create1=no
cat > $TMPC << EOF
#include <sys/epoll.h>

int main(void)
{
    /* Note that we use epoll_create1 as a value, not as
     * a function being called. This is necessary so that on
     * old SPARC glibc versions where the function was present in
     * the library but not declared in the header file we will
     * fail the configure check. (Otherwise we will get a compiler
     * warning but not an error, and will proceed to fail the
     * qemu compile where we compile with -Werror.)
     */
    return (int)(uintptr_t)&epoll_create1;
}
EOF
if compile_prog "" "" ; then
  epoll_create1=yes
fi

epoll_pwait=no
cat > $TMPC << EOF
#include <sys/epoll.h>

int main(void)
{
    epoll_pwait(0, 0, 0, 0, 0);
    return 0;
}
EOF
if compile_prog "" "" ; then
  epoll_pwait=yes
fi

# check for sendfile support
sendfile=no
cat > $TMPC << EOF
#include <sys/sendfile.h>

int main(void)
{
    return sendfile(0, 0, 0, 0);
}
EOF
if compile_prog "" "" ; then
  sendfile=yes
fi

# check for timerfd support (glibc 2.8 and newer)
timerfd=no
cat > $TMPC << EOF
#include <sys/timerfd.h>

int main(void)
{
    return(timerfd_create(CLOCK_REALTIME, 0));
}
EOF
if compile_prog "" "" ; then
  timerfd=yes
fi

# check for setns and unshare support
setns=no
cat > $TMPC << EOF
#include <sched.h>

int main(void)
{
    int ret;
    ret = setns(0, 0);
    ret = unshare(0);
    return ret;
}
EOF
if compile_prog "" "" ; then
  setns=yes
fi

# Check if tools are available to build documentation.
if test "$docs" != "no" ; then
  if has makeinfo && has pod2man; then
    docs=yes
  else
    if test "$docs" = "yes" ; then
      feature_not_found "docs" "Install texinfo and Perl/perl-podlators"
    fi
    docs=no
  fi
fi

# Search for bswap_32 function
byteswap_h=no
cat > $TMPC << EOF
#include <byteswap.h>
int main(void) { return bswap_32(0); }
EOF
if compile_prog "" "" ; then
  byteswap_h=yes
fi

# Search for bswap32 function
bswap_h=no
cat > $TMPC << EOF
#include <sys/endian.h>
#include <sys/types.h>
#include <machine/bswap.h>
int main(void) { return bswap32(0); }
EOF
if compile_prog "" "" ; then
  bswap_h=yes
fi

##########################################
# Do we have libiscsi >= 1.9.0
if test "$libiscsi" != "no" ; then
  if $pkg_config --atleast-version=1.9.0 libiscsi; then
    libiscsi="yes"
    libiscsi_cflags=$($pkg_config --cflags libiscsi)
    libiscsi_libs=$($pkg_config --libs libiscsi)
  else
    if test "$libiscsi" = "yes" ; then
      feature_not_found "libiscsi" "Install libiscsi >= 1.9.0"
    fi
    libiscsi="no"
  fi
fi

##########################################
# Do we need libm
cat > $TMPC << EOF
#include <math.h>
int main(int argc, char **argv) { return isnan(sin((double)argc)); }
EOF
if compile_prog "" "" ; then
  :
elif compile_prog "" "-lm" ; then
  LIBS="-lm $LIBS"
  libs_qga="-lm $libs_qga"
else
  error_exit "libm check failed"
fi

##########################################
# Do we need librt
# uClibc provides 2 versions of clock_gettime(), one with realtime
# support and one without. This means that the clock_gettime() don't
# need -lrt. We still need it for timer_create() so we check for this
# function in addition.
cat > $TMPC <<EOF
#include <signal.h>
#include <time.h>
int main(void) {
  timer_create(CLOCK_REALTIME, NULL, NULL);
  return clock_gettime(CLOCK_REALTIME, NULL);
}
EOF

if compile_prog "" "" ; then
  :
# we need pthread for static linking. use previous pthread test result
elif compile_prog "" "$pthread_lib -lrt" ; then
  LIBS="$LIBS -lrt"
  libs_qga="$libs_qga -lrt"
fi

if test "$darwin" != "yes" -a "$mingw32" != "yes" -a "$solaris" != yes -a \
        "$aix" != "yes" -a "$haiku" != "yes" ; then
    libs_softmmu="-lutil $libs_softmmu"
fi

##########################################
# spice probe
if test "$spice" != "no" ; then
  cat > $TMPC << EOF
#include <spice.h>
int main(void) { spice_server_new(); return 0; }
EOF
  spice_cflags=$($pkg_config --cflags spice-protocol spice-server 2>/dev/null)
  spice_libs=$($pkg_config --libs spice-protocol spice-server 2>/dev/null)
  if $pkg_config --atleast-version=0.12.0 spice-server && \
     $pkg_config --atleast-version=0.12.3 spice-protocol && \
     compile_prog "$spice_cflags" "$spice_libs" ; then
    spice="yes"
    libs_softmmu="$libs_softmmu $spice_libs"
    QEMU_CFLAGS="$QEMU_CFLAGS $spice_cflags"
    spice_protocol_version=$($pkg_config --modversion spice-protocol)
    spice_server_version=$($pkg_config --modversion spice-server)
  else
    if test "$spice" = "yes" ; then
      feature_not_found "spice" \
          "Install spice-server(>=0.12.0) and spice-protocol(>=0.12.3) devel"
    fi
    spice="no"
  fi
fi

# check for libcacard for smartcard support
smartcard_cflags=""
# TODO - what's the minimal nss version we support?
if test "$smartcard_nss" != "no"; then
  cat > $TMPC << EOF
#include <pk11pub.h>
int main(void) { PK11_FreeSlot(0); return 0; }
EOF
    # FIXME: do not include $glib_* in here
    nss_libs="$($pkg_config --libs nss 2>/dev/null) $glib_libs"
    nss_cflags="$($pkg_config --cflags nss 2>/dev/null) $glib_cflags"
    test_cflags="$nss_cflags"
    # The header files in nss < 3.13.3 have a bug which causes them to
    # emit a warning. If we're going to compile QEMU with -Werror, then
    # test that the headers don't have this bug. Otherwise we would pass
    # the configure test but fail to compile QEMU later.
    if test "$werror" = "yes"; then
        test_cflags="-Werror $test_cflags"
    fi
    if test -n "$libtool" &&
       $pkg_config --atleast-version=3.12.8 nss && \
      compile_prog "$test_cflags" "$nss_libs"; then
        smartcard_nss="yes"
    else
        if test "$smartcard_nss" = "yes"; then
            feature_not_found "nss" "Install nss devel >= 3.12.8"
        fi
        smartcard_nss="no"
    fi
fi

# check for libusb
if test "$libusb" != "no" ; then
    if $pkg_config --atleast-version=1.0.13 libusb-1.0; then
        libusb="yes"
        libusb_cflags=$($pkg_config --cflags libusb-1.0)
        libusb_libs=$($pkg_config --libs libusb-1.0)
        QEMU_CFLAGS="$QEMU_CFLAGS $libusb_cflags"
        libs_softmmu="$libs_softmmu $libusb_libs"
    else
        if test "$libusb" = "yes"; then
            feature_not_found "libusb" "Install libusb devel >= 1.0.13"
        fi
        libusb="no"
    fi
fi

# check for usbredirparser for usb network redirection support
if test "$usb_redir" != "no" ; then
    if $pkg_config --atleast-version=0.6 libusbredirparser-0.5; then
        usb_redir="yes"
        usb_redir_cflags=$($pkg_config --cflags libusbredirparser-0.5)
        usb_redir_libs=$($pkg_config --libs libusbredirparser-0.5)
        QEMU_CFLAGS="$QEMU_CFLAGS $usb_redir_cflags"
        libs_softmmu="$libs_softmmu $usb_redir_libs"
    else
        if test "$usb_redir" = "yes"; then
            feature_not_found "usb-redir" "Install usbredir devel"
        fi
        usb_redir="no"
    fi
fi

##########################################
# check if we have VSS SDK headers for win

if test "$mingw32" = "yes" -a "$guest_agent" != "no" -a "$vss_win32_sdk" != "no" ; then
  case "$vss_win32_sdk" in
    "")   vss_win32_include="-I$source_path" ;;
    *\ *) # The SDK is installed in "Program Files" by default, but we cannot
          # handle path with spaces. So we symlink the headers into ".sdk/vss".
          vss_win32_include="-I$source_path/.sdk/vss"
	  symlink "$vss_win32_sdk/inc" "$source_path/.sdk/vss/inc"
	  ;;
    *)    vss_win32_include="-I$vss_win32_sdk"
  esac
  cat > $TMPC << EOF
#define __MIDL_user_allocate_free_DEFINED__
#include <inc/win2003/vss.h>
int main(void) { return VSS_CTX_BACKUP; }
EOF
  if compile_prog "$vss_win32_include" "" ; then
    guest_agent_with_vss="yes"
    QEMU_CFLAGS="$QEMU_CFLAGS $vss_win32_include"
    libs_qga="-lole32 -loleaut32 -lshlwapi -luuid -lstdc++ -Wl,--enable-stdcall-fixup $libs_qga"
  else
    if test "$vss_win32_sdk" != "" ; then
      echo "ERROR: Please download and install Microsoft VSS SDK:"
      echo "ERROR:   http://www.microsoft.com/en-us/download/details.aspx?id=23490"
      echo "ERROR: On POSIX-systems, you can extract the SDK headers by:"
      echo "ERROR:   scripts/extract-vsssdk-headers setup.exe"
      echo "ERROR: The headers are extracted in the directory \`inc'."
      feature_not_found "VSS support"
    fi
    guest_agent_with_vss="no"
  fi
fi

##########################################
# lookup Windows platform SDK (if not specified)
# The SDK is needed only to build .tlb (type library) file of guest agent
# VSS provider from the source. It is usually unnecessary because the
# pre-compiled .tlb file is included.

if test "$mingw32" = "yes" -a "$guest_agent" != "no" -a "$guest_agent_with_vss" = "yes" ; then
  if test -z "$win_sdk"; then
    programfiles="$PROGRAMFILES"
    test -n "$PROGRAMW6432" && programfiles="$PROGRAMW6432"
    if test -n "$programfiles"; then
      win_sdk=$(ls -d "$programfiles/Microsoft SDKs/Windows/v"* | tail -1) 2>/dev/null
    else
      feature_not_found "Windows SDK"
    fi
  elif test "$win_sdk" = "no"; then
    win_sdk=""
  fi
fi

##########################################

##########################################
# check if we have fdatasync

fdatasync=no
cat > $TMPC << EOF
#include <unistd.h>
int main(void) {
#if defined(_POSIX_SYNCHRONIZED_IO) && _POSIX_SYNCHRONIZED_IO > 0
return fdatasync(0);
#else
#error Not supported
#endif
}
EOF
if compile_prog "" "" ; then
    fdatasync=yes
fi

##########################################
# check if we have madvise

madvise=no
cat > $TMPC << EOF
#include <sys/types.h>
#include <sys/mman.h>
#include <stddef.h>
int main(void) { return madvise(NULL, 0, MADV_DONTNEED); }
EOF
if compile_prog "" "" ; then
    madvise=yes
fi

##########################################
# check if we have posix_madvise

posix_madvise=no
cat > $TMPC << EOF
#include <sys/mman.h>
#include <stddef.h>
int main(void) { return posix_madvise(NULL, 0, POSIX_MADV_DONTNEED); }
EOF
if compile_prog "" "" ; then
    posix_madvise=yes
fi

##########################################
# check if we have usable SIGEV_THREAD_ID

sigev_thread_id=no
cat > $TMPC << EOF
#include <signal.h>
int main(void) {
  struct sigevent ev;
  ev.sigev_notify = SIGEV_THREAD_ID;
  ev._sigev_un._tid = 0;
  asm volatile("" : : "g"(&ev));
  return 0;
}
EOF
if compile_prog "" "" ; then
    sigev_thread_id=yes
fi

##########################################
# check if trace backend exists

$python "$source_path/scripts/tracetool.py" "--backends=$trace_backends" --check-backends  > /dev/null 2> /dev/null
if test "$?" -ne 0 ; then
  error_exit "invalid trace backends" \
      "Please choose supported trace backends."
fi

##########################################
# For 'ust' backend, test if ust headers are present
if have_backend "ust"; then
  cat > $TMPC << EOF
#include <lttng/tracepoint.h>
int main(void) { return 0; }
EOF
  if compile_prog "" "" ; then
    if $pkg_config lttng-ust --exists; then
      lttng_ust_libs=`$pkg_config --libs lttng-ust`
    else
      lttng_ust_libs="-llttng-ust"
    fi
    if $pkg_config liburcu-bp --exists; then
      urcu_bp_libs=`$pkg_config --libs liburcu-bp`
    else
      urcu_bp_libs="-lurcu-bp"
    fi

    LIBS="$lttng_ust_libs $urcu_bp_libs $LIBS"
    libs_qga="$lttng_ust_libs $urcu_bp_libs $libs_qga"
  else
    error_exit "Trace backend 'ust' missing lttng-ust header files"
  fi
fi

##########################################
# For 'dtrace' backend, test if 'dtrace' command is present
if have_backend "dtrace"; then
  if ! has 'dtrace' ; then
    error_exit "dtrace command is not found in PATH $PATH"
  fi
  trace_backend_stap="no"
  if has 'stap' ; then
    trace_backend_stap="yes"
  fi
fi

##########################################
# check and set a backend for coroutine

# We prefer ucontext, but it's not always possible. The fallback
# is sigcontext. gthread is not selectable except explicitly, because
# it is not functional enough to run QEMU proper. (It is occasionally
# useful for debugging purposes.)  On Windows the only valid backend
# is the Windows-specific one.

ucontext_works=no
if test "$darwin" != "yes"; then
  cat > $TMPC << EOF
#include <ucontext.h>
#ifdef __stub_makecontext
#error Ignoring glibc stub makecontext which will always fail
#endif
int main(void) { makecontext(0, 0, 0); return 0; }
EOF
  if compile_prog "" "" ; then
    ucontext_works=yes
  fi
fi

if test "$coroutine" = ""; then
  if test "$mingw32" = "yes"; then
    coroutine=win32
  elif test "$ucontext_works" = "yes"; then
    coroutine=ucontext
  else
    coroutine=sigaltstack
  fi
else
  case $coroutine in
  windows)
    if test "$mingw32" != "yes"; then
      error_exit "'windows' coroutine backend only valid for Windows"
    fi
    # Unfortunately the user visible backend name doesn't match the
    # coroutine-*.c filename for this case, so we have to adjust it here.
    coroutine=win32
    ;;
  ucontext)
    if test "$ucontext_works" != "yes"; then
      feature_not_found "ucontext"
    fi
    ;;
  gthread|sigaltstack)
    if test "$mingw32" = "yes"; then
      error_exit "only the 'windows' coroutine backend is valid for Windows"
    fi
    ;;
  *)
    error_exit "unknown coroutine backend $coroutine"
    ;;
  esac
fi

if test "$coroutine_pool" = ""; then
  if test "$coroutine" = "gthread"; then
    coroutine_pool=no
  else
    coroutine_pool=yes
  fi
fi
if test "$coroutine" = "gthread" -a "$coroutine_pool" = "yes"; then
  error_exit "'gthread' coroutine backend does not support pool (use --disable-coroutine-pool)"
fi

##########################################
# check if we have open_by_handle_at

open_by_handle_at=no
cat > $TMPC << EOF
#include <fcntl.h>
#if !defined(AT_EMPTY_PATH)
# error missing definition
#else
int main(void) { struct file_handle fh; return open_by_handle_at(0, &fh, 0); }
#endif
EOF
if compile_prog "" "" ; then
    open_by_handle_at=yes
fi

########################################
# check if we have linux/magic.h

linux_magic_h=no
cat > $TMPC << EOF
#include <linux/magic.h>
int main(void) {
  return 0;
}
EOF
if compile_prog "" "" ; then
    linux_magic_h=yes
fi

########################################
# check whether we can disable warning option with a pragma (this is needed
# to silence warnings in the headers of some versions of external libraries).
# This test has to be compiled with -Werror as otherwise an unknown pragma is
# only a warning.
#
# If we can't selectively disable warning in the code, disable -Werror so that
# the build doesn't fail anyway.

pragma_disable_unused_but_set=no
cat > $TMPC << EOF
#pragma GCC diagnostic push
#pragma GCC diagnostic ignored "-Wunused-but-set-variable"
#pragma GCC diagnostic ignored "-Wstrict-prototypes"
#pragma GCC diagnostic pop

int main(void) {
    return 0;
}
EOF
if compile_prog "-Werror" "" ; then
    pragma_diagnostic_available=yes
else
    werror=no
fi

########################################
# check if we have valgrind/valgrind.h

valgrind_h=no
cat > $TMPC << EOF
#include <valgrind/valgrind.h>
int main(void) {
  return 0;
}
EOF
if compile_prog "" "" ; then
    valgrind_h=yes
fi

########################################
# check if environ is declared

has_environ=no
cat > $TMPC << EOF
#include <unistd.h>
int main(void) {
    environ = 0;
    return 0;
}
EOF
if compile_prog "" "" ; then
    has_environ=yes
fi

########################################
# check if cpuid.h is usable.

cpuid_h=no
cat > $TMPC << EOF
#include <cpuid.h>
int main(void) {
    unsigned a, b, c, d;
    int max = __get_cpuid_max(0, 0);

    if (max >= 1) {
        __cpuid(1, a, b, c, d);
    }

    if (max >= 7) {
        __cpuid_count(7, 0, a, b, c, d);
    }

    return 0;
}
EOF
if compile_prog "" "" ; then
    cpuid_h=yes
fi

########################################
# check if __[u]int128_t is usable.

int128=no
cat > $TMPC << EOF
#if defined(__clang_major__) && defined(__clang_minor__)
# if ((__clang_major__ < 3) || (__clang_major__ == 3) && (__clang_minor__ < 2))
#  error __int128_t does not work in CLANG before 3.2
# endif
#endif
__int128_t a;
__uint128_t b;
int main (void) {
  a = a + b;
  b = a * b;
  a = a * a;
  return 0;
}
EOF
if compile_prog "" "" ; then
    int128=yes
fi

########################################
# check if getauxval is available.

getauxval=no
cat > $TMPC << EOF
#include <sys/auxv.h>
int main(void) {
  return getauxval(AT_HWCAP) == 0;
}
EOF
if compile_prog "" "" ; then
    getauxval=yes
fi

##########################################
# End of CC checks
# After here, no more $cc or $ld runs

if test "$gcov" = "yes" ; then
  CFLAGS="-fprofile-arcs -ftest-coverage -g $CFLAGS"
  LDFLAGS="-fprofile-arcs -ftest-coverage $LDFLAGS"
elif test "$debug" = "no" ; then
  CFLAGS="-O2 -U_FORTIFY_SOURCE -D_FORTIFY_SOURCE=2 $CFLAGS"
fi

##########################################
# Do we have libnfs
if test "$libnfs" != "no" ; then
  if $pkg_config --atleast-version=1.9.3 libnfs; then
    libnfs="yes"
    libnfs_libs=$($pkg_config --libs libnfs)
    LIBS="$LIBS $libnfs_libs"
  else
    if test "$libnfs" = "yes" ; then
      feature_not_found "libnfs" "Install libnfs devel >= 1.9.3"
    fi
    libnfs="no"
  fi
fi

# Disable zero malloc errors for official releases unless explicitly told to
# enable/disable
if test -z "$zero_malloc" ; then
    if test "$z_version" = "50" ; then
	zero_malloc="no"
    else
	zero_malloc="yes"
    fi
fi

# Now we've finished running tests it's OK to add -Werror to the compiler flags
if test "$werror" = "yes"; then
    QEMU_CFLAGS="-Werror $QEMU_CFLAGS"
fi

if test "$solaris" = "no" ; then
    if $ld --version 2>/dev/null | grep "GNU ld" >/dev/null 2>/dev/null ; then
        LDFLAGS="$LDFLAGS"
    fi
fi

# test if pod2man has --utf8 option
if pod2man --help | grep -q utf8; then
    POD2MAN="pod2man --utf8"
else
    POD2MAN="pod2man"
fi

# Use ASLR, no-SEH and DEP if available
if test "$mingw32" = "yes" ; then
    for flag in --dynamicbase --no-seh --nxcompat; do
        if $ld --help 2>/dev/null | grep ".$flag" >/dev/null 2>/dev/null ; then
            LDFLAGS="-Wl,$flag $LDFLAGS"
        fi
    done
fi

qemu_confdir=$sysconfdir$confsuffix
qemu_moddir=$libdir$confsuffix
qemu_datadir=$datadir$confsuffix
qemu_localedir="$datadir/locale"

tools=""
if test "$want_tools" = "yes" ; then
  tools="qemu-img\$(EXESUF) qemu-io\$(EXESUF) $tools"
  if [ "$linux" = "yes" -o "$bsd" = "yes" -o "$solaris" = "yes" ] ; then
    tools="qemu-nbd\$(EXESUF) $tools"
  fi
fi
if test "$softmmu" = yes ; then
  if test "$virtfs" != no ; then
    if test "$cap" = yes && test "$linux" = yes && test "$attr" = yes ; then
      virtfs=yes
      tools="$tools fsdev/virtfs-proxy-helper\$(EXESUF)"
    else
      if test "$virtfs" = yes; then
        error_exit "VirtFS is supported only on Linux and requires libcap-devel and libattr-devel"
      fi
      virtfs=no
    fi
  fi
fi
if [ "$guest_agent" != "no" ]; then
  if [ "$linux" = "yes" -o "$bsd" = "yes" -o "$solaris" = "yes" -o "$mingw32" = "yes" ] ; then
      tools="qemu-ga\$(EXESUF) $tools"
      if [ "$mingw32" = "yes" -a "$guest_agent_with_vss" = "yes" ]; then
        tools="qga/vss-win32/qga-vss.dll qga/vss-win32/qga-vss.tlb $tools"
      fi
      guest_agent=yes
  elif [ "$guest_agent" != yes ]; then
      guest_agent=no
  else
      error_exit "Guest agent is not supported on this platform"
  fi
fi

# Mac OS X ships with a broken assembler
roms=
if test \( "$cpu" = "i386" -o "$cpu" = "x86_64" \) -a \
        "$targetos" != "Darwin" -a "$targetos" != "SunOS" -a \
        "$softmmu" = yes ; then
  roms="optionrom"
fi
if test "$cpu" = "ppc64" -a "$targetos" != "Darwin" ; then
  roms="$roms spapr-rtas"
fi

if test "$cpu" = "s390x" ; then
  roms="$roms s390-ccw"
fi

# Probe for the need for relocating the user-only binary.
if test "$pie" = "no" ; then
  textseg_addr=
  case "$cpu" in
    arm | i386 | ppc* | s390* | sparc* | x86_64 | x32)
      # ??? Rationale for choosing this address
      textseg_addr=0x60000000
      ;;
    mips)
      # A 256M aligned address, high in the address space, with enough
      # room for the code_gen_buffer above it before the stack.
      textseg_addr=0x60000000
      ;;
  esac
  if [ -n "$textseg_addr" ]; then
    cat > $TMPC <<EOF
    int main(void) { return 0; }
EOF
    textseg_ldflags="-Wl,-Ttext-segment=$textseg_addr"
    if ! compile_prog "" "$textseg_ldflags"; then
      # In case ld does not support -Ttext-segment, edit the default linker
      # script via sed to set the .text start addr.  This is needed on FreeBSD
      # at least.
      $ld --verbose | sed \
        -e '1,/==================================================/d' \
        -e '/==================================================/,$d' \
        -e "s/[.] = [0-9a-fx]* [+] SIZEOF_HEADERS/. = $textseg_addr + SIZEOF_HEADERS/" \
        -e "s/__executable_start = [0-9a-fx]*/__executable_start = $textseg_addr/" > config-host.ld
      textseg_ldflags="-Wl,-T../config-host.ld"
    fi
  fi
fi

# prepend pixman and ftd flags after all config tests are done
QEMU_CFLAGS="$pixman_cflags $fdt_cflags $QEMU_CFLAGS"
libs_softmmu="$pixman_libs $libs_softmmu"

echo "Install prefix    $prefix"
echo "BIOS directory    `eval echo $qemu_datadir`"
echo "binary directory  `eval echo $bindir`"
echo "library directory `eval echo $libdir`"
echo "module directory  `eval echo $qemu_moddir`"
echo "libexec directory `eval echo $libexecdir`"
echo "include directory `eval echo $includedir`"
echo "config directory  `eval echo $sysconfdir`"
if test "$mingw32" = "no" ; then
echo "local state directory   `eval echo $local_statedir`"
echo "Manual directory  `eval echo $mandir`"
echo "ELF interp prefix $interp_prefix"
else
echo "local state directory   queried at runtime"
echo "Windows SDK       $win_sdk"
fi
echo "Source path       $source_path"
echo "C compiler        $cc"
echo "Host C compiler   $host_cc"
echo "C++ compiler      $cxx"
echo "Objective-C compiler $objcc"
echo "ARFLAGS           $ARFLAGS"
echo "CFLAGS            $CFLAGS"
echo "QEMU_CFLAGS       $QEMU_CFLAGS"
echo "LDFLAGS           $LDFLAGS"
echo "make              $make"
echo "install           $install"
echo "python            $python"
if test "$slirp" = "yes" ; then
    echo "smbd              $smbd"
fi
echo "module support    $modules"
echo "host CPU          $cpu"
echo "host big endian   $bigendian"
echo "target list       $target_list"
echo "tcg debug enabled $debug_tcg"
echo "gprof enabled     $gprof"
echo "sparse enabled    $sparse"
echo "strip binaries    $strip_opt"
echo "profiler          $profiler"
echo "static build      $static"
if test "$darwin" = "yes" ; then
    echo "Cocoa support     $cocoa"
fi
echo "pixman            $pixman"
echo "SDL support       $sdl"
echo "GTK support       $gtk"
echo "VTE support       $vte"
echo "curses support    $curses"
echo "curl support      $curl"
echo "mingw32 support   $mingw32"
echo "Audio drivers     $audio_drv_list"
echo "Block whitelist (rw) $block_drv_rw_whitelist"
echo "Block whitelist (ro) $block_drv_ro_whitelist"
echo "VirtFS support    $virtfs"
echo "VNC support       $vnc"
if test "$vnc" = "yes" ; then
    echo "VNC TLS support   $vnc_tls"
    echo "VNC SASL support  $vnc_sasl"
    echo "VNC JPEG support  $vnc_jpeg"
    echo "VNC PNG support   $vnc_png"
    echo "VNC WS support    $vnc_ws"
fi
if test -n "$sparc_cpu"; then
    echo "Target Sparc Arch $sparc_cpu"
fi
echo "xen support       $xen"
echo "brlapi support    $brlapi"
echo "bluez  support    $bluez"
echo "Documentation     $docs"
echo "GUEST_BASE        $guest_base"
echo "PIE               $pie"
echo "vde support       $vde"
echo "netmap support    $netmap"
echo "Linux AIO support $linux_aio"
echo "ATTR/XATTR support $attr"
echo "Install blobs     $blobs"
echo "KVM support       $kvm"
echo "RDMA support      $rdma"
echo "TCG interpreter   $tcg_interpreter"
echo "fdt support       $fdt"
echo "preadv support    $preadv"
echo "fdatasync         $fdatasync"
echo "madvise           $madvise"
echo "posix_madvise     $posix_madvise"
echo "sigev_thread_id   $sigev_thread_id"
echo "uuid support      $uuid"
echo "libcap-ng support $cap_ng"
echo "vhost-net support $vhost_net"
echo "vhost-scsi support $vhost_scsi"
echo "Trace backends    $trace_backends"
if test "$trace_backend" = "simple"; then
echo "Trace output file $trace_file-<pid>"
fi
if test "$spice" = "yes"; then
echo "spice support     $spice ($spice_protocol_version/$spice_server_version)"
else
echo "spice support     $spice"
fi
echo "rbd support       $rbd"
echo "xfsctl support    $xfs"
echo "nss used          $smartcard_nss"
echo "libusb            $libusb"
echo "usb net redir     $usb_redir"
echo "GLX support       $glx"
echo "libiscsi support  $libiscsi"
echo "libnfs support    $libnfs"
echo "build guest agent $guest_agent"
echo "QGA VSS support   $guest_agent_with_vss"
echo "seccomp support   $seccomp"
echo "coroutine backend $coroutine"
echo "coroutine pool    $coroutine_pool"
echo "GlusterFS support $glusterfs"
echo "Archipelago support $archipelago"
echo "gcov              $gcov_tool"
echo "gcov enabled      $gcov"
echo "TPM support       $tpm"
echo "libssh2 support   $libssh2"
echo "TPM passthrough   $tpm_passthrough"
echo "QOM debugging     $qom_cast_debug"
echo "vhdx              $vhdx"
echo "Quorum            $quorum"
echo "lzo support       $lzo"
echo "snappy support    $snappy"
echo "NUMA host support $numa"

if test "$sdl_too_old" = "yes"; then
echo "-> Your SDL version is too old - please upgrade to have SDL support"
fi

config_host_mak="config-host.mak"

echo "# Automatically generated by configure - do not modify" >config-all-disas.mak

echo "# Automatically generated by configure - do not modify" > $config_host_mak
echo >> $config_host_mak

echo all: >> $config_host_mak
echo "prefix=$prefix" >> $config_host_mak
echo "bindir=$bindir" >> $config_host_mak
echo "libdir=$libdir" >> $config_host_mak
echo "libexecdir=$libexecdir" >> $config_host_mak
echo "includedir=$includedir" >> $config_host_mak
echo "mandir=$mandir" >> $config_host_mak
echo "sysconfdir=$sysconfdir" >> $config_host_mak
echo "qemu_confdir=$qemu_confdir" >> $config_host_mak
echo "qemu_datadir=$qemu_datadir" >> $config_host_mak
echo "qemu_docdir=$qemu_docdir" >> $config_host_mak
echo "qemu_moddir=$qemu_moddir" >> $config_host_mak
if test "$mingw32" = "no" ; then
  echo "qemu_localstatedir=$local_statedir" >> $config_host_mak
fi
echo "qemu_helperdir=$libexecdir" >> $config_host_mak
echo "extra_cflags=$EXTRA_CFLAGS" >> $config_host_mak
echo "extra_ldflags=$EXTRA_LDFLAGS" >> $config_host_mak
echo "qemu_localedir=$qemu_localedir" >> $config_host_mak
echo "libs_softmmu=$libs_softmmu" >> $config_host_mak

echo "ARCH=$ARCH" >> $config_host_mak

if test "$debug_tcg" = "yes" ; then
  echo "CONFIG_DEBUG_TCG=y" >> $config_host_mak
fi
if test "$strip_opt" = "yes" ; then
  echo "STRIP=${strip}" >> $config_host_mak
fi
if test "$bigendian" = "yes" ; then
  echo "HOST_WORDS_BIGENDIAN=y" >> $config_host_mak
fi
if test "$mingw32" = "yes" ; then
  echo "CONFIG_WIN32=y" >> $config_host_mak
  rc_version=`cat $source_path/VERSION`
  version_major=${rc_version%%.*}
  rc_version=${rc_version#*.}
  version_minor=${rc_version%%.*}
  rc_version=${rc_version#*.}
  version_subminor=${rc_version%%.*}
  version_micro=0
  echo "CONFIG_FILEVERSION=$version_major,$version_minor,$version_subminor,$version_micro" >> $config_host_mak
  echo "CONFIG_PRODUCTVERSION=$version_major,$version_minor,$version_subminor,$version_micro" >> $config_host_mak
  if test "$guest_agent_with_vss" = "yes" ; then
    echo "CONFIG_QGA_VSS=y" >> $config_host_mak
    echo "WIN_SDK=\"$win_sdk\"" >> $config_host_mak
  fi
else
  echo "CONFIG_POSIX=y" >> $config_host_mak
fi

if test "$linux" = "yes" ; then
  echo "CONFIG_LINUX=y" >> $config_host_mak
fi

if test "$darwin" = "yes" ; then
  echo "CONFIG_DARWIN=y" >> $config_host_mak
fi

if test "$aix" = "yes" ; then
  echo "CONFIG_AIX=y" >> $config_host_mak
fi

if test "$solaris" = "yes" ; then
  echo "CONFIG_SOLARIS=y" >> $config_host_mak
  echo "CONFIG_SOLARIS_VERSION=$solarisrev" >> $config_host_mak
  if test "$needs_libsunmath" = "yes" ; then
    echo "CONFIG_NEEDS_LIBSUNMATH=y" >> $config_host_mak
  fi
fi
if test "$haiku" = "yes" ; then
  echo "CONFIG_HAIKU=y" >> $config_host_mak
fi
if test "$static" = "yes" ; then
  echo "CONFIG_STATIC=y" >> $config_host_mak
fi
if test "$profiler" = "yes" ; then
  echo "CONFIG_PROFILER=y" >> $config_host_mak
fi
if test "$slirp" = "yes" ; then
  echo "CONFIG_SLIRP=y" >> $config_host_mak
  echo "CONFIG_SMBD_COMMAND=\"$smbd\"" >> $config_host_mak
fi
if test "$vde" = "yes" ; then
  echo "CONFIG_VDE=y" >> $config_host_mak
fi
if test "$netmap" = "yes" ; then
  echo "CONFIG_NETMAP=y" >> $config_host_mak
fi
if test "$l2tpv3" = "yes" ; then
  echo "CONFIG_L2TPV3=y" >> $config_host_mak
fi
if test "$cap_ng" = "yes" ; then
  echo "CONFIG_LIBCAP=y" >> $config_host_mak
fi
echo "CONFIG_AUDIO_DRIVERS=$audio_drv_list" >> $config_host_mak
for drv in $audio_drv_list; do
    def=CONFIG_`echo $drv | LC_ALL=C tr '[a-z]' '[A-Z]'`
    echo "$def=y" >> $config_host_mak
    if test "$drv" = "fmod"; then
        echo "FMOD_CFLAGS=-I$fmod_inc" >> $config_host_mak
    fi
done
if test "$audio_pt_int" = "yes" ; then
  echo "CONFIG_AUDIO_PT_INT=y" >> $config_host_mak
fi
if test "$audio_win_int" = "yes" ; then
  echo "CONFIG_AUDIO_WIN_INT=y" >> $config_host_mak
fi
echo "CONFIG_BDRV_RW_WHITELIST=$block_drv_rw_whitelist" >> $config_host_mak
echo "CONFIG_BDRV_RO_WHITELIST=$block_drv_ro_whitelist" >> $config_host_mak
if test "$vnc" = "yes" ; then
  echo "CONFIG_VNC=y" >> $config_host_mak
fi
if test "$vnc_tls" = "yes" ; then
  echo "CONFIG_VNC_TLS=y" >> $config_host_mak
fi
if test "$vnc_sasl" = "yes" ; then
  echo "CONFIG_VNC_SASL=y" >> $config_host_mak
fi
if test "$vnc_jpeg" = "yes" ; then
  echo "CONFIG_VNC_JPEG=y" >> $config_host_mak
fi
if test "$vnc_png" = "yes" ; then
  echo "CONFIG_VNC_PNG=y" >> $config_host_mak
fi
if test "$vnc_ws" = "yes" ; then
  echo "CONFIG_VNC_WS=y" >> $config_host_mak
  echo "VNC_WS_CFLAGS=$vnc_ws_cflags" >> $config_host_mak
fi
if test "$fnmatch" = "yes" ; then
  echo "CONFIG_FNMATCH=y" >> $config_host_mak
fi
if test "$uuid" = "yes" ; then
  echo "CONFIG_UUID=y" >> $config_host_mak
fi
if test "$xfs" = "yes" ; then
  echo "CONFIG_XFS=y" >> $config_host_mak
fi
qemu_version=`head $source_path/VERSION`
echo "VERSION=$qemu_version" >>$config_host_mak
echo "PKGVERSION=$pkgversion" >>$config_host_mak
echo "SRC_PATH=$source_path" >> $config_host_mak
echo "TARGET_DIRS=$target_list" >> $config_host_mak
if [ "$docs" = "yes" ] ; then
  echo "BUILD_DOCS=yes" >> $config_host_mak
fi
if test "$modules" = "yes"; then
  # $shacmd can generate a hash started with digit, which the compiler doesn't
  # like as an symbol. So prefix it with an underscore
  echo "CONFIG_STAMP=_`(echo $qemu_version; echo $pkgversion; cat $0) | $shacmd - | cut -f1 -d\ `" >> $config_host_mak
  echo "CONFIG_MODULES=y" >> $config_host_mak
fi
if test "$sdl" = "yes" ; then
  echo "CONFIG_SDL=y" >> $config_host_mak
  echo "CONFIG_SDLABI=$sdlabi" >> $config_host_mak
  echo "SDL_CFLAGS=$sdl_cflags" >> $config_host_mak
fi
if test "$cocoa" = "yes" ; then
  echo "CONFIG_COCOA=y" >> $config_host_mak
fi
if test "$curses" = "yes" ; then
  echo "CONFIG_CURSES=y" >> $config_host_mak
fi
if test "$utimens" = "yes" ; then
  echo "CONFIG_UTIMENSAT=y" >> $config_host_mak
fi
if test "$pipe2" = "yes" ; then
  echo "CONFIG_PIPE2=y" >> $config_host_mak
fi
if test "$accept4" = "yes" ; then
  echo "CONFIG_ACCEPT4=y" >> $config_host_mak
fi
if test "$splice" = "yes" ; then
  echo "CONFIG_SPLICE=y" >> $config_host_mak
fi
if test "$eventfd" = "yes" ; then
  echo "CONFIG_EVENTFD=y" >> $config_host_mak
fi
if test "$fallocate" = "yes" ; then
  echo "CONFIG_FALLOCATE=y" >> $config_host_mak
fi
if test "$fallocate_punch_hole" = "yes" ; then
  echo "CONFIG_FALLOCATE_PUNCH_HOLE=y" >> $config_host_mak
fi
if test "$posix_fallocate" = "yes" ; then
  echo "CONFIG_POSIX_FALLOCATE=y" >> $config_host_mak
fi
if test "$sync_file_range" = "yes" ; then
  echo "CONFIG_SYNC_FILE_RANGE=y" >> $config_host_mak
fi
if test "$fiemap" = "yes" ; then
  echo "CONFIG_FIEMAP=y" >> $config_host_mak
fi
if test "$dup3" = "yes" ; then
  echo "CONFIG_DUP3=y" >> $config_host_mak
fi
if test "$ppoll" = "yes" ; then
  echo "CONFIG_PPOLL=y" >> $config_host_mak
fi
if test "$prctl_pr_set_timerslack" = "yes" ; then
  echo "CONFIG_PRCTL_PR_SET_TIMERSLACK=y" >> $config_host_mak
fi
if test "$epoll" = "yes" ; then
  echo "CONFIG_EPOLL=y" >> $config_host_mak
fi
if test "$epoll_create1" = "yes" ; then
  echo "CONFIG_EPOLL_CREATE1=y" >> $config_host_mak
fi
if test "$epoll_pwait" = "yes" ; then
  echo "CONFIG_EPOLL_PWAIT=y" >> $config_host_mak
fi
if test "$sendfile" = "yes" ; then
  echo "CONFIG_SENDFILE=y" >> $config_host_mak
fi
if test "$timerfd" = "yes" ; then
  echo "CONFIG_TIMERFD=y" >> $config_host_mak
fi
if test "$setns" = "yes" ; then
  echo "CONFIG_SETNS=y" >> $config_host_mak
fi
if test "$inotify" = "yes" ; then
  echo "CONFIG_INOTIFY=y" >> $config_host_mak
fi
if test "$inotify1" = "yes" ; then
  echo "CONFIG_INOTIFY1=y" >> $config_host_mak
fi
if test "$byteswap_h" = "yes" ; then
  echo "CONFIG_BYTESWAP_H=y" >> $config_host_mak
fi
if test "$bswap_h" = "yes" ; then
  echo "CONFIG_MACHINE_BSWAP_H=y" >> $config_host_mak
fi
if test "$curl" = "yes" ; then
  echo "CONFIG_CURL=m" >> $config_host_mak
  echo "CURL_CFLAGS=$curl_cflags" >> $config_host_mak
  echo "CURL_LIBS=$curl_libs" >> $config_host_mak
fi
if test "$brlapi" = "yes" ; then
  echo "CONFIG_BRLAPI=y" >> $config_host_mak
fi
if test "$bluez" = "yes" ; then
  echo "CONFIG_BLUEZ=y" >> $config_host_mak
  echo "BLUEZ_CFLAGS=$bluez_cflags" >> $config_host_mak
fi
if test "glib_subprocess" = "yes" ; then
  echo "CONFIG_HAS_GLIB_SUBPROCESS_TESTS=y" >> $config_host_mak
fi
echo "GLIB_CFLAGS=$glib_cflags" >> $config_host_mak
if test "$gtk" = "yes" ; then
  echo "CONFIG_GTK=y" >> $config_host_mak
  echo "CONFIG_GTKABI=$gtkabi" >> $config_host_mak
  echo "GTK_CFLAGS=$gtk_cflags" >> $config_host_mak
fi
if test "$vte" = "yes" ; then
  echo "CONFIG_VTE=y" >> $config_host_mak
  echo "VTE_CFLAGS=$vte_cflags" >> $config_host_mak
fi
if test "$xen" = "yes" ; then
  echo "CONFIG_XEN_BACKEND=y" >> $config_host_mak
  echo "CONFIG_XEN_CTRL_INTERFACE_VERSION=$xen_ctrl_version" >> $config_host_mak
fi
if test "$linux_aio" = "yes" ; then
  echo "CONFIG_LINUX_AIO=y" >> $config_host_mak
fi
if test "$attr" = "yes" ; then
  echo "CONFIG_ATTR=y" >> $config_host_mak
fi
if test "$libattr" = "yes" ; then
  echo "CONFIG_LIBATTR=y" >> $config_host_mak
fi
if test "$virtfs" = "yes" ; then
  echo "CONFIG_VIRTFS=y" >> $config_host_mak
fi
if test "$vhost_scsi" = "yes" ; then
  echo "CONFIG_VHOST_SCSI=y" >> $config_host_mak
fi
if test "$vhost_net" = "yes" ; then
  echo "CONFIG_VHOST_NET_USED=y" >> $config_host_mak
fi
if test "$blobs" = "yes" ; then
  echo "INSTALL_BLOBS=yes" >> $config_host_mak
fi
if test "$iovec" = "yes" ; then
  echo "CONFIG_IOVEC=y" >> $config_host_mak
fi
if test "$preadv" = "yes" ; then
  echo "CONFIG_PREADV=y" >> $config_host_mak
fi
if test "$fdt" = "yes" ; then
  echo "CONFIG_FDT=y" >> $config_host_mak
fi
if test "$signalfd" = "yes" ; then
  echo "CONFIG_SIGNALFD=y" >> $config_host_mak
fi
if test "$tcg_interpreter" = "yes" ; then
  echo "CONFIG_TCG_INTERPRETER=y" >> $config_host_mak
fi
if test "$fdatasync" = "yes" ; then
  echo "CONFIG_FDATASYNC=y" >> $config_host_mak
fi
if test "$madvise" = "yes" ; then
  echo "CONFIG_MADVISE=y" >> $config_host_mak
fi
if test "$posix_madvise" = "yes" ; then
  echo "CONFIG_POSIX_MADVISE=y" >> $config_host_mak
fi
if test "$sigev_thread_id" = "yes" ; then
  echo "CONFIG_SIGEV_THREAD_ID=y" >> $config_host_mak
fi

if test "$spice" = "yes" ; then
  echo "CONFIG_SPICE=y" >> $config_host_mak
fi

if test "$smartcard_nss" = "yes" ; then
  echo "CONFIG_SMARTCARD_NSS=y" >> $config_host_mak
  echo "NSS_LIBS=$nss_libs" >> $config_host_mak
  echo "NSS_CFLAGS=$nss_cflags" >> $config_host_mak
fi

if test "$libusb" = "yes" ; then
  echo "CONFIG_USB_LIBUSB=y" >> $config_host_mak
fi

if test "$usb_redir" = "yes" ; then
  echo "CONFIG_USB_REDIR=y" >> $config_host_mak
fi

if test "$glx" = "yes" ; then
  echo "CONFIG_GLX=y" >> $config_host_mak
  echo "GLX_LIBS=$glx_libs" >> $config_host_mak
fi

if test "$lzo" = "yes" ; then
  echo "CONFIG_LZO=y" >> $config_host_mak
fi

if test "$snappy" = "yes" ; then
  echo "CONFIG_SNAPPY=y" >> $config_host_mak
fi

if test "$libiscsi" = "yes" ; then
  echo "CONFIG_LIBISCSI=m" >> $config_host_mak
  echo "LIBISCSI_CFLAGS=$libiscsi_cflags" >> $config_host_mak
  echo "LIBISCSI_LIBS=$libiscsi_libs" >> $config_host_mak
fi

if test "$libnfs" = "yes" ; then
  echo "CONFIG_LIBNFS=y" >> $config_host_mak
fi

if test "$seccomp" = "yes"; then
  echo "CONFIG_SECCOMP=y" >> $config_host_mak
fi

# XXX: suppress that
if [ "$bsd" = "yes" ] ; then
  echo "CONFIG_BSD=y" >> $config_host_mak
fi

if test "$zero_malloc" = "yes" ; then
  echo "CONFIG_ZERO_MALLOC=y" >> $config_host_mak
fi
if test "$qom_cast_debug" = "yes" ; then
  echo "CONFIG_QOM_CAST_DEBUG=y" >> $config_host_mak
fi
if test "$rbd" = "yes" ; then
  echo "CONFIG_RBD=m" >> $config_host_mak
  echo "RBD_CFLAGS=$rbd_cflags" >> $config_host_mak
  echo "RBD_LIBS=$rbd_libs" >> $config_host_mak
fi

echo "CONFIG_COROUTINE_BACKEND=$coroutine" >> $config_host_mak
if test "$coroutine_pool" = "yes" ; then
  echo "CONFIG_COROUTINE_POOL=1" >> $config_host_mak
else
  echo "CONFIG_COROUTINE_POOL=0" >> $config_host_mak
fi

if test "$open_by_handle_at" = "yes" ; then
  echo "CONFIG_OPEN_BY_HANDLE=y" >> $config_host_mak
fi

if test "$linux_magic_h" = "yes" ; then
  echo "CONFIG_LINUX_MAGIC_H=y" >> $config_host_mak
fi

if test "$pragma_diagnostic_available" = "yes" ; then
  echo "CONFIG_PRAGMA_DIAGNOSTIC_AVAILABLE=y" >> $config_host_mak
fi

if test "$valgrind_h" = "yes" ; then
  echo "CONFIG_VALGRIND_H=y" >> $config_host_mak
fi

if test "$has_environ" = "yes" ; then
  echo "CONFIG_HAS_ENVIRON=y" >> $config_host_mak
fi

if test "$cpuid_h" = "yes" ; then
  echo "CONFIG_CPUID_H=y" >> $config_host_mak
fi

if test "$int128" = "yes" ; then
  echo "CONFIG_INT128=y" >> $config_host_mak
fi

if test "$getauxval" = "yes" ; then
  echo "CONFIG_GETAUXVAL=y" >> $config_host_mak
fi

if test "$glusterfs" = "yes" ; then
  echo "CONFIG_GLUSTERFS=m" >> $config_host_mak
  echo "GLUSTERFS_CFLAGS=$glusterfs_cflags" >> $config_host_mak
  echo "GLUSTERFS_LIBS=$glusterfs_libs" >> $config_host_mak
fi

if test "$glusterfs_discard" = "yes" ; then
  echo "CONFIG_GLUSTERFS_DISCARD=y" >> $config_host_mak
fi

if test "$glusterfs_zerofill" = "yes" ; then
  echo "CONFIG_GLUSTERFS_ZEROFILL=y" >> $config_host_mak
fi

if test "$archipelago" = "yes" ; then
  echo "CONFIG_ARCHIPELAGO=m" >> $config_host_mak
  echo "ARCHIPELAGO_LIBS=$archipelago_libs" >> $config_host_mak
fi

if test "$libssh2" = "yes" ; then
  echo "CONFIG_LIBSSH2=m" >> $config_host_mak
  echo "LIBSSH2_CFLAGS=$libssh2_cflags" >> $config_host_mak
  echo "LIBSSH2_LIBS=$libssh2_libs" >> $config_host_mak
fi

if test "$quorum" = "yes" ; then
  echo "CONFIG_QUORUM=y" >> $config_host_mak
fi

if test "$vhdx" = "yes" ; then
  echo "CONFIG_VHDX=y" >> $config_host_mak
fi

# USB host support
if test "$libusb" = "yes"; then
  echo "HOST_USB=libusb legacy" >> $config_host_mak
else
  echo "HOST_USB=stub" >> $config_host_mak
fi

# TPM passthrough support?
if test "$tpm" = "yes"; then
  echo 'CONFIG_TPM=$(CONFIG_SOFTMMU)' >> $config_host_mak
  if test "$tpm_passthrough" = "yes"; then
    echo "CONFIG_TPM_PASSTHROUGH=y" >> $config_host_mak
  fi
fi

echo "TRACE_BACKENDS=$trace_backends" >> $config_host_mak
if have_backend "nop"; then
  echo "CONFIG_TRACE_NOP=y" >> $config_host_mak
fi
if have_backend "simple"; then
  echo "CONFIG_TRACE_SIMPLE=y" >> $config_host_mak
  # Set the appropriate trace file.
  trace_file="\"$trace_file-\" FMT_pid"
fi
if have_backend "stderr"; then
  echo "CONFIG_TRACE_STDERR=y" >> $config_host_mak
fi
if have_backend "ust"; then
  echo "CONFIG_TRACE_UST=y" >> $config_host_mak
fi
if have_backend "dtrace"; then
  echo "CONFIG_TRACE_DTRACE=y" >> $config_host_mak
  if test "$trace_backend_stap" = "yes" ; then
    echo "CONFIG_TRACE_SYSTEMTAP=y" >> $config_host_mak
  fi
fi
if have_backend "ftrace"; then
  if test "$linux" = "yes" ; then
    echo "CONFIG_TRACE_FTRACE=y" >> $config_host_mak
  else
    feature_not_found "ftrace(trace backend)" "ftrace requires Linux"
  fi
fi
echo "CONFIG_TRACE_FILE=$trace_file" >> $config_host_mak

if test "$rdma" = "yes" ; then
  echo "CONFIG_RDMA=y" >> $config_host_mak
fi

# Hold two types of flag:
#   CONFIG_THREAD_SETNAME_BYTHREAD  - we've got a way of setting the name on
#                                     a thread we have a handle to
#   CONFIG_PTHREAD_SETNAME_NP       - A way of doing it on a particular
#                                     platform
if test "$pthread_setname_np" = "yes" ; then
  echo "CONFIG_THREAD_SETNAME_BYTHREAD=y" >> $config_host_mak
  echo "CONFIG_PTHREAD_SETNAME_NP=y" >> $config_host_mak
fi

if test "$tcg_interpreter" = "yes"; then
  QEMU_INCLUDES="-I\$(SRC_PATH)/tcg/tci $QEMU_INCLUDES"
elif test "$ARCH" = "sparc64" ; then
  QEMU_INCLUDES="-I\$(SRC_PATH)/tcg/sparc $QEMU_INCLUDES"
elif test "$ARCH" = "s390x" ; then
  QEMU_INCLUDES="-I\$(SRC_PATH)/tcg/s390 $QEMU_INCLUDES"
elif test "$ARCH" = "x86_64" -o "$ARCH" = "x32" ; then
  QEMU_INCLUDES="-I\$(SRC_PATH)/tcg/i386 $QEMU_INCLUDES"
elif test "$ARCH" = "ppc64" ; then
  QEMU_INCLUDES="-I\$(SRC_PATH)/tcg/ppc $QEMU_INCLUDES"
else
  QEMU_INCLUDES="-I\$(SRC_PATH)/tcg/\$(ARCH) $QEMU_INCLUDES"
fi
QEMU_INCLUDES="-I\$(SRC_PATH)/tcg $QEMU_INCLUDES"

echo "TOOLS=$tools" >> $config_host_mak
echo "ROMS=$roms" >> $config_host_mak
echo "MAKE=$make" >> $config_host_mak
echo "INSTALL=$install" >> $config_host_mak
echo "INSTALL_DIR=$install -d -m 0755" >> $config_host_mak
echo "INSTALL_DATA=$install -c -m 0644" >> $config_host_mak
if test -n "$libtool"; then
  echo "INSTALL_PROG=\$(LIBTOOL) --mode=install $install -c -m 0755" >> $config_host_mak
  echo "INSTALL_LIB=\$(LIBTOOL) --mode=install $install -c -m 0644" >> $config_host_mak
else
  echo "INSTALL_PROG=$install -c -m 0755" >> $config_host_mak
  echo "INSTALL_LIB=$install -c -m 0644" >> $config_host_mak
fi
echo "PYTHON=$python" >> $config_host_mak
echo "CC=$cc" >> $config_host_mak
if $iasl -h > /dev/null 2>&1; then
  echo "IASL=$iasl" >> $config_host_mak
fi
echo "CC_I386=$cc_i386" >> $config_host_mak
echo "HOST_CC=$host_cc" >> $config_host_mak
echo "CXX=$cxx" >> $config_host_mak
echo "OBJCC=$objcc" >> $config_host_mak
echo "AR=$ar" >> $config_host_mak
echo "ARFLAGS=$ARFLAGS" >> $config_host_mak
echo "AS=$as" >> $config_host_mak
echo "CPP=$cpp" >> $config_host_mak
echo "OBJCOPY=$objcopy" >> $config_host_mak
echo "LD=$ld" >> $config_host_mak
echo "NM=$nm" >> $config_host_mak
echo "WINDRES=$windres" >> $config_host_mak
echo "LIBTOOL=$libtool" >> $config_host_mak
echo "CFLAGS=$CFLAGS" >> $config_host_mak
echo "CFLAGS_NOPIE=$CFLAGS_NOPIE" >> $config_host_mak
echo "QEMU_CFLAGS=$QEMU_CFLAGS" >> $config_host_mak
echo "QEMU_INCLUDES=$QEMU_INCLUDES" >> $config_host_mak
if test "$sparse" = "yes" ; then
  echo "CC           := REAL_CC=\"\$(CC)\" cgcc"       >> $config_host_mak
  echo "CXX          := REAL_CC=\"\$(CXX)\" cgcc"      >> $config_host_mak
  echo "HOST_CC      := REAL_CC=\"\$(HOST_CC)\" cgcc"  >> $config_host_mak
  echo "QEMU_CFLAGS  += -Wbitwise -Wno-transparent-union -Wno-old-initializer -Wno-non-pointer-null" >> $config_host_mak
fi
if test "$cross_prefix" != ""; then
  echo "AUTOCONF_HOST := --host=${cross_prefix%-}"     >> $config_host_mak
else
  echo "AUTOCONF_HOST := "                             >> $config_host_mak
fi
echo "LDFLAGS=$LDFLAGS" >> $config_host_mak
echo "LDFLAGS_NOPIE=$LDFLAGS_NOPIE" >> $config_host_mak
echo "LIBTOOLFLAGS=$LIBTOOLFLAGS" >> $config_host_mak
echo "LIBS+=$LIBS" >> $config_host_mak
echo "LIBS_TOOLS+=$libs_tools" >> $config_host_mak
echo "EXESUF=$EXESUF" >> $config_host_mak
echo "DSOSUF=$DSOSUF" >> $config_host_mak
echo "LDFLAGS_SHARED=$LDFLAGS_SHARED" >> $config_host_mak
echo "LIBS_QGA+=$libs_qga" >> $config_host_mak
echo "POD2MAN=$POD2MAN" >> $config_host_mak
echo "TRANSLATE_OPT_CFLAGS=$TRANSLATE_OPT_CFLAGS" >> $config_host_mak
if test "$gcov" = "yes" ; then
  echo "CONFIG_GCOV=y" >> $config_host_mak
  echo "GCOV=$gcov_tool" >> $config_host_mak
fi

# use included Linux headers
if test "$linux" = "yes" ; then
  mkdir -p linux-headers
  case "$cpu" in
  i386|x86_64|x32)
    linux_arch=x86
    ;;
  ppcemb|ppc|ppc64)
    linux_arch=powerpc
    ;;
  s390x)
    linux_arch=s390
    ;;
  aarch64)
    linux_arch=arm64
    ;;
  mips64)
    linux_arch=mips
    ;;
  *)
    # For most CPUs the kernel architecture name and QEMU CPU name match.
    linux_arch="$cpu"
    ;;
  esac
    # For non-KVM architectures we will not have asm headers
    if [ -e "$source_path/linux-headers/asm-$linux_arch" ]; then
      symlink "$source_path/linux-headers/asm-$linux_arch" linux-headers/asm
    fi
fi

for target in $target_list; do
target_dir="$target"
config_target_mak=$target_dir/config-target.mak
target_name=`echo $target | cut -d '-' -f 1`
target_bigendian="no"

case "$target_name" in
  armeb|lm32|m68k|microblaze|mips|mipsn32|mips64|moxie|or32|ppc|ppcemb|ppc64|ppc64abi32|s390x|sh4eb|sparc|sparc64|sparc32plus|xtensaeb)
  target_bigendian=yes
  ;;
esac
target_softmmu="no"
target_user_only="no"
target_linux_user="no"
target_bsd_user="no"
case "$target" in
  ${target_name}-softmmu)
    target_softmmu="yes"
    ;;
  ${target_name}-linux-user)
    if test "$linux" != "yes" ; then
      error_exit "Target '$target' is only available on a Linux host"
    fi
    target_user_only="yes"
    target_linux_user="yes"
    ;;
  ${target_name}-bsd-user)
    if test "$bsd" != "yes" ; then
      error_exit "Target '$target' is only available on a BSD host"
    fi
    target_user_only="yes"
    target_bsd_user="yes"
    ;;
  *)
    error_exit "Target '$target' not recognised"
    exit 1
    ;;
esac

mkdir -p $target_dir
echo "# Automatically generated by configure - do not modify" > $config_target_mak

bflt="no"
interp_prefix1=`echo "$interp_prefix" | sed "s/%M/$target_name/g"`
gdb_xml_files=""

TARGET_ARCH="$target_name"
TARGET_BASE_ARCH=""
TARGET_ABI_DIR=""

case "$target_name" in
  i386)
  ;;
  x86_64)
    TARGET_BASE_ARCH=i386
  ;;
  alpha)
  ;;
  arm|armeb)
    TARGET_ARCH=arm
    bflt="yes"
    gdb_xml_files="arm-core.xml arm-vfp.xml arm-vfp3.xml arm-neon.xml"
  ;;
  aarch64)
    TARGET_BASE_ARCH=arm
    bflt="yes"
    gdb_xml_files="aarch64-core.xml aarch64-fpu.xml arm-core.xml arm-vfp.xml arm-vfp3.xml arm-neon.xml"
  ;;
  cris)
  ;;
  lm32)
  ;;
  m68k)
    bflt="yes"
    gdb_xml_files="cf-core.xml cf-fp.xml"
  ;;
  microblaze|microblazeel)
    TARGET_ARCH=microblaze
    bflt="yes"
  ;;
  mips|mipsel)
    TARGET_ARCH=mips
    echo "TARGET_ABI_MIPSO32=y" >> $config_target_mak
  ;;
  mipsn32|mipsn32el)
    TARGET_ARCH=mips64
    TARGET_BASE_ARCH=mips
    echo "TARGET_ABI_MIPSN32=y" >> $config_target_mak
    echo "TARGET_ABI32=y" >> $config_target_mak
  ;;
  mips64|mips64el)
    TARGET_ARCH=mips64
    TARGET_BASE_ARCH=mips
    echo "TARGET_ABI_MIPSN64=y" >> $config_target_mak
  ;;
  tricore)
  ;;
  moxie)
  ;;
  or32)
    TARGET_ARCH=openrisc
    TARGET_BASE_ARCH=openrisc
  ;;
  ppc)
    gdb_xml_files="power-core.xml power-fpu.xml power-altivec.xml power-spe.xml"
  ;;
  ppcemb)
    TARGET_BASE_ARCH=ppc
    TARGET_ABI_DIR=ppc
    gdb_xml_files="power-core.xml power-fpu.xml power-altivec.xml power-spe.xml"
  ;;
  ppc64)
    TARGET_BASE_ARCH=ppc
    TARGET_ABI_DIR=ppc
    gdb_xml_files="power64-core.xml power-fpu.xml power-altivec.xml power-spe.xml"
  ;;
  ppc64le)
    TARGET_ARCH=ppc64
    TARGET_BASE_ARCH=ppc
    TARGET_ABI_DIR=ppc
    gdb_xml_files="power64-core.xml power-fpu.xml power-altivec.xml power-spe.xml"
  ;;
  ppc64abi32)
    TARGET_ARCH=ppc64
    TARGET_BASE_ARCH=ppc
    TARGET_ABI_DIR=ppc
    echo "TARGET_ABI32=y" >> $config_target_mak
    gdb_xml_files="power64-core.xml power-fpu.xml power-altivec.xml power-spe.xml"
  ;;
  sh4|sh4eb)
    TARGET_ARCH=sh4
    bflt="yes"
  ;;
  sparc)
  ;;
  sparc64)
    TARGET_BASE_ARCH=sparc
  ;;
  sparc32plus)
    TARGET_ARCH=sparc64
    TARGET_BASE_ARCH=sparc
    TARGET_ABI_DIR=sparc
    echo "TARGET_ABI32=y" >> $config_target_mak
  ;;
  s390x)
    gdb_xml_files="s390x-core64.xml s390-acr.xml s390-fpr.xml"
  ;;
  unicore32)
  ;;
  xtensa|xtensaeb)
    TARGET_ARCH=xtensa
  ;;
  *)
    error_exit "Unsupported target CPU"
  ;;
esac
# TARGET_BASE_ARCH needs to be defined after TARGET_ARCH
if [ "$TARGET_BASE_ARCH" = "" ]; then
  TARGET_BASE_ARCH=$TARGET_ARCH
fi

symlink "$source_path/Makefile.target" "$target_dir/Makefile"

upper() {
    echo "$@"| LC_ALL=C tr '[a-z]' '[A-Z]'
}

target_arch_name="`upper $TARGET_ARCH`"
echo "TARGET_$target_arch_name=y" >> $config_target_mak
echo "TARGET_NAME=$target_name" >> $config_target_mak
echo "TARGET_BASE_ARCH=$TARGET_BASE_ARCH" >> $config_target_mak
if [ "$TARGET_ABI_DIR" = "" ]; then
  TARGET_ABI_DIR=$TARGET_ARCH
fi
echo "TARGET_ABI_DIR=$TARGET_ABI_DIR" >> $config_target_mak
if [ "$HOST_VARIANT_DIR" != "" ]; then
    echo "HOST_VARIANT_DIR=$HOST_VARIANT_DIR" >> $config_target_mak
fi
case "$target_name" in
  i386|x86_64)
    if test "$xen" = "yes" -a "$target_softmmu" = "yes" ; then
      echo "CONFIG_XEN=y" >> $config_target_mak
      if test "$xen_pci_passthrough" = yes; then
        echo "CONFIG_XEN_PCI_PASSTHROUGH=y" >> "$config_target_mak"
      fi
    fi
    ;;
  *)
esac
case "$target_name" in
  aarch64|arm|i386|x86_64|ppcemb|ppc|ppc64|s390x|mipsel|mips)
    # Make sure the target and host cpus are compatible
    if test "$kvm" = "yes" -a "$target_softmmu" = "yes" -a \
      \( "$target_name" = "$cpu" -o \
      \( "$target_name" = "ppcemb" -a "$cpu" = "ppc" \) -o \
      \( "$target_name" = "ppc64"  -a "$cpu" = "ppc" \) -o \
      \( "$target_name" = "ppc"    -a "$cpu" = "ppc64" \) -o \
      \( "$target_name" = "ppcemb" -a "$cpu" = "ppc64" \) -o \
      \( "$target_name" = "mipsel" -a "$cpu" = "mips" \) -o \
      \( "$target_name" = "x86_64" -a "$cpu" = "i386"   \) -o \
      \( "$target_name" = "i386"   -a "$cpu" = "x86_64" \) \) ; then
      echo "CONFIG_KVM=y" >> $config_target_mak
      if test "$vhost_net" = "yes" ; then
        echo "CONFIG_VHOST_NET=y" >> $config_target_mak
      fi
    fi
esac
if test "$target_bigendian" = "yes" ; then
  echo "TARGET_WORDS_BIGENDIAN=y" >> $config_target_mak
fi
if test "$target_softmmu" = "yes" ; then
  echo "CONFIG_SOFTMMU=y" >> $config_target_mak
fi
if test "$target_user_only" = "yes" ; then
  echo "CONFIG_USER_ONLY=y" >> $config_target_mak
  echo "CONFIG_QEMU_INTERP_PREFIX=\"$interp_prefix1\"" >> $config_target_mak
fi
if test "$target_linux_user" = "yes" ; then
  echo "CONFIG_LINUX_USER=y" >> $config_target_mak
fi
list=""
if test ! -z "$gdb_xml_files" ; then
  for x in $gdb_xml_files; do
    list="$list $source_path/gdb-xml/$x"
  done
  echo "TARGET_XML_FILES=$list" >> $config_target_mak
fi

if test "$target_user_only" = "yes" -a "$bflt" = "yes"; then
  echo "TARGET_HAS_BFLT=y" >> $config_target_mak
fi
if test "$target_user_only" = "yes" -a "$guest_base" = "yes"; then
  echo "CONFIG_USE_GUEST_BASE=y" >> $config_target_mak
fi
if test "$target_bsd_user" = "yes" ; then
  echo "CONFIG_BSD_USER=y" >> $config_target_mak
fi

# generate QEMU_CFLAGS/LDFLAGS for targets

cflags=""
ldflags=""

for i in $ARCH $TARGET_BASE_ARCH ; do
  case "$i" in
  alpha)
    echo "CONFIG_ALPHA_DIS=y"  >> $config_target_mak
    echo "CONFIG_ALPHA_DIS=y"  >> config-all-disas.mak
  ;;
  aarch64)
    if test -n "${cxx}"; then
      echo "CONFIG_ARM_A64_DIS=y"  >> $config_target_mak
      echo "CONFIG_ARM_A64_DIS=y"  >> config-all-disas.mak
    fi
  ;;
  arm)
    echo "CONFIG_ARM_DIS=y"  >> $config_target_mak
    echo "CONFIG_ARM_DIS=y"  >> config-all-disas.mak
    if test -n "${cxx}"; then
      echo "CONFIG_ARM_A64_DIS=y"  >> $config_target_mak
      echo "CONFIG_ARM_A64_DIS=y"  >> config-all-disas.mak
    fi
  ;;
  cris)
    echo "CONFIG_CRIS_DIS=y"  >> $config_target_mak
    echo "CONFIG_CRIS_DIS=y"  >> config-all-disas.mak
  ;;
  hppa)
    echo "CONFIG_HPPA_DIS=y"  >> $config_target_mak
    echo "CONFIG_HPPA_DIS=y"  >> config-all-disas.mak
  ;;
  i386|x86_64|x32)
    echo "CONFIG_I386_DIS=y"  >> $config_target_mak
    echo "CONFIG_I386_DIS=y"  >> config-all-disas.mak
  ;;
  ia64*)
    echo "CONFIG_IA64_DIS=y"  >> $config_target_mak
    echo "CONFIG_IA64_DIS=y"  >> config-all-disas.mak
  ;;
  lm32)
    echo "CONFIG_LM32_DIS=y"  >> $config_target_mak
    echo "CONFIG_LM32_DIS=y"  >> config-all-disas.mak
  ;;
  m68k)
    echo "CONFIG_M68K_DIS=y"  >> $config_target_mak
    echo "CONFIG_M68K_DIS=y"  >> config-all-disas.mak
  ;;
  microblaze*)
    echo "CONFIG_MICROBLAZE_DIS=y"  >> $config_target_mak
    echo "CONFIG_MICROBLAZE_DIS=y"  >> config-all-disas.mak
  ;;
  mips*)
    echo "CONFIG_MIPS_DIS=y"  >> $config_target_mak
    echo "CONFIG_MIPS_DIS=y"  >> config-all-disas.mak
  ;;
  moxie*)
    echo "CONFIG_MOXIE_DIS=y"  >> $config_target_mak
    echo "CONFIG_MOXIE_DIS=y"  >> config-all-disas.mak
  ;;
  or32)
    echo "CONFIG_OPENRISC_DIS=y"  >> $config_target_mak
    echo "CONFIG_OPENRISC_DIS=y"  >> config-all-disas.mak
  ;;
  ppc*)
    echo "CONFIG_PPC_DIS=y"  >> $config_target_mak
    echo "CONFIG_PPC_DIS=y"  >> config-all-disas.mak
  ;;
  s390*)
    echo "CONFIG_S390_DIS=y"  >> $config_target_mak
    echo "CONFIG_S390_DIS=y"  >> config-all-disas.mak
  ;;
  sh4)
    echo "CONFIG_SH4_DIS=y"  >> $config_target_mak
    echo "CONFIG_SH4_DIS=y"  >> config-all-disas.mak
  ;;
  sparc*)
    echo "CONFIG_SPARC_DIS=y"  >> $config_target_mak
    echo "CONFIG_SPARC_DIS=y"  >> config-all-disas.mak
  ;;
  xtensa*)
    echo "CONFIG_XTENSA_DIS=y"  >> $config_target_mak
    echo "CONFIG_XTENSA_DIS=y"  >> config-all-disas.mak
  ;;
  esac
done
if test "$tcg_interpreter" = "yes" ; then
  echo "CONFIG_TCI_DIS=y"  >> $config_target_mak
  echo "CONFIG_TCI_DIS=y"  >> config-all-disas.mak
fi

case "$ARCH" in
alpha)
  # Ensure there's only a single GP
  cflags="-msmall-data $cflags"
;;
esac

if test "$gprof" = "yes" ; then
  echo "TARGET_GPROF=yes" >> $config_target_mak
  if test "$target_linux_user" = "yes" ; then
    cflags="-p $cflags"
    ldflags="-p $ldflags"
  fi
  if test "$target_softmmu" = "yes" ; then
    ldflags="-p $ldflags"
    echo "GPROF_CFLAGS=-p" >> $config_target_mak
  fi
fi

if test "$target_linux_user" = "yes" -o "$target_bsd_user" = "yes" ; then
  ldflags="$ldflags $textseg_ldflags"
fi

echo "LDFLAGS+=$ldflags" >> $config_target_mak
echo "QEMU_CFLAGS+=$cflags" >> $config_target_mak

done # for target in $targets

if [ "$pixman" = "internal" ]; then
  echo "config-host.h: subdir-pixman" >> $config_host_mak
fi

if test "$rdma" = "yes" ; then
echo "CONFIG_RDMA=y" >> $config_host_mak
fi

if [ "$dtc_internal" = "yes" ]; then
  echo "config-host.h: subdir-dtc" >> $config_host_mak
fi

if test "$numa" = "yes"; then
  echo "CONFIG_NUMA=y" >> $config_host_mak
fi

# build tree in object directory in case the source is not in the current directory
DIRS="tests tests/tcg tests/tcg/cris tests/tcg/lm32 tests/libqos tests/qapi-schema tests/tcg/xtensa tests/qemu-iotests"
DIRS="$DIRS fsdev"
DIRS="$DIRS pc-bios/optionrom pc-bios/spapr-rtas pc-bios/s390-ccw"
DIRS="$DIRS roms/seabios roms/vgabios"
DIRS="$DIRS qapi-generated"
FILES="Makefile tests/tcg/Makefile qdict-test-data.txt"
FILES="$FILES tests/tcg/cris/Makefile tests/tcg/cris/.gdbinit"
FILES="$FILES tests/tcg/lm32/Makefile tests/tcg/xtensa/Makefile po/Makefile"
FILES="$FILES pc-bios/optionrom/Makefile pc-bios/keymaps"
FILES="$FILES pc-bios/spapr-rtas/Makefile"
FILES="$FILES pc-bios/s390-ccw/Makefile"
FILES="$FILES roms/seabios/Makefile roms/vgabios/Makefile"
FILES="$FILES pc-bios/qemu-icon.bmp"
for bios_file in \
    $source_path/pc-bios/*.bin \
    $source_path/pc-bios/*.aml \
    $source_path/pc-bios/*.rom \
    $source_path/pc-bios/*.dtb \
    $source_path/pc-bios/*.img \
    $source_path/pc-bios/openbios-* \
    $source_path/pc-bios/u-boot.* \
    $source_path/pc-bios/palcode-*
do
    FILES="$FILES pc-bios/`basename $bios_file`"
done
for test_file in `find $source_path/tests/acpi-test-data -type f`
do
    FILES="$FILES tests/acpi-test-data`echo $test_file | sed -e 's/.*acpi-test-data//'`"
done
mkdir -p $DIRS
for f in $FILES ; do
    if [ -e "$source_path/$f" ] && [ "$pwd_is_source_path" != "y" ]; then
        symlink "$source_path/$f" "$f"
    fi
done

# temporary config to build submodules
for rom in seabios vgabios ; do
    config_mak=roms/$rom/config.mak
    echo "# Automatically generated by configure - do not modify" > $config_mak
    echo "SRC_PATH=$source_path/roms/$rom" >> $config_mak
    echo "AS=$as" >> $config_mak
    echo "CC=$cc" >> $config_mak
    echo "BCC=bcc" >> $config_mak
    echo "CPP=$cpp" >> $config_mak
    echo "OBJCOPY=objcopy" >> $config_mak
    echo "IASL=$iasl" >> $config_mak
    echo "LD=$ld" >> $config_mak
done

# set up qemu-iotests in this build directory
iotests_common_env="tests/qemu-iotests/common.env"
iotests_check="tests/qemu-iotests/check"

echo "# Automatically generated by configure - do not modify" > "$iotests_common_env"
echo >> "$iotests_common_env"
echo "export PYTHON='$python'" >> "$iotests_common_env"

if [ ! -e "$iotests_check" ]; then
    symlink "$source_path/$iotests_check" "$iotests_check"
fi

# Save the configure command line for later reuse.
cat <<EOD >config.status
#!/bin/sh
# Generated by configure.
# Run this file to recreate the current configuration.
# Compiler output produced by configure, useful for debugging
# configure, is in config.log if it exists.
EOD
printf "exec" >>config.status
printf " '%s'" "$0" "$@" >>config.status
echo >>config.status
chmod +x config.status

rm -r "$TMPDIR1"<|MERGE_RESOLUTION|>--- conflicted
+++ resolved
@@ -335,6 +335,9 @@
 vhdx=""
 quorum=""
 numa=""
+libgcrypt="yes"
+
+dtc_internal=""
 
 # parse CC options first
 for opt do
@@ -996,6 +999,8 @@
   ;;
   --enable-fdt) fdt="yes"
   ;;
+  --force-internal-fdt) dtc_internal="yes"
+  ;;
   --disable-linux-aio) linux_aio="no"
   ;;
   --enable-linux-aio) linux_aio="yes"
@@ -1128,6 +1133,10 @@
   --disable-numa) numa="no"
   ;;
   --enable-numa) numa="yes"
+  ;;
+  --disable-libgcrypt) libgcrypt="no"
+  ;;
+  --enable-libgcrypt) libgcrypt="yes"
   ;;
   *)
       echo "ERROR: unknown option $opt"
@@ -1400,6 +1409,8 @@
   --enable-quorum          enable quorum block filter support
   --disable-numa           disable libnuma support
   --enable-numa            enable libnuma support
+  --disable-libgcrypt      disable devices that depend on libgcrypt
+  --enable-libgcrypt       enable use of libgcrypt
 
 NOTE: The object files are built at the place where configure is launched
 EOF
@@ -2873,6 +2884,34 @@
 fi
 
 ##########################################
+# libgcrypt probe
+if test "$libgcrypt" != "no" ; then
+  cat > $TMPC <<EOF
+#include <stdio.h>
+#include <gcrypt.h>
+int main(void)
+{
+    /* TODO: Check for specific version ranges.  */
+    if (!gcry_check_version (GCRYPT_VERSION)) {
+        printf("libgcrypt version mismatch\n");
+        exit(1);
+    }
+    return 0;
+}
+EOF
+  libgcrypt_cflags=`libgcrypt-config --cflags`
+  libgcrypt_libs=`libgcrypt-config --libs`
+  if compile_prog "$libgcrypt_cflags" "$libgcrypt_libs" ; then
+    libgcrypt=yes
+    libs_softmmu="$libgcrypt_libs $libs_softmmu"
+    QEMU_CFLAGS="$QEMU_CFLAGS $libgcrypt_cflags"
+  else
+    feature_not_found "libgcrypt"
+    libgcrypt=no
+  fi
+fi
+
+##########################################
 # libssh2 probe
 min_libssh2_version=1.2.8
 if test "$libssh2" != "no" ; then
@@ -2999,7 +3038,6 @@
 
 ##########################################
 # fdt probe
-<<<<<<< HEAD
 # fdt support is mandatory for at least some target architectures,
 # so insist on it if we're building those system emulators.
 fdt_required=no
@@ -3019,10 +3057,6 @@
   fi
   fdt=yes
 fi
-=======
-
-fdt=yes
->>>>>>> 732f3483
 
 if test "$fdt" != "no" ; then
   fdt_libs="-lfdt"
@@ -3031,7 +3065,7 @@
 #include <libfdt_env.h>
 int main(void) { return 0; }
 EOF
-  if compile_prog "" "$fdt_libs" ; then
+  if compile_prog "" "$fdt_libs" && test "$dtc_internal" != "yes" ; then
     # system DTC is good - use it
     fdt=yes
   elif test -d ${source_path}/dtc/libfdt ; then
@@ -3044,7 +3078,7 @@
        symlink "$source_path/dtc/scripts" "dtc/scripts"
     fi
     fdt_cflags="-I\$(SRC_PATH)/dtc/libfdt"
-    fdt_libs="-L\$(BUILD_DIR)/dtc/libfdt $fdt_libs"
+    fdt_libs="\$(BUILD_DIR)/dtc/libfdt/libfdt.a"
   elif test "$fdt" = "yes" ; then
     # have neither and want - prompt for system/submodule install
     error_exit "DTC (libfdt) not present. Your options:" \
@@ -3053,6 +3087,7 @@
         "      git submodule update --init dtc"
   else
     # don't have and don't want
+    dtc_internal=
     fdt_libs=
     fdt=no
   fi
@@ -4339,6 +4374,7 @@
 echo "gcov enabled      $gcov"
 echo "TPM support       $tpm"
 echo "libssh2 support   $libssh2"
+echo "libgcrypt         $libgcrypt"
 echo "TPM passthrough   $tpm_passthrough"
 echo "QOM debugging     $qom_cast_debug"
 echo "vhdx              $vhdx"
@@ -4797,6 +4833,10 @@
 
 if test "$quorum" = "yes" ; then
   echo "CONFIG_QUORUM=y" >> $config_host_mak
+fi
+
+if test "$libgcrypt" = "yes" ; then
+  echo "CONFIG_LIBGCRYPT=y" >> $config_host_mak
 fi
 
 if test "$vhdx" = "yes" ; then
@@ -5035,7 +5075,10 @@
   aarch64)
     TARGET_BASE_ARCH=arm
     bflt="yes"
-    gdb_xml_files="aarch64-core.xml aarch64-fpu.xml arm-core.xml arm-vfp.xml arm-vfp3.xml arm-neon.xml"
+    arm_gdb_xml_files="arm-core.xml arm-vfp.xml arm-vfp3.xml arm-neon.xml"
+    armv8_gdb_xml_files="aarch64-el1.xml aarch64-el2.xml aarch64-el3.xml"
+    gdb_xml_files="aarch64-core.xml aarch64-fpu.xml $arm_gdb_xml_files $armv8_gdb_xml_files"
+    echo $gdb_xml_files
   ;;
   cris)
   ;;
