/*
 * QEMU model of the Xilinx Zynq SPI controller
 *
 * Copyright (c) 2012 Peter A. G. Crosthwaite
 *
 * Permission is hereby granted, free of charge, to any person obtaining a copy
 * of this software and associated documentation files (the "Software"), to deal
 * in the Software without restriction, including without limitation the rights
 * to use, copy, modify, merge, publish, distribute, sublicense, and/or sell
 * copies of the Software, and to permit persons to whom the Software is
 * furnished to do so, subject to the following conditions:
 *
 * The above copyright notice and this permission notice shall be included in
 * all copies or substantial portions of the Software.
 *
 * THE SOFTWARE IS PROVIDED "AS IS", WITHOUT WARRANTY OF ANY KIND, EXPRESS OR
 * IMPLIED, INCLUDING BUT NOT LIMITED TO THE WARRANTIES OF MERCHANTABILITY,
 * FITNESS FOR A PARTICULAR PURPOSE AND NONINFRINGEMENT. IN NO EVENT SHALL
 * THE AUTHORS OR COPYRIGHT HOLDERS BE LIABLE FOR ANY CLAIM, DAMAGES OR OTHER
 * LIABILITY, WHETHER IN AN ACTION OF CONTRACT, TORT OR OTHERWISE, ARISING FROM,
 * OUT OF OR IN CONNECTION WITH THE SOFTWARE OR THE USE OR OTHER DEALINGS IN
 * THE SOFTWARE.
 */

#include "qemu/osdep.h"
#include "hw/sysbus.h"
#include "hw/irq.h"
#include "hw/ptimer.h"
#include "hw/qdev-properties.h"
#include "qemu/log.h"
#include "qemu/module.h"
#include "qemu/bitops.h"
#include "hw/ssi/xilinx_spips.h"
#include "qapi/error.h"
#include "hw/register.h"
#include "sysemu/dma.h"
#include "migration/blocker.h"
#include "migration/vmstate.h"

#ifndef XILINX_SPIPS_ERR_DEBUG
#define XILINX_SPIPS_ERR_DEBUG 0
#endif

#define DB_PRINT_L(level, ...) do { \
    if (XILINX_SPIPS_ERR_DEBUG > (level)) { \
        fprintf(stderr,  ": %s: ", __func__); \
        fprintf(stderr, ## __VA_ARGS__); \
    } \
} while (0)

/* config register */
#define R_CONFIG            (0x00 / 4)
#define IFMODE              (1U << 31)
#define R_CONFIG_ENDIAN     (1 << 26)
#define MODEFAIL_GEN_EN     (1 << 17)
#define MAN_START_COM       (1 << 16)
#define MAN_START_EN        (1 << 15)
#define MANUAL_CS           (1 << 14)
#define CS                  (0xF << 10)
#define CS_SHIFT            (10)
#define PERI_SEL            (1 << 9)
#define REF_CLK             (1 << 8)
#define FIFO_WIDTH          (3 << 6)
#define BAUD_RATE_DIV       (7 << 3)
#define CLK_PH              (1 << 2)
#define CLK_POL             (1 << 1)
#define MODE_SEL            (1 << 0)
#define R_CONFIG_RSVD       (0x7bf40000)

/* interrupt mechanism */
#define R_INTR_STATUS       (0x04 / 4)
#define R_INTR_STATUS_RESET (0x104)
#define R_INTR_EN           (0x08 / 4)
#define R_INTR_DIS          (0x0C / 4)
#define R_INTR_MASK         (0x10 / 4)
#define IXR_TX_FIFO_UNDERFLOW   (1 << 6)
/* Poll timeout not implemented */
#define IXR_RX_FIFO_EMPTY       (1 << 11)
#define IXR_GENERIC_FIFO_FULL   (1 << 10)
#define IXR_GENERIC_FIFO_NOT_FULL (1 << 9)
#define IXR_TX_FIFO_EMPTY       (1 << 8)
#define IXR_GENERIC_FIFO_EMPTY  (1 << 7)
#define IXR_RX_FIFO_FULL        (1 << 5)
#define IXR_RX_FIFO_NOT_EMPTY   (1 << 4)
#define IXR_TX_FIFO_FULL        (1 << 3)
#define IXR_TX_FIFO_NOT_FULL    (1 << 2)
#define IXR_TX_FIFO_MODE_FAIL   (1 << 1)
#define IXR_RX_FIFO_OVERFLOW    (1 << 0)
#define IXR_ALL                 ((1 << 13) - 1)
#define GQSPI_IXR_MASK          0xFBE
#define IXR_SELF_CLEAR \
(IXR_GENERIC_FIFO_EMPTY \
| IXR_GENERIC_FIFO_FULL  \
| IXR_GENERIC_FIFO_NOT_FULL \
| IXR_TX_FIFO_EMPTY \
| IXR_TX_FIFO_FULL  \
| IXR_TX_FIFO_NOT_FULL \
| IXR_RX_FIFO_EMPTY \
| IXR_RX_FIFO_FULL  \
| IXR_RX_FIFO_NOT_EMPTY)

#define R_EN                (0x14 / 4)
#define R_DELAY             (0x18 / 4)
#define R_TX_DATA           (0x1C / 4)
#define R_RX_DATA           (0x20 / 4)
#define R_SLAVE_IDLE_COUNT  (0x24 / 4)
#define R_TX_THRES          (0x28 / 4)
#define R_RX_THRES          (0x2C / 4)
#define R_GPIO              (0x30 / 4)
#define R_LPBK_DLY_ADJ      (0x38 / 4)
#define R_LPBK_DLY_ADJ_RESET (0x33)
#define R_IOU_TAPDLY_BYPASS (0x3C / 4)
#define R_TXD1              (0x80 / 4)
#define R_TXD2              (0x84 / 4)
#define R_TXD3              (0x88 / 4)

#define R_LQSPI_CFG         (0xa0 / 4)
#define R_LQSPI_CFG_RESET       0x03A002EB
#define LQSPI_CFG_LQ_MODE       (1U << 31)
#define LQSPI_CFG_TWO_MEM       (1 << 30)
#define LQSPI_CFG_SEP_BUS       (1 << 29)
#define LQSPI_CFG_U_PAGE        (1 << 28)
#define LQSPI_CFG_ADDR4         (1 << 27)
#define LQSPI_CFG_MODE_EN       (1 << 25)
#define LQSPI_CFG_MODE_WIDTH    8
#define LQSPI_CFG_MODE_SHIFT    16
#define LQSPI_CFG_DUMMY_WIDTH   3
#define LQSPI_CFG_DUMMY_SHIFT   8
#define LQSPI_CFG_INST_CODE     0xFF

#define R_CMND        (0xc0 / 4)
    #define R_CMND_RXFIFO_DRAIN   (1 << 19)
    FIELD(CMND, PARTIAL_BYTE_LEN, 16, 3)
#define R_CMND_EXT_ADD        (1 << 15)
    FIELD(CMND, RX_DISCARD, 8, 7)
    FIELD(CMND, DUMMY_CYCLES, 2, 6)
#define R_CMND_DMA_EN         (1 << 1)
#define R_CMND_PUSH_WAIT      (1 << 0)
#define R_TRANSFER_SIZE     (0xc4 / 4)
#define R_LQSPI_STS         (0xA4 / 4)
#define LQSPI_STS_WR_RECVD      (1 << 1)

#define R_DUMMY_CYCLE_EN    (0xC8 / 4)
#define R_ECO               (0xF8 / 4)
#define R_MOD_ID            (0xFC / 4)

#define R_GQSPI_SELECT          (0x144 / 4)
    FIELD(GQSPI_SELECT, GENERIC_QSPI_EN, 0, 1)
#define R_GQSPI_ISR         (0x104 / 4)
#define R_GQSPI_IER         (0x108 / 4)
#define R_GQSPI_IDR         (0x10c / 4)
#define R_GQSPI_IMR         (0x110 / 4)
#define R_GQSPI_IMR_RESET   (0xfbe)
#define R_GQSPI_TX_THRESH   (0x128 / 4)
#define R_GQSPI_RX_THRESH   (0x12c / 4)
#define R_GQSPI_GPIO (0x130 / 4)
#define R_GQSPI_LPBK_DLY_ADJ (0x138 / 4)
#define R_GQSPI_LPBK_DLY_ADJ_RESET (0x33)
#define R_GQSPI_CNFG        (0x100 / 4)
    FIELD(GQSPI_CNFG, MODE_EN, 30, 2)
    FIELD(GQSPI_CNFG, GEN_FIFO_START_MODE, 29, 1)
    FIELD(GQSPI_CNFG, GEN_FIFO_START, 28, 1)
    FIELD(GQSPI_CNFG, ENDIAN, 26, 1)
    /* Poll timeout not implemented */
    FIELD(GQSPI_CNFG, EN_POLL_TIMEOUT, 20, 1)
    /* QEMU doesnt care about any of these last three */
    FIELD(GQSPI_CNFG, BR, 3, 3)
    FIELD(GQSPI_CNFG, CPH, 2, 1)
    FIELD(GQSPI_CNFG, CPL, 1, 1)
#define R_GQSPI_GEN_FIFO        (0x140 / 4)
#define R_GQSPI_TXD             (0x11c / 4)
#define R_GQSPI_RXD             (0x120 / 4)
#define R_GQSPI_FIFO_CTRL       (0x14c / 4)
    FIELD(GQSPI_FIFO_CTRL, RX_FIFO_RESET, 2, 1)
    FIELD(GQSPI_FIFO_CTRL, TX_FIFO_RESET, 1, 1)
    FIELD(GQSPI_FIFO_CTRL, GENERIC_FIFO_RESET, 0, 1)
#define R_GQSPI_GFIFO_THRESH    (0x150 / 4)
#define R_GQSPI_DATA_STS (0x15c / 4)
/* We use the snapshot register to hold the core state for the currently
 * or most recently executed command. So the generic fifo format is defined
 * for the snapshot register
 */
#define R_GQSPI_GF_SNAPSHOT (0x160 / 4)
    FIELD(GQSPI_GF_SNAPSHOT, POLL, 19, 1)
    FIELD(GQSPI_GF_SNAPSHOT, STRIPE, 18, 1)
    FIELD(GQSPI_GF_SNAPSHOT, RECIEVE, 17, 1)
    FIELD(GQSPI_GF_SNAPSHOT, TRANSMIT, 16, 1)
    FIELD(GQSPI_GF_SNAPSHOT, DATA_BUS_SELECT, 14, 2)
    FIELD(GQSPI_GF_SNAPSHOT, CHIP_SELECT, 12, 2)
    FIELD(GQSPI_GF_SNAPSHOT, SPI_MODE, 10, 2)
    FIELD(GQSPI_GF_SNAPSHOT, EXPONENT, 9, 1)
    FIELD(GQSPI_GF_SNAPSHOT, DATA_XFER, 8, 1)
    FIELD(GQSPI_GF_SNAPSHOT, IMMEDIATE_DATA, 0, 8)
#define R_GQSPI_MOD_ID        (0x1fc / 4)
#define R_GQSPI_MOD_ID_RESET  (0x10a0000)

#define R_QSPIDMA_DST_CTRL         (0x80c / 4)
#define R_QSPIDMA_DST_CTRL_RESET   (0x803ffa00)
#define R_QSPIDMA_DST_I_MASK       (0x820 / 4)
#define R_QSPIDMA_DST_I_MASK_RESET (0xfe)
#define R_QSPIDMA_DST_CTRL2        (0x824 / 4)
#define R_QSPIDMA_DST_CTRL2_RESET  (0x081bfff8)

/* size of TXRX FIFOs */
#define RXFF_A          (128)
#define TXFF_A          (128)

#define RXFF_A_Q          (64 * 4)
#define TXFF_A_Q          (64 * 4)

/* 16MB per linear region */
#define LQSPI_ADDRESS_BITS 24
#define LQSPI_HACK_CHUNK_SIZE (1 * 1024 * 1024)

#define SNOOP_CHECKING 0xFF
#define SNOOP_ADDR 0xF0
#define SNOOP_NONE 0xEE
#define SNOOP_STRIPING 0

#define MIN_NUM_BUSSES 1
#define MAX_NUM_BUSSES 2

static inline int num_effective_busses(XilinxSPIPS *s)
{
    return (s->regs[R_LQSPI_CFG] & LQSPI_CFG_SEP_BUS &&
            s->regs[R_LQSPI_CFG] & LQSPI_CFG_TWO_MEM) ? s->num_busses : 1;
}

static void xilinx_spips_update_cs(XilinxSPIPS *s, int field)
{
    int i;

    for (i = 0; i < s->num_cs * s->num_busses; i++) {
        bool old_state = s->cs_lines_state[i];
        bool new_state = field & (1 << i);

        if (old_state != new_state) {
            s->cs_lines_state[i] = new_state;
            s->rx_discard = ARRAY_FIELD_EX32(s->regs, CMND, RX_DISCARD);
            DB_PRINT_L(1, "%sselecting slave %d\n", new_state ? "" : "de", i);
        }
        qemu_set_irq(s->cs_lines[i], !new_state);
    }
    if (!(field & ((1 << (s->num_cs * s->num_busses)) - 1))) {
        s->snoop_state = SNOOP_CHECKING;
        s->cmd_dummies = 0;
        s->link_state = 1;
        s->link_state_next = 1;
        s->link_state_next_when = 0;
        DB_PRINT_L(1, "moving to snoop check state\n");
    }
}

static void xlnx_zynqmp_qspips_update_cs_lines(XlnxZynqMPQSPIPS *s)
{
    if (s->regs[R_GQSPI_GF_SNAPSHOT]) {
        int field = ARRAY_FIELD_EX32(s->regs, GQSPI_GF_SNAPSHOT, CHIP_SELECT);
        bool upper_cs_sel = field & (1 << 1);
        bool lower_cs_sel = field & 1;
        bool bus0_enabled;
        bool bus1_enabled;
        uint8_t buses;
        int cs = 0;

        buses = ARRAY_FIELD_EX32(s->regs, GQSPI_GF_SNAPSHOT, DATA_BUS_SELECT);
        bus0_enabled = buses & 1;
        bus1_enabled = buses & (1 << 1);

        if (bus0_enabled && bus1_enabled) {
            if (lower_cs_sel) {
                cs |= 1;
            }
            if (upper_cs_sel) {
                cs |= 1 << 3;
            }
        } else if (bus0_enabled) {
            if (lower_cs_sel) {
                cs |= 1;
            }
            if (upper_cs_sel) {
                cs |= 1 << 1;
            }
        } else if (bus1_enabled) {
            if (lower_cs_sel) {
                cs |= 1 << 2;
            }
            if (upper_cs_sel) {
                cs |= 1 << 3;
            }
        }
        xilinx_spips_update_cs(XILINX_SPIPS(s), cs);
    }
}

static void xilinx_spips_update_cs_lines(XilinxSPIPS *s)
{
    int field;

    if (object_dynamic_cast(OBJECT(s), TYPE_XILINX_QSPIPS)) {
        field = !extract32(s->regs[R_CONFIG], CS_SHIFT, 1);
    } else {
        field = ~((s->regs[R_CONFIG] & CS) >> CS_SHIFT);
    }

    /* In dual parallel, mirror low CS to both */
    if (num_effective_busses(s) == 2) {
        /* Single bit chip-select for qspi */
        field &= 0x1;
        field |= field << 3;
    /* Dual stack U-Page */
    } else if (s->regs[R_LQSPI_CFG] & LQSPI_CFG_TWO_MEM &&
               s->regs[R_LQSPI_STS] & LQSPI_CFG_U_PAGE) {
        /* Single bit chip-select for qspi */
        field &= 0x1;
        /* change from CS0 to CS1 */
        field <<= 1;
    }
    /* Auto CS */
    if (!(s->regs[R_CONFIG] & MANUAL_CS) &&
        fifo8_is_empty(&s->tx_fifo)) {
        field = 0;
    }
    xilinx_spips_update_cs(s, field);
}

static void xilinx_spips_update_ixr(XilinxSPIPS *s)
{
    if (!(s->regs[R_LQSPI_CFG] & LQSPI_CFG_LQ_MODE)) {
        s->regs[R_INTR_STATUS] &= ~IXR_SELF_CLEAR;
        s->regs[R_INTR_STATUS] |=
            (fifo8_is_full(&s->rx_fifo) ? IXR_RX_FIFO_FULL : 0) |
            (s->rx_fifo.num >= s->regs[R_RX_THRES] ?
                                    IXR_RX_FIFO_NOT_EMPTY : 0) |
            (fifo8_is_full(&s->tx_fifo) ? IXR_TX_FIFO_FULL : 0) |
            (fifo8_is_empty(&s->tx_fifo) ? IXR_TX_FIFO_EMPTY : 0) |
            (s->tx_fifo.num < s->regs[R_TX_THRES] ? IXR_TX_FIFO_NOT_FULL : 0);
    }
    int new_irqline = !!(s->regs[R_INTR_MASK] & s->regs[R_INTR_STATUS] &
                                                                IXR_ALL);
    if (new_irqline != s->irqline) {
        s->irqline = new_irqline;
        qemu_set_irq(s->irq, s->irqline);
    }
}

static void xlnx_zynqmp_qspips_update_ixr(XlnxZynqMPQSPIPS *s)
{
    uint32_t gqspi_int;
    int new_irqline;

    s->regs[R_GQSPI_ISR] &= ~IXR_SELF_CLEAR;
    s->regs[R_GQSPI_ISR] |=
        (fifo32_is_empty(&s->fifo_g) ? IXR_GENERIC_FIFO_EMPTY : 0) |
        (fifo32_is_full(&s->fifo_g) ? IXR_GENERIC_FIFO_FULL : 0) |
        (s->fifo_g.fifo.num < s->regs[R_GQSPI_GFIFO_THRESH] ?
                                    IXR_GENERIC_FIFO_NOT_FULL : 0) |
        (fifo8_is_empty(&s->rx_fifo_g) ? IXR_RX_FIFO_EMPTY : 0) |
        (fifo8_is_full(&s->rx_fifo_g) ? IXR_RX_FIFO_FULL : 0) |
        (s->rx_fifo_g.num >= s->regs[R_GQSPI_RX_THRESH] ?
                                    IXR_RX_FIFO_NOT_EMPTY : 0) |
        (fifo8_is_empty(&s->tx_fifo_g) ? IXR_TX_FIFO_EMPTY : 0) |
        (fifo8_is_full(&s->tx_fifo_g) ? IXR_TX_FIFO_FULL : 0) |
        (s->tx_fifo_g.num < s->regs[R_GQSPI_TX_THRESH] ?
                                    IXR_TX_FIFO_NOT_FULL : 0);

    /* GQSPI Interrupt Trigger Status */
    gqspi_int = (~s->regs[R_GQSPI_IMR]) & s->regs[R_GQSPI_ISR] & GQSPI_IXR_MASK;
    new_irqline = !!(gqspi_int & IXR_ALL);

    /* drive external interrupt pin */
    if (new_irqline != s->gqspi_irqline) {
        s->gqspi_irqline = new_irqline;
        qemu_set_irq(XILINX_SPIPS(s)->irq, s->gqspi_irqline);
    }
}

static void xilinx_spips_reset(DeviceState *d)
{
    XilinxSPIPS *s = XILINX_SPIPS(d);

    memset(s->regs, 0, sizeof(s->regs));

    fifo8_reset(&s->rx_fifo);
    fifo8_reset(&s->rx_fifo);
    /* non zero resets */
    s->regs[R_CONFIG] |= MODEFAIL_GEN_EN;
    s->regs[R_SLAVE_IDLE_COUNT] = 0xFF;
    s->regs[R_TX_THRES] = 1;
    s->regs[R_RX_THRES] = 1;
    /* FIXME: move magic number definition somewhere sensible */
    s->regs[R_MOD_ID] = 0x01090106;
    s->regs[R_LQSPI_CFG] = R_LQSPI_CFG_RESET;
    s->link_state = 1;
    s->link_state_next = 1;
    s->link_state_next_when = 0;
    s->snoop_state = SNOOP_CHECKING;
    s->cmd_dummies = 0;
    s->man_start_com = false;
    xilinx_spips_update_ixr(s);
    xilinx_spips_update_cs_lines(s);
}

static void xlnx_zynqmp_qspips_reset(DeviceState *d)
{
    XlnxZynqMPQSPIPS *s = XLNX_ZYNQMP_QSPIPS(d);

    xilinx_spips_reset(d);

    memset(s->regs, 0, sizeof(s->regs));

    fifo8_reset(&s->rx_fifo_g);
    fifo8_reset(&s->rx_fifo_g);
    fifo32_reset(&s->fifo_g);
    s->regs[R_INTR_STATUS] = R_INTR_STATUS_RESET;
    s->regs[R_GPIO] = 1;
    s->regs[R_LPBK_DLY_ADJ] = R_LPBK_DLY_ADJ_RESET;
    s->regs[R_GQSPI_GFIFO_THRESH] = 0x10;
    s->regs[R_MOD_ID] = 0x01090101;
    s->regs[R_GQSPI_IMR] = R_GQSPI_IMR_RESET;
    s->regs[R_GQSPI_TX_THRESH] = 1;
    s->regs[R_GQSPI_RX_THRESH] = 1;
    s->regs[R_GQSPI_GPIO] = 1;
    s->regs[R_GQSPI_LPBK_DLY_ADJ] = R_GQSPI_LPBK_DLY_ADJ_RESET;
    s->regs[R_GQSPI_MOD_ID] = R_GQSPI_MOD_ID_RESET;
    s->man_start_com_g = false;
    s->gqspi_irqline = 0;
    xlnx_zynqmp_qspips_update_ixr(s);
}

/* N way (num) in place bit striper. Lay out row wise bits (MSB to LSB)
 * column wise (from element 0 to N-1). num is the length of x, and dir
 * reverses the direction of the transform. Best illustrated by example:
 * Each digit in the below array is a single bit (num == 3):
 *
 * {{ 76543210, }  ----- stripe (dir == false) -----> {{ 741gdaFC, }
 *  { hgfedcba, }                                      { 630fcHEB, }
 *  { HGFEDCBA, }} <---- upstripe (dir == true) -----  { 52hebGDA, }}
 */

static inline void stripe8(uint8_t *x, int num, bool dir)
{
    uint8_t r[MAX_NUM_BUSSES];
    int idx[2] = {0, 0};
    int bit[2] = {0, 7};
    int d = dir;

    assert(num <= MAX_NUM_BUSSES);
    memset(r, 0, sizeof(uint8_t) * num);

    for (idx[0] = 0; idx[0] < num; ++idx[0]) {
        for (bit[0] = 7; bit[0] >= 0; bit[0]--) {
            r[idx[!d]] |= x[idx[d]] & 1 << bit[d] ? 1 << bit[!d] : 0;
            idx[1] = (idx[1] + 1) % num;
            if (!idx[1]) {
                bit[1]--;
            }
        }
    }
    memcpy(x, r, sizeof(uint8_t) * num);
}

static void xlnx_zynqmp_qspips_flush_fifo_g(XlnxZynqMPQSPIPS *s)
{
    while (s->regs[R_GQSPI_DATA_STS] || !fifo32_is_empty(&s->fifo_g)) {
        uint8_t tx_rx[2] = { 0 };
        int num_stripes = 1;
        uint8_t busses;
        int i;

        if (!s->regs[R_GQSPI_DATA_STS]) {
            uint8_t imm;

            s->regs[R_GQSPI_GF_SNAPSHOT] = fifo32_pop(&s->fifo_g);
            DB_PRINT_L(0, "GQSPI command: %x\n", s->regs[R_GQSPI_GF_SNAPSHOT]);
            if (!s->regs[R_GQSPI_GF_SNAPSHOT]) {
                DB_PRINT_L(0, "Dummy GQSPI Delay Command Entry, Do nothing");
                continue;
            }
            xlnx_zynqmp_qspips_update_cs_lines(s);

            imm = ARRAY_FIELD_EX32(s->regs, GQSPI_GF_SNAPSHOT, IMMEDIATE_DATA);
            if (!ARRAY_FIELD_EX32(s->regs, GQSPI_GF_SNAPSHOT, DATA_XFER)) {
                /* immedate transfer */
                if (ARRAY_FIELD_EX32(s->regs, GQSPI_GF_SNAPSHOT, TRANSMIT) ||
                    ARRAY_FIELD_EX32(s->regs, GQSPI_GF_SNAPSHOT, RECIEVE)) {
                    s->regs[R_GQSPI_DATA_STS] = 1;
                /* CS setup/hold - do nothing */
                } else {
                    s->regs[R_GQSPI_DATA_STS] = 0;
                }
            } else if (ARRAY_FIELD_EX32(s->regs, GQSPI_GF_SNAPSHOT, EXPONENT)) {
                if (imm > 31) {
                    qemu_log_mask(LOG_UNIMP, "QSPI exponential transfer too"
                                  " long - 2 ^ %" PRId8 " requested\n", imm);
                }
                s->regs[R_GQSPI_DATA_STS] = 1ul << imm;
            } else {
                s->regs[R_GQSPI_DATA_STS] = imm;
            }
        }
        /* Zero length transfer check */
        if (!s->regs[R_GQSPI_DATA_STS]) {
            continue;
        }
        if (ARRAY_FIELD_EX32(s->regs, GQSPI_GF_SNAPSHOT, RECIEVE) &&
            fifo8_is_full(&s->rx_fifo_g)) {
            /* No space in RX fifo for transfer - try again later */
            return;
        }
        if (ARRAY_FIELD_EX32(s->regs, GQSPI_GF_SNAPSHOT, STRIPE) &&
            (ARRAY_FIELD_EX32(s->regs, GQSPI_GF_SNAPSHOT, TRANSMIT) ||
             ARRAY_FIELD_EX32(s->regs, GQSPI_GF_SNAPSHOT, RECIEVE))) {
            num_stripes = 2;
        }
        if (!ARRAY_FIELD_EX32(s->regs, GQSPI_GF_SNAPSHOT, DATA_XFER)) {
            tx_rx[0] = ARRAY_FIELD_EX32(s->regs,
                                        GQSPI_GF_SNAPSHOT, IMMEDIATE_DATA);
        } else if (ARRAY_FIELD_EX32(s->regs, GQSPI_GF_SNAPSHOT, TRANSMIT)) {
            for (i = 0; i < num_stripes; ++i) {
                if (!fifo8_is_empty(&s->tx_fifo_g)) {
                    tx_rx[i] = fifo8_pop(&s->tx_fifo_g);
                    s->tx_fifo_g_align++;
                } else {
                    return;
                }
            }
        }
        if (num_stripes == 1) {
            /* mirror */
            tx_rx[1] = tx_rx[0];
        }
        busses = ARRAY_FIELD_EX32(s->regs, GQSPI_GF_SNAPSHOT, DATA_BUS_SELECT);
        for (i = 0; i < 2; ++i) {
            DB_PRINT_L(1, "bus %d tx = %02x\n", i, tx_rx[i]);
            tx_rx[i] = ssi_transfer(XILINX_SPIPS(s)->spi[i], tx_rx[i]);
            DB_PRINT_L(1, "bus %d rx = %02x\n", i, tx_rx[i]);
        }
        if (s->regs[R_GQSPI_DATA_STS] > 1 &&
            busses == 0x3 && num_stripes == 2) {
            s->regs[R_GQSPI_DATA_STS] -= 2;
        } else if (s->regs[R_GQSPI_DATA_STS] > 0) {
            s->regs[R_GQSPI_DATA_STS]--;
        }
        if (ARRAY_FIELD_EX32(s->regs, GQSPI_GF_SNAPSHOT, RECIEVE)) {
            for (i = 0; i < 2; ++i) {
                if (busses & (1 << i)) {
                    DB_PRINT_L(1, "bus %d push_byte = %02x\n", i, tx_rx[i]);
                    fifo8_push(&s->rx_fifo_g, tx_rx[i]);
                    s->rx_fifo_g_align++;
                }
            }
        }
        if (!s->regs[R_GQSPI_DATA_STS]) {
            for (; s->tx_fifo_g_align % 4; s->tx_fifo_g_align++) {
                fifo8_pop(&s->tx_fifo_g);
            }
            for (; s->rx_fifo_g_align % 4; s->rx_fifo_g_align++) {
                fifo8_push(&s->rx_fifo_g, 0);
            }
        }
    }
}

static int xilinx_spips_num_dummies(XilinxQSPIPS *qs, uint8_t command)
{
    if (!qs) {
        /* The SPI device is not a QSPI device */
        return -1;
    }

    switch (command) { /* check for dummies */
    case READ: /* no dummy bytes/cycles */
    case PP:
    case DPP:
    case QPP:
    case ERASE_4K:
    case ERASE_32K:
    case ERASE_SEC:
    case READ_4:
    case PP_4:
    case QPP_4:
    case ERASE4_4K:
    case ERASE4_32K:
    case ERASE4_SEC:
        return 0;
    case FAST_READ:
    case DOR:
    case QOR:
    case FAST_READ_4:
    case DOR_4:
    case QOR_4:
        return 1;
    case DIOR:
    case DIOR_4:
        return 2;
    case QIOR:
    case QIOR_4:
        return 4;
    case JEDEC_READ: /* Flash Register Read/Write CMD's */
    default:
        return -1;
    }
}

static inline uint8_t get_addr_length(XilinxSPIPS *s, uint8_t cmd)
{
   switch (cmd) {
   case PP_4:
   case QPP_4:
   case READ_4:
   case QIOR_4:
   case FAST_READ_4:
   case DOR_4:
   case QOR_4:
   case DIOR_4:
   case ERASE4_4K:
   case ERASE4_32K:
   case ERASE4_SEC:
       return 4;
   default:
       return (s->regs[R_CMND] & R_CMND_EXT_ADD) ? 4 : 3;
   }
}

static void xilinx_spips_flush_txfifo(XilinxSPIPS *s)
{
    int debug_level = 0;
    XilinxQSPIPS *q = (XilinxQSPIPS *) object_dynamic_cast(OBJECT(s),
                                                           TYPE_XILINX_QSPIPS);

    for (;;) {
        int i;
        uint8_t tx = 0;
        uint8_t tx_rx[MAX_NUM_BUSSES] = { 0 };
        uint8_t dummy_cycles = 0;
        uint8_t addr_length;

        if (fifo8_is_empty(&s->tx_fifo)) {
            xilinx_spips_update_ixr(s);
            return;
        } else if (s->snoop_state == SNOOP_STRIPING) {
            for (i = 0; i < num_effective_busses(s); ++i) {
                tx_rx[i] = fifo8_pop(&s->tx_fifo);
            }
            stripe8(tx_rx, num_effective_busses(s), false);
        } else if ( s->snoop_state == SNOOP_NONE ||
                    s->snoop_state >= SNOOP_ADDR) {
            tx = fifo8_pop(&s->tx_fifo);
            for (i = 0; i < num_effective_busses(s); ++i) {
                tx_rx[i] = tx;
            }
        } else {
            /* Extract a dummy byte and generate dummy cycles according to the
             * link state */
            tx = fifo8_pop(&s->tx_fifo);
            dummy_cycles = 8 / s->link_state;
        }

        for (i = 0; i < num_effective_busses(s); ++i) {
            int bus = num_effective_busses(s) - 1 - i;
            if (dummy_cycles) {
                int d;
                for (d = 0; d < dummy_cycles; ++d) {
                    tx_rx[0] = ssi_transfer(s->spi[bus], (uint32_t)tx_rx[0]);
                }
            } else {
                DB_PRINT_L(debug_level, "tx = %02x\n", tx_rx[i]);
                tx_rx[i] = ssi_transfer(s->spi[bus], (uint32_t)tx_rx[i]);
                DB_PRINT_L(debug_level, "rx = %02x\n", tx_rx[i]);
            }
        }

        if (s->regs[R_CMND] & R_CMND_RXFIFO_DRAIN) {
            DB_PRINT_L(debug_level, "dircarding drained rx byte\n");
            /* Do nothing */
        } else if (s->rx_discard) {
            DB_PRINT_L(debug_level, "dircarding discarded rx byte\n");
            s->rx_discard -= 8 / s->link_state;
        } else if (fifo8_is_full(&s->rx_fifo)) {
            s->regs[R_INTR_STATUS] |= IXR_RX_FIFO_OVERFLOW;
            DB_PRINT_L(0, "rx FIFO overflow");
        } else if (s->snoop_state == SNOOP_STRIPING) {
            stripe8(tx_rx, num_effective_busses(s), true);
            for (i = 0; i < num_effective_busses(s); ++i) {
                fifo8_push(&s->rx_fifo, (uint8_t)tx_rx[i]);
                DB_PRINT_L(debug_level, "pushing striped rx byte\n");
            }
        } else {
           DB_PRINT_L(debug_level, "pushing unstriped rx byte\n");
           fifo8_push(&s->rx_fifo, (uint8_t)tx_rx[0]);
        }

        if (s->link_state_next_when) {
            s->link_state_next_when--;
            if (!s->link_state_next_when) {
                s->link_state = s->link_state_next;
            }
        }

        DB_PRINT_L(debug_level, "initial snoop state: %x\n",
                   (unsigned)s->snoop_state);
        switch (s->snoop_state) {
        case (SNOOP_CHECKING):
            /* Store the count of dummy bytes in the txfifo */
            s->cmd_dummies = xilinx_spips_num_dummies(q, tx);
            addr_length = get_addr_length(s, tx);
            if (s->cmd_dummies < 0) {
                s->snoop_state = SNOOP_NONE;
            } else {
                s->snoop_state = SNOOP_ADDR + addr_length - 1;
            }
            switch (tx) {
            case DPP:
            case DOR:
            case DOR_4:
                s->link_state_next = 2;
                s->link_state_next_when = addr_length + s->cmd_dummies;
                break;
            case QPP:
            case QPP_4:
            case QOR:
            case QOR_4:
                s->link_state_next = 4;
                s->link_state_next_when = addr_length + s->cmd_dummies;
                break;
            case DIOR:
            case DIOR_4:
                s->link_state = 2;
                break;
            case QIOR:
            case QIOR_4:
                s->link_state = 4;
                break;
            }
            break;
        case (SNOOP_ADDR):
            /* Address has been transmitted, transmit dummy cycles now if
             * needed */
            if (s->cmd_dummies < 0) {
                s->snoop_state = SNOOP_NONE;
            } else {
                s->snoop_state = s->cmd_dummies;
            }
            break;
        case (SNOOP_STRIPING):
        case (SNOOP_NONE):
            /* Once we hit the boring stuff - squelch debug noise */
            if (!debug_level) {
                DB_PRINT_L(0, "squelching debug info ....\n");
                debug_level = 1;
            }
            break;
        default:
            s->snoop_state--;
        }
        DB_PRINT_L(debug_level, "final snoop state: %x\n",
                   (unsigned)s->snoop_state);
    }
}

static inline void tx_data_bytes(Fifo8 *fifo, uint32_t value, int num, bool be)
{
    int i;
    for (i = 0; i < num && !fifo8_is_full(fifo); ++i) {
        if (be) {
            fifo8_push(fifo, (uint8_t)(value >> 24));
            value <<= 8;
        } else {
            fifo8_push(fifo, (uint8_t)value);
            value >>= 8;
        }
    }
}

static void xilinx_spips_check_zero_pump(XilinxSPIPS *s)
{
    if (!s->regs[R_TRANSFER_SIZE]) {
        return;
    }
    if (!fifo8_is_empty(&s->tx_fifo) && s->regs[R_CMND] & R_CMND_PUSH_WAIT) {
        return;
    }
    /*
     * The zero pump must never fill tx fifo such that rx overflow is
     * possible
     */
    while (s->regs[R_TRANSFER_SIZE] &&
           s->rx_fifo.num + s->tx_fifo.num < RXFF_A_Q - 3) {
        /* endianess just doesn't matter when zero pumping */
        tx_data_bytes(&s->tx_fifo, 0, 4, false);
        s->regs[R_TRANSFER_SIZE] &= ~0x03ull;
        s->regs[R_TRANSFER_SIZE] -= 4;
    }
}

static void xilinx_spips_check_flush(XilinxSPIPS *s)
{
    if (s->man_start_com ||
        (!fifo8_is_empty(&s->tx_fifo) &&
         !(s->regs[R_CONFIG] & MAN_START_EN))) {
        xilinx_spips_check_zero_pump(s);
        xilinx_spips_flush_txfifo(s);
    }
    if (fifo8_is_empty(&s->tx_fifo) && !s->regs[R_TRANSFER_SIZE]) {
        s->man_start_com = false;
    }
    xilinx_spips_update_ixr(s);
}

static void xlnx_zynqmp_qspips_check_flush(XlnxZynqMPQSPIPS *s)
{
    bool gqspi_has_work = s->regs[R_GQSPI_DATA_STS] ||
                          !fifo32_is_empty(&s->fifo_g);

    if (ARRAY_FIELD_EX32(s->regs, GQSPI_SELECT, GENERIC_QSPI_EN)) {
        if (s->man_start_com_g || (gqspi_has_work &&
             !ARRAY_FIELD_EX32(s->regs, GQSPI_CNFG, GEN_FIFO_START_MODE))) {
            xlnx_zynqmp_qspips_flush_fifo_g(s);
        }
    } else {
        xilinx_spips_check_flush(XILINX_SPIPS(s));
    }
    if (!gqspi_has_work) {
        s->man_start_com_g = false;
    }
    xlnx_zynqmp_qspips_update_ixr(s);
}

static inline int rx_data_bytes(Fifo8 *fifo, uint8_t *value, int max)
{
    int i;

    for (i = 0; i < max && !fifo8_is_empty(fifo); ++i) {
        value[i] = fifo8_pop(fifo);
    }
    return max - i;
}

static const void *pop_buf(Fifo8 *fifo, uint32_t max, uint32_t *num)
{
    void *ret;

    if (max == 0 || max > fifo->num) {
        abort();
    }
    *num = MIN(fifo->capacity - fifo->head, max);
    ret = &fifo->data[fifo->head];
    fifo->head += *num;
    fifo->head %= fifo->capacity;
    fifo->num -= *num;
    return ret;
}

static void xlnx_zynqmp_qspips_notify(void *opaque)
{
    XlnxZynqMPQSPIPS *rq = XLNX_ZYNQMP_QSPIPS(opaque);
    XilinxSPIPS *s = XILINX_SPIPS(rq);
    Fifo8 *recv_fifo;

    if (ARRAY_FIELD_EX32(rq->regs, GQSPI_SELECT, GENERIC_QSPI_EN)) {
        if (!(ARRAY_FIELD_EX32(rq->regs, GQSPI_CNFG, MODE_EN) == 2)) {
            return;
        }
        recv_fifo = &rq->rx_fifo_g;
    } else {
        if (!(s->regs[R_CMND] & R_CMND_DMA_EN)) {
            return;
        }
        recv_fifo = &s->rx_fifo;
    }
    while (recv_fifo->num >= 4
           && stream_can_push(rq->dma, xlnx_zynqmp_qspips_notify, rq))
    {
        size_t ret;
        uint32_t num;
        const void *rxd;
        int len;

        len = recv_fifo->num >= rq->dma_burst_size ? rq->dma_burst_size :
                                                   recv_fifo->num;
        rxd = pop_buf(recv_fifo, len, &num);

        memcpy(rq->dma_buf, rxd, num);

        ret = stream_push(rq->dma, rq->dma_buf, num, false);
        assert(ret == num);
        xlnx_zynqmp_qspips_check_flush(rq);
    }
}

static uint64_t xilinx_spips_read(void *opaque, hwaddr addr,
                                                        unsigned size)
{
    XilinxSPIPS *s = opaque;
    uint32_t mask = ~0;
    uint32_t ret;
    uint8_t rx_buf[4];
    int shortfall;

    addr >>= 2;
    switch (addr) {
    case R_CONFIG:
        mask = ~(R_CONFIG_RSVD | MAN_START_COM);
        break;
    case R_INTR_STATUS:
        ret = s->regs[addr] & IXR_ALL;
        s->regs[addr] = 0;
        DB_PRINT_L(0, "addr=" TARGET_FMT_plx " = %x\n", addr * 4, ret);
        xilinx_spips_update_ixr(s);
        return ret;
    case R_INTR_MASK:
        mask = IXR_ALL;
        break;
    case  R_EN:
        mask = 0x1;
        break;
    case R_SLAVE_IDLE_COUNT:
        mask = 0xFF;
        break;
    case R_MOD_ID:
        mask = 0x01FFFFFF;
        break;
    case R_INTR_EN:
    case R_INTR_DIS:
    case R_TX_DATA:
        mask = 0;
        break;
    case R_RX_DATA:
        memset(rx_buf, 0, sizeof(rx_buf));
        shortfall = rx_data_bytes(&s->rx_fifo, rx_buf, s->num_txrx_bytes);
        ret = s->regs[R_CONFIG] & R_CONFIG_ENDIAN ?
                        cpu_to_be32(*(uint32_t *)rx_buf) :
                        cpu_to_le32(*(uint32_t *)rx_buf);
        if (!(s->regs[R_CONFIG] & R_CONFIG_ENDIAN)) {
            ret <<= 8 * shortfall;
        }
        DB_PRINT_L(0, "addr=" TARGET_FMT_plx " = %x\n", addr * 4, ret);
        xilinx_spips_check_flush(s);
        xilinx_spips_update_ixr(s);
        return ret;
    }
    DB_PRINT_L(0, "addr=" TARGET_FMT_plx " = %x\n", addr * 4,
               s->regs[addr] & mask);
    return s->regs[addr] & mask;

}

static uint64_t xlnx_zynqmp_qspips_read(void *opaque,
                                        hwaddr addr, unsigned size)
{
    XlnxZynqMPQSPIPS *s = XLNX_ZYNQMP_QSPIPS(opaque);
    uint32_t reg = addr / 4;
    uint32_t ret;
    uint8_t rx_buf[4];
    int shortfall;

    if (reg <= R_MOD_ID) {
        return xilinx_spips_read(opaque, addr, size);
    } else {
        switch (reg) {
        case R_GQSPI_RXD:
            if (fifo8_is_empty(&s->rx_fifo_g)) {
                qemu_log_mask(LOG_GUEST_ERROR,
                              "Read from empty GQSPI RX FIFO\n");
                return 0;
            }
            memset(rx_buf, 0, sizeof(rx_buf));
            shortfall = rx_data_bytes(&s->rx_fifo_g, rx_buf,
                                      XILINX_SPIPS(s)->num_txrx_bytes);
            ret = ARRAY_FIELD_EX32(s->regs, GQSPI_CNFG, ENDIAN) ?
                  cpu_to_be32(*(uint32_t *)rx_buf) :
                  cpu_to_le32(*(uint32_t *)rx_buf);
            if (!ARRAY_FIELD_EX32(s->regs, GQSPI_CNFG, ENDIAN)) {
                ret <<= 8 * shortfall;
            }
            xlnx_zynqmp_qspips_check_flush(s);
            xlnx_zynqmp_qspips_update_ixr(s);
            return ret;
        default:
            return s->regs[reg];
        }
    }
}

static void xilinx_spips_write(void *opaque, hwaddr addr,
                                        uint64_t value, unsigned size)
{
    int mask = ~0;
    XilinxSPIPS *s = opaque;
    bool try_flush = true;

    DB_PRINT_L(0, "addr=" TARGET_FMT_plx " = %x\n", addr, (unsigned)value);
    addr >>= 2;
    switch (addr) {
    case R_CONFIG:
        mask = ~(R_CONFIG_RSVD | MAN_START_COM);
        if ((value & MAN_START_COM) && (s->regs[R_CONFIG] & MAN_START_EN)) {
            s->man_start_com = true;
        }
        break;
    case R_INTR_STATUS:
        mask = IXR_ALL;
        s->regs[R_INTR_STATUS] &= ~(mask & value);
        goto no_reg_update;
    case R_INTR_DIS:
        mask = IXR_ALL;
        s->regs[R_INTR_MASK] &= ~(mask & value);
        goto no_reg_update;
    case R_INTR_EN:
        mask = IXR_ALL;
        s->regs[R_INTR_MASK] |= mask & value;
        goto no_reg_update;
    case R_EN:
        mask = 0x1;
        break;
    case R_SLAVE_IDLE_COUNT:
        mask = 0xFF;
        break;
    case R_RX_DATA:
    case R_INTR_MASK:
    case R_MOD_ID:
        mask = 0;
        break;
    case R_TX_DATA:
        tx_data_bytes(&s->tx_fifo, (uint32_t)value, s->num_txrx_bytes,
                      s->regs[R_CONFIG] & R_CONFIG_ENDIAN);
        goto no_reg_update;
    case R_TXD1:
        tx_data_bytes(&s->tx_fifo, (uint32_t)value, 1,
                      s->regs[R_CONFIG] & R_CONFIG_ENDIAN);
        goto no_reg_update;
    case R_TXD2:
        tx_data_bytes(&s->tx_fifo, (uint32_t)value, 2,
                      s->regs[R_CONFIG] & R_CONFIG_ENDIAN);
        goto no_reg_update;
    case R_TXD3:
        tx_data_bytes(&s->tx_fifo, (uint32_t)value, 3,
                      s->regs[R_CONFIG] & R_CONFIG_ENDIAN);
        goto no_reg_update;
    /* Skip SPI bus update for below registers writes */
    case R_GPIO:
    case R_LPBK_DLY_ADJ:
    case R_IOU_TAPDLY_BYPASS:
    case R_DUMMY_CYCLE_EN:
    case R_ECO:
        try_flush = false;
        break;
    }
    s->regs[addr] = (s->regs[addr] & ~mask) | (value & mask);
no_reg_update:
    if (try_flush) {
        xilinx_spips_update_cs_lines(s);
        xilinx_spips_check_flush(s);
        xilinx_spips_update_cs_lines(s);
        xilinx_spips_update_ixr(s);
    }
}

static const MemoryRegionOps spips_ops = {
    .read = xilinx_spips_read,
    .write = xilinx_spips_write,
    .endianness = DEVICE_LITTLE_ENDIAN,
};

static void xilinx_qspips_invalidate_mmio_ptr(XilinxQSPIPS *q)
{
    q->lqspi_cached_addr = ~0ULL;
}

static void xilinx_qspips_write(void *opaque, hwaddr addr,
                                uint64_t value, unsigned size)
{
    XilinxQSPIPS *q = XILINX_QSPIPS(opaque);
    XilinxSPIPS *s = XILINX_SPIPS(opaque);

    uint32_t lqspi_cfg_old = s->regs[R_LQSPI_CFG];

    xilinx_spips_write(opaque, addr, value, size);
    addr >>= 2;

    if (addr == R_LQSPI_CFG &&
               ((lqspi_cfg_old ^ value) & ~LQSPI_CFG_U_PAGE)) {
        q->lqspi_cached_addr = ~0ULL;
        if (q->lqspi_size) {
            uint32_t src = q->lqspi_src;
            uint32_t dst = q->lqspi_dst;
            uint32_t btt = q->lqspi_size;

            assert(!(btt % LQSPI_HACK_CHUNK_SIZE));
            fprintf(stderr, "QEMU: Syncing LQSPI - this may be slow "
                    "(1 \".\" / MByte):");

            while (btt) {
                uint8_t lqspi_hack_buf[LQSPI_HACK_CHUNK_SIZE];
                dma_memory_read(q->hack_as, src, lqspi_hack_buf,
                                LQSPI_HACK_CHUNK_SIZE);
                dma_memory_write(q->hack_as, dst, lqspi_hack_buf,
                                 LQSPI_HACK_CHUNK_SIZE);
                fprintf(stderr, ".");
                btt -= LQSPI_HACK_CHUNK_SIZE;
                src += LQSPI_HACK_CHUNK_SIZE;
                dst += LQSPI_HACK_CHUNK_SIZE;
            }
            fprintf(stderr, "\n");
        }
    }
    if (s->regs[R_CMND] & R_CMND_RXFIFO_DRAIN) {
        fifo8_reset(&s->rx_fifo);
    }
    if (s->regs[R_CMND] & R_CMND_RXFIFO_DRAIN) {
        fifo8_reset(&s->rx_fifo);
    }
}

static void xlnx_zynqmp_qspips_write(void *opaque, hwaddr addr,
                                        uint64_t value, unsigned size)
{
    XlnxZynqMPQSPIPS *s = XLNX_ZYNQMP_QSPIPS(opaque);
    uint32_t reg = addr / 4;

    if (reg <= R_MOD_ID) {
        xilinx_qspips_write(opaque, addr, value, size);
    } else {
        switch (reg) {
        case R_GQSPI_CNFG:
            if (FIELD_EX32(value, GQSPI_CNFG, GEN_FIFO_START) &&
                ARRAY_FIELD_EX32(s->regs, GQSPI_CNFG, GEN_FIFO_START_MODE)) {
                s->man_start_com_g = true;
            }
            s->regs[reg] = value & ~(R_GQSPI_CNFG_GEN_FIFO_START_MASK);
            break;
        case R_GQSPI_GEN_FIFO:
            if (!fifo32_is_full(&s->fifo_g)) {
                fifo32_push(&s->fifo_g, value);
            }
            break;
        case R_GQSPI_TXD:
            tx_data_bytes(&s->tx_fifo_g, (uint32_t)value, 4,
                          ARRAY_FIELD_EX32(s->regs, GQSPI_CNFG, ENDIAN));
            break;
        case R_GQSPI_FIFO_CTRL:
            if (FIELD_EX32(value, GQSPI_FIFO_CTRL, GENERIC_FIFO_RESET)) {
                fifo32_reset(&s->fifo_g);
            }
            if (FIELD_EX32(value, GQSPI_FIFO_CTRL, TX_FIFO_RESET)) {
                fifo8_reset(&s->tx_fifo_g);
            }
            if (FIELD_EX32(value, GQSPI_FIFO_CTRL, RX_FIFO_RESET)) {
                fifo8_reset(&s->rx_fifo_g);
            }
            break;
        case R_GQSPI_IDR:
            s->regs[R_GQSPI_IMR] |= value;
            break;
        case R_GQSPI_IER:
            s->regs[R_GQSPI_IMR] &= ~value;
            break;
        case R_GQSPI_ISR:
            s->regs[R_GQSPI_ISR] &= ~value;
            break;
        case R_GQSPI_IMR:
        case R_GQSPI_RXD:
        case R_GQSPI_GF_SNAPSHOT:
        case R_GQSPI_MOD_ID:
            break;
        default:
            s->regs[reg] = value;
            break;
        }
        xlnx_zynqmp_qspips_update_cs_lines(s);
        xlnx_zynqmp_qspips_check_flush(s);
        xlnx_zynqmp_qspips_update_cs_lines(s);
        xlnx_zynqmp_qspips_update_ixr(s);
    }
    xlnx_zynqmp_qspips_notify(s);
}

static const MemoryRegionOps qspips_ops = {
    .read = xilinx_spips_read,
    .write = xilinx_qspips_write,
    .endianness = DEVICE_LITTLE_ENDIAN,
};

static const MemoryRegionOps xlnx_zynqmp_qspips_ops = {
    .read = xlnx_zynqmp_qspips_read,
    .write = xlnx_zynqmp_qspips_write,
    .endianness = DEVICE_LITTLE_ENDIAN,
};

#define LQSPI_CACHE_SIZE 1024

static void lqspi_load_cache(void *opaque, hwaddr addr)
{
    XilinxQSPIPS *q = opaque;
    XilinxSPIPS *s = opaque;
    int i;
    int flash_addr = ((addr & ~(LQSPI_CACHE_SIZE - 1))
                   / num_effective_busses(s));
    int slave = flash_addr >> LQSPI_ADDRESS_BITS;
    int cache_entry = 0;
    uint32_t u_page_save = s->regs[R_LQSPI_STS] & ~LQSPI_CFG_U_PAGE;

    if (addr < q->lqspi_cached_addr ||
            addr > q->lqspi_cached_addr + LQSPI_CACHE_SIZE - 4) {
        xilinx_qspips_invalidate_mmio_ptr(q);
        s->regs[R_LQSPI_STS] &= ~LQSPI_CFG_U_PAGE;
        s->regs[R_LQSPI_STS] |= slave ? LQSPI_CFG_U_PAGE : 0;

        DB_PRINT_L(0, "config reg status: %08x\n", s->regs[R_LQSPI_CFG]);

        fifo8_reset(&s->tx_fifo);
        fifo8_reset(&s->rx_fifo);

        /* instruction */
        DB_PRINT_L(0, "pushing read instruction: %02x\n",
                   (unsigned)(uint8_t)(s->regs[R_LQSPI_CFG] &
                                       LQSPI_CFG_INST_CODE));
        fifo8_push(&s->tx_fifo, s->regs[R_LQSPI_CFG] & LQSPI_CFG_INST_CODE);
        /* read address */
        DB_PRINT_L(0, "pushing read address %06x\n", flash_addr);
        if (s->regs[R_LQSPI_CFG] & LQSPI_CFG_ADDR4) {
            fifo8_push(&s->tx_fifo, (uint8_t)(flash_addr >> 24));
        }
        fifo8_push(&s->tx_fifo, (uint8_t)(flash_addr >> 16));
        fifo8_push(&s->tx_fifo, (uint8_t)(flash_addr >> 8));
        fifo8_push(&s->tx_fifo, (uint8_t)flash_addr);
        /* mode bits */
        if (s->regs[R_LQSPI_CFG] & LQSPI_CFG_MODE_EN) {
            fifo8_push(&s->tx_fifo, extract32(s->regs[R_LQSPI_CFG],
                                              LQSPI_CFG_MODE_SHIFT,
                                              LQSPI_CFG_MODE_WIDTH));
        }
        /* dummy bytes */
        for (i = 0; i < (extract32(s->regs[R_LQSPI_CFG], LQSPI_CFG_DUMMY_SHIFT,
                                   LQSPI_CFG_DUMMY_WIDTH)); ++i) {
            DB_PRINT_L(0, "pushing dummy byte\n");
            fifo8_push(&s->tx_fifo, 0);
        }
        xilinx_spips_update_cs_lines(s);
        xilinx_spips_flush_txfifo(s);
        fifo8_reset(&s->rx_fifo);

        DB_PRINT_L(0, "starting QSPI data read\n");

        while (cache_entry < LQSPI_CACHE_SIZE) {
            for (i = 0; i < 64; ++i) {
                tx_data_bytes(&s->tx_fifo, 0, 1, false);
            }
            xilinx_spips_flush_txfifo(s);
            for (i = 0; i < 64; ++i) {
                rx_data_bytes(&s->rx_fifo, &q->lqspi_buf[cache_entry++], 1);
            }
        }

        s->regs[R_LQSPI_STS] &= ~LQSPI_CFG_U_PAGE;
        s->regs[R_LQSPI_STS] |= u_page_save;
        xilinx_spips_update_cs_lines(s);

        q->lqspi_cached_addr = flash_addr * num_effective_busses(s);
    }
}

static MemTxResult lqspi_read(void *opaque, hwaddr addr, uint64_t *value,
                              unsigned size, MemTxAttrs attrs)
{
    XilinxQSPIPS *q = XILINX_QSPIPS(opaque);

    if (addr >= q->lqspi_cached_addr &&
            addr <= q->lqspi_cached_addr + LQSPI_CACHE_SIZE - 4) {
        uint8_t *retp = &q->lqspi_buf[addr - q->lqspi_cached_addr];
        *value = cpu_to_le32(*(uint32_t *)retp);
        DB_PRINT_L(1, "addr: %08" HWADDR_PRIx ", data: %08" PRIx64 "\n",
                   addr, *value);
        return MEMTX_OK;
    }

    lqspi_load_cache(opaque, addr);
    return lqspi_read(opaque, addr, value, size, attrs);
}

static MemTxResult lqspi_write(void *opaque, hwaddr offset, uint64_t value,
                               unsigned size, MemTxAttrs attrs)
{
    /*
     * From UG1085, Chapter 24 (Quad-SPI controllers):
     * - Writes are ignored
     * - AXI writes generate an external AXI slave error (SLVERR)
     */
    qemu_log_mask(LOG_GUEST_ERROR, "%s Unexpected %u-bit access to 0x%" PRIx64
                                   " (value: 0x%" PRIx64 "\n",
                  __func__, size << 3, offset, value);

    return MEMTX_ERROR;
}

static const MemoryRegionOps lqspi_ops = {
    .read_with_attrs = lqspi_read,
    .write_with_attrs = lqspi_write,
    .endianness = DEVICE_NATIVE_ENDIAN,
    .impl = {
        .min_access_size = 1,
        .max_access_size = 4,
    },
    .valid = {
        .min_access_size = 1,
        .max_access_size = 4
    }
};

static void xilinx_spips_realize(DeviceState *dev, Error **errp)
{
    XilinxSPIPS *s = XILINX_SPIPS(dev);
    SysBusDevice *sbd = SYS_BUS_DEVICE(dev);
    XilinxSPIPSClass *xsc = XILINX_SPIPS_GET_CLASS(s);
    qemu_irq *cs;
    int i;

    DB_PRINT_L(0, "realized spips\n");

    if (s->num_busses > MAX_NUM_BUSSES) {
        error_setg(errp,
                   "requested number of SPI busses %u exceeds maximum %d",
                   s->num_busses, MAX_NUM_BUSSES);
        return;
    }
    if (s->num_busses < MIN_NUM_BUSSES) {
        error_setg(errp,
                   "requested number of SPI busses %u is below minimum %d",
                   s->num_busses, MIN_NUM_BUSSES);
        return;
    }

    s->spi = g_new(SSIBus *, s->num_busses);
    for (i = 0; i < s->num_busses; ++i) {
        char bus_name[16];
        snprintf(bus_name, 16, "spi%d", i);
        s->spi[i] = ssi_create_bus(dev, bus_name);
    }

    s->cs_lines = g_new0(qemu_irq, s->num_cs * s->num_busses);
    s->cs_lines_state = g_new0(bool, s->num_cs * s->num_busses);
    for (i = 0, cs = s->cs_lines; i < s->num_busses; ++i, cs += s->num_cs) {
        ssi_auto_connect_slaves(DEVICE(s), cs, s->spi[i]);
    }

    sysbus_init_irq(sbd, &s->irq);
    qdev_init_gpio_out(dev, s->cs_lines, s->num_cs * s->num_busses);

    memory_region_init_io(&s->iomem, OBJECT(s), xsc->reg_ops, s,
                          "spi", XLNX_ZYNQMP_SPIPS_R_MAX * 4);
    sysbus_init_mmio(sbd, &s->iomem);

    s->irqline = -1;

    fifo8_create(&s->rx_fifo, xsc->rx_fifo_size);
    fifo8_create(&s->tx_fifo, xsc->tx_fifo_size);
}

static void xilinx_qspips_realize(DeviceState *dev, Error **errp)
{
    XilinxSPIPS *s = XILINX_SPIPS(dev);
    XilinxQSPIPS *q = XILINX_QSPIPS(dev);
    SysBusDevice *sbd = SYS_BUS_DEVICE(dev);

    DB_PRINT_L(0, "realized qspips\n");

    s->num_busses = 2;
    s->num_cs = 2;
    s->num_txrx_bytes = 4;

    xilinx_spips_realize(dev, errp);
    q->hack_as = q->hack_dma ? address_space_init_shareable(q->hack_dma,
                NULL) : &address_space_memory;
    memory_region_init_io(&s->mmlqspi, OBJECT(s), &lqspi_ops, s, "lqspi",
                          (1 << LQSPI_ADDRESS_BITS) * 2);
    sysbus_init_mmio(sbd, &s->mmlqspi);

    q->lqspi_cached_addr = ~0ULL;
}

static void xlnx_zynqmp_qspips_init(Object *obj)
{
    XlnxZynqMPQSPIPS *rq = XLNX_ZYNQMP_QSPIPS(obj);

    object_property_add_link(obj, "stream-connected-dma", TYPE_STREAM_SLAVE,
                             (Object **)&rq->dma,
                             object_property_allow_set_link,
                             OBJ_PROP_LINK_STRONG,
                             NULL);
}

static void xlnx_zynqmp_qspips_realize(DeviceState *dev, Error **errp)
{
    XlnxZynqMPQSPIPS *s = XLNX_ZYNQMP_QSPIPS(dev);
    XilinxSPIPSClass *xsc = XILINX_SPIPS_GET_CLASS(s);

    if (s->dma_burst_size > QSPI_DMA_MAX_BURST_SIZE) {
        error_setg(errp,
                   "qspi dma burst size %u exceeds maximum limit %d",
                   s->dma_burst_size, QSPI_DMA_MAX_BURST_SIZE);
        return;
    }
    xilinx_qspips_realize(dev, errp);
    fifo8_create(&s->rx_fifo_g, xsc->rx_fifo_size);
    fifo8_create(&s->tx_fifo_g, xsc->tx_fifo_size);
    fifo32_create(&s->fifo_g, 32);
}

<<<<<<< HEAD
=======
static void xlnx_zynqmp_qspips_init(Object *obj)
{
    XlnxZynqMPQSPIPS *rq = XLNX_ZYNQMP_QSPIPS(obj);

    object_property_add_link(obj, "stream-connected-dma", TYPE_STREAM_SLAVE,
                             (Object **)&rq->dma,
                             object_property_allow_set_link,
                             OBJ_PROP_LINK_STRONG);
}

>>>>>>> 31d321c2
static int xilinx_spips_post_load(void *opaque, int version_id)
{
    xilinx_spips_update_ixr((XilinxSPIPS *)opaque);
    xilinx_spips_update_cs_lines((XilinxSPIPS *)opaque);
    return 0;
}

static const VMStateDescription vmstate_xilinx_spips = {
    .name = "xilinx_spips",
    .version_id = 2,
    .minimum_version_id = 2,
    .post_load = xilinx_spips_post_load,
    .fields = (VMStateField[]) {
        VMSTATE_FIFO8(tx_fifo, XilinxSPIPS),
        VMSTATE_FIFO8(rx_fifo, XilinxSPIPS),
        VMSTATE_UINT32_ARRAY(regs, XilinxSPIPS, XLNX_SPIPS_R_MAX),
        VMSTATE_UINT8(snoop_state, XilinxSPIPS),
        VMSTATE_END_OF_LIST()
    }
};

static int xlnx_zynqmp_qspips_post_load(void *opaque, int version_id)
{
    XlnxZynqMPQSPIPS *s = (XlnxZynqMPQSPIPS *)opaque;
    XilinxSPIPS *qs = XILINX_SPIPS(s);

    if (ARRAY_FIELD_EX32(s->regs, GQSPI_SELECT, GENERIC_QSPI_EN) &&
        fifo8_is_empty(&qs->rx_fifo) && fifo8_is_empty(&qs->tx_fifo)) {
        xlnx_zynqmp_qspips_update_ixr(s);
        xlnx_zynqmp_qspips_update_cs_lines(s);
    }
    return 0;
}

static const VMStateDescription vmstate_xilinx_qspips = {
    .name = "xilinx_qspips",
    .version_id = 1,
    .minimum_version_id = 1,
    .fields = (VMStateField[]) {
        VMSTATE_STRUCT(parent_obj, XilinxQSPIPS, 0,
                       vmstate_xilinx_spips, XilinxSPIPS),
        VMSTATE_END_OF_LIST()
    }
};

static const VMStateDescription vmstate_xlnx_zynqmp_qspips = {
    .name = "xlnx_zynqmp_qspips",
    .version_id = 1,
    .minimum_version_id = 1,
    .post_load = xlnx_zynqmp_qspips_post_load,
    .fields = (VMStateField[]) {
        VMSTATE_STRUCT(parent_obj, XlnxZynqMPQSPIPS, 0,
                       vmstate_xilinx_qspips, XilinxQSPIPS),
        VMSTATE_FIFO8(tx_fifo_g, XlnxZynqMPQSPIPS),
        VMSTATE_FIFO8(rx_fifo_g, XlnxZynqMPQSPIPS),
        VMSTATE_FIFO32(fifo_g, XlnxZynqMPQSPIPS),
        VMSTATE_UINT32_ARRAY(regs, XlnxZynqMPQSPIPS, XLNX_ZYNQMP_SPIPS_R_MAX),
        VMSTATE_END_OF_LIST()
    }
};

static Property xilinx_zynqmp_qspips_properties[] = {
    DEFINE_PROP_UINT32("dma-burst-size", XlnxZynqMPQSPIPS, dma_burst_size, 64),
    DEFINE_PROP_END_OF_LIST(),
};

static Property xilinx_qspips_properties[] = {
    DEFINE_PROP_UINT32("lqspi-size", XilinxQSPIPS, lqspi_size, 0),
    DEFINE_PROP_UINT32("lqspi-src", XilinxQSPIPS, lqspi_src, 0),
    DEFINE_PROP_UINT32("lqspi-dst", XilinxQSPIPS, lqspi_dst, 0),
    /* We had to turn this off for 2.10 as it is not compatible with migration.
     * It can be enabled but will prevent the device to be migrated.
     * This will go aways when a fix will be released.
     */
    DEFINE_PROP_BOOL("x-mmio-exec", XilinxQSPIPS, mmio_execution_enabled,
                     false),
    DEFINE_PROP_END_OF_LIST(),
};

static Property xilinx_spips_properties[] = {
    DEFINE_PROP_UINT8("num-busses", XilinxSPIPS, num_busses, 1),
    DEFINE_PROP_UINT8("num-ss-bits", XilinxSPIPS, num_cs, 4),
    DEFINE_PROP_UINT8("num-txrx-bytes", XilinxSPIPS, num_txrx_bytes, 1),
    DEFINE_PROP_END_OF_LIST(),
};

static void xilinx_qspips_init(Object *obj)
{
    XilinxQSPIPS *q = XILINX_QSPIPS(obj);

    object_property_add_link(obj, "dma", TYPE_MEMORY_REGION,
                             (Object **) &q->hack_dma,
                             qdev_prop_allow_set_link_before_realize,
                             OBJ_PROP_LINK_STRONG,
                             &error_abort);
}

static void xilinx_qspips_class_init(ObjectClass *klass, void * data)
{
    DeviceClass *dc = DEVICE_CLASS(klass);
    XilinxSPIPSClass *xsc = XILINX_SPIPS_CLASS(klass);

    dc->realize = xilinx_qspips_realize;
    device_class_set_props(dc, xilinx_qspips_properties);
    xsc->reg_ops = &qspips_ops;
    xsc->rx_fifo_size = RXFF_A_Q;
    xsc->tx_fifo_size = TXFF_A_Q;
}

static void xilinx_spips_class_init(ObjectClass *klass, void *data)
{
    DeviceClass *dc = DEVICE_CLASS(klass);
    XilinxSPIPSClass *xsc = XILINX_SPIPS_CLASS(klass);

    dc->realize = xilinx_spips_realize;
    dc->reset = xilinx_spips_reset;
    device_class_set_props(dc, xilinx_spips_properties);
    dc->vmsd = &vmstate_xilinx_spips;

    xsc->reg_ops = &spips_ops;
    xsc->rx_fifo_size = RXFF_A;
    xsc->tx_fifo_size = TXFF_A;
}

static void xlnx_zynqmp_qspips_class_init(ObjectClass *klass, void * data)
{
    DeviceClass *dc = DEVICE_CLASS(klass);
    XilinxSPIPSClass *xsc = XILINX_SPIPS_CLASS(klass);

    dc->realize = xlnx_zynqmp_qspips_realize;
    dc->reset = xlnx_zynqmp_qspips_reset;
    dc->vmsd = &vmstate_xlnx_zynqmp_qspips;
    device_class_set_props(dc, xilinx_zynqmp_qspips_properties);
    xsc->reg_ops = &xlnx_zynqmp_qspips_ops;
    xsc->rx_fifo_size = RXFF_A_Q;
    xsc->tx_fifo_size = TXFF_A_Q;
}

static const TypeInfo xilinx_spips_info = {
    .name  = TYPE_XILINX_SPIPS,
    .parent = TYPE_SYS_BUS_DEVICE,
    .instance_size  = sizeof(XilinxSPIPS),
    .class_init = xilinx_spips_class_init,
    .class_size = sizeof(XilinxSPIPSClass),
};

static const TypeInfo xilinx_qspips_info = {
    .name  = TYPE_XILINX_QSPIPS,
    .parent = TYPE_XILINX_SPIPS,
    .instance_size  = sizeof(XilinxQSPIPS),
    .class_init = xilinx_qspips_class_init,
    .instance_init = xilinx_qspips_init,
};

static const TypeInfo xlnx_zynqmp_qspips_info = {
    .name  = TYPE_XLNX_ZYNQMP_QSPIPS,
    .parent = TYPE_XILINX_QSPIPS,
    .instance_size  = sizeof(XlnxZynqMPQSPIPS),
    .instance_init  = xlnx_zynqmp_qspips_init,
    .class_init = xlnx_zynqmp_qspips_class_init,
};

static void xilinx_spips_register_types(void)
{
    type_register_static(&xilinx_spips_info);
    type_register_static(&xilinx_qspips_info);
    type_register_static(&xlnx_zynqmp_qspips_info);
}

type_init(xilinx_spips_register_types)<|MERGE_RESOLUTION|>--- conflicted
+++ resolved
@@ -1378,17 +1378,6 @@
     q->lqspi_cached_addr = ~0ULL;
 }
 
-static void xlnx_zynqmp_qspips_init(Object *obj)
-{
-    XlnxZynqMPQSPIPS *rq = XLNX_ZYNQMP_QSPIPS(obj);
-
-    object_property_add_link(obj, "stream-connected-dma", TYPE_STREAM_SLAVE,
-                             (Object **)&rq->dma,
-                             object_property_allow_set_link,
-                             OBJ_PROP_LINK_STRONG,
-                             NULL);
-}
-
 static void xlnx_zynqmp_qspips_realize(DeviceState *dev, Error **errp)
 {
     XlnxZynqMPQSPIPS *s = XLNX_ZYNQMP_QSPIPS(dev);
@@ -1406,8 +1395,6 @@
     fifo32_create(&s->fifo_g, 32);
 }
 
-<<<<<<< HEAD
-=======
 static void xlnx_zynqmp_qspips_init(Object *obj)
 {
     XlnxZynqMPQSPIPS *rq = XLNX_ZYNQMP_QSPIPS(obj);
@@ -1418,7 +1405,6 @@
                              OBJ_PROP_LINK_STRONG);
 }
 
->>>>>>> 31d321c2
 static int xilinx_spips_post_load(void *opaque, int version_id)
 {
     xilinx_spips_update_ixr((XilinxSPIPS *)opaque);
@@ -1510,10 +1496,9 @@
     XilinxQSPIPS *q = XILINX_QSPIPS(obj);
 
     object_property_add_link(obj, "dma", TYPE_MEMORY_REGION,
-                             (Object **) &q->hack_dma,
+                             (Object **)&q->hack_dma,
                              qdev_prop_allow_set_link_before_realize,
-                             OBJ_PROP_LINK_STRONG,
-                             &error_abort);
+                             OBJ_PROP_LINK_STRONG);
 }
 
 static void xilinx_qspips_class_init(ObjectClass *klass, void * data)
