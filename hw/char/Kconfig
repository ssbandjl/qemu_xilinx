--- conflicted
+++ resolved
@@ -50,13 +50,11 @@
 config TERMINAL3270
     bool
 
-<<<<<<< HEAD
 config XILINX_IOMODULE_UART
 	bool
-=======
+
 config SH_SCI
     bool
->>>>>>> 65a9d380
 
 config RENESAS_SCI
     bool
