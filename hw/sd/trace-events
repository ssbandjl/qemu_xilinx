--- conflicted
+++ resolved
@@ -1,9 +1,5 @@
 # See docs/devel/tracing.txt for syntax documentation.
 
-<<<<<<< HEAD
-# hw/sd/core.c
-sdbus_command(const char *bus_name, uint8_t cmd, uint32_t arg, uint8_t crc) "@%s CMD%02d arg 0x%08x crc 0x%02x"
-=======
 # bcm2835_sdhost.c
 bcm2835_sdhost_read(uint64_t offset, uint64_t data, unsigned size) "offset 0x%" PRIx64 " data 0x%" PRIx64 " size %u"
 bcm2835_sdhost_write(uint64_t offset, uint64_t data, unsigned size) "offset 0x%" PRIx64 " data 0x%" PRIx64 " size %u"
@@ -12,18 +8,13 @@
 
 # core.c
 sdbus_command(const char *bus_name, uint8_t cmd, uint32_t arg) "@%s CMD%02d arg 0x%08x"
->>>>>>> 82b2865e
 sdbus_read(const char *bus_name, uint8_t value) "@%s value 0x%02x"
 sdbus_write(const char *bus_name, uint8_t value) "@%s value 0x%02x"
 sdbus_set_voltage(const char *bus_name, uint16_t millivolts) "@%s %u (mV)"
 sdbus_get_dat_lines(const char *bus_name, uint8_t dat_lines) "@%s dat_lines: %u"
 sdbus_get_cmd_line(const char *bus_name, bool cmd_line) "@%s cmd_line: %u"
 
-<<<<<<< HEAD
-# hw/sd/sdhci.c
-=======
 # sdhci.c
->>>>>>> 82b2865e
 sdhci_set_inserted(const char *level) "card state changed: %s"
 sdhci_send_command(uint8_t cmd, uint32_t arg) "CMD%02u ARG[0x%08x]"
 sdhci_error(const char *msg) "%s"
@@ -38,24 +29,14 @@
 sdhci_write_dataport(uint16_t data_count) "write buffer filled with %u bytes of data"
 sdhci_capareg(const char *desc, uint16_t val) "%s: %u"
 
-<<<<<<< HEAD
-# hw/sd/sd.c
-=======
 # sd.c
->>>>>>> 82b2865e
 sdcard_normal_command(const char *proto, const char *cmd_desc, uint8_t cmd, uint32_t arg, const char *state) "%s %20s/ CMD%02d arg 0x%08x (state %s)"
 sdcard_app_command(const char *proto, const char *acmd_desc, uint8_t acmd, uint32_t arg, const char *state) "%s %23s/ACMD%02d arg 0x%08x (state %s)"
 sdcard_response(const char *rspdesc, int rsplen) "%s (sz:%d)"
 sdcard_powerup(void) ""
 sdcard_inquiry_cmd41(void) ""
-<<<<<<< HEAD
-sdcard_set_enable(bool current_state, bool new_state) "%u -> %u"
-sdcard_reset(void) ""
-sdcard_set_blocklen(uint16_t length) "0x%04x"
-=======
 sdcard_reset(void) ""
 sdcard_set_blocklen(uint16_t length) "0x%03x"
->>>>>>> 82b2865e
 sdcard_inserted(bool readonly) "read_only: %u"
 sdcard_ejected(void) ""
 sdcard_erase(void) ""
@@ -67,11 +48,7 @@
 sdcard_read_data(const char *proto, const char *cmd_desc, uint8_t cmd, int length) "%s %20s/ CMD%02d len %d"
 sdcard_set_voltage(uint16_t millivolts) "%u mV"
 
-<<<<<<< HEAD
-# hw/sd/milkymist-memcard.c
-=======
 # milkymist-memcard.c
->>>>>>> 82b2865e
 milkymist_memcard_memory_read(uint32_t addr, uint32_t value) "addr 0x%08x value 0x%08x"
 milkymist_memcard_memory_write(uint32_t addr, uint32_t value) "addr 0x%08x value 0x%08x"
 
