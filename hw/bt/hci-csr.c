--- conflicted
+++ resolved
@@ -418,11 +418,7 @@
 {
     s->out_len = 0;
     s->out_size = FIFO_LEN;
-<<<<<<< HEAD
-    s->in_len = 0;
-=======
     csrhci_ready_for_next_inpkt(s);
->>>>>>> 7124ccf8
     s->baud_delay = NANOSECONDS_PER_SECOND;
     s->enable = 0;
 
