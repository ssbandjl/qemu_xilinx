/*
 * QEMU MicroBlaze CPU
 *
 * Copyright (c) 2009 Edgar E. Iglesias
 * Copyright (c) 2009-2012 PetaLogix Qld Pty Ltd.
 * Copyright (c) 2012 SUSE LINUX Products GmbH
 * Copyright (c) 2009 Edgar E. Iglesias, Axis Communications AB.
 *
 * This library is free software; you can redistribute it and/or
 * modify it under the terms of the GNU Lesser General Public
 * License as published by the Free Software Foundation; either
 * version 2.1 of the License, or (at your option) any later version.
 *
 * This library is distributed in the hope that it will be useful,
 * but WITHOUT ANY WARRANTY; without even the implied warranty of
 * MERCHANTABILITY or FITNESS FOR A PARTICULAR PURPOSE.  See the GNU
 * Lesser General Public License for more details.
 *
 * You should have received a copy of the GNU Lesser General Public
 * License along with this library; if not, see
 * <http://www.gnu.org/licenses/lgpl-2.1.html>
 */

#include "qemu/osdep.h"
#include "qemu/log.h"
#include "qapi/error.h"
#include "cpu.h"
#include "qemu/module.h"
#include "hw/qdev-properties.h"
#include "exec/exec-all.h"
#include "exec/gdbstub.h"
#include "fpu/softfloat-helpers.h"
<<<<<<< HEAD
#include "hw/core/cpu-exec-gpio.h"

#ifndef CONFIG_USER_ONLY
#include "hw/fdt_generic_util.h"
#endif
=======
#include "tcg/tcg.h"
>>>>>>> a2b5f8b8

static const struct {
    const char *name;
    uint8_t version_id;
} mb_cpu_lookup[] = {
    /* These key value are as per MBV field in PVR0 */
    {"5.00.a", 0x01},
    {"5.00.b", 0x02},
    {"5.00.c", 0x03},
    {"6.00.a", 0x04},
    {"6.00.b", 0x06},
    {"7.00.a", 0x05},
    {"7.00.b", 0x07},
    {"7.10.a", 0x08},
    {"7.10.b", 0x09},
    {"7.10.c", 0x0a},
    {"7.10.d", 0x0b},
    {"7.20.a", 0x0c},
    {"7.20.b", 0x0d},
    {"7.20.c", 0x0e},
    {"7.20.d", 0x0f},
    {"7.30.a", 0x10},
    {"7.30.b", 0x11},
    {"8.00.a", 0x12},
    {"8.00.b", 0x13},
    {"8.10.a", 0x14},
    {"8.20.a", 0x15},
    {"8.20.b", 0x16},
    {"8.30.a", 0x17},
    {"8.40.a", 0x18},
    {"8.40.b", 0x19},
    {"8.50.a", 0x1A},
    {"9.0", 0x1B},
    {"9.1", 0x1D},
    {"9.2", 0x1F},
    {"9.3", 0x20},
    {"9.4", 0x21},
    {"9.5", 0x22},
    {"9.6", 0x23},
    {"10.0", 0x24},
    {"11.0", 0x25},
    {NULL, 0},
};

/* If no specific version gets selected, default to the following.  */
#define DEFAULT_CPU_VERSION "10.0"

static void mb_cpu_set_pc(CPUState *cs, vaddr value)
{
    MicroBlazeCPU *cpu = MICROBLAZE_CPU(cs);

    cpu->env.pc = value;
    /* Ensure D_FLAG and IMM_FLAG are clear for the new PC */
    cpu->env.iflags = 0;
}

static vaddr mb_cpu_get_pc(CPUState *cs)
{
    MicroBlazeCPU *cpu = MICROBLAZE_CPU(cs);

    return cpu->env.pc;
}

static void mb_cpu_synchronize_from_tb(CPUState *cs,
                                       const TranslationBlock *tb)
{
    MicroBlazeCPU *cpu = MICROBLAZE_CPU(cs);

    tcg_debug_assert(!(cs->tcg_cflags & CF_PCREL));
    cpu->env.pc = tb->pc;
    cpu->env.iflags = tb->flags & IFLAGS_TB_MASK;
}

static void mb_restore_state_to_opc(CPUState *cs,
                                    const TranslationBlock *tb,
                                    const uint64_t *data)
{
    MicroBlazeCPU *cpu = MICROBLAZE_CPU(cs);

    cpu->env.pc = data[0];
    cpu->env.iflags = data[1];
}

static bool mb_cpu_has_work(CPUState *cs)
{
    CPUMBState *env = cs->env_ptr;
    bool r;

    r = (cs->interrupt_request & (CPU_INTERRUPT_HARD | CPU_INTERRUPT_NMI))
           || env->wakeup;

    return r;
}

#ifndef CONFIG_USER_ONLY
static void mb_cpu_ns_axi_dp(void *opaque, int irq, int level)
{
    MicroBlazeCPU *cpu = opaque;
    bool en = cpu->cfg.use_non_secure & USE_NON_SECURE_M_AXI_DP_MASK;

    cpu->ns_axi_dp = level & en;
}

static void mb_cpu_ns_axi_ip(void *opaque, int irq, int level)
{
    MicroBlazeCPU *cpu = opaque;
    bool en = cpu->cfg.use_non_secure & USE_NON_SECURE_M_AXI_IP_MASK;

    cpu->ns_axi_ip = level & en;
}

static void mb_cpu_ns_axi_dc(void *opaque, int irq, int level)
{
    MicroBlazeCPU *cpu = opaque;
    bool en = cpu->cfg.use_non_secure & USE_NON_SECURE_M_AXI_DC_MASK;

    cpu->ns_axi_dc = level & en;
}

static void mb_cpu_ns_axi_ic(void *opaque, int irq, int level)
{
    MicroBlazeCPU *cpu = opaque;
    bool en = cpu->cfg.use_non_secure & USE_NON_SECURE_M_AXI_IC_MASK;

    cpu->ns_axi_ic = level & en;
}

static void microblaze_cpu_set_irq(void *opaque, int irq, int level)
{
    MicroBlazeCPU *cpu = opaque;
    CPUState *cs = CPU(cpu);
    int type = irq ? CPU_INTERRUPT_NMI : CPU_INTERRUPT_HARD;

    if (level) {
        cpu_interrupt(cs, type);
    } else {
        cpu_reset_interrupt(cs, type);
    }
}

static void microblaze_set_wakeup(void *opaque, int irq, int level)
{
    MicroBlazeCPU *cpu = opaque;
    CPUState *cs = CPU(cpu);
    CPUMBState *env = &cpu->env;

    env->wakeup &= ~(1 << irq);
    if (level) {
        qemu_set_irq(cpu->mb_sleep, false);
        env->wakeup |= 1 << irq;
        cs->halted = 0;
        qemu_cpu_kick(cs);
    }
}
#endif

static void mb_cpu_reset_hold(Object *obj)
{
    CPUState *s = CPU(obj);
    MicroBlazeCPU *cpu = MICROBLAZE_CPU(s);
    MicroBlazeCPUClass *mcc = MICROBLAZE_CPU_GET_CLASS(cpu);
    CPUMBState *env = &cpu->env;

    if (mcc->parent_phases.hold) {
        mcc->parent_phases.hold(obj);
    }

    memset(env, 0, offsetof(CPUMBState, end_reset_fields));
    env->res_addr = RES_ADDR_NONE;

    /* Disable stack protector.  */
    env->shr = ~0;

    env->pc = cpu->cfg.base_vectors;

#if defined(CONFIG_USER_ONLY)
    /* start in user mode with interrupts enabled.  */
    mb_cpu_write_msr(env, MSR_EE | MSR_IE | MSR_VM | MSR_UM);
#else
    mb_cpu_write_msr(env, 0);
    mmu_init(&env->mmu);

    if (cpu->env.memattr_p) {
        env_tlb(&cpu->env)->memattr[MEM_ATTR_NS].attrs = *cpu->env.memattr_p;
        env_tlb(&cpu->env)->memattr[MEM_ATTR_NS].attrs.secure = false;
        env_tlb(&cpu->env)->memattr[MEM_ATTR_SEC].attrs = *cpu->env.memattr_p;
        env_tlb(&cpu->env)->memattr[MEM_ATTR_SEC].attrs.secure = true;
    }
#endif
}

static void mb_disas_set_info(CPUState *cpu, disassemble_info *info)
{
    info->mach = bfd_arch_microblaze;
    info->print_insn = print_insn_microblaze;
}

static void mb_cpu_realizefn(DeviceState *dev, Error **errp)
{
    CPUState *cs = CPU(dev);
    MicroBlazeCPUClass *mcc = MICROBLAZE_CPU_GET_CLASS(dev);
    MicroBlazeCPU *cpu = MICROBLAZE_CPU(cs);
    uint8_t version_code = 0;
    const char *version;
    int i = 0;
    Error *local_err = NULL;

    cpu_exec_realizefn(cs, &local_err);
    if (local_err != NULL) {
        error_propagate(errp, local_err);
        return;
    }

    if (cpu->cfg.addr_size < 32 || cpu->cfg.addr_size > 64) {
        error_setg(errp, "addr-size %d is out of range (32 - 64)",
                   cpu->cfg.addr_size);
        return;
    }

    qemu_init_vcpu(cs);

    version = cpu->cfg.version ? cpu->cfg.version : DEFAULT_CPU_VERSION;
    for (i = 0; mb_cpu_lookup[i].name && version; i++) {
        if (strcmp(mb_cpu_lookup[i].name, version) == 0) {
            version_code = mb_cpu_lookup[i].version_id;
            break;
        }
    }

    if (!version_code) {
        qemu_log("Invalid MicroBlaze version number: %s\n", cpu->cfg.version);
    }

    cpu->cfg.pvr_regs[0] =
        (PVR0_USE_EXC_MASK |
         PVR0_USE_ICACHE_MASK |
         PVR0_USE_DCACHE_MASK |
         (cpu->cfg.stackprot ? PVR0_SPROT_MASK : 0) |
         (cpu->cfg.use_fpu ? PVR0_USE_FPU_MASK : 0) |
         (cpu->cfg.use_hw_mul ? PVR0_USE_HW_MUL_MASK : 0) |
         (cpu->cfg.use_barrel ? PVR0_USE_BARREL_MASK : 0) |
         (cpu->cfg.use_div ? PVR0_USE_DIV_MASK : 0) |
         (cpu->cfg.use_mmu ? PVR0_USE_MMU_MASK : 0) |
         (cpu->cfg.endi ? PVR0_ENDI_MASK : 0) |
         (version_code << PVR0_VERSION_SHIFT) |
         (cpu->cfg.pvr == C_PVR_FULL ? PVR0_PVR_FULL_MASK : 0) |
         cpu->cfg.pvr_user1);

    cpu->cfg.pvr_regs[1] = cpu->cfg.pvr_user2;

    cpu->cfg.pvr_regs[2] =
        (PVR2_D_OPB_MASK |
         PVR2_D_LMB_MASK |
         PVR2_I_OPB_MASK |
         PVR2_I_LMB_MASK |
         PVR2_FPU_EXC_MASK |
         (cpu->cfg.use_fpu ? PVR2_USE_FPU_MASK : 0) |
         (cpu->cfg.use_fpu > 1 ? PVR2_USE_FPU2_MASK : 0) |
         (cpu->cfg.use_hw_mul ? PVR2_USE_HW_MUL_MASK : 0) |
         (cpu->cfg.use_hw_mul > 1 ? PVR2_USE_MUL64_MASK : 0) |
         (cpu->cfg.use_barrel ? PVR2_USE_BARREL_MASK : 0) |
         (cpu->cfg.use_div ? PVR2_USE_DIV_MASK : 0) |
         (cpu->cfg.use_msr_instr ? PVR2_USE_MSR_INSTR : 0) |
         (cpu->cfg.use_pcmp_instr ? PVR2_USE_PCMP_INSTR : 0) |
         (cpu->cfg.dopb_bus_exception ? PVR2_DOPB_BUS_EXC_MASK : 0) |
         (cpu->cfg.iopb_bus_exception ? PVR2_IOPB_BUS_EXC_MASK : 0) |
         (cpu->cfg.div_zero_exception ? PVR2_DIV_ZERO_EXC_MASK : 0) |
         (cpu->cfg.illegal_opcode_exception ? PVR2_ILL_OPCODE_EXC_MASK : 0) |
         (cpu->cfg.unaligned_exceptions ? PVR2_UNALIGNED_EXC_MASK : 0) |
         (cpu->cfg.opcode_0_illegal ? PVR2_OPCODE_0x0_ILL_MASK : 0));

    cpu->cfg.pvr_regs[5] |=
        cpu->cfg.dcache_writeback ? PVR5_DCACHE_WRITEBACK_MASK : 0;

    cpu->cfg.pvr_regs[10] =
        (0x0c000000 | /* Default to spartan 3a dsp family.  */
         (cpu->cfg.addr_size - 32) << PVR10_ASIZE_SHIFT);

    cpu->cfg.pvr_regs[11] = ((cpu->cfg.use_mmu ? PVR11_USE_MMU : 0) |
                             16 << 17);

    mb_gen_dynamic_xml(cpu);

    cpu->cfg.mmu = 3;
    cpu->cfg.mmu_tlb_access = 3;
    cpu->cfg.mmu_zones = 16;
    cpu->cfg.addr_mask = MAKE_64BIT_MASK(0, cpu->cfg.addr_size);

    if (cpu->cfg.lockstep_slave) {
        cs->reset_pin = true;
    }
    mcc->parent_realize(dev, errp);
}

static void mb_cpu_initfn(Object *obj)
{
    MicroBlazeCPU *cpu = MICROBLAZE_CPU(obj);
    CPUMBState *env = &cpu->env;

    cpu_set_cpustate_pointers(cpu);
    gdb_register_coprocessor(CPU(cpu), mb_cpu_gdb_read_stack_protect,
                             mb_cpu_gdb_write_stack_protect, 2,
                             "microblaze-stack-protect.xml", 0);

    set_float_rounding_mode(float_round_nearest_even, &env->fp_status);

#ifndef CONFIG_USER_ONLY
    /* Inbound IRQ and FIR lines */
    qdev_init_gpio_in(DEVICE(cpu), microblaze_cpu_set_irq, 2);
    qdev_init_gpio_in_named(DEVICE(cpu), microblaze_set_wakeup, "wakeup", 2);

    qdev_init_gpio_out_named(DEVICE(cpu), &cpu->mb_sleep, "mb_sleep", 1);
    qdev_init_gpio_in_named(DEVICE(cpu), mb_cpu_ns_axi_dp, "ns_axi_dp", 1);
    qdev_init_gpio_in_named(DEVICE(cpu), mb_cpu_ns_axi_ip, "ns_axi_ip", 1);
    qdev_init_gpio_in_named(DEVICE(cpu), mb_cpu_ns_axi_dc, "ns_axi_dc", 1);
    qdev_init_gpio_in_named(DEVICE(cpu), mb_cpu_ns_axi_ic, "ns_axi_ic", 1);

    object_property_add_link(obj, "memattr", TYPE_MEMORY_TRANSACTION_ATTR,
                             (Object **)&cpu->env.memattr_p,
                             qdev_prop_allow_set_link_before_realize,
                             OBJ_PROP_LINK_STRONG);
#endif
}

static Property mb_properties[] = {
    DEFINE_PROP_UINT32("base-vectors", MicroBlazeCPU, cfg.base_vectors, 0),
    DEFINE_PROP_BOOL("use-stack-protection", MicroBlazeCPU, cfg.stackprot,
                     false),
    /*
     * This is the C_ADDR_SIZE synth-time configuration option of the
     * MicroBlaze cores. Supported values range between 32 and 64.
     *
     * When set to > 32, 32bit MicroBlaze can emit load/stores
     * with extended addressing.
     */
    DEFINE_PROP_UINT8("addr-size", MicroBlazeCPU, cfg.addr_size, 32),
    /* If use-fpu > 0 - FPU is enabled
     * If use-fpu = 2 - Floating point conversion and square root instructions
     *                  are enabled
     */
    DEFINE_PROP_UINT8("use-fpu", MicroBlazeCPU, cfg.use_fpu, 2),
    /* If use-hw-mul > 0 - Multiplier is enabled
     * If use-hw-mul = 2 - 64-bit multiplier is enabled
     */
    DEFINE_PROP_UINT8("use-hw-mul", MicroBlazeCPU, cfg.use_hw_mul, 2),
    DEFINE_PROP_BOOL("use-barrel", MicroBlazeCPU, cfg.use_barrel, true),
    DEFINE_PROP_BOOL("use-div", MicroBlazeCPU, cfg.use_div, true),
    DEFINE_PROP_BOOL("use-msr-instr", MicroBlazeCPU, cfg.use_msr_instr, true),
    DEFINE_PROP_BOOL("use-pcmp-instr", MicroBlazeCPU, cfg.use_pcmp_instr, true),
    DEFINE_PROP_BOOL("use-mmu", MicroBlazeCPU, cfg.use_mmu, true),
    /*
     * use-non-secure enables/disables the use of the non_secure[3:0] signals.
     * It is a bitfield where 1 = non-secure for the following bits and their
     * corresponding interfaces:
     * 0x1 - M_AXI_DP
     * 0x2 - M_AXI_IP
     * 0x4 - M_AXI_DC
     * 0x8 - M_AXI_IC
     */
    DEFINE_PROP_UINT8("use-non-secure", MicroBlazeCPU, cfg.use_non_secure, 0),
    DEFINE_PROP_BOOL("dcache-writeback", MicroBlazeCPU, cfg.dcache_writeback,
                     false),
    DEFINE_PROP_BOOL("endianness", MicroBlazeCPU, cfg.endi, false),
    /* Enables bus exceptions on failed data accesses (load/stores).  */
    DEFINE_PROP_BOOL("dopb-bus-exception", MicroBlazeCPU,
                     cfg.dopb_bus_exception, false),
    /* Enables bus exceptions on failed instruction fetches.  */
    DEFINE_PROP_BOOL("iopb-bus-exception", MicroBlazeCPU,
                     cfg.iopb_bus_exception, false),
    DEFINE_PROP_BOOL("ill-opcode-exception", MicroBlazeCPU,
                     cfg.illegal_opcode_exception, false),
    DEFINE_PROP_BOOL("div-zero-exception", MicroBlazeCPU,
                     cfg.div_zero_exception, false),
    DEFINE_PROP_BOOL("unaligned-exceptions", MicroBlazeCPU,
                     cfg.unaligned_exceptions, false),
    DEFINE_PROP_BOOL("opcode-0x0-illegal", MicroBlazeCPU,
                     cfg.opcode_0_illegal, false),
    DEFINE_PROP_BOOL("lockstep-slave", MicroBlazeCPU,
                     cfg.lockstep_slave, false),
    DEFINE_PROP_STRING("version", MicroBlazeCPU, cfg.version),
    DEFINE_PROP_UINT8("pvr", MicroBlazeCPU, cfg.pvr, C_PVR_FULL),
    DEFINE_PROP_UINT8("pvr-user1", MicroBlazeCPU, cfg.pvr_user1, 0),
    DEFINE_PROP_UINT32("pvr-user2", MicroBlazeCPU, cfg.pvr_user2, 0),
    DEFINE_PROP_END_OF_LIST(),
};

#ifndef CONFIG_USER_ONLY
static const FDTGenericGPIOSet mb_ctrl_gpios[] = {
    {
      .names = &fdt_generic_gpio_name_set_gpio,
      .gpios = (FDTGenericGPIOConnection[]) {
        { .name = "wakeup", .fdt_index = 0, .range = 2 },
        { .name = "mb_sleep", .fdt_index = 2 },
        { },
      },
    },
    { },
};
#endif

static ObjectClass *mb_cpu_class_by_name(const char *cpu_model)
{
    return object_class_by_name(TYPE_MICROBLAZE_CPU);
}

static gchar *mb_gdb_arch_name(CPUState *cs)
{
    return g_strdup("microblaze");
}

#ifndef CONFIG_USER_ONLY
#include "hw/core/sysemu-cpu-ops.h"

static const struct SysemuCPUOps mb_sysemu_ops = {
    .get_phys_page_attrs_debug = mb_cpu_get_phys_page_attrs_debug,
};
#endif

#include "hw/core/tcg-cpu-ops.h"

static const struct TCGCPUOps mb_tcg_ops = {
    .initialize = mb_tcg_init,
    .synchronize_from_tb = mb_cpu_synchronize_from_tb,
    .restore_state_to_opc = mb_restore_state_to_opc,

#ifndef CONFIG_USER_ONLY
    .tlb_fill = mb_cpu_tlb_fill,
    .cpu_exec_interrupt = mb_cpu_exec_interrupt,
    .do_interrupt = mb_cpu_do_interrupt,
    .do_transaction_failed = mb_cpu_transaction_failed,
    .do_unaligned_access = mb_cpu_do_unaligned_access,
#endif /* !CONFIG_USER_ONLY */
};

static void mb_cpu_class_init(ObjectClass *oc, void *data)
{
#ifndef CONFIG_USER_ONLY
    FDTGenericGPIOClass *fggc = FDT_GENERIC_GPIO_CLASS(oc);
#endif
    DeviceClass *dc = DEVICE_CLASS(oc);
    CPUClass *cc = CPU_CLASS(oc);
    MicroBlazeCPUClass *mcc = MICROBLAZE_CPU_CLASS(oc);
    ResettableClass *rc = RESETTABLE_CLASS(oc);

    device_class_set_parent_realize(dc, mb_cpu_realizefn,
                                    &mcc->parent_realize);
    resettable_class_set_parent_phases(rc, NULL, mb_cpu_reset_hold, NULL,
                                       &mcc->parent_phases);

    cc->class_by_name = mb_cpu_class_by_name;
    cc->has_work = mb_cpu_has_work;

    cc->dump_state = mb_cpu_dump_state;
    cc->set_pc = mb_cpu_set_pc;
    cc->get_pc = mb_cpu_get_pc;
    cc->gdb_read_register = mb_cpu_gdb_read_register;
    cc->gdb_write_register = mb_cpu_gdb_write_register;

#ifndef CONFIG_USER_ONLY
    dc->vmsd = &vmstate_mb_cpu;
    cc->sysemu_ops = &mb_sysemu_ops;
#endif
    device_class_set_props(dc, mb_properties);
    cc->gdb_num_core_regs = 32 + 27;
    cc->gdb_get_dynamic_xml = mb_gdb_get_dynamic_xml;
    cc->gdb_core_xml_file = "microblaze-core.xml";
    cc->gdb_arch_name = mb_gdb_arch_name;

#ifndef CONFIG_USER_ONLY
    fggc->controller_gpios = mb_ctrl_gpios;
    dc->rst_cntrl = cpu_reset_gpio;
#endif
    cc->disas_set_info = mb_disas_set_info;
    cc->tcg_ops = &mb_tcg_ops;
}

static const TypeInfo mb_cpu_type_info = {
    .name = TYPE_MICROBLAZE_CPU,
    .parent = TYPE_CPU,
    .instance_size = sizeof(MicroBlazeCPU),
    .instance_init = mb_cpu_initfn,
    .class_size = sizeof(MicroBlazeCPUClass),
    .class_init = mb_cpu_class_init,
#ifndef CONFIG_USER_ONLY
    .interfaces    = (InterfaceInfo[]) {
        { TYPE_FDT_GENERIC_GPIO },
        { }
    },
#endif
};

static void mb_cpu_register_types(void)
{
    type_register_static(&mb_cpu_type_info);
}

type_init(mb_cpu_register_types)<|MERGE_RESOLUTION|>--- conflicted
+++ resolved
@@ -30,15 +30,12 @@
 #include "exec/exec-all.h"
 #include "exec/gdbstub.h"
 #include "fpu/softfloat-helpers.h"
-<<<<<<< HEAD
+#include "tcg/tcg.h"
 #include "hw/core/cpu-exec-gpio.h"
 
 #ifndef CONFIG_USER_ONLY
 #include "hw/fdt_generic_util.h"
 #endif
-=======
-#include "tcg/tcg.h"
->>>>>>> a2b5f8b8
 
 static const struct {
     const char *name;
