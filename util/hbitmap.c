--- conflicted
+++ resolved
@@ -388,19 +388,6 @@
     hb->count = 0;
 }
 
-void hbitmap_reset_all(HBitmap *hb)
-{
-    unsigned int i;
-
-    /* Same as hbitmap_alloc() except for memset() instead of malloc() */
-    for (i = HBITMAP_LEVELS; --i >= 1; ) {
-        memset(hb->levels[i], 0, hb->sizes[i] * sizeof(unsigned long));
-    }
-
-    hb->levels[0][0] = 1UL << (BITS_PER_LONG - 1);
-    hb->count = 0;
-}
-
 bool hbitmap_get(const HBitmap *hb, uint64_t item)
 {
     /* Compute position and bit in the last layer.  */
@@ -612,11 +599,7 @@
     if (shrink) {
         /* Don't clear partial granularity groups;
          * start at the first full one. */
-<<<<<<< HEAD
-        uint64_t start = QEMU_ALIGN_UP(num_elements, 1 << hb->granularity);
-=======
         uint64_t start = ROUND_UP(num_elements, UINT64_C(1) << hb->granularity);
->>>>>>> 7124ccf8
         uint64_t fix_count = (hb->size << hb->granularity) - start;
 
         assert(fix_count);
@@ -637,12 +620,9 @@
                    (size - old) * sizeof(*hb->levels[i]));
         }
     }
-<<<<<<< HEAD
-=======
     if (hb->meta) {
         hbitmap_truncate(hb->meta, hb->size << hb->granularity);
     }
->>>>>>> 7124ccf8
 }
 
 
@@ -677,8 +657,6 @@
     }
 
     return true;
-<<<<<<< HEAD
-=======
 }
 
 HBitmap *hbitmap_create_meta(HBitmap *hb, int chunk_size)
@@ -695,5 +673,4 @@
     assert(hb->meta);
     hbitmap_free(hb->meta);
     hb->meta = NULL;
->>>>>>> 7124ccf8
 }