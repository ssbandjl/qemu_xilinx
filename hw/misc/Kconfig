--- conflicted
+++ resolved
@@ -117,7 +117,6 @@
     bool
     select I2C
 
-<<<<<<< HEAD
 config CLOCK
 	bool
 
@@ -126,9 +125,8 @@
 
 config SI57X
 	bool
-=======
+
 config UNIMP
     bool
->>>>>>> 17dc5799
 
 source macio/Kconfig