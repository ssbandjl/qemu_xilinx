/*
 * ARM implementation of KVM hooks
 *
 * Copyright Christoffer Dall 2009-2010
 *
 * This work is licensed under the terms of the GNU GPL, version 2 or later.
 * See the COPYING file in the top-level directory.
 *
 */

#include "qemu/osdep.h"
#include <sys/ioctl.h>

#include <linux/kvm.h>

#include "qemu-common.h"
#include "qemu/timer.h"
#include "qemu/error-report.h"
#include "sysemu/sysemu.h"
#include "sysemu/kvm.h"
#include "kvm_arm.h"
#include "cpu.h"
#include "internals.h"
#include "hw/arm/arm.h"
#include "exec/memattrs.h"
<<<<<<< HEAD
#include "hw/boards.h"
=======
#include "exec/address-spaces.h"
#include "hw/boards.h"
#include "qemu/log.h"
>>>>>>> 7124ccf8

const KVMCapabilityInfo kvm_arch_required_capabilities[] = {
    KVM_CAP_LAST_INFO
};

static bool cap_has_mp_state;

int kvm_arm_vcpu_init(CPUState *cs)
{
    ARMCPU *cpu = ARM_CPU(cs);
    struct kvm_vcpu_init init;

    init.target = cpu->kvm_target;
    memcpy(init.features, cpu->kvm_init_features, sizeof(init.features));

    return kvm_vcpu_ioctl(cs, KVM_ARM_VCPU_INIT, &init);
}

bool kvm_arm_create_scratch_host_vcpu(const uint32_t *cpus_to_try,
                                      int *fdarray,
                                      struct kvm_vcpu_init *init)
{
    int ret, kvmfd = -1, vmfd = -1, cpufd = -1;

    kvmfd = qemu_open("/dev/kvm", O_RDWR);
    if (kvmfd < 0) {
        goto err;
    }
    vmfd = ioctl(kvmfd, KVM_CREATE_VM, 0);
    if (vmfd < 0) {
        goto err;
    }
    cpufd = ioctl(vmfd, KVM_CREATE_VCPU, 0);
    if (cpufd < 0) {
        goto err;
    }

    if (!init) {
        /* Caller doesn't want the VCPU to be initialized, so skip it */
        goto finish;
    }

    ret = ioctl(vmfd, KVM_ARM_PREFERRED_TARGET, init);
    if (ret >= 0) {
        ret = ioctl(cpufd, KVM_ARM_VCPU_INIT, init);
        if (ret < 0) {
            goto err;
        }
    } else if (cpus_to_try) {
        /* Old kernel which doesn't know about the
         * PREFERRED_TARGET ioctl: we know it will only support
         * creating one kind of guest CPU which is its preferred
         * CPU type.
         */
        while (*cpus_to_try != QEMU_KVM_ARM_TARGET_NONE) {
            init->target = *cpus_to_try++;
            memset(init->features, 0, sizeof(init->features));
            ret = ioctl(cpufd, KVM_ARM_VCPU_INIT, init);
            if (ret >= 0) {
                break;
            }
        }
        if (ret < 0) {
            goto err;
        }
    } else {
        /* Treat a NULL cpus_to_try argument the same as an empty
         * list, which means we will fail the call since this must
         * be an old kernel which doesn't support PREFERRED_TARGET.
         */
        goto err;
    }

finish:
    fdarray[0] = kvmfd;
    fdarray[1] = vmfd;
    fdarray[2] = cpufd;

    return true;

err:
    if (cpufd >= 0) {
        close(cpufd);
    }
    if (vmfd >= 0) {
        close(vmfd);
    }
    if (kvmfd >= 0) {
        close(kvmfd);
    }

    return false;
}

void kvm_arm_destroy_scratch_host_vcpu(int *fdarray)
{
    int i;

    for (i = 2; i >= 0; i--) {
        close(fdarray[i]);
    }
}

static void kvm_arm_host_cpu_class_init(ObjectClass *oc, void *data)
{
    ARMHostCPUClass *ahcc = ARM_HOST_CPU_CLASS(oc);

    /* All we really need to set up for the 'host' CPU
     * is the feature bits -- we rely on the fact that the
     * various ID register values in ARMCPU are only used for
     * TCG CPUs.
     */
    if (!kvm_arm_get_host_cpu_features(ahcc)) {
        fprintf(stderr, "Failed to retrieve host CPU features!\n");
        abort();
    }
}

static void kvm_arm_host_cpu_initfn(Object *obj)
{
    ARMHostCPUClass *ahcc = ARM_HOST_CPU_GET_CLASS(obj);
    ARMCPU *cpu = ARM_CPU(obj);
    CPUARMState *env = &cpu->env;

    cpu->kvm_target = ahcc->target;
    cpu->dtb_compatible = ahcc->dtb_compatible;
    env->features = ahcc->features;
}

static const TypeInfo host_arm_cpu_type_info = {
    .name = TYPE_ARM_HOST_CPU,
#ifdef TARGET_AARCH64
    .parent = TYPE_AARCH64_CPU,
#else
    .parent = TYPE_ARM_CPU,
#endif
    .instance_init = kvm_arm_host_cpu_initfn,
    .class_init = kvm_arm_host_cpu_class_init,
    .class_size = sizeof(ARMHostCPUClass),
};

int kvm_arch_init(MachineState *ms, KVMState *s)
{
    /* For ARM interrupt delivery is always asynchronous,
     * whether we are using an in-kernel VGIC or not.
     */
    kvm_async_interrupts_allowed = true;

    cap_has_mp_state = kvm_check_extension(s, KVM_CAP_MP_STATE);

    type_register_static(&host_arm_cpu_type_info);

    return 0;
}

unsigned long kvm_arch_vcpu_id(CPUState *cpu)
{
    return cpu->cpu_index;
}

/* We track all the KVM devices which need their memory addresses
 * passing to the kernel in a list of these structures.
 * When board init is complete we run through the list and
 * tell the kernel the base addresses of the memory regions.
 * We use a MemoryListener to track mapping and unmapping of
 * the regions during board creation, so the board models don't
 * need to do anything special for the KVM case.
 */
typedef struct KVMDevice {
    struct kvm_arm_device_addr kda;
    struct kvm_device_attr kdattr;
    MemoryRegion *mr;
    QSLIST_ENTRY(KVMDevice) entries;
    int dev_fd;
} KVMDevice;

static QSLIST_HEAD(kvm_devices_head, KVMDevice) kvm_devices_head;

static void kvm_arm_devlistener_add(MemoryListener *listener,
                                    MemoryRegionSection *section)
{
    KVMDevice *kd;

    QSLIST_FOREACH(kd, &kvm_devices_head, entries) {
        if (section->mr == kd->mr) {
            kd->kda.addr = section->offset_within_address_space;
        }
    }
}

static void kvm_arm_devlistener_del(MemoryListener *listener,
                                    MemoryRegionSection *section)
{
    KVMDevice *kd;

    QSLIST_FOREACH(kd, &kvm_devices_head, entries) {
        if (section->mr == kd->mr) {
            kd->kda.addr = -1;
        }
    }
}

static MemoryListener devlistener = {
    .region_add = kvm_arm_devlistener_add,
    .region_del = kvm_arm_devlistener_del,
};

static void kvm_arm_set_device_addr(KVMDevice *kd)
{
    struct kvm_device_attr *attr = &kd->kdattr;
    int ret;

    /* If the device control API is available and we have a device fd on the
     * KVMDevice struct, let's use the newer API
     */
    if (kd->dev_fd >= 0) {
        uint64_t addr = kd->kda.addr;
        attr->addr = (uintptr_t)&addr;
        ret = kvm_device_ioctl(kd->dev_fd, KVM_SET_DEVICE_ATTR, attr);
    } else {
        ret = kvm_vm_ioctl(kvm_state, KVM_ARM_SET_DEVICE_ADDR, &kd->kda);
    }

    if (ret < 0) {
        fprintf(stderr, "Failed to set device address: %s\n",
                strerror(-ret));
        abort();
    }
}

static void kvm_arm_machine_init_done(Notifier *notifier, void *data)
{
    KVMDevice *kd, *tkd;

    memory_listener_unregister(&devlistener);
    QSLIST_FOREACH_SAFE(kd, &kvm_devices_head, entries, tkd) {
        if (kd->kda.addr != -1) {
            kvm_arm_set_device_addr(kd);
        }
        memory_region_unref(kd->mr);
        g_free(kd);
    }
}

static Notifier notify = {
    .notify = kvm_arm_machine_init_done,
};

void kvm_arm_register_device(MemoryRegion *mr, uint64_t devid, uint64_t group,
                             uint64_t attr, int dev_fd)
{
    KVMDevice *kd;

    if (!kvm_irqchip_in_kernel()) {
        return;
    }

    if (QSLIST_EMPTY(&kvm_devices_head)) {
        memory_listener_register(&devlistener, &address_space_memory);
        qemu_add_machine_init_done_notifier(&notify);
    }
    kd = g_new0(KVMDevice, 1);
    kd->mr = mr;
    kd->kda.id = devid;
    kd->kda.addr = -1;
    kd->kdattr.flags = 0;
    kd->kdattr.group = group;
    kd->kdattr.attr = attr;
    kd->dev_fd = dev_fd;
    QSLIST_INSERT_HEAD(&kvm_devices_head, kd, entries);
    memory_region_ref(kd->mr);
}

static int compare_u64(const void *a, const void *b)
{
    if (*(uint64_t *)a > *(uint64_t *)b) {
        return 1;
    }
    if (*(uint64_t *)a < *(uint64_t *)b) {
        return -1;
    }
    return 0;
}

/* Initialize the CPUState's cpreg list according to the kernel's
 * definition of what CPU registers it knows about (and throw away
 * the previous TCG-created cpreg list).
 */
int kvm_arm_init_cpreg_list(ARMCPU *cpu)
{
    struct kvm_reg_list rl;
    struct kvm_reg_list *rlp;
    int i, ret, arraylen;
    CPUState *cs = CPU(cpu);

    rl.n = 0;
    ret = kvm_vcpu_ioctl(cs, KVM_GET_REG_LIST, &rl);
    if (ret != -E2BIG) {
        return ret;
    }
    rlp = g_malloc(sizeof(struct kvm_reg_list) + rl.n * sizeof(uint64_t));
    rlp->n = rl.n;
    ret = kvm_vcpu_ioctl(cs, KVM_GET_REG_LIST, rlp);
    if (ret) {
        goto out;
    }
    /* Sort the list we get back from the kernel, since cpreg_tuples
     * must be in strictly ascending order.
     */
    qsort(&rlp->reg, rlp->n, sizeof(rlp->reg[0]), compare_u64);

    for (i = 0, arraylen = 0; i < rlp->n; i++) {
        if (!kvm_arm_reg_syncs_via_cpreg_list(rlp->reg[i])) {
            continue;
        }
        switch (rlp->reg[i] & KVM_REG_SIZE_MASK) {
        case KVM_REG_SIZE_U32:
        case KVM_REG_SIZE_U64:
            break;
        default:
            fprintf(stderr, "Can't handle size of register in kernel list\n");
            ret = -EINVAL;
            goto out;
        }

        arraylen++;
    }

    cpu->cpreg_indexes = g_renew(uint64_t, cpu->cpreg_indexes, arraylen);
    cpu->cpreg_values = g_renew(uint64_t, cpu->cpreg_values, arraylen);
    cpu->cpreg_vmstate_indexes = g_renew(uint64_t, cpu->cpreg_vmstate_indexes,
                                         arraylen);
    cpu->cpreg_vmstate_values = g_renew(uint64_t, cpu->cpreg_vmstate_values,
                                        arraylen);
    cpu->cpreg_array_len = arraylen;
    cpu->cpreg_vmstate_array_len = arraylen;

    for (i = 0, arraylen = 0; i < rlp->n; i++) {
        uint64_t regidx = rlp->reg[i];
        if (!kvm_arm_reg_syncs_via_cpreg_list(regidx)) {
            continue;
        }
        cpu->cpreg_indexes[arraylen] = regidx;
        arraylen++;
    }
    assert(cpu->cpreg_array_len == arraylen);

    if (!write_kvmstate_to_list(cpu)) {
        /* Shouldn't happen unless kernel is inconsistent about
         * what registers exist.
         */
        fprintf(stderr, "Initial read of kernel register state failed\n");
        ret = -EINVAL;
        goto out;
    }

out:
    g_free(rlp);
    return ret;
}

bool write_kvmstate_to_list(ARMCPU *cpu)
{
    CPUState *cs = CPU(cpu);
    int i;
    bool ok = true;

    for (i = 0; i < cpu->cpreg_array_len; i++) {
        struct kvm_one_reg r;
        uint64_t regidx = cpu->cpreg_indexes[i];
        uint32_t v32;
        int ret;

        r.id = regidx;

        switch (regidx & KVM_REG_SIZE_MASK) {
        case KVM_REG_SIZE_U32:
            r.addr = (uintptr_t)&v32;
            ret = kvm_vcpu_ioctl(cs, KVM_GET_ONE_REG, &r);
            if (!ret) {
                cpu->cpreg_values[i] = v32;
            }
            break;
        case KVM_REG_SIZE_U64:
            r.addr = (uintptr_t)(cpu->cpreg_values + i);
            ret = kvm_vcpu_ioctl(cs, KVM_GET_ONE_REG, &r);
            break;
        default:
            abort();
        }
        if (ret) {
            ok = false;
        }
    }
    return ok;
}

bool write_list_to_kvmstate(ARMCPU *cpu, int level)
{
    CPUState *cs = CPU(cpu);
    int i;
    bool ok = true;

    for (i = 0; i < cpu->cpreg_array_len; i++) {
        struct kvm_one_reg r;
        uint64_t regidx = cpu->cpreg_indexes[i];
        uint32_t v32;
        int ret;

        if (kvm_arm_cpreg_level(regidx) > level) {
            continue;
        }

        r.id = regidx;
        switch (regidx & KVM_REG_SIZE_MASK) {
        case KVM_REG_SIZE_U32:
            v32 = cpu->cpreg_values[i];
            r.addr = (uintptr_t)&v32;
            break;
        case KVM_REG_SIZE_U64:
            r.addr = (uintptr_t)(cpu->cpreg_values + i);
            break;
        default:
            abort();
        }
        ret = kvm_vcpu_ioctl(cs, KVM_SET_ONE_REG, &r);
        if (ret) {
            /* We might fail for "unknown register" and also for
             * "you tried to set a register which is constant with
             * a different value from what it actually contains".
             */
            ok = false;
        }
    }
    return ok;
}

void kvm_arm_reset_vcpu(ARMCPU *cpu)
{
    int ret;

    /* Re-init VCPU so that all registers are set to
     * their respective reset values.
     */
    ret = kvm_arm_vcpu_init(CPU(cpu));
    if (ret < 0) {
        fprintf(stderr, "kvm_arm_vcpu_init failed: %s\n", strerror(-ret));
        abort();
    }
    if (!write_kvmstate_to_list(cpu)) {
        fprintf(stderr, "write_kvmstate_to_list failed\n");
        abort();
    }
}

/*
 * Update KVM's MP_STATE based on what QEMU thinks it is
 */
int kvm_arm_sync_mpstate_to_kvm(ARMCPU *cpu)
{
    if (cap_has_mp_state) {
        struct kvm_mp_state mp_state = {
            .mp_state =
            cpu->powered_off ? KVM_MP_STATE_STOPPED : KVM_MP_STATE_RUNNABLE
        };
        int ret = kvm_vcpu_ioctl(CPU(cpu), KVM_SET_MP_STATE, &mp_state);
        if (ret) {
            fprintf(stderr, "%s: failed to set MP_STATE %d/%s\n",
                    __func__, ret, strerror(-ret));
            return -1;
        }
    }

    return 0;
}

/*
 * Sync the KVM MP_STATE into QEMU
 */
int kvm_arm_sync_mpstate_to_qemu(ARMCPU *cpu)
{
    if (cap_has_mp_state) {
        struct kvm_mp_state mp_state;
        int ret = kvm_vcpu_ioctl(CPU(cpu), KVM_GET_MP_STATE, &mp_state);
        if (ret) {
            fprintf(stderr, "%s: failed to get MP_STATE %d/%s\n",
                    __func__, ret, strerror(-ret));
            abort();
        }
        cpu->powered_off = (mp_state.mp_state == KVM_MP_STATE_STOPPED);
    }

    return 0;
}

void kvm_arch_pre_run(CPUState *cs, struct kvm_run *run)
{
}

MemTxAttrs kvm_arch_post_run(CPUState *cs, struct kvm_run *run)
{
    return MEMTXATTRS_UNSPECIFIED;
}


int kvm_arch_handle_exit(CPUState *cs, struct kvm_run *run)
{
    int ret = 0;

    switch (run->exit_reason) {
    case KVM_EXIT_DEBUG:
        if (kvm_arm_handle_debug(cs, &run->debug.arch)) {
            ret = EXCP_DEBUG;
        } /* otherwise return to guest */
        break;
    default:
        qemu_log_mask(LOG_UNIMP, "%s: un-handled exit reason %d\n",
                      __func__, run->exit_reason);
        break;
    }
    return ret;
}

bool kvm_arch_stop_on_emulation_error(CPUState *cs)
{
    return true;
}

int kvm_arch_process_async_events(CPUState *cs)
{
    return 0;
}

int kvm_arch_on_sigbus_vcpu(CPUState *cs, int code, void *addr)
{
    return 1;
}

int kvm_arch_on_sigbus(int code, void *addr)
{
    return 1;
}

/* The #ifdef protections are until 32bit headers are imported and can
 * be removed once both 32 and 64 bit reach feature parity.
 */
void kvm_arch_update_guest_debug(CPUState *cs, struct kvm_guest_debug *dbg)
{
#ifdef KVM_GUESTDBG_USE_SW_BP
    if (kvm_sw_breakpoints_active(cs)) {
        dbg->control |= KVM_GUESTDBG_ENABLE | KVM_GUESTDBG_USE_SW_BP;
    }
#endif
#ifdef KVM_GUESTDBG_USE_HW
    if (kvm_arm_hw_debug_active(cs)) {
        dbg->control |= KVM_GUESTDBG_ENABLE | KVM_GUESTDBG_USE_HW;
        kvm_arm_copy_hw_debug_data(&dbg->arch);
    }
#endif
<<<<<<< HEAD
}

void kvm_arch_init_irq_routing(KVMState *s)
{
}

int kvm_arch_irqchip_create(MachineState *ms, KVMState *s)
{
     if (machine_kernel_irqchip_split(ms)) {
         perror("-machine kernel_irqchip=split is not supported on ARM.");
         exit(1);
    }

    /* If we can create the VGIC using the newer device control API, we
     * let the device do this when it initializes itself, otherwise we
     * fall back to the old API */
    return kvm_check_extension(s, KVM_CAP_DEVICE_CTRL);
}

int kvm_arm_vgic_probe(void)
{
    if (kvm_create_device(kvm_state,
                          KVM_DEV_TYPE_ARM_VGIC_V3, true) == 0) {
        return 3;
    } else if (kvm_create_device(kvm_state,
                                 KVM_DEV_TYPE_ARM_VGIC_V2, true) == 0) {
        return 2;
    } else {
        return 0;
    }
}

int kvm_arch_fixup_msi_route(struct kvm_irq_routing_entry *route,
                             uint64_t address, uint32_t data, PCIDevice *dev)
=======
}

void kvm_arch_init_irq_routing(KVMState *s)
{
}

int kvm_arch_irqchip_create(MachineState *ms, KVMState *s)
{
     if (machine_kernel_irqchip_split(ms)) {
         perror("-machine kernel_irqchip=split is not supported on ARM.");
         exit(1);
    }

    /* If we can create the VGIC using the newer device control API, we
     * let the device do this when it initializes itself, otherwise we
     * fall back to the old API */
    return kvm_check_extension(s, KVM_CAP_DEVICE_CTRL);
}

int kvm_arm_vgic_probe(void)
{
    if (kvm_create_device(kvm_state,
                          KVM_DEV_TYPE_ARM_VGIC_V3, true) == 0) {
        return 3;
    } else if (kvm_create_device(kvm_state,
                                 KVM_DEV_TYPE_ARM_VGIC_V2, true) == 0) {
        return 2;
    } else {
        return 0;
    }
}

int kvm_arch_fixup_msi_route(struct kvm_irq_routing_entry *route,
                             uint64_t address, uint32_t data, PCIDevice *dev)
{
    return 0;
}

int kvm_arch_add_msi_route_post(struct kvm_irq_routing_entry *route,
                                int vector, PCIDevice *dev)
{
    return 0;
}

int kvm_arch_release_virq_post(int virq)
>>>>>>> 7124ccf8
{
    return 0;
}

int kvm_arch_msi_data_to_gsi(uint32_t data)
{
    return (data - 32) & 0xffff;
}<|MERGE_RESOLUTION|>--- conflicted
+++ resolved
@@ -23,13 +23,9 @@
 #include "internals.h"
 #include "hw/arm/arm.h"
 #include "exec/memattrs.h"
-<<<<<<< HEAD
-#include "hw/boards.h"
-=======
 #include "exec/address-spaces.h"
 #include "hw/boards.h"
 #include "qemu/log.h"
->>>>>>> 7124ccf8
 
 const KVMCapabilityInfo kvm_arch_required_capabilities[] = {
     KVM_CAP_LAST_INFO
@@ -589,7 +585,6 @@
         kvm_arm_copy_hw_debug_data(&dbg->arch);
     }
 #endif
-<<<<<<< HEAD
 }
 
 void kvm_arch_init_irq_routing(KVMState *s)
@@ -624,41 +619,6 @@
 
 int kvm_arch_fixup_msi_route(struct kvm_irq_routing_entry *route,
                              uint64_t address, uint32_t data, PCIDevice *dev)
-=======
-}
-
-void kvm_arch_init_irq_routing(KVMState *s)
-{
-}
-
-int kvm_arch_irqchip_create(MachineState *ms, KVMState *s)
-{
-     if (machine_kernel_irqchip_split(ms)) {
-         perror("-machine kernel_irqchip=split is not supported on ARM.");
-         exit(1);
-    }
-
-    /* If we can create the VGIC using the newer device control API, we
-     * let the device do this when it initializes itself, otherwise we
-     * fall back to the old API */
-    return kvm_check_extension(s, KVM_CAP_DEVICE_CTRL);
-}
-
-int kvm_arm_vgic_probe(void)
-{
-    if (kvm_create_device(kvm_state,
-                          KVM_DEV_TYPE_ARM_VGIC_V3, true) == 0) {
-        return 3;
-    } else if (kvm_create_device(kvm_state,
-                                 KVM_DEV_TYPE_ARM_VGIC_V2, true) == 0) {
-        return 2;
-    } else {
-        return 0;
-    }
-}
-
-int kvm_arch_fixup_msi_route(struct kvm_irq_routing_entry *route,
-                             uint64_t address, uint32_t data, PCIDevice *dev)
 {
     return 0;
 }
@@ -670,7 +630,6 @@
 }
 
 int kvm_arch_release_virq_post(int virq)
->>>>>>> 7124ccf8
 {
     return 0;
 }
