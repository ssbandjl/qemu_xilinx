/*
 * ARM virtual CPU header
 *
 *  Copyright (c) 2003 Fabrice Bellard
 *
 * This library is free software; you can redistribute it and/or
 * modify it under the terms of the GNU Lesser General Public
 * License as published by the Free Software Foundation; either
 * version 2 of the License, or (at your option) any later version.
 *
 * This library is distributed in the hope that it will be useful,
 * but WITHOUT ANY WARRANTY; without even the implied warranty of
 * MERCHANTABILITY or FITNESS FOR A PARTICULAR PURPOSE.  See the GNU
 * Lesser General Public License for more details.
 *
 * You should have received a copy of the GNU Lesser General Public
 * License along with this library; if not, see <http://www.gnu.org/licenses/>.
 */

#ifndef ARM_CPU_H
#define ARM_CPU_H

#include "kvm-consts.h"
#include "hw/registerfields.h"

#if defined(TARGET_AARCH64)
  /* AArch64 definitions */
#  define TARGET_LONG_BITS 64
#else
#  define TARGET_LONG_BITS 32
#endif

/* ARM processors have a weak memory model */
#define TCG_GUEST_DEFAULT_MO      (0)

#define CPUArchState struct CPUARMState

#include "qemu-common.h"
#include "cpu-qom.h"
#include "exec/cpu-defs.h"

#define EXCP_UDEF            1   /* undefined instruction */
#define EXCP_SWI             2   /* software interrupt */
#define EXCP_PREFETCH_ABORT  3
#define EXCP_DATA_ABORT      4
#define EXCP_IRQ             5
#define EXCP_FIQ             6
#define EXCP_BKPT            7
#define EXCP_EXCEPTION_EXIT  8   /* Return from v7M exception.  */
#define EXCP_KERNEL_TRAP     9   /* Jumped to kernel code page.  */
#define EXCP_HVC            11   /* HyperVisor Call */
#define EXCP_HYP_TRAP       12
#define EXCP_SMC            13   /* Secure Monitor Call */
#define EXCP_VIRQ           14
#define EXCP_VFIQ           15
#define EXCP_SEMIHOST       16   /* semihosting call */
#define EXCP_NOCP           17   /* v7M NOCP UsageFault */
#define EXCP_INVSTATE       18   /* v7M INVSTATE UsageFault */
#define EXCP_STKOF          19   /* v8M STKOF UsageFault */
#define EXCP_LAZYFP         20   /* v7M fault during lazy FP stacking */
#define EXCP_LSERR          21   /* v8M LSERR SecureFault */
#define EXCP_UNALIGNED      22   /* v7M UNALIGNED UsageFault */
/* NB: add new EXCP_ defines to the array in arm_log_exception() too */

#define ARMV7M_EXCP_RESET   1
#define ARMV7M_EXCP_NMI     2
#define ARMV7M_EXCP_HARD    3
#define ARMV7M_EXCP_MEM     4
#define ARMV7M_EXCP_BUS     5
#define ARMV7M_EXCP_USAGE   6
#define ARMV7M_EXCP_SECURE  7
#define ARMV7M_EXCP_SVC     11
#define ARMV7M_EXCP_DEBUG   12
#define ARMV7M_EXCP_PENDSV  14
#define ARMV7M_EXCP_SYSTICK 15

/* For M profile, some registers are banked secure vs non-secure;
 * these are represented as a 2-element array where the first element
 * is the non-secure copy and the second is the secure copy.
 * When the CPU does not have implement the security extension then
 * only the first element is used.
 * This means that the copy for the current security state can be
 * accessed via env->registerfield[env->v7m.secure] (whether the security
 * extension is implemented or not).
 */
enum {
    M_REG_NS = 0,
    M_REG_S = 1,
    M_REG_NUM_BANKS = 2,
};

/* ARM-specific interrupt pending bits.  */
#define CPU_INTERRUPT_FIQ   CPU_INTERRUPT_TGT_EXT_1
#define CPU_INTERRUPT_VIRQ  CPU_INTERRUPT_TGT_EXT_2
#define CPU_INTERRUPT_VFIQ  CPU_INTERRUPT_TGT_EXT_3

/* The usual mapping for an AArch64 system register to its AArch32
 * counterpart is for the 32 bit world to have access to the lower
 * half only (with writes leaving the upper half untouched). It's
 * therefore useful to be able to pass TCG the offset of the least
 * significant half of a uint64_t struct member.
 */
#ifdef HOST_WORDS_BIGENDIAN
#define offsetoflow32(S, M) (offsetof(S, M) + sizeof(uint32_t))
#define offsetofhigh32(S, M) offsetof(S, M)
#else
#define offsetoflow32(S, M) offsetof(S, M)
#define offsetofhigh32(S, M) (offsetof(S, M) + sizeof(uint32_t))
#endif

/* Meanings of the ARMCPU object's four inbound GPIO lines */
#define ARM_CPU_IRQ 0
#define ARM_CPU_FIQ 1
#define ARM_CPU_VIRQ 2
#define ARM_CPU_VFIQ 3

<<<<<<< HEAD
#define NB_MMU_MODES 7
#undef NB_MEM_ATTR
#define NB_MEM_ATTR 2
#define MEM_ATTR_NS 0
#define MEM_ATTR_SEC 1

=======
#define NB_MMU_MODES 8
>>>>>>> 82b2865e
/* ARM-specific extra insn start words:
 * 1: Conditional execution bits
 * 2: Partial exception syndrome for data aborts
 */
#define TARGET_INSN_START_EXTRA_WORDS 2

/* The 2nd extra word holding syndrome info for data aborts does not use
 * the upper 6 bits nor the lower 14 bits. We mask and shift it down to
 * help the sleb128 encoder do a better job.
 * When restoring the CPU state, we shift it back up.
 */
#define ARM_INSN_START_WORD2_MASK ((1 << 26) - 1)
#define ARM_INSN_START_WORD2_SHIFT 14

/* We currently assume float and double are IEEE single and double
   precision respectively.
   Doing runtime conversions is tricky because VFP registers may contain
   integer values (eg. as the result of a FTOSI instruction).
   s<2n> maps to the least significant half of d<n>
   s<2n+1> maps to the most significant half of d<n>
 */

/**
 * DynamicGDBXMLInfo:
 * @desc: Contains the XML descriptions.
 * @num_cpregs: Number of the Coprocessor registers seen by GDB.
 * @cpregs_keys: Array that contains the corresponding Key of
 * a given cpreg with the same order of the cpreg in the XML description.
 */
typedef struct DynamicGDBXMLInfo {
    char *desc;
    int num_cpregs;
    uint32_t *cpregs_keys;
} DynamicGDBXMLInfo;

/* CPU state for each instance of a generic timer (in cp15 c14) */
typedef struct ARMGenericTimer {
    uint64_t cval; /* Timer CompareValue register */
    uint64_t ctl; /* Timer Control register */
} ARMGenericTimer;

#define GTIMER_PHYS 0
#define GTIMER_VIRT 1
#define GTIMER_HYP  2
#define GTIMER_SEC  3
#define NUM_GTIMERS 4

typedef struct {
    uint64_t raw_tcr;
    uint32_t mask;
    uint32_t base_mask;
} TCR;

/* Define a maximum sized vector register.
 * For 32-bit, this is a 128-bit NEON/AdvSIMD register.
 * For 64-bit, this is a 2048-bit SVE register.
 *
 * Note that the mapping between S, D, and Q views of the register bank
 * differs between AArch64 and AArch32.
 * In AArch32:
 *  Qn = regs[n].d[1]:regs[n].d[0]
 *  Dn = regs[n / 2].d[n & 1]
 *  Sn = regs[n / 4].d[n % 4 / 2],
 *       bits 31..0 for even n, and bits 63..32 for odd n
 *       (and regs[16] to regs[31] are inaccessible)
 * In AArch64:
 *  Zn = regs[n].d[*]
 *  Qn = regs[n].d[1]:regs[n].d[0]
 *  Dn = regs[n].d[0]
 *  Sn = regs[n].d[0] bits 31..0
 *  Hn = regs[n].d[0] bits 15..0
 *
 * This corresponds to the architecturally defined mapping between
 * the two execution states, and means we do not need to explicitly
 * map these registers when changing states.
 *
 * Align the data for use with TCG host vector operations.
 */

#ifdef TARGET_AARCH64
# define ARM_MAX_VQ    16
#else
# define ARM_MAX_VQ    1
#endif

typedef struct ARMVectorReg {
    uint64_t d[2 * ARM_MAX_VQ] QEMU_ALIGNED(16);
} ARMVectorReg;

#ifdef TARGET_AARCH64
/* In AArch32 mode, predicate registers do not exist at all.  */
typedef struct ARMPredicateReg {
    uint64_t p[2 * ARM_MAX_VQ / 8] QEMU_ALIGNED(16);
} ARMPredicateReg;

/* In AArch32 mode, PAC keys do not exist at all.  */
typedef struct ARMPACKey {
    uint64_t lo, hi;
} ARMPACKey;
#endif


typedef struct CPUARMState {
    /* Regs for current mode.  */
    uint32_t regs[16];

    /* 32/64 switch only happens when taking and returning from
     * exceptions so the overlap semantics are taken care of then
     * instead of having a complicated union.
     */
    /* Regs for A64 mode.  */
    uint64_t xregs[32];
    uint64_t pc;
    /* PSTATE isn't an architectural register for ARMv8. However, it is
     * convenient for us to assemble the underlying state into a 32 bit format
     * identical to the architectural format used for the SPSR. (This is also
     * what the Linux kernel's 'pstate' field in signal handlers and KVM's
     * 'pstate' register are.) Of the PSTATE bits:
     *  NZCV are kept in the split out env->CF/VF/NF/ZF, (which have the same
     *    semantics as for AArch32, as described in the comments on each field)
     *  nRW (also known as M[4]) is kept, inverted, in env->aarch64
     *  DAIF (exception masks) are kept in env->daif
     *  BTYPE is kept in env->btype
     *  all other bits are stored in their correct places in env->pstate
     */
    uint32_t pstate;
    uint32_t aarch64; /* 1 if CPU is in aarch64 state; inverse of PSTATE.nRW */

    /* Frequently accessed CPSR bits are stored separately for efficiency.
       This contains all the other bits.  Use cpsr_{read,write} to access
       the whole CPSR.  */
    uint32_t uncached_cpsr;
    uint32_t spsr;

    /* Banked registers.  */
    uint64_t banked_spsr[8];
    uint32_t banked_r13[8];
    uint32_t banked_r14[8];

    /* These hold r8-r12.  */
    uint32_t usr_regs[5];
    uint32_t fiq_regs[5];

    /* cpsr flag cache for faster execution */
    uint32_t CF; /* 0 or 1 */
    uint32_t VF; /* V is the bit 31. All other bits are undefined */
    uint32_t NF; /* N is bit 31. All other bits are undefined.  */
    uint32_t ZF; /* Z set if zero.  */
    uint32_t QF; /* 0 or 1 */
    uint32_t GE; /* cpsr[19:16] */
    uint32_t thumb; /* cpsr[5]. 0 = arm mode, 1 = thumb mode. */
    uint32_t condexec_bits; /* IT bits.  cpsr[15:10,26:25].  */
    uint32_t btype;  /* BTI branch type.  spsr[11:10].  */
    uint64_t daif; /* exception masks, in the bits they are in PSTATE */

    uint64_t elr_el[4]; /* AArch64 exception link regs  */
    uint64_t sp_el[4]; /* AArch64 banked stack pointers */

    /* System control coprocessor (cp15) */
    struct {
        uint32_t c0_cpuid;
        union { /* Cache size selection */
            struct {
                uint64_t _unused_csselr0;
                uint64_t csselr_ns;
                uint64_t _unused_csselr1;
                uint64_t csselr_s;
            };
            uint64_t csselr_el[4];
        };
        union { /* System control register. */
            struct {
                uint64_t _unused_sctlr;
                uint64_t sctlr_ns;
                uint64_t hsctlr;
                uint64_t sctlr_s;
            };
            uint64_t sctlr_el[4];
        };
        uint64_t cpacr_el1; /* Architectural feature access control register */
        uint64_t cptr_el[4];  /* ARMv8 feature trap registers */
        uint32_t c1_xscaleauxcr; /* XScale auxiliary control register.  */
        uint64_t sder; /* Secure debug enable register. */
        uint32_t nsacr; /* Non-secure access control register. */
        union { /* MMU translation table base 0. */
            struct {
                uint64_t _unused_ttbr0_0;
                uint64_t ttbr0_ns;
                uint64_t _unused_ttbr0_1;
                uint64_t ttbr0_s;
            };
            uint64_t ttbr0_el[4];
        };
        union { /* MMU translation table base 1. */
            struct {
                uint64_t _unused_ttbr1_0;
                uint64_t ttbr1_ns;
                uint64_t _unused_ttbr1_1;
                uint64_t ttbr1_s;
            };
            uint64_t ttbr1_el[4];
        };
        uint64_t vttbr_el2; /* Virtualization Translation Table Base.  */
        /* MMU translation table base control. */
        TCR tcr_el[4];
        TCR vtcr_el2; /* Virtualization Translation Control.  */
        uint32_t c2_data; /* MPU data cacheable bits.  */
        uint32_t c2_insn; /* MPU instruction cacheable bits.  */
        union { /* MMU domain access control register
                 * MPU write buffer control.
                 */
            struct {
                uint64_t dacr_ns;
                uint64_t dacr_s;
            };
            struct {
                uint64_t dacr32_el2;
            };
        };
        uint32_t pmsav5_data_ap; /* PMSAv5 MPU data access permissions */
        uint32_t pmsav5_insn_ap; /* PMSAv5 MPU insn access permissions */
        uint64_t hcr_el2; /* Hypervisor configuration register */
        uint64_t scr_el3; /* Secure configuration register.  */
        union { /* Fault status registers.  */
            struct {
                uint64_t ifsr_ns;
                uint64_t ifsr_s;
            };
            struct {
                uint64_t ifsr32_el2;
            };
        };
        union {
            struct {
                uint64_t _unused_dfsr;
                uint64_t dfsr_ns;
                uint64_t hsr;
                uint64_t dfsr_s;
            };
            uint64_t esr_el[4];
        };
        uint32_t c6_region[8]; /* MPU base/size registers.  */
        union { /* Fault address registers. */
            struct {
                uint64_t _unused_far0;
#ifdef HOST_WORDS_BIGENDIAN
                uint32_t ifar_ns;
                uint32_t dfar_ns;
                uint32_t ifar_s;
                uint32_t dfar_s;
#else
                uint32_t dfar_ns;
                uint32_t ifar_ns;
                uint32_t dfar_s;
                uint32_t ifar_s;
#endif
                uint64_t _unused_far3;
            };
            uint64_t far_el[4];
        };
        uint64_t hpfar_el2;
        uint64_t hstr_el2;
        union { /* Translation result. */
            struct {
                uint64_t _unused_par_0;
                uint64_t par_ns;
                uint64_t _unused_par_1;
                uint64_t par_s;
            };
            uint64_t par_el[4];
        };

        uint32_t c9_insn; /* Cache lockdown registers.  */
        uint32_t c9_data;
        uint64_t c9_pmcr; /* performance monitor control register */
        uint64_t c9_pmcnten; /* perf monitor counter enables */
        uint64_t c9_pmovsr; /* perf monitor overflow status */
        uint64_t c9_pmuserenr; /* perf monitor user enable */
        uint64_t c9_pmselr; /* perf monitor counter selection register */
        uint64_t c9_pminten; /* perf monitor interrupt enables */
        uint32_t c9_pmxevtyper; /* perf monitor event type */
        union { /* Memory attribute redirection */
            struct {
#ifdef HOST_WORDS_BIGENDIAN
                uint64_t _unused_mair_0;
                uint32_t mair1_ns;
                uint32_t mair0_ns;
                uint64_t _unused_mair_1;
                uint32_t mair1_s;
                uint32_t mair0_s;
#else
                uint64_t _unused_mair_0;
                uint32_t mair0_ns;
                uint32_t mair1_ns;
                uint64_t _unused_mair_1;
                uint32_t mair0_s;
                uint32_t mair1_s;
#endif
            };
            uint64_t mair_el[4];
        };
        union { /* vector base address register */
            struct {
                uint64_t _unused_vbar;
                uint64_t vbar_ns;
                uint64_t hvbar;
                uint64_t vbar_s;
            };
            uint64_t vbar_el[4];
        };
        uint32_t mvbar; /* (monitor) vector base address register */
        struct { /* FCSE PID. */
            uint32_t fcseidr_ns;
            uint32_t fcseidr_s;
        };
        union { /* Context ID. */
            struct {
                uint64_t _unused_contextidr_0;
                uint64_t contextidr_ns;
                uint64_t _unused_contextidr_1;
                uint64_t contextidr_s;
            };
            uint64_t contextidr_el[4];
        };
        union { /* User RW Thread register. */
            struct {
                uint64_t tpidrurw_ns;
                uint64_t tpidrprw_ns;
                uint64_t htpidr;
                uint64_t _tpidr_el3;
            };
            uint64_t tpidr_el[4];
        };
        /* The secure banks of these registers don't map anywhere */
        uint64_t tpidrurw_s;
        uint64_t tpidrprw_s;
        uint64_t tpidruro_s;

        union { /* User RO Thread register. */
            uint64_t tpidruro_ns;
            uint64_t tpidrro_el[1];
        };
        uint64_t c14_cntfrq; /* Counter Frequency register */
        uint64_t c14_cntkctl; /* Timer Control register */
        uint32_t cnthctl_el2; /* Counter/Timer Hyp Control register */
        uint64_t cntvoff_el2; /* Counter Virtual Offset register */
        ARMGenericTimer c14_timer[NUM_GTIMERS];
        uint32_t c15_cpar; /* XScale Coprocessor Access Register */
        uint32_t c15_ticonfig; /* TI925T configuration byte.  */
        uint32_t c15_i_max; /* Maximum D-cache dirty line index.  */
        uint32_t c15_i_min; /* Minimum D-cache dirty line index.  */
        uint32_t c15_threadid; /* TI debugger thread-ID.  */
        uint32_t c15_config_base_address; /* SCU base address.  */
        uint32_t c15_diagnostic; /* diagnostic register */
        uint32_t c15_power_diagnostic;
        uint32_t c15_power_control; /* power control */
        uint64_t dbgbvr[16]; /* breakpoint value registers */
        uint64_t dbgbcr[16]; /* breakpoint control registers */
        uint64_t dbgwvr[16]; /* watchpoint value registers */
        uint64_t dbgwcr[16]; /* watchpoint control registers */
        uint64_t mdscr_el1;
        uint64_t oslsr_el1; /* OS Lock Status */
        uint64_t mdcr_el2;
        uint64_t mdcr_el3;
        /* Stores the architectural value of the counter *the last time it was
         * updated* by pmccntr_op_start. Accesses should always be surrounded
         * by pmccntr_op_start/pmccntr_op_finish to guarantee the latest
         * architecturally-correct value is being read/set.
         */
        uint64_t c15_ccnt;
        /* Stores the delta between the architectural value and the underlying
         * cycle count during normal operation. It is used to update c15_ccnt
         * to be the correct architectural value before accesses. During
         * accesses, c15_ccnt_delta contains the underlying count being used
         * for the access, after which it reverts to the delta value in
         * pmccntr_op_finish.
         */
        uint64_t c15_ccnt_delta;
        uint64_t c14_pmevcntr[31];
        uint64_t c14_pmevcntr_delta[31];
        uint64_t c14_pmevtyper[31];
        uint64_t pmccfiltr_el0; /* Performance Monitor Filter Register */
        uint64_t vpidr_el2; /* Virtualization Processor ID Register */
        uint64_t vmpidr_el2; /* Virtualization Multiprocessor ID Register */
    } cp15;

    struct {
        /* M profile has up to 4 stack pointers:
         * a Main Stack Pointer and a Process Stack Pointer for each
         * of the Secure and Non-Secure states. (If the CPU doesn't support
         * the security extension then it has only two SPs.)
         * In QEMU we always store the currently active SP in regs[13],
         * and the non-active SP for the current security state in
         * v7m.other_sp. The stack pointers for the inactive security state
         * are stored in other_ss_msp and other_ss_psp.
         * switch_v7m_security_state() is responsible for rearranging them
         * when we change security state.
         */
        uint32_t other_sp;
        uint32_t other_ss_msp;
        uint32_t other_ss_psp;
        uint32_t vecbase[M_REG_NUM_BANKS];
        uint32_t basepri[M_REG_NUM_BANKS];
        uint32_t control[M_REG_NUM_BANKS];
        uint32_t ccr[M_REG_NUM_BANKS]; /* Configuration and Control */
        uint32_t cfsr[M_REG_NUM_BANKS]; /* Configurable Fault Status */
        uint32_t hfsr; /* HardFault Status */
        uint32_t dfsr; /* Debug Fault Status Register */
        uint32_t sfsr; /* Secure Fault Status Register */
        uint32_t mmfar[M_REG_NUM_BANKS]; /* MemManage Fault Address */
        uint32_t bfar; /* BusFault Address */
        uint32_t sfar; /* Secure Fault Address Register */
        unsigned mpu_ctrl[M_REG_NUM_BANKS]; /* MPU_CTRL */
        int exception;
        uint32_t primask[M_REG_NUM_BANKS];
        uint32_t faultmask[M_REG_NUM_BANKS];
        uint32_t aircr; /* only holds r/w state if security extn implemented */
        uint32_t secure; /* Is CPU in Secure state? (not guest visible) */
        uint32_t csselr[M_REG_NUM_BANKS];
        uint32_t scr[M_REG_NUM_BANKS];
        uint32_t msplim[M_REG_NUM_BANKS];
        uint32_t psplim[M_REG_NUM_BANKS];
        uint32_t fpcar[M_REG_NUM_BANKS];
        uint32_t fpccr[M_REG_NUM_BANKS];
        uint32_t fpdscr[M_REG_NUM_BANKS];
        uint32_t cpacr[M_REG_NUM_BANKS];
        uint32_t nsacr;
    } v7m;

    /* Information associated with an exception about to be taken:
     * code which raises an exception must set cs->exception_index and
     * the relevant parts of this structure; the cpu_do_interrupt function
     * will then set the guest-visible registers as part of the exception
     * entry process.
     */
    struct {
        uint32_t syndrome; /* AArch64 format syndrome register */
        uint32_t fsr; /* AArch32 format fault status register info */
        uint64_t vaddress; /* virtual addr associated with exception, if any */
        uint32_t target_el; /* EL the exception should be targeted for */
        /* If we implement EL2 we will also need to store information
         * about the intermediate physical address for stage 2 faults.
         */
    } exception;

    /* Information associated with an SError */
    struct {
        uint8_t pending;
        uint8_t has_esr;
        uint64_t esr;
    } serror;

    /* State of our input IRQ/FIQ/VIRQ/VFIQ lines */
    uint32_t irq_line_state;

    /* Thumb-2 EE state.  */
    uint32_t teecr;
    uint32_t teehbr;

    /* VFP coprocessor state.  */
    struct {
        ARMVectorReg zregs[32];

#ifdef TARGET_AARCH64
        /* Store FFR as pregs[16] to make it easier to treat as any other.  */
#define FFR_PRED_NUM 16
        ARMPredicateReg pregs[17];
        /* Scratch space for aa64 sve predicate temporary.  */
        ARMPredicateReg preg_tmp;
#endif

        /* We store these fpcsr fields separately for convenience.  */
        uint32_t qc[4] QEMU_ALIGNED(16);
        int vec_len;
        int vec_stride;

        uint32_t xregs[16];

        /* Scratch space for aa32 neon expansion.  */
        uint32_t scratch[8];

        /* There are a number of distinct float control structures:
         *
         *  fp_status: is the "normal" fp status.
         *  fp_status_fp16: used for half-precision calculations
         *  standard_fp_status : the ARM "Standard FPSCR Value"
         *
         * Half-precision operations are governed by a separate
         * flush-to-zero control bit in FPSCR:FZ16. We pass a separate
         * status structure to control this.
         *
         * The "Standard FPSCR", ie default-NaN, flush-to-zero,
         * round-to-nearest and is used by any operations (generally
         * Neon) which the architecture defines as controlled by the
         * standard FPSCR value rather than the FPSCR.
         *
         * To avoid having to transfer exception bits around, we simply
         * say that the FPSCR cumulative exception flags are the logical
         * OR of the flags in the three fp statuses. This relies on the
         * only thing which needs to read the exception flags being
         * an explicit FPSCR read.
         */
        float_status fp_status;
        float_status fp_status_f16;
        float_status standard_fp_status;

        /* ZCR_EL[1-3] */
        uint64_t zcr_el[4];
    } vfp;
    uint64_t exclusive_addr;
    uint64_t exclusive_val;
    uint64_t exclusive_high;

    uint32_t debug_ctx;

    /* iwMMXt coprocessor state.  */
    struct {
        uint64_t regs[16];
        uint64_t val;

        uint32_t cregs[16];
    } iwmmxt;

#ifdef TARGET_AARCH64
    ARMPACKey apia_key;
    ARMPACKey apib_key;
    ARMPACKey apda_key;
    ARMPACKey apdb_key;
    ARMPACKey apga_key;
#endif

#if defined(CONFIG_USER_ONLY)
    /* For usermode syscall translation.  */
    int eabi;
#endif

    struct CPUBreakpoint *cpu_breakpoint[16];
    struct CPUWatchpoint *cpu_watchpoint[16];

    /* Fields up to this point are cleared by a CPU reset */
    struct {} end_reset_fields;

    CPU_COMMON

    /* Fields after CPU_COMMON are preserved across CPU reset. */
    bool irq_wires[4];

    /* Internal CPU feature flags.  */
    uint64_t features;

    /* Controls the reset value of SCTLR_V.  */
    bool vinithi;

    /* PMSAv7 MPU */
    struct {
        uint32_t *drbar;
        uint32_t *drsr;
        uint32_t *dracr;
        uint32_t rnr[M_REG_NUM_BANKS];
    } pmsav7;

    MemTxAttrs *memattr_ns;
    MemTxAttrs *memattr_s;

    /* PMSAv8 MPU */
    struct {
        /* The PMSAv8 implementation also shares some PMSAv7 config
         * and state:
         *  pmsav7.rnr (region number register)
         *  pmsav7_dregion (number of configured regions)
         */
        uint32_t *rbar[M_REG_NUM_BANKS];
        uint32_t *rlar[M_REG_NUM_BANKS];
        uint32_t mair0[M_REG_NUM_BANKS];
        uint32_t mair1[M_REG_NUM_BANKS];
    } pmsav8;

    /* v8M SAU */
    struct {
        uint32_t *rbar;
        uint32_t *rlar;
        uint32_t rnr;
        uint32_t ctrl;
    } sau;

    void *nvic;
    const struct arm_boot_info *boot_info;
    /* Store GICv3CPUState to access from this struct */
    void *gicv3state;
} CPUARMState;

enum {
        DEBUG_CURRENT_EL = 0,
        DEBUG_EL0 = 1,
        DEBUG_EL1 = 2,
        DEBUG_EL2 = 3,
        DEBUG_EL3 = 4,
        DEBUG_PHYS = 5,
};

/**
 * ARMELChangeHookFn:
 * type of a function which can be registered via arm_register_el_change_hook()
 * to get callbacks when the CPU changes its exception level or mode.
 */
typedef void ARMELChangeHookFn(ARMCPU *cpu, void *opaque);
typedef struct ARMELChangeHook ARMELChangeHook;
struct ARMELChangeHook {
    ARMELChangeHookFn *hook;
    void *opaque;
    QLIST_ENTRY(ARMELChangeHook) node;
};

/* These values map onto the return values for
 * QEMU_PSCI_0_2_FN_AFFINITY_INFO */
typedef enum ARMPSCIState {
    PSCI_ON = 0,
    PSCI_OFF = 1,
    PSCI_ON_PENDING = 2
} ARMPSCIState;

typedef struct ARMISARegisters ARMISARegisters;

/**
 * ARMCPU:
 * @env: #CPUARMState
 *
 * An ARM CPU core.
 */
struct ARMCPU {
    /*< private >*/
    CPUState parent_obj;
    /*< public >*/

    CPUARMState env;

    bool is_in_wfi;

    /* Coprocessor information */
    GHashTable *cp_regs;
    /* For marshalling (mostly coprocessor) register state between the
     * kernel and QEMU (for KVM) and between two QEMUs (for migration),
     * we use these arrays.
     */
    /* List of register indexes managed via these arrays; (full KVM style
     * 64 bit indexes, not CPRegInfo 32 bit indexes)
     */
    uint64_t *cpreg_indexes;
    /* Values of the registers (cpreg_indexes[i]'s value is cpreg_values[i]) */
    uint64_t *cpreg_values;
    /* Length of the indexes, values, reset_values arrays */
    int32_t cpreg_array_len;
    /* These are used only for migration: incoming data arrives in
     * these fields and is sanity checked in post_load before copying
     * to the working data structures above.
     */
    uint64_t *cpreg_vmstate_indexes;
    uint64_t *cpreg_vmstate_values;
    int32_t cpreg_vmstate_array_len;

<<<<<<< HEAD
    /* Generic Timer freqency*/
    uint64_t gt_freq;
    uint64_t gt_scale;
=======
    DynamicGDBXMLInfo dyn_xml;

>>>>>>> 82b2865e
    /* Timers used by the generic (architected) timer */
    QEMUTimer *gt_timer[NUM_GTIMERS];
    /*
     * Timer used by the PMU. Its state is restored after migration by
     * pmu_op_finish() - it does not need other handling during migration
     */
    QEMUTimer *pmu_timer;
    /* GPIO outputs for generic timer */
    qemu_irq gt_timer_outputs[NUM_GTIMERS];
    /* GPIO output for GICv3 maintenance interrupt signal */
    qemu_irq gicv3_maintenance_interrupt;
    /* GPIO output for the PMU interrupt */
    qemu_irq pmu_interrupt;

    /* WFI notification */
    qemu_irq wfi;

    /* MemoryRegion to use for secure physical accesses */
    MemoryRegion *secure_memory;

    /* For v8M, pointer to the IDAU interface provided by board/SoC */
    Object *idau;

    /* 'compatible' string for this CPU for Linux device trees */
    const char *dtb_compatible;

    /* PSCI version for this CPU
     * Bits[31:16] = Major Version
     * Bits[15:0] = Minor Version
     */
    uint32_t psci_version;

    /* Should CPU start in PSCI powered-off state? */
    bool start_powered_off;

    /* Current power state, access guarded by BQL */
    ARMPSCIState power_state;

    /* CPU has virtualization extension */
    bool has_el2;
    /* CPU has security extension */
    bool has_el3;
    /* CPU has PMU (Performance Monitor Unit) */
    bool has_pmu;

    /* CPU has memory protection unit */
    bool has_mpu;
    /* PMSAv7 MPU number of supported regions */
    uint32_t pmsav7_dregion;
    /* v8M SAU number of supported regions */
    uint32_t sau_sregion;

    /* PSCI conduit used to invoke PSCI methods
     * 0 - disabled, 1 - smc, 2 - hvc
     */
    uint32_t psci_conduit;

    /* For v8M, initial value of the Secure VTOR */
    uint32_t init_svtor;

    /* [QEMU_]KVM_ARM_TARGET_* constant for this CPU, or
     * QEMU_KVM_ARM_TARGET_NONE if the kernel doesn't support this CPU type.
     */
    uint32_t kvm_target;

    /* KVM init features for this CPU */
    uint32_t kvm_init_features[7];

    /* Uniprocessor system with MP extensions */
    bool mp_is_up;

<<<<<<< HEAD
=======
    /* True if we tried kvm_arm_host_cpu_features() during CPU instance_init
     * and the probe failed (so we need to report the error in realize)
     */
    bool host_cpu_probe_failed;

>>>>>>> 82b2865e
    /* Specify the number of cores in this CPU cluster. Used for the L2CTLR
     * register.
     */
    int32_t core_count;

    /* The instance init functions for implementation-specific subclasses
     * set these fields to specify the implementation-dependent values of
     * various constant registers and reset values of non-constant
     * registers.
     * Some of these might become QOM properties eventually.
     * Field names match the official register names as defined in the
     * ARMv7AR ARM Architecture Reference Manual. A reset_ prefix
     * is used for reset values of non-constant registers; no reset_
     * prefix means a constant register.
     * Some of these registers are split out into a substructure that
     * is shared with the translators to control the ISA.
     */
    struct ARMISARegisters {
        uint32_t id_isar0;
        uint32_t id_isar1;
        uint32_t id_isar2;
        uint32_t id_isar3;
        uint32_t id_isar4;
        uint32_t id_isar5;
        uint32_t id_isar6;
        uint32_t mvfr0;
        uint32_t mvfr1;
        uint32_t mvfr2;
        uint64_t id_aa64isar0;
        uint64_t id_aa64isar1;
        uint64_t id_aa64pfr0;
        uint64_t id_aa64pfr1;
        uint64_t id_aa64mmfr0;
        uint64_t id_aa64mmfr1;
    } isar;
    uint32_t midr;
    uint32_t revidr;
    uint32_t reset_fpsid;
    uint32_t ctr;
    uint32_t reset_sctlr;
    uint32_t id_pfr0;
    uint32_t id_pfr1;
    uint32_t id_dfr0;
    uint64_t pmceid0;
    uint64_t pmceid1;
    uint32_t id_afr0;
    uint32_t id_mmfr0;
    uint32_t id_mmfr1;
    uint32_t id_mmfr2;
    uint32_t id_mmfr3;
    uint32_t id_mmfr4;
    uint64_t id_aa64dfr0;
    uint64_t id_aa64dfr1;
    uint64_t id_aa64afr0;
    uint64_t id_aa64afr1;
    uint32_t dbgdidr;
    uint32_t clidr;
    uint64_t mp_affinity; /* MP ID without feature bits */
    /* The elements of this array are the CCSIDR values for each cache,
     * in the order L1DCache, L1ICache, L2DCache, L2ICache, etc.
     */
    uint32_t ccsidr[16];
    uint64_t reset_cbar;
    uint32_t reset_auxcr;
    bool reset_hivecs;
    /* DCZ blocksize, in log_2(words), ie low 4 bits of DCZID_EL0 */
    uint32_t dcz_blocksize;
    uint64_t rvbar;
    int pe;

    /* Configurable aspects of GIC cpu interface (which is part of the CPU) */
    int gic_num_lrs; /* number of list registers */
    int gic_vpribits; /* number of virtual priority bits */
    int gic_vprebits; /* number of virtual preemption bits */

    /* Whether the cfgend input is high (i.e. this CPU should reset into
     * big-endian mode).  This setting isn't used directly: instead it modifies
     * the reset_sctlr value to have SCTLR_B or SCTLR_EE set, depending on the
     * architecture version.
     */
    bool cfgend;

<<<<<<< HEAD
    MemoryRegion *mr_secure;
    AddressSpace *as_secure;
    AddressSpace *as_ns;

    ARMELChangeHook *el_change_hook;
    void *el_change_hook_opaque;
=======
    QLIST_HEAD(, ARMELChangeHook) pre_el_change_hooks;
    QLIST_HEAD(, ARMELChangeHook) el_change_hooks;
>>>>>>> 82b2865e

    int32_t node_id; /* NUMA node this CPU belongs to */

    /* Used to synchronize KVM and QEMU in-kernel device levels */
    uint8_t device_irq_level;

    /* Used to set the maximum vector length the cpu will support.  */
    uint32_t sve_max_vq;
};

static inline ARMCPU *arm_env_get_cpu(CPUARMState *env)
{
    return container_of(env, ARMCPU, env);
}

void arm_cpu_post_init(Object *obj);

uint64_t arm_cpu_mp_affinity(int idx, uint8_t clustersz);

#define ENV_GET_CPU(e) CPU(arm_env_get_cpu(e))

#define ENV_OFFSET offsetof(ARMCPU, env)

#ifndef CONFIG_USER_ONLY
extern const struct VMStateDescription vmstate_arm_cpu;
#endif

void arm_cpu_do_interrupt(CPUState *cpu);
void arm_v7m_cpu_do_interrupt(CPUState *cpu);
bool arm_cpu_exec_interrupt(CPUState *cpu, int int_req);

void arm_cpu_dump_state(CPUState *cs, FILE *f, int flags);

hwaddr arm_cpu_get_phys_page_attrs_debug(CPUState *cpu, vaddr addr,
                                         MemTxAttrs *attrs);

int arm_cpu_gdb_read_register(CPUState *cpu, uint8_t *buf, int reg);
int arm_cpu_gdb_write_register(CPUState *cpu, uint8_t *buf, int reg);

/* Dynamically generates for gdb stub an XML description of the sysregs from
 * the cp_regs hashtable. Returns the registered sysregs number.
 */
int arm_gen_dynamic_xml(CPUState *cpu);

/* Returns the dynamically generated XML for the gdb stub.
 * Returns a pointer to the XML contents for the specified XML file or NULL
 * if the XML name doesn't match the predefined one.
 */
const char *arm_gdb_get_dynamic_xml(CPUState *cpu, const char *xmlname);

int arm_cpu_write_elf64_note(WriteCoreDumpFunction f, CPUState *cs,
                             int cpuid, void *opaque);
int arm_cpu_write_elf32_note(WriteCoreDumpFunction f, CPUState *cs,
                             int cpuid, void *opaque);

#ifdef TARGET_AARCH64
int aarch64_cpu_gdb_read_register(CPUState *cpu, uint8_t *buf, int reg);
int aarch64_cpu_gdb_write_register(CPUState *cpu, uint8_t *buf, int reg);
void aarch64_sve_narrow_vq(CPUARMState *env, unsigned vq);
void aarch64_sve_change_el(CPUARMState *env, int old_el,
                           int new_el, bool el0_a64);
#else
static inline void aarch64_sve_narrow_vq(CPUARMState *env, unsigned vq) { }
static inline void aarch64_sve_change_el(CPUARMState *env, int o,
                                         int n, bool a)
{ }
#endif

target_ulong do_arm_semihosting(CPUARMState *env);
void aarch64_sync_32_to_64(CPUARMState *env);
void aarch64_sync_64_to_32(CPUARMState *env);

int fp_exception_el(CPUARMState *env, int cur_el);
int sve_exception_el(CPUARMState *env, int cur_el);
uint32_t sve_zcr_len_for_el(CPUARMState *env, int el);

static inline bool is_a64(CPUARMState *env)
{
    return env->aarch64;
}

/* you can call this signal handler from your SIGBUS and SIGSEGV
   signal handlers to inform the virtual CPU of exceptions. non zero
   is returned if the signal was handled by the virtual CPU.  */
int cpu_arm_signal_handler(int host_signum, void *pinfo,
                           void *puc);

/**
 * pmu_op_start/finish
 * @env: CPUARMState
 *
 * Convert all PMU counters between their delta form (the typical mode when
 * they are enabled) and the guest-visible values. These two calls must
 * surround any action which might affect the counters.
 */
void pmu_op_start(CPUARMState *env);
void pmu_op_finish(CPUARMState *env);

/*
 * Called when a PMU counter is due to overflow
 */
void arm_pmu_timer_cb(void *opaque);

/**
 * Functions to register as EL change hooks for PMU mode filtering
 */
void pmu_pre_el_change(ARMCPU *cpu, void *ignored);
void pmu_post_el_change(ARMCPU *cpu, void *ignored);

/*
 * pmu_init
 * @cpu: ARMCPU
 *
 * Initialize the CPU's PMCEID[01]_EL0 registers and associated internal state
 * for the current configuration
 */
void pmu_init(ARMCPU *cpu);

/* SCTLR bit meanings. Several bits have been reused in newer
 * versions of the architecture; in that case we define constants
 * for both old and new bit meanings. Code which tests against those
 * bits should probably check or otherwise arrange that the CPU
 * is the architectural version it expects.
 */
#define SCTLR_M       (1U << 0)
#define SCTLR_A       (1U << 1)
#define SCTLR_C       (1U << 2)
#define SCTLR_W       (1U << 3) /* up to v6; RAO in v7 */
#define SCTLR_nTLSMD_32 (1U << 3) /* v8.2-LSMAOC, AArch32 only */
#define SCTLR_SA      (1U << 3) /* AArch64 only */
#define SCTLR_P       (1U << 4) /* up to v5; RAO in v6 and v7 */
#define SCTLR_LSMAOE_32 (1U << 4) /* v8.2-LSMAOC, AArch32 only */
#define SCTLR_SA0     (1U << 4) /* v8 onward, AArch64 only */
#define SCTLR_D       (1U << 5) /* up to v5; RAO in v6 */
#define SCTLR_CP15BEN (1U << 5) /* v7 onward */
#define SCTLR_L       (1U << 6) /* up to v5; RAO in v6 and v7; RAZ in v8 */
#define SCTLR_nAA     (1U << 6) /* when v8.4-LSE is implemented */
#define SCTLR_B       (1U << 7) /* up to v6; RAZ in v7 */
#define SCTLR_ITD     (1U << 7) /* v8 onward */
#define SCTLR_S       (1U << 8) /* up to v6; RAZ in v7 */
#define SCTLR_SED     (1U << 8) /* v8 onward */
#define SCTLR_R       (1U << 9) /* up to v6; RAZ in v7 */
#define SCTLR_UMA     (1U << 9) /* v8 onward, AArch64 only */
#define SCTLR_F       (1U << 10) /* up to v6 */
#define SCTLR_SW      (1U << 10) /* v7 */
#define SCTLR_EnRCTX  (1U << 10) /* in v8.0-PredInv */
#define SCTLR_Z       (1U << 11) /* in v7, RES1 in v8 */
#define SCTLR_EOS     (1U << 11) /* v8.5-ExS */
#define SCTLR_I       (1U << 12)
#define SCTLR_V       (1U << 13) /* AArch32 only */
#define SCTLR_EnDB    (1U << 13) /* v8.3, AArch64 only */
#define SCTLR_RR      (1U << 14) /* up to v7 */
#define SCTLR_DZE     (1U << 14) /* v8 onward, AArch64 only */
#define SCTLR_L4      (1U << 15) /* up to v6; RAZ in v7 */
#define SCTLR_UCT     (1U << 15) /* v8 onward, AArch64 only */
#define SCTLR_DT      (1U << 16) /* up to ??, RAO in v6 and v7 */
#define SCTLR_nTWI    (1U << 16) /* v8 onward */
#define SCTLR_HA      (1U << 17) /* up to v7, RES0 in v8 */
#define SCTLR_BR      (1U << 17) /* PMSA only */
#define SCTLR_IT      (1U << 18) /* up to ??, RAO in v6 and v7 */
#define SCTLR_nTWE    (1U << 18) /* v8 onward */
#define SCTLR_WXN     (1U << 19)
#define SCTLR_ST      (1U << 20) /* up to ??, RAZ in v6 */
#define SCTLR_UWXN    (1U << 20) /* v7 onward, AArch32 only */
#define SCTLR_FI      (1U << 21) /* up to v7, v8 RES0 */
#define SCTLR_IESB    (1U << 21) /* v8.2-IESB, AArch64 only */
#define SCTLR_U       (1U << 22) /* up to v6, RAO in v7 */
#define SCTLR_EIS     (1U << 22) /* v8.5-ExS */
#define SCTLR_XP      (1U << 23) /* up to v6; v7 onward RAO */
#define SCTLR_SPAN    (1U << 23) /* v8.1-PAN */
#define SCTLR_VE      (1U << 24) /* up to v7 */
#define SCTLR_E0E     (1U << 24) /* v8 onward, AArch64 only */
#define SCTLR_EE      (1U << 25)
#define SCTLR_L2      (1U << 26) /* up to v6, RAZ in v7 */
#define SCTLR_UCI     (1U << 26) /* v8 onward, AArch64 only */
#define SCTLR_NMFI    (1U << 27) /* up to v7, RAZ in v7VE and v8 */
#define SCTLR_EnDA    (1U << 27) /* v8.3, AArch64 only */
#define SCTLR_TRE     (1U << 28) /* AArch32 only */
#define SCTLR_nTLSMD_64 (1U << 28) /* v8.2-LSMAOC, AArch64 only */
#define SCTLR_AFE     (1U << 29) /* AArch32 only */
#define SCTLR_LSMAOE_64 (1U << 29) /* v8.2-LSMAOC, AArch64 only */
#define SCTLR_TE      (1U << 30) /* AArch32 only */
#define SCTLR_EnIB    (1U << 30) /* v8.3, AArch64 only */
#define SCTLR_EnIA    (1U << 31) /* v8.3, AArch64 only */
#define SCTLR_BT0     (1ULL << 35) /* v8.5-BTI */
#define SCTLR_BT1     (1ULL << 36) /* v8.5-BTI */
#define SCTLR_ITFSB   (1ULL << 37) /* v8.5-MemTag */
#define SCTLR_TCF0    (3ULL << 38) /* v8.5-MemTag */
#define SCTLR_TCF     (3ULL << 40) /* v8.5-MemTag */
#define SCTLR_ATA0    (1ULL << 42) /* v8.5-MemTag */
#define SCTLR_ATA     (1ULL << 43) /* v8.5-MemTag */
#define SCTLR_DSSBS   (1ULL << 44) /* v8.5 */

#define CPTR_TCPAC    (1U << 31)
#define CPTR_TTA      (1U << 20)
#define CPTR_TFP      (1U << 10)
#define CPTR_TZ       (1U << 8)   /* CPTR_EL2 */
#define CPTR_EZ       (1U << 8)   /* CPTR_EL3 */

#define MDCR_EPMAD    (1U << 21)
#define MDCR_EDAD     (1U << 20)
#define MDCR_SPME     (1U << 17)  /* MDCR_EL3 */
#define MDCR_HPMD     (1U << 17)  /* MDCR_EL2 */
#define MDCR_SDD      (1U << 16)
#define MDCR_SPD      (3U << 14)
#define MDCR_TDRA     (1U << 11)
#define MDCR_TDOSA    (1U << 10)
#define MDCR_TDA      (1U << 9)
#define MDCR_TDE      (1U << 8)
#define MDCR_HPME     (1U << 7)
#define MDCR_TPM      (1U << 6)
#define MDCR_TPMCR    (1U << 5)
#define MDCR_HPMN     (0x1fU)

/* Not all of the MDCR_EL3 bits are present in the 32-bit SDCR */
#define SDCR_VALID_MASK (MDCR_EPMAD | MDCR_EDAD | MDCR_SPME | MDCR_SPD)

#define CPSR_M (0x1fU)
#define CPSR_T (1U << 5)
#define CPSR_F (1U << 6)
#define CPSR_I (1U << 7)
#define CPSR_A (1U << 8)
#define CPSR_E (1U << 9)
#define CPSR_IT_2_7 (0xfc00U)
#define CPSR_GE (0xfU << 16)
#define CPSR_IL (1U << 20)
/* Note that the RESERVED bits include bit 21, which is PSTATE_SS in
 * an AArch64 SPSR but RES0 in AArch32 SPSR and CPSR. In QEMU we use
 * env->uncached_cpsr bit 21 to store PSTATE.SS when executing in AArch32,
 * where it is live state but not accessible to the AArch32 code.
 */
#define CPSR_RESERVED (0x7U << 21)
#define CPSR_J (1U << 24)
#define CPSR_IT_0_1 (3U << 25)
#define CPSR_Q (1U << 27)
#define CPSR_V (1U << 28)
#define CPSR_C (1U << 29)
#define CPSR_Z (1U << 30)
#define CPSR_N (1U << 31)
#define CPSR_NZCV (CPSR_N | CPSR_Z | CPSR_C | CPSR_V)
#define CPSR_AIF (CPSR_A | CPSR_I | CPSR_F)

#define CPSR_IT (CPSR_IT_0_1 | CPSR_IT_2_7)
#define CACHED_CPSR_BITS (CPSR_T | CPSR_AIF | CPSR_GE | CPSR_IT | CPSR_Q \
    | CPSR_NZCV)
/* Bits writable in user mode.  */
#define CPSR_USER (CPSR_NZCV | CPSR_Q | CPSR_GE)
/* Execution state bits.  MRS read as zero, MSR writes ignored.  */
#define CPSR_EXEC (CPSR_T | CPSR_IT | CPSR_J | CPSR_IL)
/* Mask of bits which may be set by exception return copying them from SPSR */
#define CPSR_ERET_MASK (~CPSR_RESERVED)

/* Bit definitions for M profile XPSR. Most are the same as CPSR. */
#define XPSR_EXCP 0x1ffU
#define XPSR_SPREALIGN (1U << 9) /* Only set in exception stack frames */
#define XPSR_IT_2_7 CPSR_IT_2_7
#define XPSR_GE CPSR_GE
#define XPSR_SFPA (1U << 20) /* Only set in exception stack frames */
#define XPSR_T (1U << 24) /* Not the same as CPSR_T ! */
#define XPSR_IT_0_1 CPSR_IT_0_1
#define XPSR_Q CPSR_Q
#define XPSR_V CPSR_V
#define XPSR_C CPSR_C
#define XPSR_Z CPSR_Z
#define XPSR_N CPSR_N
#define XPSR_NZCV CPSR_NZCV
#define XPSR_IT CPSR_IT

#define TTBCR_N      (7U << 0) /* TTBCR.EAE==0 */
#define TTBCR_T0SZ   (7U << 0) /* TTBCR.EAE==1 */
#define TTBCR_PD0    (1U << 4)
#define TTBCR_PD1    (1U << 5)
#define TTBCR_EPD0   (1U << 7)
#define TTBCR_IRGN0  (3U << 8)
#define TTBCR_ORGN0  (3U << 10)
#define TTBCR_SH0    (3U << 12)
#define TTBCR_T1SZ   (3U << 16)
#define TTBCR_A1     (1U << 22)
#define TTBCR_EPD1   (1U << 23)
#define TTBCR_IRGN1  (3U << 24)
#define TTBCR_ORGN1  (3U << 26)
#define TTBCR_SH1    (1U << 28)
#define TTBCR_EAE    (1U << 31)

/* Bit definitions for ARMv8 SPSR (PSTATE) format.
 * Only these are valid when in AArch64 mode; in
 * AArch32 mode SPSRs are basically CPSR-format.
 */
#define PSTATE_SP (1U)
#define PSTATE_M (0xFU)
#define PSTATE_nRW (1U << 4)
#define PSTATE_F (1U << 6)
#define PSTATE_I (1U << 7)
#define PSTATE_A (1U << 8)
#define PSTATE_D (1U << 9)
#define PSTATE_BTYPE (3U << 10)
#define PSTATE_IL (1U << 20)
#define PSTATE_SS (1U << 21)
#define PSTATE_V (1U << 28)
#define PSTATE_C (1U << 29)
#define PSTATE_Z (1U << 30)
#define PSTATE_N (1U << 31)
#define PSTATE_NZCV (PSTATE_N | PSTATE_Z | PSTATE_C | PSTATE_V)
#define PSTATE_DAIF (PSTATE_D | PSTATE_A | PSTATE_I | PSTATE_F)
#define CACHED_PSTATE_BITS (PSTATE_NZCV | PSTATE_DAIF | PSTATE_BTYPE)
/* Mode values for AArch64 */
#define PSTATE_MODE_EL3h 13
#define PSTATE_MODE_EL3t 12
#define PSTATE_MODE_EL2h 9
#define PSTATE_MODE_EL2t 8
#define PSTATE_MODE_EL1h 5
#define PSTATE_MODE_EL1t 4
#define PSTATE_MODE_EL0t 0

/* Write a new value to v7m.exception, thus transitioning into or out
 * of Handler mode; this may result in a change of active stack pointer.
 */
void write_v7m_exception(CPUARMState *env, uint32_t new_exc);

/* Map EL and handler into a PSTATE_MODE.  */
static inline unsigned int aarch64_pstate_mode(unsigned int el, bool handler)
{
    return (el << 2) | handler;
}

/* Return the current PSTATE value. For the moment we don't support 32<->64 bit
 * interprocessing, so we don't attempt to sync with the cpsr state used by
 * the 32 bit decoder.
 */
static inline uint32_t pstate_read(CPUARMState *env)
{
    int ZF;

    ZF = (env->ZF == 0);
    return (env->NF & 0x80000000) | (ZF << 30)
        | (env->CF << 29) | ((env->VF & 0x80000000) >> 3)
        | env->pstate | env->daif | (env->btype << 10);
}

static inline void pstate_write(CPUARMState *env, uint32_t val)
{
    env->ZF = (~val) & PSTATE_Z;
    env->NF = val;
    env->CF = (val >> 29) & 1;
    env->VF = (val << 3) & 0x80000000;
    env->daif = val & PSTATE_DAIF;
    env->btype = (val >> 10) & 3;
    env->pstate = val & ~CACHED_PSTATE_BITS;
}

/* Return the current CPSR value.  */
uint32_t cpsr_read(CPUARMState *env);

typedef enum CPSRWriteType {
    CPSRWriteByInstr = 0,         /* from guest MSR or CPS */
    CPSRWriteExceptionReturn = 1, /* from guest exception return insn */
    CPSRWriteRaw = 2,             /* trust values, do not switch reg banks */
    CPSRWriteByGDBStub = 3,       /* from the GDB stub */
} CPSRWriteType;

/* Set the CPSR.  Note that some bits of mask must be all-set or all-clear.*/
void cpsr_write(CPUARMState *env, uint32_t val, uint32_t mask,
                CPSRWriteType write_type);
uint64_t mpidr_read_val(CPUARMState *env);

/* Return the current xPSR value.  */
static inline uint32_t xpsr_read(CPUARMState *env)
{
    int ZF;
    ZF = (env->ZF == 0);
    return (env->NF & 0x80000000) | (ZF << 30)
        | (env->CF << 29) | ((env->VF & 0x80000000) >> 3) | (env->QF << 27)
        | (env->thumb << 24) | ((env->condexec_bits & 3) << 25)
        | ((env->condexec_bits & 0xfc) << 8)
        | env->v7m.exception;
}

/* Set the xPSR.  Note that some bits of mask must be all-set or all-clear.  */
static inline void xpsr_write(CPUARMState *env, uint32_t val, uint32_t mask)
{
    if (mask & XPSR_NZCV) {
        env->ZF = (~val) & XPSR_Z;
        env->NF = val;
        env->CF = (val >> 29) & 1;
        env->VF = (val << 3) & 0x80000000;
    }
    if (mask & XPSR_Q) {
        env->QF = ((val & XPSR_Q) != 0);
    }
    if (mask & XPSR_T) {
        env->thumb = ((val & XPSR_T) != 0);
    }
    if (mask & XPSR_IT_0_1) {
        env->condexec_bits &= ~3;
        env->condexec_bits |= (val >> 25) & 3;
    }
    if (mask & XPSR_IT_2_7) {
        env->condexec_bits &= 3;
        env->condexec_bits |= (val >> 8) & 0xfc;
    }
    if (mask & XPSR_EXCP) {
        /* Note that this only happens on exception exit */
        write_v7m_exception(env, val & XPSR_EXCP);
    }
}

#define HCR_VM        (1ULL << 0)
#define HCR_SWIO      (1ULL << 1)
#define HCR_PTW       (1ULL << 2)
#define HCR_FMO       (1ULL << 3)
#define HCR_IMO       (1ULL << 4)
#define HCR_AMO       (1ULL << 5)
#define HCR_VF        (1ULL << 6)
#define HCR_VI        (1ULL << 7)
#define HCR_VSE       (1ULL << 8)
#define HCR_FB        (1ULL << 9)
#define HCR_BSU_MASK  (3ULL << 10)
#define HCR_DC        (1ULL << 12)
#define HCR_TWI       (1ULL << 13)
#define HCR_TWE       (1ULL << 14)
#define HCR_TID0      (1ULL << 15)
#define HCR_TID1      (1ULL << 16)
#define HCR_TID2      (1ULL << 17)
#define HCR_TID3      (1ULL << 18)
#define HCR_TSC       (1ULL << 19)
#define HCR_TIDCP     (1ULL << 20)
#define HCR_TACR      (1ULL << 21)
#define HCR_TSW       (1ULL << 22)
#define HCR_TPCP      (1ULL << 23)
#define HCR_TPU       (1ULL << 24)
#define HCR_TTLB      (1ULL << 25)
#define HCR_TVM       (1ULL << 26)
#define HCR_TGE       (1ULL << 27)
#define HCR_TDZ       (1ULL << 28)
#define HCR_HCD       (1ULL << 29)
#define HCR_TRVM      (1ULL << 30)
#define HCR_RW        (1ULL << 31)
#define HCR_CD        (1ULL << 32)
#define HCR_ID        (1ULL << 33)
#define HCR_E2H       (1ULL << 34)
#define HCR_TLOR      (1ULL << 35)
#define HCR_TERR      (1ULL << 36)
#define HCR_TEA       (1ULL << 37)
#define HCR_MIOCNCE   (1ULL << 38)
#define HCR_APK       (1ULL << 40)
#define HCR_API       (1ULL << 41)
#define HCR_NV        (1ULL << 42)
#define HCR_NV1       (1ULL << 43)
#define HCR_AT        (1ULL << 44)
#define HCR_NV2       (1ULL << 45)
#define HCR_FWB       (1ULL << 46)
#define HCR_FIEN      (1ULL << 47)
#define HCR_TID4      (1ULL << 49)
#define HCR_TICAB     (1ULL << 50)
#define HCR_TOCU      (1ULL << 52)
#define HCR_TTLBIS    (1ULL << 54)
#define HCR_TTLBOS    (1ULL << 55)
#define HCR_ATA       (1ULL << 56)
#define HCR_DCT       (1ULL << 57)

/*
 * When we actually implement ARMv8.1-VHE we should add HCR_E2H to
 * HCR_MASK and then clear it again if the feature bit is not set in
 * hcr_write().
 */
#define HCR_MASK      ((1ULL << 34) - 1)

#define SCR_NS                (1U << 0)
#define SCR_IRQ               (1U << 1)
#define SCR_FIQ               (1U << 2)
#define SCR_EA                (1U << 3)
#define SCR_FW                (1U << 4)
#define SCR_AW                (1U << 5)
#define SCR_NET               (1U << 6)
#define SCR_SMD               (1U << 7)
#define SCR_HCE               (1U << 8)
#define SCR_SIF               (1U << 9)
#define SCR_RW                (1U << 10)
#define SCR_ST                (1U << 11)
#define SCR_TWI               (1U << 12)
#define SCR_TWE               (1U << 13)
#define SCR_TLOR              (1U << 14)
#define SCR_TERR              (1U << 15)
#define SCR_APK               (1U << 16)
#define SCR_API               (1U << 17)
#define SCR_EEL2              (1U << 18)
#define SCR_EASE              (1U << 19)
#define SCR_NMEA              (1U << 20)
#define SCR_FIEN              (1U << 21)
#define SCR_ENSCXT            (1U << 25)
#define SCR_ATA               (1U << 26)

/* Return the current FPSCR value.  */
uint32_t vfp_get_fpscr(CPUARMState *env);
void vfp_set_fpscr(CPUARMState *env, uint32_t val);

/* FPCR, Floating Point Control Register
 * FPSR, Floating Poiht Status Register
 *
 * For A64 the FPSCR is split into two logically distinct registers,
 * FPCR and FPSR. However since they still use non-overlapping bits
 * we store the underlying state in fpscr and just mask on read/write.
 */
#define FPSR_MASK 0xf800009f
#define FPCR_MASK 0x07ff9f00

#define FPCR_IOE    (1 << 8)    /* Invalid Operation exception trap enable */
#define FPCR_DZE    (1 << 9)    /* Divide by Zero exception trap enable */
#define FPCR_OFE    (1 << 10)   /* Overflow exception trap enable */
#define FPCR_UFE    (1 << 11)   /* Underflow exception trap enable */
#define FPCR_IXE    (1 << 12)   /* Inexact exception trap enable */
#define FPCR_IDE    (1 << 15)   /* Input Denormal exception trap enable */
#define FPCR_FZ16   (1 << 19)   /* ARMv8.2+, FP16 flush-to-zero */
#define FPCR_FZ     (1 << 24)   /* Flush-to-zero enable bit */
#define FPCR_DN     (1 << 25)   /* Default NaN enable bit */
#define FPCR_QC     (1 << 27)   /* Cumulative saturation bit */

static inline uint32_t vfp_get_fpsr(CPUARMState *env)
{
    return vfp_get_fpscr(env) & FPSR_MASK;
}

static inline void vfp_set_fpsr(CPUARMState *env, uint32_t val)
{
    uint32_t new_fpscr = (vfp_get_fpscr(env) & ~FPSR_MASK) | (val & FPSR_MASK);
    vfp_set_fpscr(env, new_fpscr);
}

static inline uint32_t vfp_get_fpcr(CPUARMState *env)
{
    return vfp_get_fpscr(env) & FPCR_MASK;
}

static inline void vfp_set_fpcr(CPUARMState *env, uint32_t val)
{
    uint32_t new_fpscr = (vfp_get_fpscr(env) & ~FPCR_MASK) | (val & FPCR_MASK);
    vfp_set_fpscr(env, new_fpscr);
}

enum arm_cpu_mode {
  ARM_CPU_MODE_USR = 0x10,
  ARM_CPU_MODE_FIQ = 0x11,
  ARM_CPU_MODE_IRQ = 0x12,
  ARM_CPU_MODE_SVC = 0x13,
  ARM_CPU_MODE_MON = 0x16,
  ARM_CPU_MODE_ABT = 0x17,
  ARM_CPU_MODE_HYP = 0x1a,
  ARM_CPU_MODE_UND = 0x1b,
  ARM_CPU_MODE_SYS = 0x1f
};

/* VFP system registers.  */
#define ARM_VFP_FPSID   0
#define ARM_VFP_FPSCR   1
#define ARM_VFP_MVFR2   5
#define ARM_VFP_MVFR1   6
#define ARM_VFP_MVFR0   7
#define ARM_VFP_FPEXC   8
#define ARM_VFP_FPINST  9
#define ARM_VFP_FPINST2 10

/* iwMMXt coprocessor control registers.  */
#define ARM_IWMMXT_wCID  0
#define ARM_IWMMXT_wCon  1
#define ARM_IWMMXT_wCSSF 2
#define ARM_IWMMXT_wCASF 3
#define ARM_IWMMXT_wCGR0 8
#define ARM_IWMMXT_wCGR1 9
#define ARM_IWMMXT_wCGR2 10
#define ARM_IWMMXT_wCGR3 11

/* V7M CCR bits */
FIELD(V7M_CCR, NONBASETHRDENA, 0, 1)
FIELD(V7M_CCR, USERSETMPEND, 1, 1)
FIELD(V7M_CCR, UNALIGN_TRP, 3, 1)
FIELD(V7M_CCR, DIV_0_TRP, 4, 1)
FIELD(V7M_CCR, BFHFNMIGN, 8, 1)
FIELD(V7M_CCR, STKALIGN, 9, 1)
FIELD(V7M_CCR, STKOFHFNMIGN, 10, 1)
FIELD(V7M_CCR, DC, 16, 1)
FIELD(V7M_CCR, IC, 17, 1)
FIELD(V7M_CCR, BP, 18, 1)

/* V7M SCR bits */
FIELD(V7M_SCR, SLEEPONEXIT, 1, 1)
FIELD(V7M_SCR, SLEEPDEEP, 2, 1)
FIELD(V7M_SCR, SLEEPDEEPS, 3, 1)
FIELD(V7M_SCR, SEVONPEND, 4, 1)

/* V7M AIRCR bits */
FIELD(V7M_AIRCR, VECTRESET, 0, 1)
FIELD(V7M_AIRCR, VECTCLRACTIVE, 1, 1)
FIELD(V7M_AIRCR, SYSRESETREQ, 2, 1)
FIELD(V7M_AIRCR, SYSRESETREQS, 3, 1)
FIELD(V7M_AIRCR, PRIGROUP, 8, 3)
FIELD(V7M_AIRCR, BFHFNMINS, 13, 1)
FIELD(V7M_AIRCR, PRIS, 14, 1)
FIELD(V7M_AIRCR, ENDIANNESS, 15, 1)
FIELD(V7M_AIRCR, VECTKEY, 16, 16)

/* V7M CFSR bits for MMFSR */
FIELD(V7M_CFSR, IACCVIOL, 0, 1)
FIELD(V7M_CFSR, DACCVIOL, 1, 1)
FIELD(V7M_CFSR, MUNSTKERR, 3, 1)
FIELD(V7M_CFSR, MSTKERR, 4, 1)
FIELD(V7M_CFSR, MLSPERR, 5, 1)
FIELD(V7M_CFSR, MMARVALID, 7, 1)

/* V7M CFSR bits for BFSR */
FIELD(V7M_CFSR, IBUSERR, 8 + 0, 1)
FIELD(V7M_CFSR, PRECISERR, 8 + 1, 1)
FIELD(V7M_CFSR, IMPRECISERR, 8 + 2, 1)
FIELD(V7M_CFSR, UNSTKERR, 8 + 3, 1)
FIELD(V7M_CFSR, STKERR, 8 + 4, 1)
FIELD(V7M_CFSR, LSPERR, 8 + 5, 1)
FIELD(V7M_CFSR, BFARVALID, 8 + 7, 1)

/* V7M CFSR bits for UFSR */
FIELD(V7M_CFSR, UNDEFINSTR, 16 + 0, 1)
FIELD(V7M_CFSR, INVSTATE, 16 + 1, 1)
FIELD(V7M_CFSR, INVPC, 16 + 2, 1)
FIELD(V7M_CFSR, NOCP, 16 + 3, 1)
FIELD(V7M_CFSR, STKOF, 16 + 4, 1)
FIELD(V7M_CFSR, UNALIGNED, 16 + 8, 1)
FIELD(V7M_CFSR, DIVBYZERO, 16 + 9, 1)

/* V7M CFSR bit masks covering all of the subregister bits */
FIELD(V7M_CFSR, MMFSR, 0, 8)
FIELD(V7M_CFSR, BFSR, 8, 8)
FIELD(V7M_CFSR, UFSR, 16, 16)

/* V7M HFSR bits */
FIELD(V7M_HFSR, VECTTBL, 1, 1)
FIELD(V7M_HFSR, FORCED, 30, 1)
FIELD(V7M_HFSR, DEBUGEVT, 31, 1)

/* V7M DFSR bits */
FIELD(V7M_DFSR, HALTED, 0, 1)
FIELD(V7M_DFSR, BKPT, 1, 1)
FIELD(V7M_DFSR, DWTTRAP, 2, 1)
FIELD(V7M_DFSR, VCATCH, 3, 1)
FIELD(V7M_DFSR, EXTERNAL, 4, 1)

/* V7M SFSR bits */
FIELD(V7M_SFSR, INVEP, 0, 1)
FIELD(V7M_SFSR, INVIS, 1, 1)
FIELD(V7M_SFSR, INVER, 2, 1)
FIELD(V7M_SFSR, AUVIOL, 3, 1)
FIELD(V7M_SFSR, INVTRAN, 4, 1)
FIELD(V7M_SFSR, LSPERR, 5, 1)
FIELD(V7M_SFSR, SFARVALID, 6, 1)
FIELD(V7M_SFSR, LSERR, 7, 1)

/* v7M MPU_CTRL bits */
FIELD(V7M_MPU_CTRL, ENABLE, 0, 1)
FIELD(V7M_MPU_CTRL, HFNMIENA, 1, 1)
FIELD(V7M_MPU_CTRL, PRIVDEFENA, 2, 1)

/* v7M CLIDR bits */
FIELD(V7M_CLIDR, CTYPE_ALL, 0, 21)
FIELD(V7M_CLIDR, LOUIS, 21, 3)
FIELD(V7M_CLIDR, LOC, 24, 3)
FIELD(V7M_CLIDR, LOUU, 27, 3)
FIELD(V7M_CLIDR, ICB, 30, 2)

FIELD(V7M_CSSELR, IND, 0, 1)
FIELD(V7M_CSSELR, LEVEL, 1, 3)
/* We use the combination of InD and Level to index into cpu->ccsidr[];
 * define a mask for this and check that it doesn't permit running off
 * the end of the array.
 */
FIELD(V7M_CSSELR, INDEX, 0, 4)

/* v7M FPCCR bits */
FIELD(V7M_FPCCR, LSPACT, 0, 1)
FIELD(V7M_FPCCR, USER, 1, 1)
FIELD(V7M_FPCCR, S, 2, 1)
FIELD(V7M_FPCCR, THREAD, 3, 1)
FIELD(V7M_FPCCR, HFRDY, 4, 1)
FIELD(V7M_FPCCR, MMRDY, 5, 1)
FIELD(V7M_FPCCR, BFRDY, 6, 1)
FIELD(V7M_FPCCR, SFRDY, 7, 1)
FIELD(V7M_FPCCR, MONRDY, 8, 1)
FIELD(V7M_FPCCR, SPLIMVIOL, 9, 1)
FIELD(V7M_FPCCR, UFRDY, 10, 1)
FIELD(V7M_FPCCR, RES0, 11, 15)
FIELD(V7M_FPCCR, TS, 26, 1)
FIELD(V7M_FPCCR, CLRONRETS, 27, 1)
FIELD(V7M_FPCCR, CLRONRET, 28, 1)
FIELD(V7M_FPCCR, LSPENS, 29, 1)
FIELD(V7M_FPCCR, LSPEN, 30, 1)
FIELD(V7M_FPCCR, ASPEN, 31, 1)
/* These bits are banked. Others are non-banked and live in the M_REG_S bank */
#define R_V7M_FPCCR_BANKED_MASK                 \
    (R_V7M_FPCCR_LSPACT_MASK |                  \
     R_V7M_FPCCR_USER_MASK |                    \
     R_V7M_FPCCR_THREAD_MASK |                  \
     R_V7M_FPCCR_MMRDY_MASK |                   \
     R_V7M_FPCCR_SPLIMVIOL_MASK |               \
     R_V7M_FPCCR_UFRDY_MASK |                   \
     R_V7M_FPCCR_ASPEN_MASK)

/*
 * System register ID fields.
 */
FIELD(ID_ISAR0, SWAP, 0, 4)
FIELD(ID_ISAR0, BITCOUNT, 4, 4)
FIELD(ID_ISAR0, BITFIELD, 8, 4)
FIELD(ID_ISAR0, CMPBRANCH, 12, 4)
FIELD(ID_ISAR0, COPROC, 16, 4)
FIELD(ID_ISAR0, DEBUG, 20, 4)
FIELD(ID_ISAR0, DIVIDE, 24, 4)

FIELD(ID_ISAR1, ENDIAN, 0, 4)
FIELD(ID_ISAR1, EXCEPT, 4, 4)
FIELD(ID_ISAR1, EXCEPT_AR, 8, 4)
FIELD(ID_ISAR1, EXTEND, 12, 4)
FIELD(ID_ISAR1, IFTHEN, 16, 4)
FIELD(ID_ISAR1, IMMEDIATE, 20, 4)
FIELD(ID_ISAR1, INTERWORK, 24, 4)
FIELD(ID_ISAR1, JAZELLE, 28, 4)

FIELD(ID_ISAR2, LOADSTORE, 0, 4)
FIELD(ID_ISAR2, MEMHINT, 4, 4)
FIELD(ID_ISAR2, MULTIACCESSINT, 8, 4)
FIELD(ID_ISAR2, MULT, 12, 4)
FIELD(ID_ISAR2, MULTS, 16, 4)
FIELD(ID_ISAR2, MULTU, 20, 4)
FIELD(ID_ISAR2, PSR_AR, 24, 4)
FIELD(ID_ISAR2, REVERSAL, 28, 4)

FIELD(ID_ISAR3, SATURATE, 0, 4)
FIELD(ID_ISAR3, SIMD, 4, 4)
FIELD(ID_ISAR3, SVC, 8, 4)
FIELD(ID_ISAR3, SYNCHPRIM, 12, 4)
FIELD(ID_ISAR3, TABBRANCH, 16, 4)
FIELD(ID_ISAR3, T32COPY, 20, 4)
FIELD(ID_ISAR3, TRUENOP, 24, 4)
FIELD(ID_ISAR3, T32EE, 28, 4)

FIELD(ID_ISAR4, UNPRIV, 0, 4)
FIELD(ID_ISAR4, WITHSHIFTS, 4, 4)
FIELD(ID_ISAR4, WRITEBACK, 8, 4)
FIELD(ID_ISAR4, SMC, 12, 4)
FIELD(ID_ISAR4, BARRIER, 16, 4)
FIELD(ID_ISAR4, SYNCHPRIM_FRAC, 20, 4)
FIELD(ID_ISAR4, PSR_M, 24, 4)
FIELD(ID_ISAR4, SWP_FRAC, 28, 4)

FIELD(ID_ISAR5, SEVL, 0, 4)
FIELD(ID_ISAR5, AES, 4, 4)
FIELD(ID_ISAR5, SHA1, 8, 4)
FIELD(ID_ISAR5, SHA2, 12, 4)
FIELD(ID_ISAR5, CRC32, 16, 4)
FIELD(ID_ISAR5, RDM, 24, 4)
FIELD(ID_ISAR5, VCMA, 28, 4)

FIELD(ID_ISAR6, JSCVT, 0, 4)
FIELD(ID_ISAR6, DP, 4, 4)
FIELD(ID_ISAR6, FHM, 8, 4)
FIELD(ID_ISAR6, SB, 12, 4)
FIELD(ID_ISAR6, SPECRES, 16, 4)

FIELD(ID_MMFR4, SPECSEI, 0, 4)
FIELD(ID_MMFR4, AC2, 4, 4)
FIELD(ID_MMFR4, XNX, 8, 4)
FIELD(ID_MMFR4, CNP, 12, 4)
FIELD(ID_MMFR4, HPDS, 16, 4)
FIELD(ID_MMFR4, LSM, 20, 4)
FIELD(ID_MMFR4, CCIDX, 24, 4)
FIELD(ID_MMFR4, EVT, 28, 4)

FIELD(ID_AA64ISAR0, AES, 4, 4)
FIELD(ID_AA64ISAR0, SHA1, 8, 4)
FIELD(ID_AA64ISAR0, SHA2, 12, 4)
FIELD(ID_AA64ISAR0, CRC32, 16, 4)
FIELD(ID_AA64ISAR0, ATOMIC, 20, 4)
FIELD(ID_AA64ISAR0, RDM, 28, 4)
FIELD(ID_AA64ISAR0, SHA3, 32, 4)
FIELD(ID_AA64ISAR0, SM3, 36, 4)
FIELD(ID_AA64ISAR0, SM4, 40, 4)
FIELD(ID_AA64ISAR0, DP, 44, 4)
FIELD(ID_AA64ISAR0, FHM, 48, 4)
FIELD(ID_AA64ISAR0, TS, 52, 4)
FIELD(ID_AA64ISAR0, TLB, 56, 4)
FIELD(ID_AA64ISAR0, RNDR, 60, 4)

FIELD(ID_AA64ISAR1, DPB, 0, 4)
FIELD(ID_AA64ISAR1, APA, 4, 4)
FIELD(ID_AA64ISAR1, API, 8, 4)
FIELD(ID_AA64ISAR1, JSCVT, 12, 4)
FIELD(ID_AA64ISAR1, FCMA, 16, 4)
FIELD(ID_AA64ISAR1, LRCPC, 20, 4)
FIELD(ID_AA64ISAR1, GPA, 24, 4)
FIELD(ID_AA64ISAR1, GPI, 28, 4)
FIELD(ID_AA64ISAR1, FRINTTS, 32, 4)
FIELD(ID_AA64ISAR1, SB, 36, 4)
FIELD(ID_AA64ISAR1, SPECRES, 40, 4)

FIELD(ID_AA64PFR0, EL0, 0, 4)
FIELD(ID_AA64PFR0, EL1, 4, 4)
FIELD(ID_AA64PFR0, EL2, 8, 4)
FIELD(ID_AA64PFR0, EL3, 12, 4)
FIELD(ID_AA64PFR0, FP, 16, 4)
FIELD(ID_AA64PFR0, ADVSIMD, 20, 4)
FIELD(ID_AA64PFR0, GIC, 24, 4)
FIELD(ID_AA64PFR0, RAS, 28, 4)
FIELD(ID_AA64PFR0, SVE, 32, 4)

FIELD(ID_AA64PFR1, BT, 0, 4)
FIELD(ID_AA64PFR1, SBSS, 4, 4)
FIELD(ID_AA64PFR1, MTE, 8, 4)
FIELD(ID_AA64PFR1, RAS_FRAC, 12, 4)

FIELD(ID_AA64MMFR0, PARANGE, 0, 4)
FIELD(ID_AA64MMFR0, ASIDBITS, 4, 4)
FIELD(ID_AA64MMFR0, BIGEND, 8, 4)
FIELD(ID_AA64MMFR0, SNSMEM, 12, 4)
FIELD(ID_AA64MMFR0, BIGENDEL0, 16, 4)
FIELD(ID_AA64MMFR0, TGRAN16, 20, 4)
FIELD(ID_AA64MMFR0, TGRAN64, 24, 4)
FIELD(ID_AA64MMFR0, TGRAN4, 28, 4)
FIELD(ID_AA64MMFR0, TGRAN16_2, 32, 4)
FIELD(ID_AA64MMFR0, TGRAN64_2, 36, 4)
FIELD(ID_AA64MMFR0, TGRAN4_2, 40, 4)
FIELD(ID_AA64MMFR0, EXS, 44, 4)

FIELD(ID_AA64MMFR1, HAFDBS, 0, 4)
FIELD(ID_AA64MMFR1, VMIDBITS, 4, 4)
FIELD(ID_AA64MMFR1, VH, 8, 4)
FIELD(ID_AA64MMFR1, HPDS, 12, 4)
FIELD(ID_AA64MMFR1, LO, 16, 4)
FIELD(ID_AA64MMFR1, PAN, 20, 4)
FIELD(ID_AA64MMFR1, SPECSEI, 24, 4)
FIELD(ID_AA64MMFR1, XNX, 28, 4)

FIELD(ID_DFR0, COPDBG, 0, 4)
FIELD(ID_DFR0, COPSDBG, 4, 4)
FIELD(ID_DFR0, MMAPDBG, 8, 4)
FIELD(ID_DFR0, COPTRC, 12, 4)
FIELD(ID_DFR0, MMAPTRC, 16, 4)
FIELD(ID_DFR0, MPROFDBG, 20, 4)
FIELD(ID_DFR0, PERFMON, 24, 4)
FIELD(ID_DFR0, TRACEFILT, 28, 4)

FIELD(MVFR0, SIMDREG, 0, 4)
FIELD(MVFR0, FPSP, 4, 4)
FIELD(MVFR0, FPDP, 8, 4)
FIELD(MVFR0, FPTRAP, 12, 4)
FIELD(MVFR0, FPDIVIDE, 16, 4)
FIELD(MVFR0, FPSQRT, 20, 4)
FIELD(MVFR0, FPSHVEC, 24, 4)
FIELD(MVFR0, FPROUND, 28, 4)

FIELD(MVFR1, FPFTZ, 0, 4)
FIELD(MVFR1, FPDNAN, 4, 4)
FIELD(MVFR1, SIMDLS, 8, 4)
FIELD(MVFR1, SIMDINT, 12, 4)
FIELD(MVFR1, SIMDSP, 16, 4)
FIELD(MVFR1, SIMDHP, 20, 4)
FIELD(MVFR1, FPHP, 24, 4)
FIELD(MVFR1, SIMDFMAC, 28, 4)

FIELD(MVFR2, SIMDMISC, 0, 4)
FIELD(MVFR2, FPMISC, 4, 4)

QEMU_BUILD_BUG_ON(ARRAY_SIZE(((ARMCPU *)0)->ccsidr) <= R_V7M_CSSELR_INDEX_MASK);

/* If adding a feature bit which corresponds to a Linux ELF
 * HWCAP bit, remember to update the feature-bit-to-hwcap
 * mapping in linux-user/elfload.c:get_elf_hwcap().
 */
enum arm_features {
    ARM_FEATURE_VFP,
    ARM_FEATURE_AUXCR,  /* ARM1026 Auxiliary control register.  */
    ARM_FEATURE_XSCALE, /* Intel XScale extensions.  */
    ARM_FEATURE_IWMMXT, /* Intel iwMMXt extension.  */
    ARM_FEATURE_V6,
    ARM_FEATURE_V6K,
    ARM_FEATURE_V7,
    ARM_FEATURE_THUMB2,
    ARM_FEATURE_PMSA,   /* no MMU; may have Memory Protection Unit */
    ARM_FEATURE_VFP3,
    ARM_FEATURE_NEON,
    ARM_FEATURE_M, /* Microcontroller profile.  */
    ARM_FEATURE_OMAPCP, /* OMAP specific CP15 ops handling.  */
    ARM_FEATURE_THUMB2EE,
    ARM_FEATURE_V7MP,    /* v7 Multiprocessing Extensions */
    ARM_FEATURE_V7VE, /* v7 Virtualization Extensions (non-EL2 parts) */
    ARM_FEATURE_V4T,
    ARM_FEATURE_V5,
    ARM_FEATURE_STRONGARM,
    ARM_FEATURE_VAPA, /* cp15 VA to PA lookups */
    ARM_FEATURE_VFP4, /* VFPv4 (implies that NEON is v2) */
    ARM_FEATURE_GENERIC_TIMER,
    ARM_FEATURE_MVFR, /* Media and VFP Feature Registers 0 and 1 */
    ARM_FEATURE_DUMMY_C15_REGS, /* RAZ/WI all of cp15 crn=15 */
    ARM_FEATURE_CACHE_TEST_CLEAN, /* 926/1026 style test-and-clean ops */
    ARM_FEATURE_CACHE_DIRTY_REG, /* 1136/1176 cache dirty status register */
    ARM_FEATURE_CACHE_BLOCK_OPS, /* v6 optional cache block operations */
    ARM_FEATURE_MPIDR, /* has cp15 MPIDR */
    ARM_FEATURE_PXN, /* has Privileged Execute Never bit */
    ARM_FEATURE_LPAE, /* has Large Physical Address Extension */
    ARM_FEATURE_V8,
    ARM_FEATURE_AARCH64, /* supports 64 bit mode */
    ARM_FEATURE_CBAR, /* has cp15 CBAR */
    ARM_FEATURE_CRC, /* ARMv8 CRC instructions */
    ARM_FEATURE_CBAR_RO, /* has cp15 CBAR and it is read-only */
    ARM_FEATURE_EL2, /* has EL2 Virtualization support */
    ARM_FEATURE_EL3, /* has EL3 Secure monitor support */
    ARM_FEATURE_THUMB_DSP, /* DSP insns supported in the Thumb encodings */
    ARM_FEATURE_PMU, /* has PMU support */
    ARM_FEATURE_VBAR, /* has cp15 VBAR */
    ARM_FEATURE_M_SECURITY, /* M profile Security Extension */
    ARM_FEATURE_M_MAIN, /* M profile Main Extension */
};

static inline int arm_feature(CPUARMState *env, int feature)
{
    return (env->features & (1ULL << feature)) != 0;
}

#if !defined(CONFIG_USER_ONLY)
/* Return true if exception levels below EL3 are in secure state,
 * or would be following an exception return to that level.
 * Unlike arm_is_secure() (which is always a question about the
 * _current_ state of the CPU) this doesn't care about the current
 * EL or mode.
 */
static inline bool arm_is_secure_below_el3(CPUARMState *env)
{
    if (arm_feature(env, ARM_FEATURE_EL3)) {
        return !(env->cp15.scr_el3 & SCR_NS);
    } else {
        /* If EL3 is not supported then the secure state is implementation
         * defined, in which case QEMU defaults to non-secure.
         */
        return false;
    }
}

/* Return true if the CPU is AArch64 EL3 or AArch32 Mon */
static inline bool arm_is_el3_or_mon(CPUARMState *env)
{
    if (arm_feature(env, ARM_FEATURE_EL3)) {
        if (is_a64(env) && extract32(env->pstate, 2, 2) == 3) {
            /* CPU currently in AArch64 state and EL3 */
            return true;
        } else if (!is_a64(env) &&
                (env->uncached_cpsr & CPSR_M) == ARM_CPU_MODE_MON) {
            /* CPU currently in AArch32 state and monitor mode */
            return true;
        }
    }
    return false;
}

/* Return true if the processor is in secure state */
static inline bool arm_is_secure(CPUARMState *env)
{
    if (arm_is_el3_or_mon(env)) {
        return true;
    }
    return arm_is_secure_below_el3(env);
}

#else
static inline bool arm_is_secure_below_el3(CPUARMState *env)
{
    return false;
}

static inline bool arm_is_secure(CPUARMState *env)
{
    return false;
}
#endif

/**
 * arm_hcr_el2_eff(): Return the effective value of HCR_EL2.
 * E.g. when in secure state, fields in HCR_EL2 are suppressed,
 * "for all purposes other than a direct read or write access of HCR_EL2."
 * Not included here is HCR_RW.
 */
uint64_t arm_hcr_el2_eff(CPUARMState *env);

/* Return true if the specified exception level is running in AArch64 state. */
static inline bool arm_el_is_aa64(CPUARMState *env, int el)
{
    /* This isn't valid for EL0 (if we're in EL0, is_a64() is what you want,
     * and if we're not in EL0 then the state of EL0 isn't well defined.)
     */
    assert(el >= 1 && el <= 3);
    bool aa64 = arm_feature(env, ARM_FEATURE_AARCH64);

    /* The highest exception level is always at the maximum supported
     * register width, and then lower levels have a register width controlled
     * by bits in the SCR or HCR registers.
     */
    if (el == 3) {
        return aa64;
    }

    if (arm_feature(env, ARM_FEATURE_EL3)) {
        aa64 = aa64 && (env->cp15.scr_el3 & SCR_RW);
    }

    if (el == 2) {
        return aa64;
    }

    if (arm_feature(env, ARM_FEATURE_EL2) && !arm_is_secure_below_el3(env)) {
        aa64 = aa64 && (env->cp15.hcr_el2 & HCR_RW);
    }

    return aa64;
}

/* Function for determing whether guest cp register reads and writes should
 * access the secure or non-secure bank of a cp register.  When EL3 is
 * operating in AArch32 state, the NS-bit determines whether the secure
 * instance of a cp register should be used. When EL3 is AArch64 (or if
 * it doesn't exist at all) then there is no register banking, and all
 * accesses are to the non-secure version.
 */
static inline bool access_secure_reg(CPUARMState *env)
{
    bool ret = (arm_feature(env, ARM_FEATURE_EL3) &&
                !arm_el_is_aa64(env, 3) &&
                !(env->cp15.scr_el3 & SCR_NS));

    return ret;
}

/* Macros for accessing a specified CP register bank */
#define A32_BANKED_REG_GET(_env, _regname, _secure)    \
    ((_secure) ? (_env)->cp15._regname##_s : (_env)->cp15._regname##_ns)

#define A32_BANKED_REG_SET(_env, _regname, _secure, _val)   \
    do {                                                \
        if (_secure) {                                   \
            (_env)->cp15._regname##_s = (_val);            \
        } else {                                        \
            (_env)->cp15._regname##_ns = (_val);           \
        }                                               \
    } while (0)

/* Macros for automatically accessing a specific CP register bank depending on
 * the current secure state of the system.  These macros are not intended for
 * supporting instruction translation reads/writes as these are dependent
 * solely on the SCR.NS bit and not the mode.
 */
#define A32_BANKED_CURRENT_REG_GET(_env, _regname)        \
    A32_BANKED_REG_GET((_env), _regname,                \
                       (arm_is_secure(_env) && !arm_el_is_aa64((_env), 3)))

#define A32_BANKED_CURRENT_REG_SET(_env, _regname, _val)                       \
    A32_BANKED_REG_SET((_env), _regname,                                    \
                       (arm_is_secure(_env) && !arm_el_is_aa64((_env), 3)), \
                       (_val))

void arm_cpu_list(void);
uint32_t arm_phys_excp_target_el(CPUState *cs, uint32_t excp_idx,
                                 uint32_t cur_el, bool secure);

/* Interface between CPU and Interrupt controller.  */
#ifndef CONFIG_USER_ONLY
bool armv7m_nvic_can_take_pending_exception(void *opaque);
#else
static inline bool armv7m_nvic_can_take_pending_exception(void *opaque)
{
    return true;
}
#endif
/**
 * armv7m_nvic_set_pending: mark the specified exception as pending
 * @opaque: the NVIC
 * @irq: the exception number to mark pending
 * @secure: false for non-banked exceptions or for the nonsecure
 * version of a banked exception, true for the secure version of a banked
 * exception.
 *
 * Marks the specified exception as pending. Note that we will assert()
 * if @secure is true and @irq does not specify one of the fixed set
 * of architecturally banked exceptions.
 */
void armv7m_nvic_set_pending(void *opaque, int irq, bool secure);
/**
 * armv7m_nvic_set_pending_derived: mark this derived exception as pending
 * @opaque: the NVIC
 * @irq: the exception number to mark pending
 * @secure: false for non-banked exceptions or for the nonsecure
 * version of a banked exception, true for the secure version of a banked
 * exception.
 *
 * Similar to armv7m_nvic_set_pending(), but specifically for derived
 * exceptions (exceptions generated in the course of trying to take
 * a different exception).
 */
void armv7m_nvic_set_pending_derived(void *opaque, int irq, bool secure);
/**
 * armv7m_nvic_set_pending_lazyfp: mark this lazy FP exception as pending
 * @opaque: the NVIC
 * @irq: the exception number to mark pending
 * @secure: false for non-banked exceptions or for the nonsecure
 * version of a banked exception, true for the secure version of a banked
 * exception.
 *
 * Similar to armv7m_nvic_set_pending(), but specifically for exceptions
 * generated in the course of lazy stacking of FP registers.
 */
void armv7m_nvic_set_pending_lazyfp(void *opaque, int irq, bool secure);
/**
 * armv7m_nvic_get_pending_irq_info: return highest priority pending
 *    exception, and whether it targets Secure state
 * @opaque: the NVIC
 * @pirq: set to pending exception number
 * @ptargets_secure: set to whether pending exception targets Secure
 *
 * This function writes the number of the highest priority pending
 * exception (the one which would be made active by
 * armv7m_nvic_acknowledge_irq()) to @pirq, and sets @ptargets_secure
 * to true if the current highest priority pending exception should
 * be taken to Secure state, false for NS.
 */
void armv7m_nvic_get_pending_irq_info(void *opaque, int *pirq,
                                      bool *ptargets_secure);
/**
 * armv7m_nvic_acknowledge_irq: make highest priority pending exception active
 * @opaque: the NVIC
 *
 * Move the current highest priority pending exception from the pending
 * state to the active state, and update v7m.exception to indicate that
 * it is the exception currently being handled.
 */
void armv7m_nvic_acknowledge_irq(void *opaque);
/**
 * armv7m_nvic_complete_irq: complete specified interrupt or exception
 * @opaque: the NVIC
 * @irq: the exception number to complete
 * @secure: true if this exception was secure
 *
 * Returns: -1 if the irq was not active
 *           1 if completing this irq brought us back to base (no active irqs)
 *           0 if there is still an irq active after this one was completed
 * (Ignoring -1, this is the same as the RETTOBASE value before completion.)
 */
int armv7m_nvic_complete_irq(void *opaque, int irq, bool secure);
/**
 * armv7m_nvic_get_ready_status(void *opaque, int irq, bool secure)
 * @opaque: the NVIC
 * @irq: the exception number to mark pending
 * @secure: false for non-banked exceptions or for the nonsecure
 * version of a banked exception, true for the secure version of a banked
 * exception.
 *
 * Return whether an exception is "ready", i.e. whether the exception is
 * enabled and is configured at a priority which would allow it to
 * interrupt the current execution priority. This controls whether the
 * RDY bit for it in the FPCCR is set.
 */
bool armv7m_nvic_get_ready_status(void *opaque, int irq, bool secure);
/**
 * armv7m_nvic_raw_execution_priority: return the raw execution priority
 * @opaque: the NVIC
 *
 * Returns: the raw execution priority as defined by the v8M architecture.
 * This is the execution priority minus the effects of AIRCR.PRIS,
 * and minus any PRIMASK/FAULTMASK/BASEPRI priority boosting.
 * (v8M ARM ARM I_PKLD.)
 */
int armv7m_nvic_raw_execution_priority(void *opaque);
/**
 * armv7m_nvic_neg_prio_requested: return true if the requested execution
 * priority is negative for the specified security state.
 * @opaque: the NVIC
 * @secure: the security state to test
 * This corresponds to the pseudocode IsReqExecPriNeg().
 */
#ifndef CONFIG_USER_ONLY
bool armv7m_nvic_neg_prio_requested(void *opaque, bool secure);
#else
static inline bool armv7m_nvic_neg_prio_requested(void *opaque, bool secure)
{
    return false;
}
#endif

/* Interface for defining coprocessor registers.
 * Registers are defined in tables of arm_cp_reginfo structs
 * which are passed to define_arm_cp_regs().
 */

/* When looking up a coprocessor register we look for it
 * via an integer which encodes all of:
 *  coprocessor number
 *  Crn, Crm, opc1, opc2 fields
 *  32 or 64 bit register (ie is it accessed via MRC/MCR
 *    or via MRRC/MCRR?)
 *  non-secure/secure bank (AArch32 only)
 * We allow 4 bits for opc1 because MRRC/MCRR have a 4 bit field.
 * (In this case crn and opc2 should be zero.)
 * For AArch64, there is no 32/64 bit size distinction;
 * instead all registers have a 2 bit op0, 3 bit op1 and op2,
 * and 4 bit CRn and CRm. The encoding patterns are chosen
 * to be easy to convert to and from the KVM encodings, and also
 * so that the hashtable can contain both AArch32 and AArch64
 * registers (to allow for interprocessing where we might run
 * 32 bit code on a 64 bit core).
 */
/* This bit is private to our hashtable cpreg; in KVM register
 * IDs the AArch64/32 distinction is the KVM_REG_ARM/ARM64
 * in the upper bits of the 64 bit ID.
 */
#define CP_REG_AA64_SHIFT 28
#define CP_REG_AA64_MASK (1 << CP_REG_AA64_SHIFT)

/* To enable banking of coprocessor registers depending on ns-bit we
 * add a bit to distinguish between secure and non-secure cpregs in the
 * hashtable.
 */
#define CP_REG_NS_SHIFT 29
#define CP_REG_NS_MASK (1 << CP_REG_NS_SHIFT)

#define ENCODE_CP_REG(cp, is64, ns, crn, crm, opc1, opc2)   \
    ((ns) << CP_REG_NS_SHIFT | ((cp) << 16) | ((is64) << 15) |   \
     ((crn) << 11) | ((crm) << 7) | ((opc1) << 3) | (opc2))

#define ENCODE_AA64_CP_REG(cp, crn, crm, op0, op1, op2) \
    (CP_REG_AA64_MASK |                                 \
     ((cp) << CP_REG_ARM_COPROC_SHIFT) |                \
     ((op0) << CP_REG_ARM64_SYSREG_OP0_SHIFT) |         \
     ((op1) << CP_REG_ARM64_SYSREG_OP1_SHIFT) |         \
     ((crn) << CP_REG_ARM64_SYSREG_CRN_SHIFT) |         \
     ((crm) << CP_REG_ARM64_SYSREG_CRM_SHIFT) |         \
     ((op2) << CP_REG_ARM64_SYSREG_OP2_SHIFT))

/* Convert a full 64 bit KVM register ID to the truncated 32 bit
 * version used as a key for the coprocessor register hashtable
 */
static inline uint32_t kvm_to_cpreg_id(uint64_t kvmid)
{
    uint32_t cpregid = kvmid;
    if ((kvmid & CP_REG_ARCH_MASK) == CP_REG_ARM64) {
        cpregid |= CP_REG_AA64_MASK;
    } else {
        if ((kvmid & CP_REG_SIZE_MASK) == CP_REG_SIZE_U64) {
            cpregid |= (1 << 15);
        }

        /* KVM is always non-secure so add the NS flag on AArch32 register
         * entries.
         */
         cpregid |= 1 << CP_REG_NS_SHIFT;
    }
    return cpregid;
}

/* Convert a truncated 32 bit hashtable key into the full
 * 64 bit KVM register ID.
 */
static inline uint64_t cpreg_to_kvm_id(uint32_t cpregid)
{
    uint64_t kvmid;

    if (cpregid & CP_REG_AA64_MASK) {
        kvmid = cpregid & ~CP_REG_AA64_MASK;
        kvmid |= CP_REG_SIZE_U64 | CP_REG_ARM64;
    } else {
        kvmid = cpregid & ~(1 << 15);
        if (cpregid & (1 << 15)) {
            kvmid |= CP_REG_SIZE_U64 | CP_REG_ARM;
        } else {
            kvmid |= CP_REG_SIZE_U32 | CP_REG_ARM;
        }
    }
    return kvmid;
}

/* ARMCPRegInfo type field bits. If the SPECIAL bit is set this is a
 * special-behaviour cp reg and bits [11..8] indicate what behaviour
 * it has. Otherwise it is a simple cp reg, where CONST indicates that
 * TCG can assume the value to be constant (ie load at translate time)
 * and 64BIT indicates a 64 bit wide coprocessor register. SUPPRESS_TB_END
 * indicates that the TB should not be ended after a write to this register
 * (the default is that the TB ends after cp writes). OVERRIDE permits
 * a register definition to override a previous definition for the
 * same (cp, is64, crn, crm, opc1, opc2) tuple: either the new or the
 * old must have the OVERRIDE bit set.
 * ALIAS indicates that this register is an alias view of some underlying
 * state which is also visible via another register, and that the other
 * register is handling migration and reset; registers marked ALIAS will not be
 * migrated but may have their state set by syncing of register state from KVM.
 * NO_RAW indicates that this register has no underlying state and does not
 * support raw access for state saving/loading; it will not be used for either
 * migration or KVM state synchronization. (Typically this is for "registers"
 * which are actually used as instructions for cache maintenance and so on.)
 * IO indicates that this register does I/O and therefore its accesses
 * need to be surrounded by gen_io_start()/gen_io_end(). In particular,
 * registers which implement clocks or timers require this.
 */
#define ARM_CP_SPECIAL           0x0001
#define ARM_CP_CONST             0x0002
#define ARM_CP_64BIT             0x0004
#define ARM_CP_SUPPRESS_TB_END   0x0008
#define ARM_CP_OVERRIDE          0x0010
#define ARM_CP_ALIAS             0x0020
#define ARM_CP_IO                0x0040
#define ARM_CP_NO_RAW            0x0080
#define ARM_CP_NOP               (ARM_CP_SPECIAL | 0x0100)
#define ARM_CP_WFI               (ARM_CP_SPECIAL | 0x0200)
#define ARM_CP_NZCV              (ARM_CP_SPECIAL | 0x0300)
#define ARM_CP_CURRENTEL         (ARM_CP_SPECIAL | 0x0400)
#define ARM_CP_DC_ZVA            (ARM_CP_SPECIAL | 0x0500)
#define ARM_LAST_SPECIAL         ARM_CP_DC_ZVA
#define ARM_CP_FPU               0x1000
#define ARM_CP_SVE               0x2000
#define ARM_CP_NO_GDB            0x4000
/* Used only as a terminator for ARMCPRegInfo lists */
#define ARM_CP_SENTINEL          0xffff
/* Mask of only the flag bits in a type field */
#define ARM_CP_FLAG_MASK         0x70ff

/* Valid values for ARMCPRegInfo state field, indicating which of
 * the AArch32 and AArch64 execution states this register is visible in.
 * If the reginfo doesn't explicitly specify then it is AArch32 only.
 * If the reginfo is declared to be visible in both states then a second
 * reginfo is synthesised for the AArch32 view of the AArch64 register,
 * such that the AArch32 view is the lower 32 bits of the AArch64 one.
 * Note that we rely on the values of these enums as we iterate through
 * the various states in some places.
 */
enum {
    ARM_CP_STATE_AA32 = 0,
    ARM_CP_STATE_AA64 = 1,
    ARM_CP_STATE_BOTH = 2,
};

/* ARM CP register secure state flags.  These flags identify security state
 * attributes for a given CP register entry.
 * The existence of both or neither secure and non-secure flags indicates that
 * the register has both a secure and non-secure hash entry.  A single one of
 * these flags causes the register to only be hashed for the specified
 * security state.
 * Although definitions may have any combination of the S/NS bits, each
 * registered entry will only have one to identify whether the entry is secure
 * or non-secure.
 */
enum {
    ARM_CP_SECSTATE_S =   (1 << 0), /* bit[0]: Secure state register */
    ARM_CP_SECSTATE_NS =  (1 << 1), /* bit[1]: Non-secure state register */
};

/* Return true if cptype is a valid type field. This is used to try to
 * catch errors where the sentinel has been accidentally left off the end
 * of a list of registers.
 */
static inline bool cptype_valid(int cptype)
{
    return ((cptype & ~ARM_CP_FLAG_MASK) == 0)
        || ((cptype & ARM_CP_SPECIAL) &&
            ((cptype & ~ARM_CP_FLAG_MASK) <= ARM_LAST_SPECIAL));
}

/* Access rights:
 * We define bits for Read and Write access for what rev C of the v7-AR ARM ARM
 * defines as PL0 (user), PL1 (fiq/irq/svc/abt/und/sys, ie privileged), and
 * PL2 (hyp). The other level which has Read and Write bits is Secure PL1
 * (ie any of the privileged modes in Secure state, or Monitor mode).
 * If a register is accessible in one privilege level it's always accessible
 * in higher privilege levels too. Since "Secure PL1" also follows this rule
 * (ie anything visible in PL2 is visible in S-PL1, some things are only
 * visible in S-PL1) but "Secure PL1" is a bit of a mouthful, we bend the
 * terminology a little and call this PL3.
 * In AArch64 things are somewhat simpler as the PLx bits line up exactly
 * with the ELx exception levels.
 *
 * If access permissions for a register are more complex than can be
 * described with these bits, then use a laxer set of restrictions, and
 * do the more restrictive/complex check inside a helper function.
 */
#define PL3_R 0x80
#define PL3_W 0x40
#define PL2_R (0x20 | PL3_R)
#define PL2_W (0x10 | PL3_W)
#define PL1_R (0x08 | PL2_R)
#define PL1_W (0x04 | PL2_W)
#define PL0_R (0x02 | PL1_R)
#define PL0_W (0x01 | PL1_W)

/*
 * For user-mode some registers are accessible to EL0 via a kernel
 * trap-and-emulate ABI. In this case we define the read permissions
 * as actually being PL0_R. However some bits of any given register
 * may still be masked.
 */
#ifdef CONFIG_USER_ONLY
#define PL0U_R PL0_R
#else
#define PL0U_R PL1_R
#endif

#define PL3_RW (PL3_R | PL3_W)
#define PL2_RW (PL2_R | PL2_W)
#define PL1_RW (PL1_R | PL1_W)
#define PL0_RW (PL0_R | PL0_W)

/* Return the highest implemented Exception Level */
static inline int arm_highest_el(CPUARMState *env)
{
    if (arm_feature(env, ARM_FEATURE_EL3)) {
        return 3;
    }
    if (arm_feature(env, ARM_FEATURE_EL2)) {
        return 2;
    }
    return 1;
}

/* Return true if a v7M CPU is in Handler mode */
static inline bool arm_v7m_is_handler_mode(CPUARMState *env)
{
    return env->v7m.exception != 0;
}

/* Return the current Exception Level (as per ARMv8; note that this differs
 * from the ARMv7 Privilege Level).
 */
static inline int arm_current_el(CPUARMState *env)
{
    if (arm_feature(env, ARM_FEATURE_M)) {
        return arm_v7m_is_handler_mode(env) ||
            !(env->v7m.control[env->v7m.secure] & 1);
    }

    if (is_a64(env)) {
        return extract32(env->pstate, 2, 2);
    }

    switch (env->uncached_cpsr & 0x1f) {
    case ARM_CPU_MODE_USR:
        return 0;
    case ARM_CPU_MODE_HYP:
        return 2;
    case ARM_CPU_MODE_MON:
        return 3;
    default:
        if (arm_is_secure(env) && !arm_el_is_aa64(env, 3)) {
            /* If EL3 is 32-bit then all secure privileged modes run in
             * EL3
             */
            return 3;
        }

        return 1;
    }
}

typedef struct ARMCPRegInfo ARMCPRegInfo;

typedef enum CPAccessResult {
    /* Access is permitted */
    CP_ACCESS_OK = 0,
    /* Access fails due to a configurable trap or enable which would
     * result in a categorized exception syndrome giving information about
     * the failing instruction (ie syndrome category 0x3, 0x4, 0x5, 0x6,
     * 0xc or 0x18). The exception is taken to the usual target EL (EL1 or
     * PL1 if in EL0, otherwise to the current EL).
     */
    CP_ACCESS_TRAP = 1,
    /* Access fails and results in an exception syndrome 0x0 ("uncategorized").
     * Note that this is not a catch-all case -- the set of cases which may
     * result in this failure is specifically defined by the architecture.
     */
    CP_ACCESS_TRAP_UNCATEGORIZED = 2,
    /* As CP_ACCESS_TRAP, but for traps directly to EL2 or EL3 */
    CP_ACCESS_TRAP_EL2 = 3,
    CP_ACCESS_TRAP_EL3 = 4,
    /* As CP_ACCESS_UNCATEGORIZED, but for traps directly to EL2 or EL3 */
    CP_ACCESS_TRAP_UNCATEGORIZED_EL2 = 5,
    CP_ACCESS_TRAP_UNCATEGORIZED_EL3 = 6,
    /* Access fails and results in an exception syndrome for an FP access,
     * trapped directly to EL2 or EL3
     */
    CP_ACCESS_TRAP_FP_EL2 = 7,
    CP_ACCESS_TRAP_FP_EL3 = 8,
} CPAccessResult;

/* Access functions for coprocessor registers. These cannot fail and
 * may not raise exceptions.
 */
typedef uint64_t CPReadFn(CPUARMState *env, const ARMCPRegInfo *opaque);
typedef void CPWriteFn(CPUARMState *env, const ARMCPRegInfo *opaque,
                       uint64_t value);
/* Access permission check functions for coprocessor registers. */
typedef CPAccessResult CPAccessFn(CPUARMState *env,
                                  const ARMCPRegInfo *opaque,
                                  bool isread);
/* Hook function for register reset */
typedef void CPResetFn(CPUARMState *env, const ARMCPRegInfo *opaque);

#define CP_ANY 0xff

/* Definition of an ARM coprocessor register */
struct ARMCPRegInfo {
    /* Name of register (useful mainly for debugging, need not be unique) */
    const char *name;
    /* Location of register: coprocessor number and (crn,crm,opc1,opc2)
     * tuple. Any of crm, opc1 and opc2 may be CP_ANY to indicate a
     * 'wildcard' field -- any value of that field in the MRC/MCR insn
     * will be decoded to this register. The register read and write
     * callbacks will be passed an ARMCPRegInfo with the crn/crm/opc1/opc2
     * used by the program, so it is possible to register a wildcard and
     * then behave differently on read/write if necessary.
     * For 64 bit registers, only crm and opc1 are relevant; crn and opc2
     * must both be zero.
     * For AArch64-visible registers, opc0 is also used.
     * Since there are no "coprocessors" in AArch64, cp is purely used as a
     * way to distinguish (for KVM's benefit) guest-visible system registers
     * from demuxed ones provided to preserve the "no side effects on
     * KVM register read/write from QEMU" semantics. cp==0x13 is guest
     * visible (to match KVM's encoding); cp==0 will be converted to
     * cp==0x13 when the ARMCPRegInfo is registered, for convenience.
     */
    uint8_t cp;
    uint8_t crn;
    uint8_t crm;
    uint8_t opc0;
    uint8_t opc1;
    uint8_t opc2;
    /* Execution state in which this register is visible: ARM_CP_STATE_* */
    int state;
    /* Register type: ARM_CP_* bits/values */
    int type;
    /* Access rights: PL*_[RW] */
    int access;
    /* Security state: ARM_CP_SECSTATE_* bits/values */
    int secure;
    /* The opaque pointer passed to define_arm_cp_regs_with_opaque() when
     * this register was defined: can be used to hand data through to the
     * register read/write functions, since they are passed the ARMCPRegInfo*.
     */
    void *opaque;
    /* Value of this register, if it is ARM_CP_CONST. Otherwise, if
     * fieldoffset is non-zero, the reset value of the register.
     */
    uint64_t resetvalue;
    /* Offset of the field in CPUARMState for this register.
     *
     * This is not needed if either:
     *  1. type is ARM_CP_CONST or one of the ARM_CP_SPECIALs
     *  2. both readfn and writefn are specified
     */
    ptrdiff_t fieldoffset; /* offsetof(CPUARMState, field) */

    /* Offsets of the secure and non-secure fields in CPUARMState for the
     * register if it is banked.  These fields are only used during the static
     * registration of a register.  During hashing the bank associated
     * with a given security state is copied to fieldoffset which is used from
     * there on out.
     *
     * It is expected that register definitions use either fieldoffset or
     * bank_fieldoffsets in the definition but not both.  It is also expected
     * that both bank offsets are set when defining a banked register.  This
     * use indicates that a register is banked.
     */
    ptrdiff_t bank_fieldoffsets[2];

    /* Function for making any access checks for this register in addition to
     * those specified by the 'access' permissions bits. If NULL, no extra
     * checks required. The access check is performed at runtime, not at
     * translate time.
     */
    CPAccessFn *accessfn;
    /* Function for handling reads of this register. If NULL, then reads
     * will be done by loading from the offset into CPUARMState specified
     * by fieldoffset.
     */
    CPReadFn *readfn;
    /* Function for handling writes of this register. If NULL, then writes
     * will be done by writing to the offset into CPUARMState specified
     * by fieldoffset.
     */
    CPWriteFn *writefn;
    /* Function for doing a "raw" read; used when we need to copy
     * coprocessor state to the kernel for KVM or out for
     * migration. This only needs to be provided if there is also a
     * readfn and it has side effects (for instance clear-on-read bits).
     */
    CPReadFn *raw_readfn;
    /* Function for doing a "raw" write; used when we need to copy KVM
     * kernel coprocessor state into userspace, or for inbound
     * migration. This only needs to be provided if there is also a
     * writefn and it masks out "unwritable" bits or has write-one-to-clear
     * or similar behaviour.
     */
    CPWriteFn *raw_writefn;
    /* Function for resetting the register. If NULL, then reset will be done
     * by writing resetvalue to the field specified in fieldoffset. If
     * fieldoffset is 0 then no reset will be done.
     */
    CPResetFn *resetfn;
};

/* Macros which are lvalues for the field in CPUARMState for the
 * ARMCPRegInfo *ri.
 */
#define CPREG_FIELD32(env, ri) \
    (*(uint32_t *)((char *)(env) + (ri)->fieldoffset))
#define CPREG_FIELD64(env, ri) \
    (*(uint64_t *)((char *)(env) + (ri)->fieldoffset))

#define REGINFO_SENTINEL { .type = ARM_CP_SENTINEL }

void define_arm_cp_regs_with_opaque(ARMCPU *cpu,
                                    const ARMCPRegInfo *regs, void *opaque);
void define_one_arm_cp_reg_with_opaque(ARMCPU *cpu,
                                       const ARMCPRegInfo *regs, void *opaque);
static inline void define_arm_cp_regs(ARMCPU *cpu, const ARMCPRegInfo *regs)
{
    define_arm_cp_regs_with_opaque(cpu, regs, 0);
}
static inline void define_one_arm_cp_reg(ARMCPU *cpu, const ARMCPRegInfo *regs)
{
    define_one_arm_cp_reg_with_opaque(cpu, regs, 0);
}
const ARMCPRegInfo *get_arm_cp_reginfo(GHashTable *cpregs, uint32_t encoded_cp);

/*
 * Definition of an ARM co-processor register as viewed from
 * userspace. This is used for presenting sanitised versions of
 * registers to userspace when emulating the Linux AArch64 CPU
 * ID/feature ABI (advertised as HWCAP_CPUID).
 */
typedef struct ARMCPRegUserSpaceInfo {
    /* Name of register */
    const char *name;

    /* Is the name actually a glob pattern */
    bool is_glob;

    /* Only some bits are exported to user space */
    uint64_t exported_bits;

    /* Fixed bits are applied after the mask */
    uint64_t fixed_bits;
} ARMCPRegUserSpaceInfo;

#define REGUSERINFO_SENTINEL { .name = NULL }

void modify_arm_cp_regs(ARMCPRegInfo *regs, const ARMCPRegUserSpaceInfo *mods);

/* CPWriteFn that can be used to implement writes-ignored behaviour */
void arm_cp_write_ignore(CPUARMState *env, const ARMCPRegInfo *ri,
                         uint64_t value);
/* CPReadFn that can be used for read-as-zero behaviour */
uint64_t arm_cp_read_zero(CPUARMState *env, const ARMCPRegInfo *ri);

/* CPResetFn that does nothing, for use if no reset is required even
 * if fieldoffset is non zero.
 */
void arm_cp_reset_ignore(CPUARMState *env, const ARMCPRegInfo *opaque);

/* Return true if this reginfo struct's field in the cpu state struct
 * is 64 bits wide.
 */
static inline bool cpreg_field_is_64bit(const ARMCPRegInfo *ri)
{
    return (ri->state == ARM_CP_STATE_AA64) || (ri->type & ARM_CP_64BIT);
}

static inline bool cp_access_ok(int current_el,
                                const ARMCPRegInfo *ri, int isread)
{
    return (ri->access >> ((current_el * 2) + isread)) & 1;
}

/* Raw read of a coprocessor register (as needed for migration, etc) */
uint64_t read_raw_cp_reg(CPUARMState *env, const ARMCPRegInfo *ri);

/**
 * write_list_to_cpustate
 * @cpu: ARMCPU
 *
 * For each register listed in the ARMCPU cpreg_indexes list, write
 * its value from the cpreg_values list into the ARMCPUState structure.
 * This updates TCG's working data structures from KVM data or
 * from incoming migration state.
 *
 * Returns: true if all register values were updated correctly,
 * false if some register was unknown or could not be written.
 * Note that we do not stop early on failure -- we will attempt
 * writing all registers in the list.
 */
bool write_list_to_cpustate(ARMCPU *cpu);

/**
 * write_cpustate_to_list:
 * @cpu: ARMCPU
 *
 * For each register listed in the ARMCPU cpreg_indexes list, write
 * its value from the ARMCPUState structure into the cpreg_values list.
 * This is used to copy info from TCG's working data structures into
 * KVM or for outbound migration.
 *
 * Returns: true if all register values were read correctly,
 * false if some register was unknown or could not be read.
 * Note that we do not stop early on failure -- we will attempt
 * reading all registers in the list.
 */
bool write_cpustate_to_list(ARMCPU *cpu);

#define ARM_CPUID_TI915T      0x54029152
#define ARM_CPUID_TI925T      0x54029252

#if defined(CONFIG_USER_ONLY)
#define TARGET_PAGE_BITS 12
#else
/* ARMv7 and later CPUs have 4K pages minimum, but ARMv5 and v6
 * have to support 1K tiny pages.
 */
#define TARGET_PAGE_BITS_VARY
#define TARGET_PAGE_BITS_MIN 10
#endif

#if defined(TARGET_AARCH64)
#  define TARGET_PHYS_ADDR_SPACE_BITS 48
#  define TARGET_VIRT_ADDR_SPACE_BITS 48
#else
#  define TARGET_PHYS_ADDR_SPACE_BITS 40
#  define TARGET_VIRT_ADDR_SPACE_BITS 32
#endif

static inline bool arm_excp_unmasked(CPUState *cs, unsigned int excp_idx,
                                     unsigned int target_el)
{
    CPUARMState *env = cs->env_ptr;
    unsigned int cur_el = arm_current_el(env);
    bool secure = arm_is_secure(env);
    bool pstate_unmasked;
    int8_t unmasked = 0;
    uint64_t hcr_el2;

    /* Don't take exceptions if they target a lower EL.
     * This check should catch any exceptions that would not be taken but left
     * pending.
     */
    if (cur_el > target_el) {
        return false;
    }

    hcr_el2 = arm_hcr_el2_eff(env);

    switch (excp_idx) {
    case EXCP_FIQ:
        pstate_unmasked = !(env->daif & PSTATE_F);
        break;

    case EXCP_IRQ:
        pstate_unmasked = !(env->daif & PSTATE_I);
        break;

    case EXCP_VFIQ:
        if (secure || !(hcr_el2 & HCR_FMO) || (hcr_el2 & HCR_TGE)) {
            /* VFIQs are only taken when hypervized and non-secure.  */
            return false;
        }
        return !(env->daif & PSTATE_F);
    case EXCP_VIRQ:
        if (secure || !(hcr_el2 & HCR_IMO) || (hcr_el2 & HCR_TGE)) {
            /* VIRQs are only taken when hypervized and non-secure.  */
            return false;
        }
        return !(env->daif & PSTATE_I);
    default:
        g_assert_not_reached();
    }

    /* Use the target EL, current execution state and SCR/HCR settings to
     * determine whether the corresponding CPSR bit is used to mask the
     * interrupt.
     */
    if ((target_el > cur_el) && (target_el != 1)) {
        /* Exceptions targeting a higher EL may not be maskable */
        if (arm_feature(env, ARM_FEATURE_AARCH64)) {
            /* 64-bit masking rules are simple: exceptions to EL3
             * can't be masked, and exceptions to EL2 can only be
             * masked from Secure state. The HCR and SCR settings
             * don't affect the masking logic, only the interrupt routing.
             */
            if (target_el == 3 || !secure) {
                unmasked = 1;
            }
        } else {
            /* The old 32-bit-only environment has a more complicated
             * masking setup. HCR and SCR bits not only affect interrupt
             * routing but also change the behaviour of masking.
             */
            bool hcr, scr;

            switch (excp_idx) {
            case EXCP_FIQ:
                /* If FIQs are routed to EL3 or EL2 then there are cases where
                 * we override the CPSR.F in determining if the exception is
                 * masked or not. If neither of these are set then we fall back
                 * to the CPSR.F setting otherwise we further assess the state
                 * below.
                 */
                hcr = hcr_el2 & HCR_FMO;
                scr = (env->cp15.scr_el3 & SCR_FIQ);

                /* When EL3 is 32-bit, the SCR.FW bit controls whether the
                 * CPSR.F bit masks FIQ interrupts when taken in non-secure
                 * state. If SCR.FW is set then FIQs can be masked by CPSR.F
                 * when non-secure but only when FIQs are only routed to EL3.
                 */
                scr = scr && !((env->cp15.scr_el3 & SCR_FW) && !hcr);
                break;
            case EXCP_IRQ:
                /* When EL3 execution state is 32-bit, if HCR.IMO is set then
                 * we may override the CPSR.I masking when in non-secure state.
                 * The SCR.IRQ setting has already been taken into consideration
                 * when setting the target EL, so it does not have a further
                 * affect here.
                 */
                hcr = hcr_el2 & HCR_IMO;
                scr = false;
                break;
            default:
                g_assert_not_reached();
            }

            if ((scr || hcr) && !secure) {
                unmasked = 1;
            }
        }
    }

    /* The PSTATE bits only mask the interrupt if we have not overriden the
     * ability above.
     */
    return unmasked || pstate_unmasked;
}

#define ARM_CPU_TYPE_SUFFIX "-" TYPE_ARM_CPU
#define ARM_CPU_TYPE_NAME(name) (name ARM_CPU_TYPE_SUFFIX)
#define CPU_RESOLVING_TYPE TYPE_ARM_CPU

#define cpu_signal_handler cpu_arm_signal_handler
#define cpu_list arm_cpu_list

/* ARM has the following "translation regimes" (as the ARM ARM calls them):
 *
 * If EL3 is 64-bit:
 *  + NonSecure EL1 & 0 stage 1
 *  + NonSecure EL1 & 0 stage 2
 *  + NonSecure EL2
 *  + Secure EL1 & EL0
 *  + Secure EL3
 * If EL3 is 32-bit:
 *  + NonSecure PL1 & 0 stage 1
 *  + NonSecure PL1 & 0 stage 2
 *  + NonSecure PL2
 *  + Secure PL0 & PL1
 * (reminder: for 32 bit EL3, Secure PL1 is *EL3*, not EL1.)
 *
 * For QEMU, an mmu_idx is not quite the same as a translation regime because:
 *  1. we need to split the "EL1 & 0" regimes into two mmu_idxes, because they
 *     may differ in access permissions even if the VA->PA map is the same
 *  2. we want to cache in our TLB the full VA->IPA->PA lookup for a stage 1+2
 *     translation, which means that we have one mmu_idx that deals with two
 *     concatenated translation regimes [this sort of combined s1+2 TLB is
 *     architecturally permitted]
 *  3. we don't need to allocate an mmu_idx to translations that we won't be
 *     handling via the TLB. The only way to do a stage 1 translation without
 *     the immediate stage 2 translation is via the ATS or AT system insns,
 *     which can be slow-pathed and always do a page table walk.
 *  4. we can also safely fold together the "32 bit EL3" and "64 bit EL3"
 *     translation regimes, because they map reasonably well to each other
 *     and they can't both be active at the same time.
 * This gives us the following list of mmu_idx values:
 *
 * NS EL0 (aka NS PL0) stage 1+2
 * NS EL1 (aka NS PL1) stage 1+2
 * NS EL2 (aka NS PL2)
 * S EL3 (aka S PL1)
 * S EL0 (aka S PL0)
 * S EL1 (not used if EL3 is 32 bit)
 * NS EL0+1 stage 2
 *
 * (The last of these is an mmu_idx because we want to be able to use the TLB
 * for the accesses done as part of a stage 1 page table walk, rather than
 * having to walk the stage 2 page table over and over.)
 *
 * R profile CPUs have an MPU, but can use the same set of MMU indexes
 * as A profile. They only need to distinguish NS EL0 and NS EL1 (and
 * NS EL2 if we ever model a Cortex-R52).
 *
 * M profile CPUs are rather different as they do not have a true MMU.
 * They have the following different MMU indexes:
 *  User
 *  Privileged
 *  User, execution priority negative (ie the MPU HFNMIENA bit may apply)
 *  Privileged, execution priority negative (ditto)
 * If the CPU supports the v8M Security Extension then there are also:
 *  Secure User
 *  Secure Privileged
 *  Secure User, execution priority negative
 *  Secure Privileged, execution priority negative
 *
 * The ARMMMUIdx and the mmu index value used by the core QEMU TLB code
 * are not quite the same -- different CPU types (most notably M profile
 * vs A/R profile) would like to use MMU indexes with different semantics,
 * but since we don't ever need to use all of those in a single CPU we
 * can avoid setting NB_MMU_MODES to more than 8. The lower bits of
 * ARMMMUIdx are the core TLB mmu index, and the higher bits are always
 * the same for any particular CPU.
 * Variables of type ARMMUIdx are always full values, and the core
 * index values are in variables of type 'int'.
 *
 * Our enumeration includes at the end some entries which are not "true"
 * mmu_idx values in that they don't have corresponding TLBs and are only
 * valid for doing slow path page table walks.
 *
 * The constant names here are patterned after the general style of the names
 * of the AT/ATS operations.
 * The values used are carefully arranged to make mmu_idx => EL lookup easy.
 * For M profile we arrange them to have a bit for priv, a bit for negpri
 * and a bit for secure.
 */
#define ARM_MMU_IDX_A 0x10 /* A profile */
#define ARM_MMU_IDX_NOTLB 0x20 /* does not have a TLB */
#define ARM_MMU_IDX_M 0x40 /* M profile */

/* meanings of the bits for M profile mmu idx values */
#define ARM_MMU_IDX_M_PRIV 0x1
#define ARM_MMU_IDX_M_NEGPRI 0x2
#define ARM_MMU_IDX_M_S 0x4

#define ARM_MMU_IDX_TYPE_MASK (~0x7)
#define ARM_MMU_IDX_COREIDX_MASK 0x7

typedef enum ARMMMUIdx {
    ARMMMUIdx_S12NSE0 = 0 | ARM_MMU_IDX_A,
    ARMMMUIdx_S12NSE1 = 1 | ARM_MMU_IDX_A,
    ARMMMUIdx_S1E2 = 2 | ARM_MMU_IDX_A,
    ARMMMUIdx_S1E3 = 3 | ARM_MMU_IDX_A,
    ARMMMUIdx_S1SE0 = 4 | ARM_MMU_IDX_A,
    ARMMMUIdx_S1SE1 = 5 | ARM_MMU_IDX_A,
    ARMMMUIdx_S2NS = 6 | ARM_MMU_IDX_A,
    ARMMMUIdx_MUser = 0 | ARM_MMU_IDX_M,
    ARMMMUIdx_MPriv = 1 | ARM_MMU_IDX_M,
    ARMMMUIdx_MUserNegPri = 2 | ARM_MMU_IDX_M,
    ARMMMUIdx_MPrivNegPri = 3 | ARM_MMU_IDX_M,
    ARMMMUIdx_MSUser = 4 | ARM_MMU_IDX_M,
    ARMMMUIdx_MSPriv = 5 | ARM_MMU_IDX_M,
    ARMMMUIdx_MSUserNegPri = 6 | ARM_MMU_IDX_M,
    ARMMMUIdx_MSPrivNegPri = 7 | ARM_MMU_IDX_M,
    /* Indexes below here don't have TLBs and are used only for AT system
     * instructions or for the first stage of an S12 page table walk.
     */
    ARMMMUIdx_S1NSE0 = 0 | ARM_MMU_IDX_NOTLB,
    ARMMMUIdx_S1NSE1 = 1 | ARM_MMU_IDX_NOTLB,
} ARMMMUIdx;

/* Bit macros for the core-mmu-index values for each index,
 * for use when calling tlb_flush_by_mmuidx() and friends.
 */
typedef enum ARMMMUIdxBit {
    ARMMMUIdxBit_S12NSE0 = 1 << 0,
    ARMMMUIdxBit_S12NSE1 = 1 << 1,
    ARMMMUIdxBit_S1E2 = 1 << 2,
    ARMMMUIdxBit_S1E3 = 1 << 3,
    ARMMMUIdxBit_S1SE0 = 1 << 4,
    ARMMMUIdxBit_S1SE1 = 1 << 5,
    ARMMMUIdxBit_S2NS = 1 << 6,
    ARMMMUIdxBit_MUser = 1 << 0,
    ARMMMUIdxBit_MPriv = 1 << 1,
    ARMMMUIdxBit_MUserNegPri = 1 << 2,
    ARMMMUIdxBit_MPrivNegPri = 1 << 3,
    ARMMMUIdxBit_MSUser = 1 << 4,
    ARMMMUIdxBit_MSPriv = 1 << 5,
    ARMMMUIdxBit_MSUserNegPri = 1 << 6,
    ARMMMUIdxBit_MSPrivNegPri = 1 << 7,
} ARMMMUIdxBit;

#define MMU_USER_IDX 0

static inline int arm_to_core_mmu_idx(ARMMMUIdx mmu_idx)
{
    return mmu_idx & ARM_MMU_IDX_COREIDX_MASK;
}

static inline ARMMMUIdx core_to_arm_mmu_idx(CPUARMState *env, int mmu_idx)
{
    if (arm_feature(env, ARM_FEATURE_M)) {
        return mmu_idx | ARM_MMU_IDX_M;
    } else {
        return mmu_idx | ARM_MMU_IDX_A;
    }
}

/* Return the exception level we're running at if this is our mmu_idx */
static inline int arm_mmu_idx_to_el(ARMMMUIdx mmu_idx)
{
    switch (mmu_idx & ARM_MMU_IDX_TYPE_MASK) {
    case ARM_MMU_IDX_A:
        return mmu_idx & 3;
    case ARM_MMU_IDX_M:
        return mmu_idx & ARM_MMU_IDX_M_PRIV;
    default:
        g_assert_not_reached();
    }
}

/*
 * Return the MMU index for a v7M CPU with all relevant information
 * manually specified.
 */
ARMMMUIdx arm_v7m_mmu_idx_all(CPUARMState *env,
                              bool secstate, bool priv, bool negpri);

/* Return the MMU index for a v7M CPU in the specified security and
 * privilege state.
 */
ARMMMUIdx arm_v7m_mmu_idx_for_secstate_and_priv(CPUARMState *env,
                                                bool secstate, bool priv);

/* Return the MMU index for a v7M CPU in the specified security state */
ARMMMUIdx arm_v7m_mmu_idx_for_secstate(CPUARMState *env, bool secstate);

/**
 * cpu_mmu_index:
 * @env: The cpu environment
 * @ifetch: True for code access, false for data access.
 *
 * Return the core mmu index for the current translation regime.
 * This function is used by generic TCG code paths.
 */
int cpu_mmu_index(CPUARMState *env, bool ifetch);

/* Indexes used when registering address spaces with cpu_address_space_init */
typedef enum ARMASIdx {
    ARMASIdx_NS = 0,
    ARMASIdx_S = 1,
} ARMASIdx;

/* Return the Exception Level targeted by debug exceptions. */
static inline int arm_debug_target_el(CPUARMState *env)
{
    bool secure = arm_is_secure(env);
    bool route_to_el2 = false;

    if (arm_feature(env, ARM_FEATURE_EL2) && !secure) {
        route_to_el2 = env->cp15.hcr_el2 & HCR_TGE ||
                       env->cp15.mdcr_el2 & MDCR_TDE;
    }

    if (route_to_el2) {
        return 2;
    } else if (arm_feature(env, ARM_FEATURE_EL3) &&
               !arm_el_is_aa64(env, 3) && secure) {
        return 3;
    } else {
        return 1;
    }
}

static inline bool arm_v7m_csselr_razwi(ARMCPU *cpu)
{
    /* If all the CLIDR.Ctypem bits are 0 there are no caches, and
     * CSSELR is RAZ/WI.
     */
    return (cpu->clidr & R_V7M_CLIDR_CTYPE_ALL_MASK) != 0;
}

/* See AArch64.GenerateDebugExceptionsFrom() in ARM ARM pseudocode */
static inline bool aa64_generate_debug_exceptions(CPUARMState *env)
{
    int cur_el = arm_current_el(env);
    int debug_el;

    if (cur_el == 3) {
        return false;
    }

    /* MDCR_EL3.SDD disables debug events from Secure state */
    if (arm_is_secure_below_el3(env)
        && extract32(env->cp15.mdcr_el3, 16, 1)) {
        return false;
    }

    /*
     * Same EL to same EL debug exceptions need MDSCR_KDE enabled
     * while not masking the (D)ebug bit in DAIF.
     */
    debug_el = arm_debug_target_el(env);

    if (cur_el == debug_el) {
        return extract32(env->cp15.mdscr_el1, 13, 1)
            && !(env->daif & PSTATE_D);
    }

    /* Otherwise the debug target needs to be a higher EL */
    return debug_el > cur_el;
}

static inline bool aa32_generate_debug_exceptions(CPUARMState *env)
{
    int el = arm_current_el(env);

    if (el == 0 && arm_el_is_aa64(env, 1)) {
        return aa64_generate_debug_exceptions(env);
    }

    if (arm_is_secure(env)) {
        int spd;

        if (el == 0 && (env->cp15.sder & 1)) {
            /* SDER.SUIDEN means debug exceptions from Secure EL0
             * are always enabled. Otherwise they are controlled by
             * SDCR.SPD like those from other Secure ELs.
             */
            return true;
        }

        spd = extract32(env->cp15.mdcr_el3, 14, 2);
        switch (spd) {
        case 1:
            /* SPD == 0b01 is reserved, but behaves as 0b00. */
        case 0:
            /* For 0b00 we return true if external secure invasive debug
             * is enabled. On real hardware this is controlled by external
             * signals to the core. QEMU always permits debug, and behaves
             * as if DBGEN, SPIDEN, NIDEN and SPNIDEN are all tied high.
             */
            return true;
        case 2:
            return false;
        case 3:
            return true;
        }
    }

    return el != 2;
}

/* Return true if debugging exceptions are currently enabled.
 * This corresponds to what in ARM ARM pseudocode would be
 *    if UsingAArch32() then
 *        return AArch32.GenerateDebugExceptions()
 *    else
 *        return AArch64.GenerateDebugExceptions()
 * We choose to push the if() down into this function for clarity,
 * since the pseudocode has it at all callsites except for the one in
 * CheckSoftwareStep(), where it is elided because both branches would
 * always return the same value.
 */
static inline bool arm_generate_debug_exceptions(CPUARMState *env)
{
    if (env->aarch64) {
        return aa64_generate_debug_exceptions(env);
    } else {
        return aa32_generate_debug_exceptions(env);
    }
}

/* Is single-stepping active? (Note that the "is EL_D AArch64?" check
 * implicitly means this always returns false in pre-v8 CPUs.)
 */
static inline bool arm_singlestep_active(CPUARMState *env)
{
    return extract32(env->cp15.mdscr_el1, 0, 1)
        && arm_el_is_aa64(env, arm_debug_target_el(env))
        && arm_generate_debug_exceptions(env);
}

static inline bool arm_sctlr_b(CPUARMState *env)
{
    return
        /* We need not implement SCTLR.ITD in user-mode emulation, so
         * let linux-user ignore the fact that it conflicts with SCTLR_B.
         * This lets people run BE32 binaries with "-cpu any".
         */
#ifndef CONFIG_USER_ONLY
        !arm_feature(env, ARM_FEATURE_V7) &&
#endif
        (env->cp15.sctlr_el[1] & SCTLR_B) != 0;
}

static inline uint64_t arm_sctlr(CPUARMState *env, int el)
{
    if (el == 0) {
        /* FIXME: ARMv8.1-VHE S2 translation regime.  */
        return env->cp15.sctlr_el[1];
    } else {
        return env->cp15.sctlr_el[el];
    }
}


/* Return true if the processor is in big-endian mode. */
static inline bool arm_cpu_data_is_big_endian(CPUARMState *env)
{
    /* In 32bit endianness is determined by looking at CPSR's E bit */
    if (!is_a64(env)) {
        return
#ifdef CONFIG_USER_ONLY
            /* In system mode, BE32 is modelled in line with the
             * architecture (as word-invariant big-endianness), where loads
             * and stores are done little endian but from addresses which
             * are adjusted by XORing with the appropriate constant. So the
             * endianness to use for the raw data access is not affected by
             * SCTLR.B.
             * In user mode, however, we model BE32 as byte-invariant
             * big-endianness (because user-only code cannot tell the
             * difference), and so we need to use a data access endianness
             * that depends on SCTLR.B.
             */
            arm_sctlr_b(env) ||
#endif
                ((env->uncached_cpsr & CPSR_E) ? 1 : 0);
    } else {
        int cur_el = arm_current_el(env);
        uint64_t sctlr = arm_sctlr(env, cur_el);

        return (sctlr & (cur_el ? SCTLR_EE : SCTLR_E0E)) != 0;
    }
}

#include "exec/cpu-all.h"

/* Bit usage in the TB flags field: bit 31 indicates whether we are
 * in 32 or 64 bit mode. The meaning of the other bits depends on that.
 * We put flags which are shared between 32 and 64 bit mode at the top
 * of the word, and flags which apply to only one mode at the bottom.
 */
FIELD(TBFLAG_ANY, AARCH64_STATE, 31, 1)
FIELD(TBFLAG_ANY, MMUIDX, 28, 3)
FIELD(TBFLAG_ANY, SS_ACTIVE, 27, 1)
FIELD(TBFLAG_ANY, PSTATE_SS, 26, 1)
/* Target EL if we take a floating-point-disabled exception */
FIELD(TBFLAG_ANY, FPEXC_EL, 24, 2)
FIELD(TBFLAG_ANY, BE_DATA, 23, 1)

/* Bit usage when in AArch32 state: */
FIELD(TBFLAG_A32, THUMB, 0, 1)
FIELD(TBFLAG_A32, VECLEN, 1, 3)
FIELD(TBFLAG_A32, VECSTRIDE, 4, 2)
/*
 * We store the bottom two bits of the CPAR as TB flags and handle
 * checks on the other bits at runtime. This shares the same bits as
 * VECSTRIDE, which is OK as no XScale CPU has VFP.
 */
FIELD(TBFLAG_A32, XSCALE_CPAR, 4, 2)
/*
 * Indicates whether cp register reads and writes by guest code should access
 * the secure or nonsecure bank of banked registers; note that this is not
 * the same thing as the current security state of the processor!
 */
FIELD(TBFLAG_A32, NS, 6, 1)
FIELD(TBFLAG_A32, VFPEN, 7, 1)
FIELD(TBFLAG_A32, CONDEXEC, 8, 8)
FIELD(TBFLAG_A32, SCTLR_B, 16, 1)
/* For M profile only, set if FPCCR.LSPACT is set */
FIELD(TBFLAG_A32, LSPACT, 18, 1)
/* For M profile only, set if we must create a new FP context */
FIELD(TBFLAG_A32, NEW_FP_CTXT_NEEDED, 19, 1)
/* For M profile only, set if FPCCR.S does not match current security state */
FIELD(TBFLAG_A32, FPCCR_S_WRONG, 20, 1)
/* For M profile only, Handler (ie not Thread) mode */
FIELD(TBFLAG_A32, HANDLER, 21, 1)
/* For M profile only, whether we should generate stack-limit checks */
FIELD(TBFLAG_A32, STACKCHECK, 22, 1)

/* Bit usage when in AArch64 state */
FIELD(TBFLAG_A64, TBII, 0, 2)
FIELD(TBFLAG_A64, SVEEXC_EL, 2, 2)
FIELD(TBFLAG_A64, ZCR_LEN, 4, 4)
FIELD(TBFLAG_A64, PAUTH_ACTIVE, 8, 1)
FIELD(TBFLAG_A64, BT, 9, 1)
FIELD(TBFLAG_A64, BTYPE, 10, 2)
FIELD(TBFLAG_A64, TBID, 12, 2)

static inline bool bswap_code(bool sctlr_b)
{
#ifdef CONFIG_USER_ONLY
    /* BE8 (SCTLR.B = 0, TARGET_WORDS_BIGENDIAN = 1) is mixed endian.
     * The invalid combination SCTLR.B=1/CPSR.E=1/TARGET_WORDS_BIGENDIAN=0
     * would also end up as a mixed-endian mode with BE code, LE data.
     */
    return
#ifdef TARGET_WORDS_BIGENDIAN
        1 ^
#endif
        sctlr_b;
#else
    /* All code access in ARM is little endian, and there are no loaders
     * doing swaps that need to be reversed
     */
    return 0;
#endif
}

#ifdef CONFIG_USER_ONLY
static inline bool arm_cpu_bswap_data(CPUARMState *env)
{
    return
#ifdef TARGET_WORDS_BIGENDIAN
       1 ^
#endif
       arm_cpu_data_is_big_endian(env);
}
#endif

void cpu_get_tb_cpu_state(CPUARMState *env, target_ulong *pc,
                          target_ulong *cs_base, uint32_t *flags);

enum {
    QEMU_PSCI_CONDUIT_DISABLED = 0,
    QEMU_PSCI_CONDUIT_SMC = 1,
    QEMU_PSCI_CONDUIT_HVC = 2,
};

#ifndef CONFIG_USER_ONLY
/* Return the address space index to use for a memory access */
static inline int arm_asidx_from_attrs(CPUState *cs, MemTxAttrs attrs)
{
    return attrs.secure ? ARMASIdx_S : ARMASIdx_NS;
}

/* Return the AddressSpace to use for a memory access
 * (which depends on whether the access is S or NS, and whether
 * the board gave us a separate AddressSpace for S accesses).
 */
static inline AddressSpace *arm_addressspace(CPUState *cs, MemTxAttrs attrs)
{
    return cpu_get_address_space(cs, arm_asidx_from_attrs(cs, attrs));
}
#endif

/**
 * arm_register_pre_el_change_hook:
 * Register a hook function which will be called immediately before this
 * CPU changes exception level or mode. The hook function will be
 * passed a pointer to the ARMCPU and the opaque data pointer passed
 * to this function when the hook was registered.
 *
 * Note that if a pre-change hook is called, any registered post-change hooks
 * are guaranteed to subsequently be called.
 */
void arm_register_pre_el_change_hook(ARMCPU *cpu, ARMELChangeHookFn *hook,
                                 void *opaque);
/**
 * arm_register_el_change_hook:
 * Register a hook function which will be called immediately after this
 * CPU changes exception level or mode. The hook function will be
 * passed a pointer to the ARMCPU and the opaque data pointer passed
 * to this function when the hook was registered.
 *
 * Note that any registered hooks registered here are guaranteed to be called
 * if pre-change hooks have been.
 */
void arm_register_el_change_hook(ARMCPU *cpu, ARMELChangeHookFn *hook, void
        *opaque);

/**
 * aa32_vfp_dreg:
 * Return a pointer to the Dn register within env in 32-bit mode.
 */
static inline uint64_t *aa32_vfp_dreg(CPUARMState *env, unsigned regno)
{
    return &env->vfp.zregs[regno >> 1].d[regno & 1];
}

/**
 * aa32_vfp_qreg:
 * Return a pointer to the Qn register within env in 32-bit mode.
 */
static inline uint64_t *aa32_vfp_qreg(CPUARMState *env, unsigned regno)
{
    return &env->vfp.zregs[regno].d[0];
}

/**
 * aa64_vfp_qreg:
 * Return a pointer to the Qn register within env in 64-bit mode.
 */
static inline uint64_t *aa64_vfp_qreg(CPUARMState *env, unsigned regno)
{
    return &env->vfp.zregs[regno].d[0];
}

/* Shared between translate-sve.c and sve_helper.c.  */
extern const uint64_t pred_esz_masks[4];

/*
 * 32-bit feature tests via id registers.
 */
static inline bool isar_feature_thumb_div(const ARMISARegisters *id)
{
    return FIELD_EX32(id->id_isar0, ID_ISAR0, DIVIDE) != 0;
}

static inline bool isar_feature_arm_div(const ARMISARegisters *id)
{
    return FIELD_EX32(id->id_isar0, ID_ISAR0, DIVIDE) > 1;
}

static inline bool isar_feature_jazelle(const ARMISARegisters *id)
{
    return FIELD_EX32(id->id_isar1, ID_ISAR1, JAZELLE) != 0;
}

static inline bool isar_feature_aa32_aes(const ARMISARegisters *id)
{
    return FIELD_EX32(id->id_isar5, ID_ISAR5, AES) != 0;
}

static inline bool isar_feature_aa32_pmull(const ARMISARegisters *id)
{
    return FIELD_EX32(id->id_isar5, ID_ISAR5, AES) > 1;
}

static inline bool isar_feature_aa32_sha1(const ARMISARegisters *id)
{
    return FIELD_EX32(id->id_isar5, ID_ISAR5, SHA1) != 0;
}

static inline bool isar_feature_aa32_sha2(const ARMISARegisters *id)
{
    return FIELD_EX32(id->id_isar5, ID_ISAR5, SHA2) != 0;
}

static inline bool isar_feature_aa32_crc32(const ARMISARegisters *id)
{
    return FIELD_EX32(id->id_isar5, ID_ISAR5, CRC32) != 0;
}

static inline bool isar_feature_aa32_rdm(const ARMISARegisters *id)
{
    return FIELD_EX32(id->id_isar5, ID_ISAR5, RDM) != 0;
}

static inline bool isar_feature_aa32_vcma(const ARMISARegisters *id)
{
    return FIELD_EX32(id->id_isar5, ID_ISAR5, VCMA) != 0;
}

static inline bool isar_feature_aa32_jscvt(const ARMISARegisters *id)
{
    return FIELD_EX32(id->id_isar6, ID_ISAR6, JSCVT) != 0;
}

static inline bool isar_feature_aa32_dp(const ARMISARegisters *id)
{
    return FIELD_EX32(id->id_isar6, ID_ISAR6, DP) != 0;
}

static inline bool isar_feature_aa32_fhm(const ARMISARegisters *id)
{
    return FIELD_EX32(id->id_isar6, ID_ISAR6, FHM) != 0;
}

static inline bool isar_feature_aa32_sb(const ARMISARegisters *id)
{
    return FIELD_EX32(id->id_isar6, ID_ISAR6, SB) != 0;
}

static inline bool isar_feature_aa32_predinv(const ARMISARegisters *id)
{
    return FIELD_EX32(id->id_isar6, ID_ISAR6, SPECRES) != 0;
}

static inline bool isar_feature_aa32_fp16_arith(const ARMISARegisters *id)
{
    /*
     * This is a placeholder for use by VCMA until the rest of
     * the ARMv8.2-FP16 extension is implemented for aa32 mode.
     * At which point we can properly set and check MVFR1.FPHP.
     */
    return FIELD_EX64(id->id_aa64pfr0, ID_AA64PFR0, FP) == 1;
}

/*
 * We always set the FP and SIMD FP16 fields to indicate identical
 * levels of support (assuming SIMD is implemented at all), so
 * we only need one set of accessors.
 */
static inline bool isar_feature_aa32_fp16_spconv(const ARMISARegisters *id)
{
    return FIELD_EX64(id->mvfr1, MVFR1, FPHP) > 0;
}

static inline bool isar_feature_aa32_fp16_dpconv(const ARMISARegisters *id)
{
    return FIELD_EX64(id->mvfr1, MVFR1, FPHP) > 1;
}

static inline bool isar_feature_aa32_vsel(const ARMISARegisters *id)
{
    return FIELD_EX64(id->mvfr2, MVFR2, FPMISC) >= 1;
}

static inline bool isar_feature_aa32_vcvt_dr(const ARMISARegisters *id)
{
    return FIELD_EX64(id->mvfr2, MVFR2, FPMISC) >= 2;
}

static inline bool isar_feature_aa32_vrint(const ARMISARegisters *id)
{
    return FIELD_EX64(id->mvfr2, MVFR2, FPMISC) >= 3;
}

static inline bool isar_feature_aa32_vminmaxnm(const ARMISARegisters *id)
{
    return FIELD_EX64(id->mvfr2, MVFR2, FPMISC) >= 4;
}

/*
 * 64-bit feature tests via id registers.
 */
static inline bool isar_feature_aa64_aes(const ARMISARegisters *id)
{
    return FIELD_EX64(id->id_aa64isar0, ID_AA64ISAR0, AES) != 0;
}

static inline bool isar_feature_aa64_pmull(const ARMISARegisters *id)
{
    return FIELD_EX64(id->id_aa64isar0, ID_AA64ISAR0, AES) > 1;
}

static inline bool isar_feature_aa64_sha1(const ARMISARegisters *id)
{
    return FIELD_EX64(id->id_aa64isar0, ID_AA64ISAR0, SHA1) != 0;
}

static inline bool isar_feature_aa64_sha256(const ARMISARegisters *id)
{
    return FIELD_EX64(id->id_aa64isar0, ID_AA64ISAR0, SHA2) != 0;
}

static inline bool isar_feature_aa64_sha512(const ARMISARegisters *id)
{
    return FIELD_EX64(id->id_aa64isar0, ID_AA64ISAR0, SHA2) > 1;
}

static inline bool isar_feature_aa64_crc32(const ARMISARegisters *id)
{
    return FIELD_EX64(id->id_aa64isar0, ID_AA64ISAR0, CRC32) != 0;
}

static inline bool isar_feature_aa64_atomics(const ARMISARegisters *id)
{
    return FIELD_EX64(id->id_aa64isar0, ID_AA64ISAR0, ATOMIC) != 0;
}

static inline bool isar_feature_aa64_rdm(const ARMISARegisters *id)
{
    return FIELD_EX64(id->id_aa64isar0, ID_AA64ISAR0, RDM) != 0;
}

static inline bool isar_feature_aa64_sha3(const ARMISARegisters *id)
{
    return FIELD_EX64(id->id_aa64isar0, ID_AA64ISAR0, SHA3) != 0;
}

static inline bool isar_feature_aa64_sm3(const ARMISARegisters *id)
{
    return FIELD_EX64(id->id_aa64isar0, ID_AA64ISAR0, SM3) != 0;
}

static inline bool isar_feature_aa64_sm4(const ARMISARegisters *id)
{
    return FIELD_EX64(id->id_aa64isar0, ID_AA64ISAR0, SM4) != 0;
}

static inline bool isar_feature_aa64_dp(const ARMISARegisters *id)
{
    return FIELD_EX64(id->id_aa64isar0, ID_AA64ISAR0, DP) != 0;
}

static inline bool isar_feature_aa64_fhm(const ARMISARegisters *id)
{
    return FIELD_EX64(id->id_aa64isar0, ID_AA64ISAR0, FHM) != 0;
}

static inline bool isar_feature_aa64_condm_4(const ARMISARegisters *id)
{
    return FIELD_EX64(id->id_aa64isar0, ID_AA64ISAR0, TS) != 0;
}

static inline bool isar_feature_aa64_condm_5(const ARMISARegisters *id)
{
    return FIELD_EX64(id->id_aa64isar0, ID_AA64ISAR0, TS) >= 2;
}

static inline bool isar_feature_aa64_jscvt(const ARMISARegisters *id)
{
    return FIELD_EX64(id->id_aa64isar1, ID_AA64ISAR1, JSCVT) != 0;
}

static inline bool isar_feature_aa64_fcma(const ARMISARegisters *id)
{
    return FIELD_EX64(id->id_aa64isar1, ID_AA64ISAR1, FCMA) != 0;
}

static inline bool isar_feature_aa64_pauth(const ARMISARegisters *id)
{
    /*
     * Note that while QEMU will only implement the architected algorithm
     * QARMA, and thus APA+GPA, the host cpu for kvm may use implementation
     * defined algorithms, and thus API+GPI, and this predicate controls
     * migration of the 128-bit keys.
     */
    return (id->id_aa64isar1 &
            (FIELD_DP64(0, ID_AA64ISAR1, APA, 0xf) |
             FIELD_DP64(0, ID_AA64ISAR1, API, 0xf) |
             FIELD_DP64(0, ID_AA64ISAR1, GPA, 0xf) |
             FIELD_DP64(0, ID_AA64ISAR1, GPI, 0xf))) != 0;
}

static inline bool isar_feature_aa64_sb(const ARMISARegisters *id)
{
    return FIELD_EX64(id->id_aa64isar1, ID_AA64ISAR1, SB) != 0;
}

static inline bool isar_feature_aa64_predinv(const ARMISARegisters *id)
{
    return FIELD_EX64(id->id_aa64isar1, ID_AA64ISAR1, SPECRES) != 0;
}

static inline bool isar_feature_aa64_frint(const ARMISARegisters *id)
{
    return FIELD_EX64(id->id_aa64isar1, ID_AA64ISAR1, FRINTTS) != 0;
}

static inline bool isar_feature_aa64_fp16(const ARMISARegisters *id)
{
    /* We always set the AdvSIMD and FP fields identically wrt FP16.  */
    return FIELD_EX64(id->id_aa64pfr0, ID_AA64PFR0, FP) == 1;
}

static inline bool isar_feature_aa64_aa32(const ARMISARegisters *id)
{
    return FIELD_EX64(id->id_aa64pfr0, ID_AA64PFR0, EL0) >= 2;
}

static inline bool isar_feature_aa64_sve(const ARMISARegisters *id)
{
    return FIELD_EX64(id->id_aa64pfr0, ID_AA64PFR0, SVE) != 0;
}

static inline bool isar_feature_aa64_lor(const ARMISARegisters *id)
{
    return FIELD_EX64(id->id_aa64mmfr1, ID_AA64MMFR1, LO) != 0;
}

static inline bool isar_feature_aa64_bti(const ARMISARegisters *id)
{
    return FIELD_EX64(id->id_aa64pfr1, ID_AA64PFR1, BT) != 0;
}

/*
 * Forward to the above feature tests given an ARMCPU pointer.
 */
#define cpu_isar_feature(name, cpu) \
    ({ ARMCPU *cpu_ = (cpu); isar_feature_##name(&cpu_->isar); })

#endif<|MERGE_RESOLUTION|>--- conflicted
+++ resolved
@@ -114,16 +114,12 @@
 #define ARM_CPU_VIRQ 2
 #define ARM_CPU_VFIQ 3
 
-<<<<<<< HEAD
-#define NB_MMU_MODES 7
+#define NB_MMU_MODES 8
 #undef NB_MEM_ATTR
 #define NB_MEM_ATTR 2
 #define MEM_ATTR_NS 0
 #define MEM_ATTR_SEC 1
 
-=======
-#define NB_MMU_MODES 8
->>>>>>> 82b2865e
 /* ARM-specific extra insn start words:
  * 1: Conditional execution bits
  * 2: Partial exception syndrome for data aborts
@@ -784,14 +780,11 @@
     uint64_t *cpreg_vmstate_values;
     int32_t cpreg_vmstate_array_len;
 
-<<<<<<< HEAD
     /* Generic Timer freqency*/
     uint64_t gt_freq;
     uint64_t gt_scale;
-=======
     DynamicGDBXMLInfo dyn_xml;
 
->>>>>>> 82b2865e
     /* Timers used by the generic (architected) timer */
     QEMUTimer *gt_timer[NUM_GTIMERS];
     /*
@@ -863,14 +856,11 @@
     /* Uniprocessor system with MP extensions */
     bool mp_is_up;
 
-<<<<<<< HEAD
-=======
     /* True if we tried kvm_arm_host_cpu_features() during CPU instance_init
      * and the probe failed (so we need to report the error in realize)
      */
     bool host_cpu_probe_failed;
 
->>>>>>> 82b2865e
     /* Specify the number of cores in this CPU cluster. Used for the L2CTLR
      * register.
      */
@@ -953,17 +943,12 @@
      */
     bool cfgend;
 
-<<<<<<< HEAD
     MemoryRegion *mr_secure;
     AddressSpace *as_secure;
     AddressSpace *as_ns;
 
-    ARMELChangeHook *el_change_hook;
-    void *el_change_hook_opaque;
-=======
     QLIST_HEAD(, ARMELChangeHook) pre_el_change_hooks;
     QLIST_HEAD(, ARMELChangeHook) el_change_hooks;
->>>>>>> 82b2865e
 
     int32_t node_id; /* NUMA node this CPU belongs to */
 
