/*
 * ARM Generic/Distributed Interrupt Controller
 *
 * Copyright (c) 2006-2007 CodeSourcery.
 * Written by Paul Brook
 *
 * This code is licensed under the GPL.
 */

/* This file contains implementation code for the RealView EB interrupt
 * controller, MPCore distributed interrupt controller and ARMv7-M
 * Nested Vectored Interrupt Controller.
 * It is compiled in two ways:
 *  (1) as a standalone file to produce a sysbus device which is a GIC
 *  that can be used on the realview board and as one of the builtin
 *  private peripherals for the ARM MP CPUs (11MPCore, A9, etc)
 *  (2) by being directly #included into armv7m_nvic.c to produce the
 *  armv7m_nvic device.
 */

#include "qemu/osdep.h"
#include "hw/irq.h"
#include "hw/sysbus.h"
#include "gic_internal.h"
#include "qapi/error.h"
#include "hw/core/cpu.h"
#include "qemu/log.h"
#include "qemu/module.h"
#include "trace.h"
#include "sysemu/kvm.h"
#include "sysemu/qtest.h"

#include "hw/fdt_generic_util.h"

/* #define DEBUG_GIC */

#ifdef DEBUG_GIC
#define DEBUG_GIC_GATE 1
#else
#define DEBUG_GIC_GATE 0
#endif

#define DPRINTF(fmt, ...) do {                                          \
        if (DEBUG_GIC_GATE) {                                           \
            fprintf(stderr, "%s: " fmt, __func__, ## __VA_ARGS__);      \
        }                                                               \
    } while (0)

static const uint8_t gic_id_11mpcore[] = {
    0x00, 0x00, 0x00, 0x00, 0x90, 0x13, 0x04, 0x00, 0x0d, 0xf0, 0x05, 0xb1
};

static const uint8_t gic_id_gicv1[] = {
    0x04, 0x00, 0x00, 0x00, 0x90, 0xb3, 0x1b, 0x00, 0x0d, 0xf0, 0x05, 0xb1
};

static const uint8_t gic_id_gicv2[] = {
    0x04, 0x00, 0x00, 0x00, 0x90, 0xb4, 0x2b, 0x00, 0x0d, 0xf0, 0x05, 0xb1
};

static inline int gic_get_current_cpu(GICState *s)
{
<<<<<<< HEAD
    if ((s->num_cpu > 1) && (current_cpu)) {
        return current_cpu->cpu_index % s->num_cpu;
=======
    if (!qtest_enabled() && s->num_cpu > 1) {
        return current_cpu->cpu_index;
>>>>>>> 5900c7a6
    }
    return 0;
}

static inline int gic_get_current_vcpu(GICState *s)
{
    return gic_get_current_cpu(s) + GIC_NCPU;
}

/* Return true if this GIC config has interrupt groups, which is
 * true if we're a GICv2, or a GICv1 with the security extensions.
 */
static inline bool gic_has_groups(GICState *s)
{
    return s->revision == 2 || s->security_extn;
}

static inline bool gic_cpu_ns_access(GICState *s, int cpu, MemTxAttrs attrs)
{
    return !gic_is_vcpu(cpu) && s->security_extn && !attrs.secure;
}

static inline void gic_get_best_irq(GICState *s, int cpu,
                                    int *best_irq, int *best_prio, int *group)
{
    int irq;
    int cm = 1 << cpu;

    *best_irq = 1023;
    *best_prio = 0x100;

    for (irq = 0; irq < s->num_irq; irq++) {
        if (GIC_DIST_TEST_ENABLED(irq, cm) && gic_test_pending(s, irq, cm) &&
            (!GIC_DIST_TEST_ACTIVE(irq, cm)) &&
            (irq < GIC_INTERNAL || GIC_DIST_TARGET(irq) & cm)) {
            if (GIC_DIST_GET_PRIORITY(irq, cpu) < *best_prio) {
                *best_prio = GIC_DIST_GET_PRIORITY(irq, cpu);
                *best_irq = irq;
            }
        }
    }

    if (*best_irq < 1023) {
        *group = GIC_DIST_TEST_GROUP(*best_irq, cm);
    }
}

static inline void gic_get_best_virq(GICState *s, int cpu,
                                     int *best_irq, int *best_prio, int *group)
{
    int lr_idx = 0;

    *best_irq = 1023;
    *best_prio = 0x100;

    for (lr_idx = 0; lr_idx < s->num_lrs; lr_idx++) {
        uint32_t lr_entry = s->h_lr[lr_idx][cpu];
        int state = GICH_LR_STATE(lr_entry);

        if (state == GICH_LR_STATE_PENDING) {
            int prio = GICH_LR_PRIORITY(lr_entry);

            if (prio < *best_prio) {
                *best_prio = prio;
                *best_irq = GICH_LR_VIRT_ID(lr_entry);
                *group = GICH_LR_GROUP(lr_entry);
            }
        }
    }
}

/* Return true if IRQ signaling is enabled for the given cpu and at least one
 * of the given groups:
 *   - in the non-virt case, the distributor must be enabled for one of the
 *   given groups
 *   - in the virt case, the virtual interface must be enabled.
 *   - in all cases, the (v)CPU interface must be enabled for one of the given
 *   groups.
 */
static inline bool gic_irq_signaling_enabled(GICState *s, int cpu, bool virt,
                                    int group_mask)
{
    int cpu_iface = virt ? (cpu + GIC_NCPU) : cpu;

    if (!virt && !(s->ctlr & group_mask)) {
        return false;
    }

    if (virt && !(s->h_hcr[cpu] & R_GICH_HCR_EN_MASK)) {
        return false;
    }

    if (!(s->cpu_ctlr[cpu_iface] & group_mask)) {
        return false;
    }

    return true;
}

/* TODO: Many places that call this routine could be optimized.  */
/* Update interrupt status after enabled or pending bits have been changed.  */
static inline void gic_update_internal(GICState *s, bool virt)
{
    int best_irq;
    int best_prio;
    int irq_level, fiq_level;
    int cpu, cpu_iface;
    int group = 0;
    qemu_irq *irq_lines = virt ? s->parent_virq : s->parent_irq;
    qemu_irq *fiq_lines = virt ? s->parent_vfiq : s->parent_fiq;

    for (cpu = 0; cpu < s->num_cpu; cpu++) {
        cpu_iface = virt ? (cpu + GIC_NCPU) : cpu;

        s->current_pending[cpu_iface] = 1023;
        if (!gic_irq_signaling_enabled(s, cpu, virt,
                                       GICD_CTLR_EN_GRP0 | GICD_CTLR_EN_GRP1)) {
            qemu_irq_lower(irq_lines[cpu]);
            qemu_irq_lower(fiq_lines[cpu]);
            continue;
        }

        if (virt) {
            gic_get_best_virq(s, cpu, &best_irq, &best_prio, &group);
        } else {
            gic_get_best_irq(s, cpu, &best_irq, &best_prio, &group);
        }

        if (best_irq != 1023) {
            trace_gic_update_bestirq(virt ? "vcpu" : "cpu", cpu,
                                     best_irq, best_prio,
                                     s->priority_mask[cpu_iface],
                                     s->running_priority[cpu_iface]);
        }

        irq_level = fiq_level = 0;

        if (best_prio < s->priority_mask[cpu_iface]) {
            s->current_pending[cpu_iface] = best_irq;
            if (best_prio < s->running_priority[cpu_iface]) {
                if (gic_irq_signaling_enabled(s, cpu, virt, 1 << group)) {
                    if (group == 0 &&
                        s->cpu_ctlr[cpu_iface] & GICC_CTLR_FIQ_EN) {
                        DPRINTF("Raised pending FIQ %d (cpu %d)\n",
                                best_irq, cpu_iface);
                        fiq_level = 1;
                        trace_gic_update_set_irq(cpu, virt ? "vfiq" : "fiq",
                                                 fiq_level);
                    } else {
                        DPRINTF("Raised pending IRQ %d (cpu %d)\n",
                                best_irq, cpu_iface);
                        irq_level = 1;
                        trace_gic_update_set_irq(cpu, virt ? "virq" : "irq",
                                                 irq_level);
                    }
                }
            }
        }

        qemu_set_irq(irq_lines[cpu], irq_level);
        qemu_set_irq(fiq_lines[cpu], fiq_level);
    }
}

static void gic_update(GICState *s)
{
    gic_update_internal(s, false);
}

/* Return true if this LR is empty, i.e. the corresponding bit
 * in ELRSR is set.
 */
static inline bool gic_lr_entry_is_free(uint32_t entry)
{
    return (GICH_LR_STATE(entry) == GICH_LR_STATE_INVALID)
        && (GICH_LR_HW(entry) || !GICH_LR_EOI(entry));
}

/* Return true if this LR should trigger an EOI maintenance interrupt, i.e. the
 * corrsponding bit in EISR is set.
 */
static inline bool gic_lr_entry_is_eoi(uint32_t entry)
{
    return (GICH_LR_STATE(entry) == GICH_LR_STATE_INVALID)
        && !GICH_LR_HW(entry) && GICH_LR_EOI(entry);
}

static inline void gic_extract_lr_info(GICState *s, int cpu,
                                int *num_eoi, int *num_valid, int *num_pending)
{
    int lr_idx;

    *num_eoi = 0;
    *num_valid = 0;
    *num_pending = 0;

    for (lr_idx = 0; lr_idx < s->num_lrs; lr_idx++) {
        uint32_t *entry = &s->h_lr[lr_idx][cpu];

        if (gic_lr_entry_is_eoi(*entry)) {
            (*num_eoi)++;
        }

        if (GICH_LR_STATE(*entry) != GICH_LR_STATE_INVALID) {
            (*num_valid)++;
        }

        if (GICH_LR_STATE(*entry) == GICH_LR_STATE_PENDING) {
            (*num_pending)++;
        }
    }
}

static void gic_compute_misr(GICState *s, int cpu)
{
    uint32_t value = 0;
    int vcpu = cpu + GIC_NCPU;

    int num_eoi, num_valid, num_pending;

    gic_extract_lr_info(s, cpu, &num_eoi, &num_valid, &num_pending);

    /* EOI */
    if (num_eoi) {
        value |= R_GICH_MISR_EOI_MASK;
    }

    /* U: true if only 0 or 1 LR entry is valid */
    if ((s->h_hcr[cpu] & R_GICH_HCR_UIE_MASK) && (num_valid < 2)) {
        value |= R_GICH_MISR_U_MASK;
    }

    /* LRENP: EOICount is not 0 */
    if ((s->h_hcr[cpu] & R_GICH_HCR_LRENPIE_MASK) &&
        ((s->h_hcr[cpu] & R_GICH_HCR_EOICount_MASK) != 0)) {
        value |= R_GICH_MISR_LRENP_MASK;
    }

    /* NP: no pending interrupts */
    if ((s->h_hcr[cpu] & R_GICH_HCR_NPIE_MASK) && (num_pending == 0)) {
        value |= R_GICH_MISR_NP_MASK;
    }

    /* VGrp0E: group0 virq signaling enabled */
    if ((s->h_hcr[cpu] & R_GICH_HCR_VGRP0EIE_MASK) &&
        (s->cpu_ctlr[vcpu] & GICC_CTLR_EN_GRP0)) {
        value |= R_GICH_MISR_VGrp0E_MASK;
    }

    /* VGrp0D: group0 virq signaling disabled */
    if ((s->h_hcr[cpu] & R_GICH_HCR_VGRP0DIE_MASK) &&
        !(s->cpu_ctlr[vcpu] & GICC_CTLR_EN_GRP0)) {
        value |= R_GICH_MISR_VGrp0D_MASK;
    }

    /* VGrp1E: group1 virq signaling enabled */
    if ((s->h_hcr[cpu] & R_GICH_HCR_VGRP1EIE_MASK) &&
        (s->cpu_ctlr[vcpu] & GICC_CTLR_EN_GRP1)) {
        value |= R_GICH_MISR_VGrp1E_MASK;
    }

    /* VGrp1D: group1 virq signaling disabled */
    if ((s->h_hcr[cpu] & R_GICH_HCR_VGRP1DIE_MASK) &&
        !(s->cpu_ctlr[vcpu] & GICC_CTLR_EN_GRP1)) {
        value |= R_GICH_MISR_VGrp1D_MASK;
    }

    s->h_misr[cpu] = value;
}

static void gic_update_maintenance(GICState *s)
{
    int cpu = 0;
    int maint_level;

    for (cpu = 0; cpu < s->num_cpu; cpu++) {
        gic_compute_misr(s, cpu);
        maint_level = (s->h_hcr[cpu] & R_GICH_HCR_EN_MASK) && s->h_misr[cpu];

        trace_gic_update_maintenance_irq(cpu, maint_level);
        qemu_set_irq(s->maintenance_irq[cpu], maint_level);
    }
}

static void gic_update_virt(GICState *s)
{
    gic_update_internal(s, true);
    gic_update_maintenance(s);
}

static void gic_set_irq_11mpcore(GICState *s, int irq, int level,
                                 int cm, int target)
{
    if (level) {
        GIC_DIST_SET_LEVEL(irq, cm);
        if (GIC_DIST_TEST_EDGE_TRIGGER(irq) || GIC_DIST_TEST_ENABLED(irq, cm)) {
            DPRINTF("Set %d pending mask %x\n", irq, target);
            GIC_DIST_SET_PENDING(irq, target);
        }
    } else {
        GIC_DIST_CLEAR_LEVEL(irq, cm);
    }
}

static void gic_set_irq_generic(GICState *s, int irq, int level,
                                int cm, int target)
{
    if (level) {
        GIC_DIST_SET_LEVEL(irq, cm);
        DPRINTF("Set %d pending mask %x\n", irq, target);
        if (GIC_DIST_TEST_EDGE_TRIGGER(irq)) {
            GIC_DIST_SET_PENDING(irq, target);
        }
    } else {
        GIC_DIST_CLEAR_LEVEL(irq, cm);
    }
}

/* Process a change in an external IRQ input.  */
static void gic_set_irq(void *opaque, int irq, int level)
{
    /* Meaning of the 'irq' parameter:
     *  [0..N-1] : external interrupts
     *  [N..N+31] : PPI (internal) interrupts for CPU 0
     *  [N+32..N+63] : PPI (internal interrupts for CPU 1
     *  ...
     */
    GICState *s = (GICState *)opaque;
    int cm, target;
    if (irq < (s->num_irq - GIC_INTERNAL)) {
        /* The first external input line is internal interrupt 32.  */
        cm = ALL_CPU_MASK;
        irq += GIC_INTERNAL;
        target = GIC_DIST_TARGET(irq);
    } else {
        int cpu;
        irq -= (s->num_irq - GIC_INTERNAL);
        cpu = irq / GIC_INTERNAL;
        irq %= GIC_INTERNAL;
        cm = 1 << cpu;
        target = cm;
    }

    assert(irq >= GIC_NR_SGIS);

    if (level == GIC_DIST_TEST_LEVEL(irq, cm)) {
        return;
    }

    if (s->revision == REV_11MPCORE) {
        gic_set_irq_11mpcore(s, irq, level, cm, target);
    } else {
        gic_set_irq_generic(s, irq, level, cm, target);
    }
    trace_gic_set_irq(irq, level, cm, target);

    gic_update(s);
}

static uint16_t gic_get_current_pending_irq(GICState *s, int cpu,
                                            MemTxAttrs attrs)
{
    uint16_t pending_irq = s->current_pending[cpu];

    if (pending_irq < GIC_MAXIRQ && gic_has_groups(s)) {
        int group = gic_test_group(s, pending_irq, cpu);

        /* On a GIC without the security extensions, reading this register
         * behaves in the same way as a secure access to a GIC with them.
         */
        bool secure = !gic_cpu_ns_access(s, cpu, attrs);

        if (group == 0 && !secure) {
            /* Group0 interrupts hidden from Non-secure access */
            return 1023;
        }
        if (group == 1 && secure && !(s->cpu_ctlr[cpu] & GICC_CTLR_ACK_CTL)) {
            /* Group1 interrupts only seen by Secure access if
             * AckCtl bit set.
             */
            return 1022;
        }
    }
    return pending_irq;
}

static int gic_get_group_priority(GICState *s, int cpu, int irq)
{
    /* Return the group priority of the specified interrupt
     * (which is the top bits of its priority, with the number
     * of bits masked determined by the applicable binary point register).
     */
    int bpr;
    uint32_t mask;

    if (gic_has_groups(s) &&
        !(s->cpu_ctlr[cpu] & GICC_CTLR_CBPR) &&
        gic_test_group(s, irq, cpu)) {
        bpr = s->abpr[cpu] - 1;
        assert(bpr >= 0);
    } else {
        bpr = s->bpr[cpu];
    }

    /* a BPR of 0 means the group priority bits are [7:1];
     * a BPR of 1 means they are [7:2], and so on down to
     * a BPR of 7 meaning no group priority bits at all.
     */
    mask = ~0U << ((bpr & 7) + 1);

    return gic_get_priority(s, irq, cpu) & mask;
}

static void gic_activate_irq(GICState *s, int cpu, int irq)
{
    /* Set the appropriate Active Priority Register bit for this IRQ,
     * and update the running priority.
     */
    int prio = gic_get_group_priority(s, cpu, irq);
    int min_bpr = gic_is_vcpu(cpu) ? GIC_VIRT_MIN_BPR : GIC_MIN_BPR;
    int preemption_level = prio >> (min_bpr + 1);
    int regno = preemption_level / 32;
    int bitno = preemption_level % 32;
    uint32_t *papr = NULL;

    if (gic_is_vcpu(cpu)) {
        assert(regno == 0);
        papr = &s->h_apr[gic_get_vcpu_real_id(cpu)];
    } else if (gic_has_groups(s) && gic_test_group(s, irq, cpu)) {
        papr = &s->nsapr[regno][cpu];
    } else {
        papr = &s->apr[regno][cpu];
    }

    *papr |= (1 << bitno);

    s->running_priority[cpu] = prio;
    gic_set_active(s, irq, cpu);
}

static int gic_get_prio_from_apr_bits(GICState *s, int cpu)
{
    /* Recalculate the current running priority for this CPU based
     * on the set bits in the Active Priority Registers.
     */
    int i;

    if (gic_is_vcpu(cpu)) {
        uint32_t apr = s->h_apr[gic_get_vcpu_real_id(cpu)];
        if (apr) {
            return ctz32(apr) << (GIC_VIRT_MIN_BPR + 1);
        } else {
            return 0x100;
        }
    }

    for (i = 0; i < GIC_NR_APRS; i++) {
        uint32_t apr = s->apr[i][cpu] | s->nsapr[i][cpu];
        if (!apr) {
            continue;
        }
        return (i * 32 + ctz32(apr)) << (GIC_MIN_BPR + 1);
    }
    return 0x100;
}

static void gic_drop_prio(GICState *s, int cpu, int group)
{
    /* Drop the priority of the currently active interrupt in the
     * specified group.
     *
     * Note that we can guarantee (because of the requirement to nest
     * GICC_IAR reads [which activate an interrupt and raise priority]
     * with GICC_EOIR writes [which drop the priority for the interrupt])
     * that the interrupt we're being called for is the highest priority
     * active interrupt, meaning that it has the lowest set bit in the
     * APR registers.
     *
     * If the guest does not honour the ordering constraints then the
     * behaviour of the GIC is UNPREDICTABLE, which for us means that
     * the values of the APR registers might become incorrect and the
     * running priority will be wrong, so interrupts that should preempt
     * might not do so, and interrupts that should not preempt might do so.
     */
    if (gic_is_vcpu(cpu)) {
        int rcpu = gic_get_vcpu_real_id(cpu);

        if (s->h_apr[rcpu]) {
            /* Clear lowest set bit */
            s->h_apr[rcpu] &= s->h_apr[rcpu] - 1;
        }
    } else {
        int i;

        for (i = 0; i < GIC_NR_APRS; i++) {
            uint32_t *papr = group ? &s->nsapr[i][cpu] : &s->apr[i][cpu];
            if (!*papr) {
                continue;
            }
            /* Clear lowest set bit */
            *papr &= *papr - 1;
            break;
        }
    }

    s->running_priority[cpu] = gic_get_prio_from_apr_bits(s, cpu);
}

static inline uint32_t gic_clear_pending_sgi(GICState *s, int irq, int cpu)
{
    int src;
    uint32_t ret;

    if (!gic_is_vcpu(cpu)) {
        /* Lookup the source CPU for the SGI and clear this in the
         * sgi_pending map.  Return the src and clear the overall pending
         * state on this CPU if the SGI is not pending from any CPUs.
         */
        assert(s->sgi_pending[irq][cpu] != 0);
        src = ctz32(s->sgi_pending[irq][cpu]);
        s->sgi_pending[irq][cpu] &= ~(1 << src);
        if (s->sgi_pending[irq][cpu] == 0) {
            gic_clear_pending(s, irq, cpu);
        }
        ret = irq | ((src & 0x7) << 10);
    } else {
        uint32_t *lr_entry = gic_get_lr_entry(s, irq, cpu);
        src = GICH_LR_CPUID(*lr_entry);

        gic_clear_pending(s, irq, cpu);
        ret = irq | (src << 10);
    }

    return ret;
}

uint32_t gic_acknowledge_irq(GICState *s, int cpu, MemTxAttrs attrs)
{
    int ret, irq;

    /* gic_get_current_pending_irq() will return 1022 or 1023 appropriately
     * for the case where this GIC supports grouping and the pending interrupt
     * is in the wrong group.
     */
    irq = gic_get_current_pending_irq(s, cpu, attrs);
    trace_gic_acknowledge_irq(gic_is_vcpu(cpu) ? "vcpu" : "cpu",
                              gic_get_vcpu_real_id(cpu), irq);

    if (irq >= GIC_MAXIRQ) {
        DPRINTF("ACK, no pending interrupt or it is hidden: %d\n", irq);
        return irq;
    }

    if (gic_get_priority(s, irq, cpu) >= s->running_priority[cpu]) {
        DPRINTF("ACK, pending interrupt (%d) has insufficient priority\n", irq);
        return 1023;
    }

    gic_activate_irq(s, cpu, irq);

    if (s->revision == REV_11MPCORE) {
        /* Clear pending flags for both level and edge triggered interrupts.
         * Level triggered IRQs will be reasserted once they become inactive.
         */
        gic_clear_pending(s, irq, cpu);
        ret = irq;
    } else {
        if (irq < GIC_NR_SGIS) {
            ret = gic_clear_pending_sgi(s, irq, cpu);
        } else {
            gic_clear_pending(s, irq, cpu);
            ret = irq;
        }
    }

    if (gic_is_vcpu(cpu)) {
        gic_update_virt(s);
    } else {
        gic_update(s);
    }
    DPRINTF("ACK %d\n", irq);
    return ret;
}

static uint32_t gic_fullprio_mask(GICState *s, int cpu)
{
    /*
     * Return a mask word which clears the unimplemented priority
     * bits from a priority value for an interrupt. (Not to be
     * confused with the group priority, whose mask depends on BPR.)
     */
    int priBits;

    if (gic_is_vcpu(cpu)) {
        priBits = GIC_VIRT_MAX_GROUP_PRIO_BITS;
    } else {
        priBits = s->n_prio_bits;
    }
    return ~0U << (8 - priBits);
}

void gic_dist_set_priority(GICState *s, int cpu, int irq, uint8_t val,
                      MemTxAttrs attrs)
{
    if (s->security_extn && !attrs.secure) {
        if (!GIC_DIST_TEST_GROUP(irq, (1 << cpu))) {
            return; /* Ignore Non-secure access of Group0 IRQ */
        }
        val = 0x80 | (val >> 1); /* Non-secure view */
    }

    val &= gic_fullprio_mask(s, cpu);

    if (irq < GIC_INTERNAL) {
        s->priority1[irq][cpu] = val;
    } else {
        s->priority2[(irq) - GIC_INTERNAL] = val;
    }
}

static uint32_t gic_dist_get_priority(GICState *s, int cpu, int irq,
                                 MemTxAttrs attrs)
{
    uint32_t prio = GIC_DIST_GET_PRIORITY(irq, cpu);

    if (s->security_extn && !attrs.secure) {
        if (!GIC_DIST_TEST_GROUP(irq, (1 << cpu))) {
            return 0; /* Non-secure access cannot read priority of Group0 IRQ */
        }
        prio = (prio << 1) & 0xff; /* Non-secure view */
    }
    return prio & gic_fullprio_mask(s, cpu);
}

static void gic_set_priority_mask(GICState *s, int cpu, uint8_t pmask,
                                  MemTxAttrs attrs)
{
    if (gic_cpu_ns_access(s, cpu, attrs)) {
        if (s->priority_mask[cpu] & 0x80) {
            /* Priority Mask in upper half */
            pmask = 0x80 | (pmask >> 1);
        } else {
            /* Non-secure write ignored if priority mask is in lower half */
            return;
        }
    }
    s->priority_mask[cpu] = pmask & gic_fullprio_mask(s, cpu);
}

static uint32_t gic_get_priority_mask(GICState *s, int cpu, MemTxAttrs attrs)
{
    uint32_t pmask = s->priority_mask[cpu];

    if (gic_cpu_ns_access(s, cpu, attrs)) {
        if (pmask & 0x80) {
            /* Priority Mask in upper half, return Non-secure view */
            pmask = (pmask << 1) & 0xff;
        } else {
            /* Priority Mask in lower half, RAZ */
            pmask = 0;
        }
    }
    return pmask;
}

static uint32_t gic_get_cpu_control(GICState *s, int cpu, MemTxAttrs attrs)
{
    uint32_t ret = s->cpu_ctlr[cpu];

    if (gic_cpu_ns_access(s, cpu, attrs)) {
        /* Construct the NS banked view of GICC_CTLR from the correct
         * bits of the S banked view. We don't need to move the bypass
         * control bits because we don't implement that (IMPDEF) part
         * of the GIC architecture.
         */
        ret = (ret & (GICC_CTLR_EN_GRP1 | GICC_CTLR_EOIMODE_NS)) >> 1;
    }
    return ret;
}

static void gic_set_cpu_control(GICState *s, int cpu, uint32_t value,
                                MemTxAttrs attrs)
{
    uint32_t mask;

    if (gic_cpu_ns_access(s, cpu, attrs)) {
        /* The NS view can only write certain bits in the register;
         * the rest are unchanged
         */
        mask = GICC_CTLR_EN_GRP1;
        if (s->revision == 2) {
            mask |= GICC_CTLR_EOIMODE_NS;
        }
        s->cpu_ctlr[cpu] &= ~mask;
        s->cpu_ctlr[cpu] |= (value << 1) & mask;
    } else {
        if (s->revision == 2) {
            mask = s->security_extn ? GICC_CTLR_V2_S_MASK : GICC_CTLR_V2_MASK;
        } else {
            mask = s->security_extn ? GICC_CTLR_V1_S_MASK : GICC_CTLR_V1_MASK;
        }
        s->cpu_ctlr[cpu] = value & mask;
    }
    DPRINTF("CPU Interface %d: Group0 Interrupts %sabled, "
            "Group1 Interrupts %sabled\n", cpu,
            (s->cpu_ctlr[cpu] & GICC_CTLR_EN_GRP0) ? "En" : "Dis",
            (s->cpu_ctlr[cpu] & GICC_CTLR_EN_GRP1) ? "En" : "Dis");
}

static uint8_t gic_get_running_priority(GICState *s, int cpu, MemTxAttrs attrs)
{
    if ((s->revision != REV_11MPCORE) && (s->running_priority[cpu] > 0xff)) {
        /* Idle priority */
        return 0xff;
    }

    if (gic_cpu_ns_access(s, cpu, attrs)) {
        if (s->running_priority[cpu] & 0x80) {
            /* Running priority in upper half of range: return the Non-secure
             * view of the priority.
             */
            return s->running_priority[cpu] << 1;
        } else {
            /* Running priority in lower half of range: RAZ */
            return 0;
        }
    } else {
        return s->running_priority[cpu];
    }
}

/* Return true if we should split priority drop and interrupt deactivation,
 * ie whether the relevant EOIMode bit is set.
 */
static bool gic_eoi_split(GICState *s, int cpu, MemTxAttrs attrs)
{
    if (s->revision != 2) {
        /* Before GICv2 prio-drop and deactivate are not separable */
        return false;
    }
    if (gic_cpu_ns_access(s, cpu, attrs)) {
        return s->cpu_ctlr[cpu] & GICC_CTLR_EOIMODE_NS;
    }
    return s->cpu_ctlr[cpu] & GICC_CTLR_EOIMODE;
}

static void gic_deactivate_irq(GICState *s, int cpu, int irq, MemTxAttrs attrs)
{
    int group;

    if (irq >= GIC_MAXIRQ || (!gic_is_vcpu(cpu) && irq >= s->num_irq)) {
        /*
         * This handles two cases:
         * 1. If software writes the ID of a spurious interrupt [ie 1023]
         * to the GICC_DIR, the GIC ignores that write.
         * 2. If software writes the number of a non-existent interrupt
         * this must be a subcase of "value written is not an active interrupt"
         * and so this is UNPREDICTABLE. We choose to ignore it. For vCPUs,
         * all IRQs potentially exist, so this limit does not apply.
         */
        return;
    }

    if (!gic_eoi_split(s, cpu, attrs)) {
        /* This is UNPREDICTABLE; we choose to ignore it */
        qemu_log_mask(LOG_GUEST_ERROR,
                      "gic_deactivate_irq: GICC_DIR write when EOIMode clear");
        return;
    }

    if (gic_is_vcpu(cpu) && !gic_virq_is_valid(s, irq, cpu)) {
        /* This vIRQ does not have an LR entry which is either active or
         * pending and active. Increment EOICount and ignore the write.
         */
        int rcpu = gic_get_vcpu_real_id(cpu);
        s->h_hcr[rcpu] += 1 << R_GICH_HCR_EOICount_SHIFT;

        /* Update the virtual interface in case a maintenance interrupt should
         * be raised.
         */
        gic_update_virt(s);
        return;
    }

    group = gic_has_groups(s) && gic_test_group(s, irq, cpu);

    if (gic_cpu_ns_access(s, cpu, attrs) && !group) {
        DPRINTF("Non-secure DI for Group0 interrupt %d ignored\n", irq);
        return;
    }

    gic_clear_active(s, irq, cpu);
}

static void gic_complete_irq(GICState *s, int cpu, int irq, MemTxAttrs attrs)
{
    int cm = 1 << cpu;
    int group;

    DPRINTF("EOI %d\n", irq);
    if (gic_is_vcpu(cpu)) {
        /* The call to gic_prio_drop() will clear a bit in GICH_APR iff the
         * running prio is < 0x100.
         */
        bool prio_drop = s->running_priority[cpu] < 0x100;

        if (irq >= GIC_MAXIRQ) {
            /* Ignore spurious interrupt */
            return;
        }

        gic_drop_prio(s, cpu, 0);

        if (!gic_eoi_split(s, cpu, attrs)) {
            bool valid = gic_virq_is_valid(s, irq, cpu);
            if (prio_drop && !valid) {
                /* We are in a situation where:
                 *   - V_CTRL.EOIMode is false (no EOI split),
                 *   - The call to gic_drop_prio() cleared a bit in GICH_APR,
                 *   - This vIRQ does not have an LR entry which is either
                 *     active or pending and active.
                 * In that case, we must increment EOICount.
                 */
                int rcpu = gic_get_vcpu_real_id(cpu);
                s->h_hcr[rcpu] += 1 << R_GICH_HCR_EOICount_SHIFT;
            } else if (valid) {
                gic_clear_active(s, irq, cpu);
            }
        }

        gic_update_virt(s);
        return;
    }

    if (irq >= s->num_irq) {
        /* This handles two cases:
         * 1. If software writes the ID of a spurious interrupt [ie 1023]
         * to the GICC_EOIR, the GIC ignores that write.
         * 2. If software writes the number of a non-existent interrupt
         * this must be a subcase of "value written does not match the last
         * valid interrupt value read from the Interrupt Acknowledge
         * register" and so this is UNPREDICTABLE. We choose to ignore it.
         */
        return;
    }
    if (s->running_priority[cpu] == 0x100) {
        return; /* No active IRQ.  */
    }

    if (s->revision == REV_11MPCORE) {
        /* Mark level triggered interrupts as pending if they are still
           raised.  */
        if (!GIC_DIST_TEST_EDGE_TRIGGER(irq) && GIC_DIST_TEST_ENABLED(irq, cm)
            && GIC_DIST_TEST_LEVEL(irq, cm)
            && (GIC_DIST_TARGET(irq) & cm) != 0) {
            DPRINTF("Set %d pending mask %x\n", irq, cm);
            GIC_DIST_SET_PENDING(irq, cm);
        }
    }

    group = gic_has_groups(s) && gic_test_group(s, irq, cpu);

    if (gic_cpu_ns_access(s, cpu, attrs) && !group) {
        DPRINTF("Non-secure EOI for Group0 interrupt %d ignored\n", irq);
        return;
    }

    /* Secure EOI with GICC_CTLR.AckCtl == 0 when the IRQ is a Group 1
     * interrupt is UNPREDICTABLE. We choose to handle it as if AckCtl == 1,
     * i.e. go ahead and complete the irq anyway.
     */

    gic_drop_prio(s, cpu, group);

    /* In GICv2 the guest can choose to split priority-drop and deactivate */
    if (!gic_eoi_split(s, cpu, attrs)) {
        gic_clear_active(s, irq, cpu);
    }
    gic_update(s);
}

static uint32_t gic_dist_readb(void *opaque, hwaddr offset, MemTxAttrs attrs)
{
    GICState *s = (GICState *)opaque;
    uint32_t res;
    int irq;
    int i;
    int cpu;
    int cm;
    int mask;

    cpu = gic_get_current_cpu(s);
    cm = 1 << cpu;
    if (offset < 0x100) {
        if (offset == 0) {      /* GICD_CTLR */
            if (s->security_extn && !attrs.secure) {
                /* The NS bank of this register is just an alias of the
                 * EnableGrp1 bit in the S bank version.
                 */
                return extract32(s->ctlr, 1, 1);
            } else {
                return s->ctlr;
            }
        }
        if (offset == 4)
            /* Interrupt Controller Type Register */
            return ((s->num_irq / 32) - 1)
                    | ((s->num_cpu - 1) << 5)
                    | (s->security_extn << 10);
        if (offset < 0x08)
            return 0;
        if (offset >= 0x80) {
            /* Interrupt Group Registers: these RAZ/WI if this is an NS
             * access to a GIC with the security extensions, or if the GIC
             * doesn't have groups at all.
             */
            res = 0;
            if (!(s->security_extn && !attrs.secure) && gic_has_groups(s)) {
                /* Every byte offset holds 8 group status bits */
                irq = (offset - 0x080) * 8;
                if (irq >= s->num_irq) {
                    goto bad_reg;
                }
                for (i = 0; i < 8; i++) {
                    if (GIC_DIST_TEST_GROUP(irq + i, cm)) {
                        res |= (1 << i);
                    }
                }
            }
            return res;
        }
        goto bad_reg;
    } else if (offset < 0x200) {
        /* Interrupt Set/Clear Enable.  */
        if (offset < 0x180)
            irq = (offset - 0x100) * 8;
        else
            irq = (offset - 0x180) * 8;
        if (irq >= s->num_irq)
            goto bad_reg;
        res = 0;
        for (i = 0; i < 8; i++) {
            if (s->security_extn && !attrs.secure &&
                !GIC_DIST_TEST_GROUP(irq + i, 1 << cpu)) {
                continue; /* Ignore Non-secure access of Group0 IRQ */
            }

            if (GIC_DIST_TEST_ENABLED(irq + i, cm)) {
                res |= (1 << i);
            }
        }
    } else if (offset < 0x300) {
        /* Interrupt Set/Clear Pending.  */
        if (offset < 0x280)
            irq = (offset - 0x200) * 8;
        else
            irq = (offset - 0x280) * 8;
        if (irq >= s->num_irq)
            goto bad_reg;
        res = 0;
        mask = (irq < GIC_INTERNAL) ?  cm : ALL_CPU_MASK;
        for (i = 0; i < 8; i++) {
            if (s->security_extn && !attrs.secure &&
                !GIC_DIST_TEST_GROUP(irq + i, 1 << cpu)) {
                continue; /* Ignore Non-secure access of Group0 IRQ */
            }

            if (gic_test_pending(s, irq + i, mask)) {
                res |= (1 << i);
            }
        }
    } else if (offset < 0x400) {
        /* Interrupt Set/Clear Active.  */
        if (offset < 0x380) {
            irq = (offset - 0x300) * 8;
        } else if (s->revision == 2) {
            irq = (offset - 0x380) * 8;
        } else {
            goto bad_reg;
        }

        if (irq >= s->num_irq)
            goto bad_reg;
        res = 0;
        mask = (irq < GIC_INTERNAL) ?  cm : ALL_CPU_MASK;
        for (i = 0; i < 8; i++) {
            if (s->security_extn && !attrs.secure &&
                !GIC_DIST_TEST_GROUP(irq + i, 1 << cpu)) {
                continue; /* Ignore Non-secure access of Group0 IRQ */
            }

            if (GIC_DIST_TEST_ACTIVE(irq + i, mask)) {
                res |= (1 << i);
            }
        }
    } else if (offset < 0x800) {
        /* Interrupt Priority.  */
        irq = (offset - 0x400);
        if (irq >= s->num_irq)
            goto bad_reg;
        res = gic_dist_get_priority(s, cpu, irq, attrs);
    } else if (offset < 0xc00) {
        /* Interrupt CPU Target.  */
        if (s->num_cpu == 1 && s->revision != REV_11MPCORE) {
            /* For uniprocessor GICs these RAZ/WI */
            res = 0;
        } else {
            irq = (offset - 0x800);
            if (irq >= s->num_irq) {
                goto bad_reg;
            }
            if (irq < 29 && s->revision == REV_11MPCORE) {
                res = 0;
            } else if (irq < GIC_INTERNAL) {
                res = cm;
            } else {
                res = GIC_DIST_TARGET(irq);
            }
        }
    } else if (offset < 0xf00) {
        /* Interrupt Configuration.  */
        irq = (offset - 0xc00) * 4;
        if (irq >= s->num_irq)
            goto bad_reg;
        res = 0;
        for (i = 0; i < 4; i++) {
            if (s->security_extn && !attrs.secure &&
                !GIC_DIST_TEST_GROUP(irq + i, 1 << cpu)) {
                continue; /* Ignore Non-secure access of Group0 IRQ */
            }

            if (GIC_DIST_TEST_MODEL(irq + i)) {
                res |= (1 << (i * 2));
            }
            if (GIC_DIST_TEST_EDGE_TRIGGER(irq + i)) {
                res |= (2 << (i * 2));
            }
        }
    } else if (offset < 0xf10) {
        goto bad_reg;
    } else if (offset < 0xf30) {
        if (s->revision == REV_11MPCORE) {
            goto bad_reg;
        }

        if (offset < 0xf20) {
            /* GICD_CPENDSGIRn */
            irq = (offset - 0xf10);
        } else {
            irq = (offset - 0xf20);
            /* GICD_SPENDSGIRn */
        }

        if (s->security_extn && !attrs.secure &&
            !GIC_DIST_TEST_GROUP(irq, 1 << cpu)) {
            res = 0; /* Ignore Non-secure access of Group0 IRQ */
        } else {
            res = s->sgi_pending[irq][cpu];
        }
    } else if (offset < 0xfd0) {
        goto bad_reg;
    } else if (offset < 0x1000) {
        if (offset & 3) {
            res = 0;
        } else {
            switch (s->revision) {
            case REV_11MPCORE:
                res = gic_id_11mpcore[(offset - 0xfd0) >> 2];
                break;
            case 1:
                res = gic_id_gicv1[(offset - 0xfd0) >> 2];
                break;
            case 2:
                res = gic_id_gicv2[(offset - 0xfd0) >> 2];
                break;
            default:
                res = 0;
            }
        }
    } else {
        g_assert_not_reached();
    }
    return res;
bad_reg:
    qemu_log_mask(LOG_GUEST_ERROR,
                  "gic_dist_readb: Bad offset %x\n", (int)offset);
    return 0;
}

static MemTxResult gic_dist_read(void *opaque, hwaddr offset, uint64_t *data,
                                 unsigned size, MemTxAttrs attrs)
{
    switch (size) {
    case 1:
        *data = gic_dist_readb(opaque, offset, attrs);
        break;
    case 2:
        *data = gic_dist_readb(opaque, offset, attrs);
        *data |= gic_dist_readb(opaque, offset + 1, attrs) << 8;
        break;
    case 4:
        *data = gic_dist_readb(opaque, offset, attrs);
        *data |= gic_dist_readb(opaque, offset + 1, attrs) << 8;
        *data |= gic_dist_readb(opaque, offset + 2, attrs) << 16;
        *data |= gic_dist_readb(opaque, offset + 3, attrs) << 24;
        break;
    default:
        return MEMTX_ERROR;
    }

    trace_gic_dist_read(offset, size, *data);
    return MEMTX_OK;
}

static void gic_dist_writeb(void *opaque, hwaddr offset,
                            uint32_t value, MemTxAttrs attrs)
{
    GICState *s = (GICState *)opaque;
    int irq;
    int i;
    int cpu;

    cpu = gic_get_current_cpu(s);
    if (offset < 0x100) {
        if (offset == 0) {
            if (s->security_extn && !attrs.secure) {
                /* NS version is just an alias of the S version's bit 1 */
                s->ctlr = deposit32(s->ctlr, 1, 1, value);
            } else if (gic_has_groups(s)) {
                s->ctlr = value & (GICD_CTLR_EN_GRP0 | GICD_CTLR_EN_GRP1);
            } else {
                s->ctlr = value & GICD_CTLR_EN_GRP0;
            }
            DPRINTF("Distributor: Group0 %sabled; Group 1 %sabled\n",
                    s->ctlr & GICD_CTLR_EN_GRP0 ? "En" : "Dis",
                    s->ctlr & GICD_CTLR_EN_GRP1 ? "En" : "Dis");
        } else if (offset < 4) {
            /* ignored.  */
        } else if (offset >= 0x80) {
            /* Interrupt Group Registers: RAZ/WI for NS access to secure
             * GIC, or for GICs without groups.
             */
            if (!(s->security_extn && !attrs.secure) && gic_has_groups(s)) {
                /* Every byte offset holds 8 group status bits */
                irq = (offset - 0x80) * 8;
                if (irq >= s->num_irq) {
                    goto bad_reg;
                }
                for (i = 0; i < 8; i++) {
                    /* Group bits are banked for private interrupts */
                    int cm = (irq < GIC_INTERNAL) ? (1 << cpu) : ALL_CPU_MASK;
                    if (value & (1 << i)) {
                        /* Group1 (Non-secure) */
                        GIC_DIST_SET_GROUP(irq + i, cm);
                    } else {
                        /* Group0 (Secure) */
                        GIC_DIST_CLEAR_GROUP(irq + i, cm);
                    }
                }
            }
        } else {
            goto bad_reg;
        }
    } else if (offset < 0x180) {
        /* Interrupt Set Enable.  */
        irq = (offset - 0x100) * 8;
        if (irq >= s->num_irq)
            goto bad_reg;
        if (irq < GIC_NR_SGIS) {
            value = 0xff;
        }

        for (i = 0; i < 8; i++) {
            if (value & (1 << i)) {
                int mask =
                    (irq < GIC_INTERNAL) ? (1 << cpu)
                                         : GIC_DIST_TARGET(irq + i);
                int cm = (irq < GIC_INTERNAL) ? (1 << cpu) : ALL_CPU_MASK;

                if (s->security_extn && !attrs.secure &&
                    !GIC_DIST_TEST_GROUP(irq + i, 1 << cpu)) {
                    continue; /* Ignore Non-secure access of Group0 IRQ */
                }

                if (!GIC_DIST_TEST_ENABLED(irq + i, cm)) {
                    DPRINTF("Enabled IRQ %d\n", irq + i);
                    trace_gic_enable_irq(irq + i);
                }
                GIC_DIST_SET_ENABLED(irq + i, cm);
                /* If a raised level triggered IRQ enabled then mark
                   is as pending.  */
                if (GIC_DIST_TEST_LEVEL(irq + i, mask)
                        && !GIC_DIST_TEST_EDGE_TRIGGER(irq + i)) {
                    DPRINTF("Set %d pending mask %x\n", irq + i, mask);
                    GIC_DIST_SET_PENDING(irq + i, mask);
                }
            }
        }
    } else if (offset < 0x200) {
        /* Interrupt Clear Enable.  */
        irq = (offset - 0x180) * 8;
        if (irq >= s->num_irq)
            goto bad_reg;
        if (irq < GIC_NR_SGIS) {
            value = 0;
        }

        for (i = 0; i < 8; i++) {
            if (value & (1 << i)) {
                int cm = (irq < GIC_INTERNAL) ? (1 << cpu) : ALL_CPU_MASK;

                if (s->security_extn && !attrs.secure &&
                    !GIC_DIST_TEST_GROUP(irq + i, 1 << cpu)) {
                    continue; /* Ignore Non-secure access of Group0 IRQ */
                }

                if (GIC_DIST_TEST_ENABLED(irq + i, cm)) {
                    DPRINTF("Disabled IRQ %d\n", irq + i);
                    trace_gic_disable_irq(irq + i);
                }
                GIC_DIST_CLEAR_ENABLED(irq + i, cm);
            }
        }
    } else if (offset < 0x280) {
        /* Interrupt Set Pending.  */
        irq = (offset - 0x200) * 8;
        if (irq >= s->num_irq)
            goto bad_reg;
        if (irq < GIC_NR_SGIS) {
            value = 0;
        }

        for (i = 0; i < 8; i++) {
            if (value & (1 << i)) {
                if (s->security_extn && !attrs.secure &&
                    !GIC_DIST_TEST_GROUP(irq + i, 1 << cpu)) {
                    continue; /* Ignore Non-secure access of Group0 IRQ */
                }

                GIC_DIST_SET_PENDING(irq + i, GIC_DIST_TARGET(irq + i));
            }
        }
    } else if (offset < 0x300) {
        /* Interrupt Clear Pending.  */
        irq = (offset - 0x280) * 8;
        if (irq >= s->num_irq)
            goto bad_reg;
        if (irq < GIC_NR_SGIS) {
            value = 0;
        }

        for (i = 0; i < 8; i++) {
            if (s->security_extn && !attrs.secure &&
                !GIC_DIST_TEST_GROUP(irq + i, 1 << cpu)) {
                continue; /* Ignore Non-secure access of Group0 IRQ */
            }

            /* ??? This currently clears the pending bit for all CPUs, even
               for per-CPU interrupts.  It's unclear whether this is the
               corect behavior.  */
            if (value & (1 << i)) {
                GIC_DIST_CLEAR_PENDING(irq + i, ALL_CPU_MASK);
            }
        }
    } else if (offset < 0x380) {
        /* Interrupt Set Active.  */
        if (s->revision != 2) {
            goto bad_reg;
        }

        irq = (offset - 0x300) * 8;
        if (irq >= s->num_irq) {
            goto bad_reg;
        }

        /* This register is banked per-cpu for PPIs */
        int cm = irq < GIC_INTERNAL ? (1 << cpu) : ALL_CPU_MASK;

        for (i = 0; i < 8; i++) {
            if (s->security_extn && !attrs.secure &&
                !GIC_DIST_TEST_GROUP(irq + i, 1 << cpu)) {
                continue; /* Ignore Non-secure access of Group0 IRQ */
            }

            if (value & (1 << i)) {
                GIC_DIST_SET_ACTIVE(irq + i, cm);
            }
        }
    } else if (offset < 0x400) {
        /* Interrupt Clear Active.  */
        if (s->revision != 2) {
            goto bad_reg;
        }

        irq = (offset - 0x380) * 8;
        if (irq >= s->num_irq) {
            goto bad_reg;
        }

        /* This register is banked per-cpu for PPIs */
        int cm = irq < GIC_INTERNAL ? (1 << cpu) : ALL_CPU_MASK;

        for (i = 0; i < 8; i++) {
            if (s->security_extn && !attrs.secure &&
                !GIC_DIST_TEST_GROUP(irq + i, 1 << cpu)) {
                continue; /* Ignore Non-secure access of Group0 IRQ */
            }

            if (value & (1 << i)) {
                GIC_DIST_CLEAR_ACTIVE(irq + i, cm);
            }
        }
    } else if (offset < 0x800) {
        /* Interrupt Priority.  */
        irq = (offset - 0x400);
        if (irq >= s->num_irq)
            goto bad_reg;
        gic_dist_set_priority(s, cpu, irq, value, attrs);
    } else if (offset < 0xc00) {
        /* Interrupt CPU Target. RAZ/WI on uniprocessor GICs, with the
         * annoying exception of the 11MPCore's GIC.
         */
        if (s->num_cpu != 1 || s->revision == REV_11MPCORE) {
            irq = (offset - 0x800);
            if (irq >= s->num_irq) {
                goto bad_reg;
            }
            if (irq < 29 && s->revision == REV_11MPCORE) {
                value = 0;
            } else if (irq < GIC_INTERNAL) {
                value = ALL_CPU_MASK;
            }
            s->irq_target[irq] = value & ALL_CPU_MASK;
        }
    } else if (offset < 0xf00) {
        /* Interrupt Configuration.  */
        irq = (offset - 0xc00) * 4;
        if (irq >= s->num_irq)
            goto bad_reg;
        if (irq < GIC_NR_SGIS)
            value |= 0xaa;
        for (i = 0; i < 4; i++) {
            if (s->security_extn && !attrs.secure &&
                !GIC_DIST_TEST_GROUP(irq + i, 1 << cpu)) {
                continue; /* Ignore Non-secure access of Group0 IRQ */
            }

            if (s->revision == REV_11MPCORE) {
                if (value & (1 << (i * 2))) {
                    GIC_DIST_SET_MODEL(irq + i);
                } else {
                    GIC_DIST_CLEAR_MODEL(irq + i);
                }
            }
            if (value & (2 << (i * 2))) {
                GIC_DIST_SET_EDGE_TRIGGER(irq + i);
            } else {
                GIC_DIST_CLEAR_EDGE_TRIGGER(irq + i);
            }
        }
    } else if (offset < 0xf10) {
        /* 0xf00 is only handled for 32-bit writes.  */
        goto bad_reg;
    } else if (offset < 0xf20) {
        /* GICD_CPENDSGIRn */
        if (s->revision == REV_11MPCORE) {
            goto bad_reg;
        }
        irq = (offset - 0xf10);

        if (!s->security_extn || attrs.secure ||
            GIC_DIST_TEST_GROUP(irq, 1 << cpu)) {
            s->sgi_pending[irq][cpu] &= ~value;
            if (s->sgi_pending[irq][cpu] == 0) {
                GIC_DIST_CLEAR_PENDING(irq, 1 << cpu);
            }
        }
    } else if (offset < 0xf30) {
        /* GICD_SPENDSGIRn */
        if (s->revision == REV_11MPCORE) {
            goto bad_reg;
        }
        irq = (offset - 0xf20);

        if (!s->security_extn || attrs.secure ||
            GIC_DIST_TEST_GROUP(irq, 1 << cpu)) {
            GIC_DIST_SET_PENDING(irq, 1 << cpu);
            s->sgi_pending[irq][cpu] |= value;
        }
    } else {
        goto bad_reg;
    }
    gic_update(s);
    return;
bad_reg:
    qemu_log_mask(LOG_GUEST_ERROR,
                  "gic_dist_writeb: Bad offset %x\n", (int)offset);
}

static void gic_dist_writew(void *opaque, hwaddr offset,
                            uint32_t value, MemTxAttrs attrs)
{
    gic_dist_writeb(opaque, offset, value & 0xff, attrs);
    gic_dist_writeb(opaque, offset + 1, value >> 8, attrs);
}

static void gic_dist_writel(void *opaque, hwaddr offset,
                            uint32_t value, MemTxAttrs attrs)
{
    GICState *s = (GICState *)opaque;
    if (offset == 0xf00) {
        int cpu;
        int irq;
        int mask;
        int target_cpu;

        cpu = gic_get_current_cpu(s);
        irq = value & 0xf;
        switch ((value >> 24) & 3) {
        case 0:
            mask = (value >> 16) & ALL_CPU_MASK;
            break;
        case 1:
            mask = ALL_CPU_MASK ^ (1 << cpu);
            break;
        case 2:
            mask = 1 << cpu;
            break;
        default:
            DPRINTF("Bad Soft Int target filter\n");
            mask = ALL_CPU_MASK;
            break;
        }
        GIC_DIST_SET_PENDING(irq, mask);
        target_cpu = ctz32(mask);
        while (target_cpu < GIC_NCPU) {
            s->sgi_pending[irq][target_cpu] |= (1 << cpu);
            mask &= ~(1 << target_cpu);
            target_cpu = ctz32(mask);
        }
        gic_update(s);
        return;
    }
    gic_dist_writew(opaque, offset, value & 0xffff, attrs);
    gic_dist_writew(opaque, offset + 2, value >> 16, attrs);
}

static MemTxResult gic_dist_write(void *opaque, hwaddr offset, uint64_t data,
                                  unsigned size, MemTxAttrs attrs)
{
    trace_gic_dist_write(offset, size, data);

    switch (size) {
    case 1:
        gic_dist_writeb(opaque, offset, data, attrs);
        return MEMTX_OK;
    case 2:
        gic_dist_writew(opaque, offset, data, attrs);
        return MEMTX_OK;
    case 4:
        gic_dist_writel(opaque, offset, data, attrs);
        return MEMTX_OK;
    default:
        return MEMTX_ERROR;
    }
}

static inline uint32_t gic_apr_ns_view(GICState *s, int cpu, int regno)
{
    /* Return the Nonsecure view of GICC_APR<regno>. This is the
     * second half of GICC_NSAPR.
     */
    switch (GIC_MIN_BPR) {
    case 0:
        if (regno < 2) {
            return s->nsapr[regno + 2][cpu];
        }
        break;
    case 1:
        if (regno == 0) {
            return s->nsapr[regno + 1][cpu];
        }
        break;
    case 2:
        if (regno == 0) {
            return extract32(s->nsapr[0][cpu], 16, 16);
        }
        break;
    case 3:
        if (regno == 0) {
            return extract32(s->nsapr[0][cpu], 8, 8);
        }
        break;
    default:
        g_assert_not_reached();
    }
    return 0;
}

static inline void gic_apr_write_ns_view(GICState *s, int cpu, int regno,
                                         uint32_t value)
{
    /* Write the Nonsecure view of GICC_APR<regno>. */
    switch (GIC_MIN_BPR) {
    case 0:
        if (regno < 2) {
            s->nsapr[regno + 2][cpu] = value;
        }
        break;
    case 1:
        if (regno == 0) {
            s->nsapr[regno + 1][cpu] = value;
        }
        break;
    case 2:
        if (regno == 0) {
            s->nsapr[0][cpu] = deposit32(s->nsapr[0][cpu], 16, 16, value);
        }
        break;
    case 3:
        if (regno == 0) {
            s->nsapr[0][cpu] = deposit32(s->nsapr[0][cpu], 8, 8, value);
        }
        break;
    default:
        g_assert_not_reached();
    }
}

static MemTxResult gic_cpu_read(GICState *s, int cpu, int offset,
                                uint64_t *data, MemTxAttrs attrs)
{
    switch (offset) {
    case 0x00: /* Control */
        *data = gic_get_cpu_control(s, cpu, attrs);
        break;
    case 0x04: /* Priority mask */
        *data = gic_get_priority_mask(s, cpu, attrs);
        break;
    case 0x08: /* Binary Point */
        if (gic_cpu_ns_access(s, cpu, attrs)) {
            if (s->cpu_ctlr[cpu] & GICC_CTLR_CBPR) {
                /* NS view of BPR when CBPR is 1 */
                *data = MIN(s->bpr[cpu] + 1, 7);
            } else {
                /* BPR is banked. Non-secure copy stored in ABPR. */
                *data = s->abpr[cpu];
            }
        } else {
            *data = s->bpr[cpu];
        }
        break;
    case 0x0c: /* Acknowledge */
        *data = gic_acknowledge_irq(s, cpu, attrs);
        break;
    case 0x14: /* Running Priority */
        *data = gic_get_running_priority(s, cpu, attrs);
        break;
    case 0x18: /* Highest Pending Interrupt */
        *data = gic_get_current_pending_irq(s, cpu, attrs);
        break;
    case 0x1c: /* Aliased Binary Point */
        /* GIC v2, no security: ABPR
         * GIC v1, no security: not implemented (RAZ/WI)
         * With security extensions, secure access: ABPR (alias of NS BPR)
         * With security extensions, nonsecure access: RAZ/WI
         */
        if (!gic_has_groups(s) || (gic_cpu_ns_access(s, cpu, attrs))) {
            *data = 0;
        } else {
            *data = s->abpr[cpu];
        }
        break;
    case 0xd0: case 0xd4: case 0xd8: case 0xdc:
    {
        int regno = (offset - 0xd0) / 4;
        int nr_aprs = gic_is_vcpu(cpu) ? GIC_VIRT_NR_APRS : GIC_NR_APRS;

        if (regno >= nr_aprs || s->revision != 2) {
            *data = 0;
        } else if (gic_is_vcpu(cpu)) {
            *data = s->h_apr[gic_get_vcpu_real_id(cpu)];
        } else if (gic_cpu_ns_access(s, cpu, attrs)) {
            /* NS view of GICC_APR<n> is the top half of GIC_NSAPR<n> */
            *data = gic_apr_ns_view(s, regno, cpu);
        } else {
            *data = s->apr[regno][cpu];
        }
        break;
    }
    case 0xe0: case 0xe4: case 0xe8: case 0xec:
    {
        int regno = (offset - 0xe0) / 4;

        if (regno >= GIC_NR_APRS || s->revision != 2 || !gic_has_groups(s) ||
            gic_cpu_ns_access(s, cpu, attrs) || gic_is_vcpu(cpu)) {
            *data = 0;
        } else {
            *data = s->nsapr[regno][cpu];
        }
        break;
    }
    case 0xfc:
        *data = s->c_iidr;
        break;
    default:
        qemu_log_mask(LOG_GUEST_ERROR,
                      "gic_cpu_read: Bad offset %x\n", (int)offset);
        *data = 0;
        break;
    }

    trace_gic_cpu_read(gic_is_vcpu(cpu) ? "vcpu" : "cpu",
                       gic_get_vcpu_real_id(cpu), offset, *data);
    return MEMTX_OK;
}

static MemTxResult gic_cpu_write(GICState *s, int cpu, int offset,
                                 uint32_t value, MemTxAttrs attrs)
{
    trace_gic_cpu_write(gic_is_vcpu(cpu) ? "vcpu" : "cpu",
                        gic_get_vcpu_real_id(cpu), offset, value);

    switch (offset) {
    case 0x00: /* Control */
        gic_set_cpu_control(s, cpu, value, attrs);
        break;
    case 0x04: /* Priority mask */
        gic_set_priority_mask(s, cpu, value, attrs);
        break;
    case 0x08: /* Binary Point */
        if (gic_cpu_ns_access(s, cpu, attrs)) {
            if (s->cpu_ctlr[cpu] & GICC_CTLR_CBPR) {
                /* WI when CBPR is 1 */
                return MEMTX_OK;
            } else {
                s->abpr[cpu] = MAX(value & 0x7, GIC_MIN_ABPR);
            }
        } else {
            int min_bpr = gic_is_vcpu(cpu) ? GIC_VIRT_MIN_BPR : GIC_MIN_BPR;
            s->bpr[cpu] = MAX(value & 0x7, min_bpr);
        }
        break;
    case 0x10: /* End Of Interrupt */
        gic_complete_irq(s, cpu, value & 0x3ff, attrs);
        return MEMTX_OK;
    case 0x1c: /* Aliased Binary Point */
        if (!gic_has_groups(s) || (gic_cpu_ns_access(s, cpu, attrs))) {
            /* unimplemented, or NS access: RAZ/WI */
            return MEMTX_OK;
        } else {
            s->abpr[cpu] = MAX(value & 0x7, GIC_MIN_ABPR);
        }
        break;
    case 0xd0: case 0xd4: case 0xd8: case 0xdc:
    {
        int regno = (offset - 0xd0) / 4;
        int nr_aprs = gic_is_vcpu(cpu) ? GIC_VIRT_NR_APRS : GIC_NR_APRS;

        if (regno >= nr_aprs || s->revision != 2) {
            return MEMTX_OK;
        }
        if (gic_is_vcpu(cpu)) {
            s->h_apr[gic_get_vcpu_real_id(cpu)] = value;
        } else if (gic_cpu_ns_access(s, cpu, attrs)) {
            /* NS view of GICC_APR<n> is the top half of GIC_NSAPR<n> */
            gic_apr_write_ns_view(s, regno, cpu, value);
        } else {
            s->apr[regno][cpu] = value;
        }
        break;
    }
    case 0xe0: case 0xe4: case 0xe8: case 0xec:
    {
        int regno = (offset - 0xe0) / 4;

        if (regno >= GIC_NR_APRS || s->revision != 2) {
            return MEMTX_OK;
        }
        if (gic_is_vcpu(cpu)) {
            return MEMTX_OK;
        }
        if (!gic_has_groups(s) || (gic_cpu_ns_access(s, cpu, attrs))) {
            return MEMTX_OK;
        }
        s->nsapr[regno][cpu] = value;
        break;
    }
    /* TODO: Remove the 0x10000 offset together with deprecating map-stride.  */
    case 0x10000:
    case 0x1000:
        /* GICC_DIR */
        gic_deactivate_irq(s, cpu, value & 0x3ff, attrs);
        break;
    default:
        qemu_log_mask(LOG_GUEST_ERROR,
                      "gic_cpu_write: Bad offset %x\n", (int)offset);
        return MEMTX_OK;
    }

    if (gic_is_vcpu(cpu)) {
        gic_update_virt(s);
    } else {
        gic_update(s);
    }

    return MEMTX_OK;
}

/* Wrappers to read/write the GIC CPU interface for the current CPU */
static MemTxResult gic_thiscpu_read(void *opaque, hwaddr addr, uint64_t *data,
                                    unsigned size, MemTxAttrs attrs)
{
    GICState *s = (GICState *)opaque;
    return gic_cpu_read(s, gic_get_current_cpu(s), addr, data, attrs);
}

static MemTxResult gic_thiscpu_write(void *opaque, hwaddr addr,
                                     uint64_t value, unsigned size,
                                     MemTxAttrs attrs)
{
    GICState *s = (GICState *)opaque;
    return gic_cpu_write(s, gic_get_current_cpu(s), addr, value, attrs);
}

/* Wrappers to read/write the GIC CPU interface for a specific CPU.
 * These just decode the opaque pointer into GICState* + cpu id.
 */
static MemTxResult gic_do_cpu_read(void *opaque, hwaddr addr, uint64_t *data,
                                   unsigned size, MemTxAttrs attrs)
{
    GICState **backref = (GICState **)opaque;
    GICState *s = *backref;
    int id = (backref - s->backref);
    return gic_cpu_read(s, id, addr, data, attrs);
}

static MemTxResult gic_do_cpu_write(void *opaque, hwaddr addr,
                                    uint64_t value, unsigned size,
                                    MemTxAttrs attrs)
{
    GICState **backref = (GICState **)opaque;
    GICState *s = *backref;
    int id = (backref - s->backref);
    return gic_cpu_write(s, id, addr, value, attrs);
}

static MemTxResult gic_thisvcpu_read(void *opaque, hwaddr addr, uint64_t *data,
                                    unsigned size, MemTxAttrs attrs)
{
    GICState *s = (GICState *)opaque;

    return gic_cpu_read(s, gic_get_current_vcpu(s), addr, data, attrs);
}

static MemTxResult gic_thisvcpu_write(void *opaque, hwaddr addr,
                                     uint64_t value, unsigned size,
                                     MemTxAttrs attrs)
{
    GICState *s = (GICState *)opaque;

    return gic_cpu_write(s, gic_get_current_vcpu(s), addr, value, attrs);
}

static uint32_t gic_compute_eisr(GICState *s, int cpu, int lr_start)
{
    int lr_idx;
    uint32_t ret = 0;

    for (lr_idx = lr_start; lr_idx < s->num_lrs; lr_idx++) {
        uint32_t *entry = &s->h_lr[lr_idx][cpu];
        ret = deposit32(ret, lr_idx - lr_start, 1,
                        gic_lr_entry_is_eoi(*entry));
    }

    return ret;
}

static uint32_t gic_compute_elrsr(GICState *s, int cpu, int lr_start)
{
    int lr_idx;
    uint32_t ret = 0;

    for (lr_idx = lr_start; lr_idx < s->num_lrs; lr_idx++) {
        uint32_t *entry = &s->h_lr[lr_idx][cpu];
        ret = deposit32(ret, lr_idx - lr_start, 1,
                        gic_lr_entry_is_free(*entry));
    }

    return ret;
}

static void gic_vmcr_write(GICState *s, uint32_t value, MemTxAttrs attrs)
{
    int vcpu = gic_get_current_vcpu(s);
    uint32_t ctlr;
    uint32_t abpr;
    uint32_t bpr;
    uint32_t prio_mask;

    ctlr = FIELD_EX32(value, GICH_VMCR, VMCCtlr);
    abpr = FIELD_EX32(value, GICH_VMCR, VMABP);
    bpr = FIELD_EX32(value, GICH_VMCR, VMBP);
    prio_mask = FIELD_EX32(value, GICH_VMCR, VMPriMask) << 3;

    gic_set_cpu_control(s, vcpu, ctlr, attrs);
    s->abpr[vcpu] = MAX(abpr, GIC_VIRT_MIN_ABPR);
    s->bpr[vcpu] = MAX(bpr, GIC_VIRT_MIN_BPR);
    gic_set_priority_mask(s, vcpu, prio_mask, attrs);
}

static MemTxResult gic_hyp_read(void *opaque, int cpu, hwaddr addr,
                                uint64_t *data, MemTxAttrs attrs)
{
    GICState *s = ARM_GIC(opaque);
    int vcpu = cpu + GIC_NCPU;

    switch (addr) {
    case A_GICH_HCR: /* Hypervisor Control */
        *data = s->h_hcr[cpu];
        break;

    case A_GICH_VTR: /* VGIC Type */
        *data = FIELD_DP32(0, GICH_VTR, ListRegs, s->num_lrs - 1);
        *data = FIELD_DP32(*data, GICH_VTR, PREbits,
                           GIC_VIRT_MAX_GROUP_PRIO_BITS - 1);
        *data = FIELD_DP32(*data, GICH_VTR, PRIbits,
                           (7 - GIC_VIRT_MIN_BPR) - 1);
        break;

    case A_GICH_VMCR: /* Virtual Machine Control */
        *data = FIELD_DP32(0, GICH_VMCR, VMCCtlr,
                           extract32(s->cpu_ctlr[vcpu], 0, 10));
        *data = FIELD_DP32(*data, GICH_VMCR, VMABP, s->abpr[vcpu]);
        *data = FIELD_DP32(*data, GICH_VMCR, VMBP, s->bpr[vcpu]);
        *data = FIELD_DP32(*data, GICH_VMCR, VMPriMask,
                           extract32(s->priority_mask[vcpu], 3, 5));
        break;

    case A_GICH_MISR: /* Maintenance Interrupt Status */
        *data = s->h_misr[cpu];
        break;

    case A_GICH_EISR0: /* End of Interrupt Status 0 and 1 */
    case A_GICH_EISR1:
        *data = gic_compute_eisr(s, cpu, (addr - A_GICH_EISR0) * 8);
        break;

    case A_GICH_ELRSR0: /* Empty List Status 0 and 1 */
    case A_GICH_ELRSR1:
        *data = gic_compute_elrsr(s, cpu, (addr - A_GICH_ELRSR0) * 8);
        break;

    case A_GICH_APR: /* Active Priorities */
        *data = s->h_apr[cpu];
        break;

    case A_GICH_LR0 ... A_GICH_LR63: /* List Registers */
    {
        int lr_idx = (addr - A_GICH_LR0) / 4;

        if (lr_idx > s->num_lrs) {
            *data = 0;
        } else {
            *data = s->h_lr[lr_idx][cpu];
        }
        break;
    }

    default:
        qemu_log_mask(LOG_GUEST_ERROR,
                      "gic_hyp_read: Bad offset %" HWADDR_PRIx "\n", addr);
        return MEMTX_OK;
    }

    trace_gic_hyp_read(addr, *data);
    return MEMTX_OK;
}

static MemTxResult gic_hyp_write(void *opaque, int cpu, hwaddr addr,
                                 uint64_t value, MemTxAttrs attrs)
{
    GICState *s = ARM_GIC(opaque);
    int vcpu = cpu + GIC_NCPU;

    trace_gic_hyp_write(addr, value);

    switch (addr) {
    case A_GICH_HCR: /* Hypervisor Control */
        s->h_hcr[cpu] = value & GICH_HCR_MASK;
        break;

    case A_GICH_VMCR: /* Virtual Machine Control */
        gic_vmcr_write(s, value, attrs);
        break;

    case A_GICH_APR: /* Active Priorities */
        s->h_apr[cpu] = value;
        s->running_priority[vcpu] = gic_get_prio_from_apr_bits(s, vcpu);
        break;

    case A_GICH_LR0 ... A_GICH_LR63: /* List Registers */
    {
        int lr_idx = (addr - A_GICH_LR0) / 4;

        if (lr_idx > s->num_lrs) {
            return MEMTX_OK;
        }

        s->h_lr[lr_idx][cpu] = value & GICH_LR_MASK;
        trace_gic_lr_entry(cpu, lr_idx, s->h_lr[lr_idx][cpu]);
        break;
    }

    default:
        qemu_log_mask(LOG_GUEST_ERROR,
                      "gic_hyp_write: Bad offset %" HWADDR_PRIx "\n", addr);
        return MEMTX_OK;
    }

    gic_update_virt(s);
    return MEMTX_OK;
}

static MemTxResult gic_thiscpu_hyp_read(void *opaque, hwaddr addr, uint64_t *data,
                                    unsigned size, MemTxAttrs attrs)
{
    GICState *s = (GICState *)opaque;

    return gic_hyp_read(s, gic_get_current_cpu(s), addr, data, attrs);
}

static MemTxResult gic_thiscpu_hyp_write(void *opaque, hwaddr addr,
                                     uint64_t value, unsigned size,
                                     MemTxAttrs attrs)
{
    GICState *s = (GICState *)opaque;

    return gic_hyp_write(s, gic_get_current_cpu(s), addr, value, attrs);
}

static MemTxResult gic_do_hyp_read(void *opaque, hwaddr addr, uint64_t *data,
                                    unsigned size, MemTxAttrs attrs)
{
    GICState **backref = (GICState **)opaque;
    GICState *s = *backref;
    int id = (backref - s->backref);

    return gic_hyp_read(s, id, addr, data, attrs);
}

static MemTxResult gic_do_hyp_write(void *opaque, hwaddr addr,
                                     uint64_t value, unsigned size,
                                     MemTxAttrs attrs)
{
    GICState **backref = (GICState **)opaque;
    GICState *s = *backref;
    int id = (backref - s->backref);

    return gic_hyp_write(s, id + GIC_NCPU, addr, value, attrs);

}

static const MemoryRegionOps gic_ops[2] = {
    {
        .read_with_attrs = gic_dist_read,
        .write_with_attrs = gic_dist_write,
        .endianness = DEVICE_NATIVE_ENDIAN,
    },
    {
        .read_with_attrs = gic_thiscpu_read,
        .write_with_attrs = gic_thiscpu_write,
        .endianness = DEVICE_NATIVE_ENDIAN,
    }
};

static const MemoryRegionOps gic_cpu_ops = {
    .read_with_attrs = gic_do_cpu_read,
    .write_with_attrs = gic_do_cpu_write,
    .endianness = DEVICE_NATIVE_ENDIAN,
};

static const MemoryRegionOps gic_virt_ops[2] = {
    {
        .read_with_attrs = gic_thiscpu_hyp_read,
        .write_with_attrs = gic_thiscpu_hyp_write,
        .endianness = DEVICE_NATIVE_ENDIAN,
    },
    {
        .read_with_attrs = gic_thisvcpu_read,
        .write_with_attrs = gic_thisvcpu_write,
        .endianness = DEVICE_NATIVE_ENDIAN,
    }
};

static const MemoryRegionOps gic_viface_ops = {
    .read_with_attrs = gic_do_hyp_read,
    .write_with_attrs = gic_do_hyp_write,
    .endianness = DEVICE_NATIVE_ENDIAN,
};

static void arm_gic_realize(DeviceState *dev, Error **errp)
{
    /* Device instance realize function for the GIC sysbus device */
    int i;
    GICState *s = ARM_GIC(dev);
    SysBusDevice *sbd = SYS_BUS_DEVICE(dev);
    ARMGICClass *agc = ARM_GIC_GET_CLASS(s);
    Error *local_err = NULL;

    agc->parent_realize(dev, &local_err);
    if (local_err) {
        error_propagate(errp, local_err);
        return;
    }

    if (kvm_enabled() && !kvm_arm_supports_user_irq()) {
        error_setg(errp, "KVM with user space irqchip only works when the "
                         "host kernel supports KVM_CAP_ARM_USER_IRQ");
        return;
    }

    if (s->n_prio_bits > GIC_MAX_PRIORITY_BITS ||
       (s->virt_extn ? s->n_prio_bits < GIC_VIRT_MAX_GROUP_PRIO_BITS :
        s->n_prio_bits < GIC_MIN_PRIORITY_BITS)) {
        error_setg(errp, "num-priority-bits cannot be greater than %d"
                   " or less than %d", GIC_MAX_PRIORITY_BITS,
                   s->virt_extn ? GIC_VIRT_MAX_GROUP_PRIO_BITS :
                   GIC_MIN_PRIORITY_BITS);
        return;
    }

    /* This creates distributor, main CPU interface (s->cpuiomem[0]) and if
     * enabled, virtualization extensions related interfaces (main virtual
     * interface (s->vifaceiomem[0]) and virtual CPU interface).
     */
    gic_init_irqs_and_mmio(s, gic_set_irq, gic_ops, gic_virt_ops);

    /* Extra core-specific regions for the CPU interfaces. This is
     * necessary for "franken-GIC" implementations, for example on
     * Exynos 4.
     * NB that the memory region size of 0x100 applies for the 11MPCore
     * and also cores following the GIC v1 spec (ie A9).
     * GIC v2 defines a larger memory region (0x1000) so this will need
     * to be extended when we implement A15.
     */
    for (i = 0; i < s->num_cpu; i++) {
        s->backref[i] = s;
        memory_region_init_io(&s->cpuiomem[i+1], OBJECT(s), &gic_cpu_ops,
                              &s->backref[i], "gic_cpu", 0x100);
        sysbus_init_mmio(sbd, &s->cpuiomem[i+1]);
    }

    /* Extra core-specific regions for virtual interfaces. This is required by
     * the GICv2 specification.
     */
    if (s->virt_extn) {
        for (i = 0; i < s->num_cpu; i++) {
            memory_region_init_io(&s->vifaceiomem[i + 1], OBJECT(s),
                                  &gic_viface_ops, &s->backref[i],
                                  "gic_viface", 0x200);
            sysbus_init_mmio(sbd, &s->vifaceiomem[i + 1]);
        }
    }

    if (!s->c_iidr) {
        s->c_iidr |= s->revision << 16;
        s->c_iidr |= 0x43B;
    }
}

static void arm_gic_fdt_auto_parent(FDTGenericIntc *obj, Error **errp)
{
    GICState *s = ARM_GIC(obj);
    CPUState *cs;
    int i = 0;

    for (cs = first_cpu; cs; cs = CPU_NEXT(cs)) {
        if (i >= s->num_cpu) {
            break;
        }
        qdev_connect_gpio_out_named(DEVICE(obj), "irq", i,
                                    qdev_get_gpio_in(DEVICE(cs), 0));
        i++;
    }

    /* FIXME: Add some error checking */
}

static const FDTGenericGPIOSet arm_gic_client_gpios [] = {
    {
        .names = &fdt_generic_gpio_name_set_interrupts,
        .gpios = (FDTGenericGPIOConnection []) {
            { .name = "irq",    .range = 8 },
            { .name = "virq",   .range = 8, .fdt_index = 8},
            { .name = "fiq",    .range = 8, .fdt_index = 16 },
            { .name = "vfiq",    .range = 8, .fdt_index = 24 },
            { .name = "maint",    .range = 4, .fdt_index = 32 },
            { },
        },
    },
    {
        .names = &fdt_generic_gpio_name_set_gpio,
        .gpios = (FDTGenericGPIOConnection []) {
            { .name = "pwr_cntrl", .range = 1, .fdt_index = 0 },
            { .name = "rst_cntrl", .range = 1, .fdt_index = 1 },
            { },
        },
    },
    { },
};

static void arm_gic_class_init(ObjectClass *klass, void *data)
{
    DeviceClass *dc = DEVICE_CLASS(klass);
    ARMGICClass *agc = ARM_GIC_CLASS(klass);
    FDTGenericIntcClass *fgic = FDT_GENERIC_INTC_CLASS(klass);
    FDTGenericGPIOClass *fggc = FDT_GENERIC_GPIO_CLASS(klass);

    agc->irq_handler = gic_set_irq;
    device_class_set_parent_realize(dc, arm_gic_realize, &agc->parent_realize);
    fgic->auto_parent = arm_gic_fdt_auto_parent;
    fggc->client_gpios = arm_gic_client_gpios;
}

static const TypeInfo arm_gic_info = {
    .name = TYPE_ARM_GIC,
    .parent = TYPE_ARM_GIC_COMMON,
    .instance_size = sizeof(GICState),
    .class_init = arm_gic_class_init,
    .class_size = sizeof(ARMGICClass),
};

static void arm_gic_register_types(void)
{
    type_register_static(&arm_gic_info);
}

type_init(arm_gic_register_types)<|MERGE_RESOLUTION|>--- conflicted
+++ resolved
@@ -60,13 +60,8 @@
 
 static inline int gic_get_current_cpu(GICState *s)
 {
-<<<<<<< HEAD
-    if ((s->num_cpu > 1) && (current_cpu)) {
+    if (!qtest_enabled() && (s->num_cpu > 1) && (current_cpu)) {
         return current_cpu->cpu_index % s->num_cpu;
-=======
-    if (!qtest_enabled() && s->num_cpu > 1) {
-        return current_cpu->cpu_index;
->>>>>>> 5900c7a6
     }
     return 0;
 }
