/*
 * IMX GPT Timer
 *
 * Copyright (c) 2008 OK Labs
 * Copyright (c) 2011 NICTA Pty Ltd
 * Originally written by Hans Jiang
 * Updated by Peter Chubb
 * Updated by Jean-Christophe Dubois <jcd@tribudubois.net>
 *
 * This code is licensed under GPL version 2 or later.  See
 * the COPYING file in the top-level directory.
 *
 */

#include "qemu/osdep.h"
#include "hw/timer/imx_gpt.h"
<<<<<<< HEAD
#include "hw/misc/imx_ccm.h"
=======
>>>>>>> 7124ccf8
#include "qemu/main-loop.h"
#include "qemu/log.h"

#ifndef DEBUG_IMX_GPT
#define DEBUG_IMX_GPT 0
#endif

#define DPRINTF(fmt, args...) \
    do { \
        if (DEBUG_IMX_GPT) { \
            fprintf(stderr, "[%s]%s: " fmt , TYPE_IMX_GPT, \
                                             __func__, ##args); \
        } \
    } while (0)

static const char *imx_gpt_reg_name(uint32_t reg)
{
    switch (reg) {
    case 0:
        return "CR";
    case 1:
        return "PR";
    case 2:
        return "SR";
    case 3:
        return "IR";
    case 4:
        return "OCR1";
    case 5:
        return "OCR2";
    case 6:
        return "OCR3";
    case 7:
        return "ICR1";
    case 8:
        return "ICR2";
    case 9:
        return "CNT";
    default:
        return "[?]";
    }
}

static const VMStateDescription vmstate_imx_timer_gpt = {
    .name = TYPE_IMX_GPT,
    .version_id = 3,
    .minimum_version_id = 3,
    .fields = (VMStateField[]) {
        VMSTATE_UINT32(cr, IMXGPTState),
        VMSTATE_UINT32(pr, IMXGPTState),
        VMSTATE_UINT32(sr, IMXGPTState),
        VMSTATE_UINT32(ir, IMXGPTState),
        VMSTATE_UINT32(ocr1, IMXGPTState),
        VMSTATE_UINT32(ocr2, IMXGPTState),
        VMSTATE_UINT32(ocr3, IMXGPTState),
        VMSTATE_UINT32(icr1, IMXGPTState),
        VMSTATE_UINT32(icr2, IMXGPTState),
        VMSTATE_UINT32(cnt, IMXGPTState),
        VMSTATE_UINT32(next_timeout, IMXGPTState),
        VMSTATE_UINT32(next_int, IMXGPTState),
        VMSTATE_UINT32(freq, IMXGPTState),
        VMSTATE_PTIMER(timer, IMXGPTState),
        VMSTATE_END_OF_LIST()
    }
};

<<<<<<< HEAD
static const IMXClk imx_gpt_clocks[] = {
=======
static const IMXClk imx25_gpt_clocks[] = {
    CLK_NONE,      /* 000 No clock source */
    CLK_IPG,       /* 001 ipg_clk, 532MHz*/
    CLK_IPG_HIGH,  /* 010 ipg_clk_highfreq */
    CLK_NONE,      /* 011 not defined */
    CLK_32k,       /* 100 ipg_clk_32k */
    CLK_32k,       /* 101 ipg_clk_32k */
    CLK_32k,       /* 110 ipg_clk_32k */
    CLK_32k,       /* 111 ipg_clk_32k */
};

static const IMXClk imx31_gpt_clocks[] = {
>>>>>>> 7124ccf8
    CLK_NONE,      /* 000 No clock source */
    CLK_IPG,       /* 001 ipg_clk, 532MHz*/
    CLK_IPG_HIGH,  /* 010 ipg_clk_highfreq */
    CLK_NONE,      /* 011 not defined */
    CLK_32k,       /* 100 ipg_clk_32k */
    CLK_NONE,      /* 101 not defined */
    CLK_NONE,      /* 110 not defined */
    CLK_NONE,      /* 111 not defined */
<<<<<<< HEAD
=======
};

static const IMXClk imx6_gpt_clocks[] = {
    CLK_NONE,      /* 000 No clock source */
    CLK_IPG,       /* 001 ipg_clk, 532MHz*/
    CLK_IPG_HIGH,  /* 010 ipg_clk_highfreq */
    CLK_EXT,       /* 011 External clock */
    CLK_32k,       /* 100 ipg_clk_32k */
    CLK_HIGH_DIV,  /* 101 reference clock / 8 */
    CLK_NONE,      /* 110 not defined */
    CLK_HIGH,      /* 111 reference clock */
>>>>>>> 7124ccf8
};

static void imx_gpt_set_freq(IMXGPTState *s)
{
    uint32_t clksrc = extract32(s->cr, GPT_CR_CLKSRC_SHIFT, 3);

    s->freq = imx_ccm_get_clock_frequency(s->ccm,
<<<<<<< HEAD
                                imx_gpt_clocks[clksrc]) / (1 + s->pr);

    DPRINTF("Setting clksrc %d to frequency %d\n", clksrc, s->freq);

=======
                                          s->clocks[clksrc]) / (1 + s->pr);

    DPRINTF("Setting clksrc %d to frequency %d\n", clksrc, s->freq);

>>>>>>> 7124ccf8
    if (s->freq) {
        ptimer_set_freq(s->timer, s->freq);
    }
}

static void imx_gpt_update_int(IMXGPTState *s)
{
    if ((s->sr & s->ir) && (s->cr & GPT_CR_EN)) {
        qemu_irq_raise(s->irq);
    } else {
        qemu_irq_lower(s->irq);
    }
}

static uint32_t imx_gpt_update_count(IMXGPTState *s)
{
    s->cnt = s->next_timeout - (uint32_t)ptimer_get_count(s->timer);

    return s->cnt;
}

static inline uint32_t imx_gpt_find_limit(uint32_t count, uint32_t reg,
                                          uint32_t timeout)
{
    if ((count < reg) && (timeout > reg)) {
        timeout = reg;
    }

    return timeout;
}

static void imx_gpt_compute_next_timeout(IMXGPTState *s, bool event)
{
    uint32_t timeout = GPT_TIMER_MAX;
    uint32_t count;
    long long limit;

    if (!(s->cr & GPT_CR_EN)) {
        /* if not enabled just return */
        return;
    }

    /* update the count */
    count = imx_gpt_update_count(s);

    if (event) {
        /*
         * This is an event (the ptimer reached 0 and stopped), and the
         * timer counter is now equal to s->next_timeout.
         */
        if (!(s->cr & GPT_CR_FRR) && (count == s->ocr1)) {
            /* We are in restart mode and we crossed the compare channel 1
             * value. We need to reset the counter to 0.
             */
            count = s->cnt = s->next_timeout = 0;
        } else if (count == GPT_TIMER_MAX) {
            /* We reached GPT_TIMER_MAX so we need to rollover */
            count = s->cnt = s->next_timeout = 0;
        }
    }

    /* now, find the next timeout related to count */

    if (s->ir & GPT_IR_OF1IE) {
        timeout = imx_gpt_find_limit(count, s->ocr1, timeout);
    }
    if (s->ir & GPT_IR_OF2IE) {
        timeout = imx_gpt_find_limit(count, s->ocr2, timeout);
    }
    if (s->ir & GPT_IR_OF3IE) {
        timeout = imx_gpt_find_limit(count, s->ocr3, timeout);
    }

    /* find the next set of interrupts to raise for next timer event */

    s->next_int = 0;
    if ((s->ir & GPT_IR_OF1IE) && (timeout == s->ocr1)) {
        s->next_int |= GPT_SR_OF1;
    }
    if ((s->ir & GPT_IR_OF2IE) && (timeout == s->ocr2)) {
        s->next_int |= GPT_SR_OF2;
    }
    if ((s->ir & GPT_IR_OF3IE) && (timeout == s->ocr3)) {
        s->next_int |= GPT_SR_OF3;
    }
    if ((s->ir & GPT_IR_ROVIE) && (timeout == GPT_TIMER_MAX)) {
        s->next_int |= GPT_SR_ROV;
    }

    /* the new range to count down from */
    limit = timeout - imx_gpt_update_count(s);

    if (limit < 0) {
        /*
         * if we reach here, then QEMU is running too slow and we pass the
         * timeout limit while computing it. Let's deliver the interrupt
         * and compute a new limit.
         */
        s->sr |= s->next_int;

        imx_gpt_compute_next_timeout(s, event);

        imx_gpt_update_int(s);
    } else {
        /* New timeout value */
        s->next_timeout = timeout;

        /* reset the limit to the computed range */
        ptimer_set_limit(s->timer, limit, 1);
    }
}

static uint64_t imx_gpt_read(void *opaque, hwaddr offset, unsigned size)
{
    IMXGPTState *s = IMX_GPT(opaque);
    uint32_t reg_value = 0;

    switch (offset >> 2) {
    case 0: /* Control Register */
        reg_value = s->cr;
        break;

    case 1: /* prescaler */
        reg_value = s->pr;
        break;

    case 2: /* Status Register */
        reg_value = s->sr;
        break;

    case 3: /* Interrupt Register */
        reg_value = s->ir;
        break;

    case 4: /* Output Compare Register 1 */
        reg_value = s->ocr1;
        break;

    case 5: /* Output Compare Register 2 */
        reg_value = s->ocr2;
        break;

    case 6: /* Output Compare Register 3 */
        reg_value = s->ocr3;
        break;

    case 7: /* input Capture Register 1 */
        qemu_log_mask(LOG_UNIMP, "[%s]%s: icr1 feature is not implemented\n",
                      TYPE_IMX_GPT, __func__);
        reg_value = s->icr1;
        break;

    case 8: /* input Capture Register 2 */
        qemu_log_mask(LOG_UNIMP, "[%s]%s: icr2 feature is not implemented\n",
                      TYPE_IMX_GPT, __func__);
        reg_value = s->icr2;
        break;

    case 9: /* cnt */
        imx_gpt_update_count(s);
        reg_value = s->cnt;
        break;

    default:
        qemu_log_mask(LOG_GUEST_ERROR, "[%s]%s: Bad register at offset 0x%"
                      HWADDR_PRIx "\n", TYPE_IMX_GPT, __func__, offset);
        break;
    }

    DPRINTF("(%s) = 0x%08x\n", imx_gpt_reg_name(offset >> 2), reg_value);

    return reg_value;
}

static void imx_gpt_reset(DeviceState *dev)
{
    IMXGPTState *s = IMX_GPT(dev);

    /* stop timer */
    ptimer_stop(s->timer);

    /*
     * Soft reset doesn't touch some bits; hard reset clears them
     */
    s->cr &= ~(GPT_CR_EN|GPT_CR_ENMOD|GPT_CR_STOPEN|GPT_CR_DOZEN|
               GPT_CR_WAITEN|GPT_CR_DBGEN);
    s->sr = 0;
    s->pr = 0;
    s->ir = 0;
    s->cnt = 0;
    s->ocr1 = GPT_TIMER_MAX;
    s->ocr2 = GPT_TIMER_MAX;
    s->ocr3 = GPT_TIMER_MAX;
    s->icr1 = 0;
    s->icr2 = 0;

    s->next_timeout = GPT_TIMER_MAX;
    s->next_int = 0;

    /* compute new freq */
    imx_gpt_set_freq(s);

    /* reset the limit to GPT_TIMER_MAX */
    ptimer_set_limit(s->timer, GPT_TIMER_MAX, 1);

    /* if the timer is still enabled, restart it */
    if (s->freq && (s->cr & GPT_CR_EN)) {
        ptimer_run(s->timer, 1);
    }
}

static void imx_gpt_write(void *opaque, hwaddr offset, uint64_t value,
                          unsigned size)
{
    IMXGPTState *s = IMX_GPT(opaque);
    uint32_t oldreg;

    DPRINTF("(%s, value = 0x%08x)\n", imx_gpt_reg_name(offset >> 2),
            (uint32_t)value);

    switch (offset >> 2) {
    case 0:
        oldreg = s->cr;
        s->cr = value & ~0x7c14;
        if (s->cr & GPT_CR_SWR) { /* force reset */
            /* handle the reset */
            imx_gpt_reset(DEVICE(s));
        } else {
            /* set our freq, as the source might have changed */
            imx_gpt_set_freq(s);

            if ((oldreg ^ s->cr) & GPT_CR_EN) {
                if (s->cr & GPT_CR_EN) {
                    if (s->cr & GPT_CR_ENMOD) {
                        s->next_timeout = GPT_TIMER_MAX;
                        ptimer_set_count(s->timer, GPT_TIMER_MAX);
                        imx_gpt_compute_next_timeout(s, false);
                    }
                    ptimer_run(s->timer, 1);
                } else {
                    /* stop timer */
                    ptimer_stop(s->timer);
                }
            }
        }
        break;

    case 1: /* Prescaler */
        s->pr = value & 0xfff;
        imx_gpt_set_freq(s);
        break;

    case 2: /* SR */
        s->sr &= ~(value & 0x3f);
        imx_gpt_update_int(s);
        break;

    case 3: /* IR -- interrupt register */
        s->ir = value & 0x3f;
        imx_gpt_update_int(s);

        imx_gpt_compute_next_timeout(s, false);

        break;

    case 4: /* OCR1 -- output compare register */
        s->ocr1 = value;

        /* In non-freerun mode, reset count when this register is written */
        if (!(s->cr & GPT_CR_FRR)) {
            s->next_timeout = GPT_TIMER_MAX;
            ptimer_set_limit(s->timer, GPT_TIMER_MAX, 1);
        }

        /* compute the new timeout */
        imx_gpt_compute_next_timeout(s, false);

        break;

    case 5: /* OCR2 -- output compare register */
        s->ocr2 = value;

        /* compute the new timeout */
        imx_gpt_compute_next_timeout(s, false);

        break;

    case 6: /* OCR3 -- output compare register */
        s->ocr3 = value;

        /* compute the new timeout */
        imx_gpt_compute_next_timeout(s, false);

        break;

    default:
        qemu_log_mask(LOG_GUEST_ERROR, "[%s]%s: Bad register at offset 0x%"
                      HWADDR_PRIx "\n", TYPE_IMX_GPT, __func__, offset);
        break;
    }
}

static void imx_gpt_timeout(void *opaque)
{
    IMXGPTState *s = IMX_GPT(opaque);

    DPRINTF("\n");

    s->sr |= s->next_int;
    s->next_int = 0;

    imx_gpt_compute_next_timeout(s, true);

    imx_gpt_update_int(s);

    if (s->freq && (s->cr & GPT_CR_EN)) {
        ptimer_run(s->timer, 1);
    }
}

static const MemoryRegionOps imx_gpt_ops = {
    .read = imx_gpt_read,
    .write = imx_gpt_write,
    .endianness = DEVICE_NATIVE_ENDIAN,
};


static void imx_gpt_realize(DeviceState *dev, Error **errp)
{
    IMXGPTState *s = IMX_GPT(dev);
    SysBusDevice *sbd = SYS_BUS_DEVICE(dev);
    QEMUBH *bh;

    sysbus_init_irq(sbd, &s->irq);
    memory_region_init_io(&s->iomem, OBJECT(s), &imx_gpt_ops, s, TYPE_IMX_GPT,
                          0x00001000);
    sysbus_init_mmio(sbd, &s->iomem);

    bh = qemu_bh_new(imx_gpt_timeout, s);
<<<<<<< HEAD
    s->timer = ptimer_init(bh);
=======
    s->timer = ptimer_init(bh, PTIMER_POLICY_DEFAULT);
>>>>>>> 7124ccf8
}

static void imx_gpt_class_init(ObjectClass *klass, void *data)
{
    DeviceClass *dc = DEVICE_CLASS(klass);

    dc->realize = imx_gpt_realize;
    dc->reset = imx_gpt_reset;
    dc->vmsd = &vmstate_imx_timer_gpt;
    dc->desc = "i.MX general timer";
}

static void imx25_gpt_init(Object *obj)
{
    IMXGPTState *s = IMX_GPT(obj);

    s->clocks = imx25_gpt_clocks;
}

static void imx31_gpt_init(Object *obj)
{
    IMXGPTState *s = IMX_GPT(obj);

    s->clocks = imx31_gpt_clocks;
}

static void imx6_gpt_init(Object *obj)
{
    IMXGPTState *s = IMX_GPT(obj);

    s->clocks = imx6_gpt_clocks;
}

static const TypeInfo imx25_gpt_info = {
    .name = TYPE_IMX25_GPT,
    .parent = TYPE_SYS_BUS_DEVICE,
    .instance_size = sizeof(IMXGPTState),
    .instance_init = imx25_gpt_init,
    .class_init = imx_gpt_class_init,
};

static const TypeInfo imx31_gpt_info = {
    .name = TYPE_IMX31_GPT,
    .parent = TYPE_IMX25_GPT,
    .instance_init = imx31_gpt_init,
};

static const TypeInfo imx6_gpt_info = {
    .name = TYPE_IMX6_GPT,
    .parent = TYPE_IMX25_GPT,
    .instance_init = imx6_gpt_init,
};

static void imx_gpt_register_types(void)
{
    type_register_static(&imx25_gpt_info);
    type_register_static(&imx31_gpt_info);
    type_register_static(&imx6_gpt_info);
}

type_init(imx_gpt_register_types)<|MERGE_RESOLUTION|>--- conflicted
+++ resolved
@@ -14,10 +14,6 @@
 
 #include "qemu/osdep.h"
 #include "hw/timer/imx_gpt.h"
-<<<<<<< HEAD
-#include "hw/misc/imx_ccm.h"
-=======
->>>>>>> 7124ccf8
 #include "qemu/main-loop.h"
 #include "qemu/log.h"
 
@@ -84,9 +80,6 @@
     }
 };
 
-<<<<<<< HEAD
-static const IMXClk imx_gpt_clocks[] = {
-=======
 static const IMXClk imx25_gpt_clocks[] = {
     CLK_NONE,      /* 000 No clock source */
     CLK_IPG,       /* 001 ipg_clk, 532MHz*/
@@ -99,7 +92,6 @@
 };
 
 static const IMXClk imx31_gpt_clocks[] = {
->>>>>>> 7124ccf8
     CLK_NONE,      /* 000 No clock source */
     CLK_IPG,       /* 001 ipg_clk, 532MHz*/
     CLK_IPG_HIGH,  /* 010 ipg_clk_highfreq */
@@ -108,8 +100,6 @@
     CLK_NONE,      /* 101 not defined */
     CLK_NONE,      /* 110 not defined */
     CLK_NONE,      /* 111 not defined */
-<<<<<<< HEAD
-=======
 };
 
 static const IMXClk imx6_gpt_clocks[] = {
@@ -121,7 +111,6 @@
     CLK_HIGH_DIV,  /* 101 reference clock / 8 */
     CLK_NONE,      /* 110 not defined */
     CLK_HIGH,      /* 111 reference clock */
->>>>>>> 7124ccf8
 };
 
 static void imx_gpt_set_freq(IMXGPTState *s)
@@ -129,17 +118,10 @@
     uint32_t clksrc = extract32(s->cr, GPT_CR_CLKSRC_SHIFT, 3);
 
     s->freq = imx_ccm_get_clock_frequency(s->ccm,
-<<<<<<< HEAD
-                                imx_gpt_clocks[clksrc]) / (1 + s->pr);
+                                          s->clocks[clksrc]) / (1 + s->pr);
 
     DPRINTF("Setting clksrc %d to frequency %d\n", clksrc, s->freq);
 
-=======
-                                          s->clocks[clksrc]) / (1 + s->pr);
-
-    DPRINTF("Setting clksrc %d to frequency %d\n", clksrc, s->freq);
-
->>>>>>> 7124ccf8
     if (s->freq) {
         ptimer_set_freq(s->timer, s->freq);
     }
@@ -479,11 +461,7 @@
     sysbus_init_mmio(sbd, &s->iomem);
 
     bh = qemu_bh_new(imx_gpt_timeout, s);
-<<<<<<< HEAD
-    s->timer = ptimer_init(bh);
-=======
     s->timer = ptimer_init(bh, PTIMER_POLICY_DEFAULT);
->>>>>>> 7124ccf8
 }
 
 static void imx_gpt_class_init(ObjectClass *klass, void *data)
