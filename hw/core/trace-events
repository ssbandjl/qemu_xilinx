# loader.c
loader_write_rom(const char *name, uint64_t gpa, uint64_t size, bool isrom) "%s: @0x%"PRIx64" size=0x%"PRIx64" ROM=%d"

# qdev.c
qdev_reset(void *obj, const char *objtype) "obj=%p(%s)"
qdev_reset_all(void *obj, const char *objtype) "obj=%p(%s)"
qdev_reset_tree(void *obj, const char *objtype) "obj=%p(%s)"
qbus_reset(void *obj, const char *objtype) "obj=%p(%s)"
qbus_reset_all(void *obj, const char *objtype) "obj=%p(%s)"
qbus_reset_tree(void *obj, const char *objtype) "obj=%p(%s)"
qdev_update_parent_bus(void *obj, const char *objtype, void *oldp, const char *oldptype, void *newp, const char *newptype) "obj=%p(%s) old_parent=%p(%s) new_parent=%p(%s)"

# resettable.c
resettable_reset(void *obj, int cold) "obj=%p cold=%d"
resettable_reset_assert_begin(void *obj, int cold) "obj=%p cold=%d"
resettable_reset_assert_end(void *obj) "obj=%p"
resettable_reset_release_begin(void *obj, int cold) "obj=%p cold=%d"
resettable_reset_release_end(void *obj) "obj=%p"
resettable_change_parent(void *obj, void *o, unsigned oc, void *n, unsigned nc) "obj=%p from=%p(%d) to=%p(%d)"
resettable_phase_enter_begin(void *obj, const char *objtype, unsigned count, int type) "obj=%p(%s) count=%d type=%d"
resettable_phase_enter_exec(void *obj, const char *objtype, int type, int has_method) "obj=%p(%s) type=%d method=%d"
resettable_phase_enter_end(void *obj, const char *objtype, unsigned count) "obj=%p(%s) count=%d"
resettable_phase_hold_begin(void *obj, const char *objtype, unsigned count, int type) "obj=%p(%s) count=%d type=%d"
resettable_phase_hold_exec(void *obj, const char *objtype, int has_method) "obj=%p(%s) method=%d"
resettable_phase_hold_end(void *obj, const char *objtype, unsigned count) "obj=%p(%s) count=%d"
resettable_phase_exit_begin(void *obj, const char *objtype, unsigned count, int type) "obj=%p(%s) count=%d type=%d"
resettable_phase_exit_exec(void *obj, const char *objtype, int has_method) "obj=%p(%s) method=%d"
resettable_phase_exit_end(void *obj, const char *objtype, unsigned count) "obj=%p(%s) count=%d"
resettable_transitional_function(void *obj, const char *objtype) "obj=%p(%s)"

# clock.c
clock_set_source(const char *clk, const char *src) "'%s', src='%s'"
clock_disconnect(const char *clk) "'%s'"
clock_set(const char *clk, uint64_t old, uint64_t new) "'%s', %"PRIu64"Hz->%"PRIu64"Hz"
clock_propagate(const char *clk) "'%s'"
clock_update(const char *clk, const char *src, uint64_t hz, int cb) "'%s', src='%s', val=%"PRIu64"Hz cb=%d"
<<<<<<< HEAD

# remote-port-memory-master.c
remote_port_memory_master_tx_busaccess(const char *cmd, uint32_t id, uint32_t flags, uint32_t dev, uint64_t addr, uint32_t len, uint64_t attr) "cmd=%s, id=0x%"PRIx32", flags=0x%"PRIx32", dev=0x%"PRIx32", addr=0x%"PRIx64", len=0x%"PRIx32", attr=0x%"PRIx64
remote_port_memory_master_rx_busaccess(const char *cmd, uint32_t id, uint32_t flags, uint32_t dev, uint64_t addr, uint32_t len, uint64_t attr) "cmd=%s, id=0x%"PRIx32", flags=0x%"PRIx32", dev=0x%"PRIx32", addr=0x%"PRIx64", len=0x%"PRIx32", attr=0x%"PRIx64

# remote-port-memory-slave.c
remote_port_memory_slave_tx_busaccess(const char *cmd, uint32_t id, uint32_t flags, uint32_t dev, uint64_t addr, uint32_t len, uint64_t attr) "cmd=%s, id=0x%"PRIx32", flags=0x%"PRIx32", dev=0x%"PRIx32", addr=0x%"PRIx64", len=0x%"PRIx32", attr=0x%"PRIx64
remote_port_memory_slave_rx_busaccess(const char *cmd, uint32_t id, uint32_t flags, uint32_t dev, uint64_t addr, uint32_t len, uint64_t attr) "cmd=%s, id=0x%"PRIx32", flags=0x%"PRIx32", dev=0x%"PRIx32", addr=0x%"PRIx64", len=0x%"PRIx32", attr=0x%"PRIx64

# remote-port-memory-gpio.c
remote_port_gpio_tx_interrupt(uint32_t id, uint32_t flags, uint32_t dev, uint64_t vector, uint32_t irq, uint32_t val) "id=0x%"PRIx32", flags=0x%"PRIx32", dev=0x%"PRIx32", vector=0x%"PRIx64", irq=0x%"PRIx32", level=0x%"PRIx32
remote_port_gpio_rx_interrupt(uint32_t id, uint32_t flags, uint32_t dev, uint64_t vector, uint32_t irq, uint32_t val) "id=0x%"PRIx32", flags=0x%"PRIx32", dev=0x%"PRIx32", vector=0x%"PRIx64", irq=0x%"PRIx32", level=0x%"PRIx32

# remote-port-stream.c
remote_port_stream_tx_busaccess(const char *cmd, uint32_t id, uint32_t flags, uint32_t dev, uint64_t addr, uint32_t len,  uint64_t attr) "cmd=%s, id=0x%"PRIx32", flags=0x%"PRIx32", dev=0x%"PRIx32", addr=0x%"PRIx64", len=0x%"PRIx32", attr=0x%"PRIx64
remote_port_stream_rx_busaccess(const char *cmd, uint32_t id, uint32_t flags, uint32_t dev, uint64_t addr, uint32_t len,  uint64_t attr) "cmd=%s, id=0x%"PRIx32", flags=0x%"PRIx32", dev=0x%"PRIx32", addr=0x%"PRIx64", len=0x%"PRIx32", attr=0x%"PRIx64
=======
clock_set_mul_div(const char *clk, uint32_t oldmul, uint32_t mul, uint32_t olddiv, uint32_t div) "'%s', mul: %u -> %u, div: %u -> %u"
>>>>>>> 079b1252
<|MERGE_RESOLUTION|>--- conflicted
+++ resolved
@@ -34,7 +34,7 @@
 clock_set(const char *clk, uint64_t old, uint64_t new) "'%s', %"PRIu64"Hz->%"PRIu64"Hz"
 clock_propagate(const char *clk) "'%s'"
 clock_update(const char *clk, const char *src, uint64_t hz, int cb) "'%s', src='%s', val=%"PRIu64"Hz cb=%d"
-<<<<<<< HEAD
+clock_set_mul_div(const char *clk, uint32_t oldmul, uint32_t mul, uint32_t olddiv, uint32_t div) "'%s', mul: %u -> %u, div: %u -> %u"
 
 # remote-port-memory-master.c
 remote_port_memory_master_tx_busaccess(const char *cmd, uint32_t id, uint32_t flags, uint32_t dev, uint64_t addr, uint32_t len, uint64_t attr) "cmd=%s, id=0x%"PRIx32", flags=0x%"PRIx32", dev=0x%"PRIx32", addr=0x%"PRIx64", len=0x%"PRIx32", attr=0x%"PRIx64
@@ -50,7 +50,4 @@
 
 # remote-port-stream.c
 remote_port_stream_tx_busaccess(const char *cmd, uint32_t id, uint32_t flags, uint32_t dev, uint64_t addr, uint32_t len,  uint64_t attr) "cmd=%s, id=0x%"PRIx32", flags=0x%"PRIx32", dev=0x%"PRIx32", addr=0x%"PRIx64", len=0x%"PRIx32", attr=0x%"PRIx64
-remote_port_stream_rx_busaccess(const char *cmd, uint32_t id, uint32_t flags, uint32_t dev, uint64_t addr, uint32_t len,  uint64_t attr) "cmd=%s, id=0x%"PRIx32", flags=0x%"PRIx32", dev=0x%"PRIx32", addr=0x%"PRIx64", len=0x%"PRIx32", attr=0x%"PRIx64
-=======
-clock_set_mul_div(const char *clk, uint32_t oldmul, uint32_t mul, uint32_t olddiv, uint32_t div) "'%s', mul: %u -> %u, div: %u -> %u"
->>>>>>> 079b1252
+remote_port_stream_rx_busaccess(const char *cmd, uint32_t id, uint32_t flags, uint32_t dev, uint64_t addr, uint32_t len,  uint64_t attr) "cmd=%s, id=0x%"PRIx32", flags=0x%"PRIx32", dev=0x%"PRIx32", addr=0x%"PRIx64", len=0x%"PRIx32", attr=0x%"PRIx64