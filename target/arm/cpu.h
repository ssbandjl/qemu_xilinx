/*
 * ARM virtual CPU header
 *
 *  Copyright (c) 2003 Fabrice Bellard
 *
 * This library is free software; you can redistribute it and/or
 * modify it under the terms of the GNU Lesser General Public
 * License as published by the Free Software Foundation; either
 * version 2.1 of the License, or (at your option) any later version.
 *
 * This library is distributed in the hope that it will be useful,
 * but WITHOUT ANY WARRANTY; without even the implied warranty of
 * MERCHANTABILITY or FITNESS FOR A PARTICULAR PURPOSE.  See the GNU
 * Lesser General Public License for more details.
 *
 * You should have received a copy of the GNU Lesser General Public
 * License along with this library; if not, see <http://www.gnu.org/licenses/>.
 */

#ifndef ARM_CPU_H
#define ARM_CPU_H

#include "kvm-consts.h"
#include "qemu/cpu-float.h"
#include "hw/registerfields.h"
#include "cpu-qom.h"
#include "exec/cpu-defs.h"
#include "qapi/qapi-types-common.h"

/* ARM processors have a weak memory model */
#define TCG_GUEST_DEFAULT_MO      (0)

#ifdef TARGET_AARCH64
#define KVM_HAVE_MCE_INJECTION 1
#endif

#define EXCP_UDEF            1   /* undefined instruction */
#define EXCP_SWI             2   /* software interrupt */
#define EXCP_PREFETCH_ABORT  3
#define EXCP_DATA_ABORT      4
#define EXCP_IRQ             5
#define EXCP_FIQ             6
#define EXCP_BKPT            7
#define EXCP_EXCEPTION_EXIT  8   /* Return from v7M exception.  */
#define EXCP_KERNEL_TRAP     9   /* Jumped to kernel code page.  */
#define EXCP_HVC            11   /* HyperVisor Call */
#define EXCP_HYP_TRAP       12
#define EXCP_SMC            13   /* Secure Monitor Call */
#define EXCP_VIRQ           14
#define EXCP_VFIQ           15
#define EXCP_SEMIHOST       16   /* semihosting call */
#define EXCP_NOCP           17   /* v7M NOCP UsageFault */
#define EXCP_INVSTATE       18   /* v7M INVSTATE UsageFault */
#define EXCP_STKOF          19   /* v8M STKOF UsageFault */
#define EXCP_LAZYFP         20   /* v7M fault during lazy FP stacking */
#define EXCP_LSERR          21   /* v8M LSERR SecureFault */
#define EXCP_UNALIGNED      22   /* v7M UNALIGNED UsageFault */
#define EXCP_DIVBYZERO      23   /* v7M DIVBYZERO UsageFault */
#define EXCP_VSERR          24
/* NB: add new EXCP_ defines to the array in arm_log_exception() too */

#define ARMV7M_EXCP_RESET   1
#define ARMV7M_EXCP_NMI     2
#define ARMV7M_EXCP_HARD    3
#define ARMV7M_EXCP_MEM     4
#define ARMV7M_EXCP_BUS     5
#define ARMV7M_EXCP_USAGE   6
#define ARMV7M_EXCP_SECURE  7
#define ARMV7M_EXCP_SVC     11
#define ARMV7M_EXCP_DEBUG   12
#define ARMV7M_EXCP_PENDSV  14
#define ARMV7M_EXCP_SYSTICK 15

/* For M profile, some registers are banked secure vs non-secure;
 * these are represented as a 2-element array where the first element
 * is the non-secure copy and the second is the secure copy.
 * When the CPU does not have implement the security extension then
 * only the first element is used.
 * This means that the copy for the current security state can be
 * accessed via env->registerfield[env->v7m.secure] (whether the security
 * extension is implemented or not).
 */
enum {
    M_REG_NS = 0,
    M_REG_S = 1,
    M_REG_NUM_BANKS = 2,
};

/* ARM-specific interrupt pending bits.  */
#define CPU_INTERRUPT_FIQ   CPU_INTERRUPT_TGT_EXT_1
#define CPU_INTERRUPT_VIRQ  CPU_INTERRUPT_TGT_EXT_2
#define CPU_INTERRUPT_VFIQ  CPU_INTERRUPT_TGT_EXT_3
#define CPU_INTERRUPT_VSERR CPU_INTERRUPT_TGT_INT_0

/* The usual mapping for an AArch64 system register to its AArch32
 * counterpart is for the 32 bit world to have access to the lower
 * half only (with writes leaving the upper half untouched). It's
 * therefore useful to be able to pass TCG the offset of the least
 * significant half of a uint64_t struct member.
 */
#if HOST_BIG_ENDIAN
#define offsetoflow32(S, M) (offsetof(S, M) + sizeof(uint32_t))
#define offsetofhigh32(S, M) offsetof(S, M)
#else
#define offsetoflow32(S, M) offsetof(S, M)
#define offsetofhigh32(S, M) (offsetof(S, M) + sizeof(uint32_t))
#endif

/* Meanings of the ARMCPU object's four inbound GPIO lines */
#define ARM_CPU_IRQ 0
#define ARM_CPU_FIQ 1
#define ARM_CPU_VIRQ 2
#define ARM_CPU_VFIQ 3

#undef NB_MEM_ATTR
#define NB_MEM_ATTR 2
#define MEM_ATTR_NS 0
#define MEM_ATTR_SEC 1

/* ARM-specific extra insn start words:
 * 1: Conditional execution bits
 * 2: Partial exception syndrome for data aborts
 */
#define TARGET_INSN_START_EXTRA_WORDS 2

/* The 2nd extra word holding syndrome info for data aborts does not use
 * the upper 6 bits nor the lower 14 bits. We mask and shift it down to
 * help the sleb128 encoder do a better job.
 * When restoring the CPU state, we shift it back up.
 */
#define ARM_INSN_START_WORD2_MASK ((1 << 26) - 1)
#define ARM_INSN_START_WORD2_SHIFT 14

/* We currently assume float and double are IEEE single and double
   precision respectively.
   Doing runtime conversions is tricky because VFP registers may contain
   integer values (eg. as the result of a FTOSI instruction).
   s<2n> maps to the least significant half of d<n>
   s<2n+1> maps to the most significant half of d<n>
 */

/**
 * DynamicGDBXMLInfo:
 * @desc: Contains the XML descriptions.
 * @num: Number of the registers in this XML seen by GDB.
 * @data: A union with data specific to the set of registers
 *    @cpregs_keys: Array that contains the corresponding Key of
 *                  a given cpreg with the same order of the cpreg
 *                  in the XML description.
 */
typedef struct DynamicGDBXMLInfo {
    char *desc;
    int num;
    union {
        struct {
            uint32_t *keys;
        } cpregs;
    } data;
} DynamicGDBXMLInfo;

/* CPU state for each instance of a generic timer (in cp15 c14) */
typedef struct ARMGenericTimer {
    uint64_t cval; /* Timer CompareValue register */
    uint64_t ctl; /* Timer Control register */
} ARMGenericTimer;

#define GTIMER_PHYS     0
#define GTIMER_VIRT     1
#define GTIMER_HYP      2
#define GTIMER_SEC      3
#define GTIMER_HYPVIRT  4
#define NUM_GTIMERS     5

#define VTCR_NSW (1u << 29)
#define VTCR_NSA (1u << 30)
#define VSTCR_SW VTCR_NSW
#define VSTCR_SA VTCR_NSA

/* Define a maximum sized vector register.
 * For 32-bit, this is a 128-bit NEON/AdvSIMD register.
 * For 64-bit, this is a 2048-bit SVE register.
 *
 * Note that the mapping between S, D, and Q views of the register bank
 * differs between AArch64 and AArch32.
 * In AArch32:
 *  Qn = regs[n].d[1]:regs[n].d[0]
 *  Dn = regs[n / 2].d[n & 1]
 *  Sn = regs[n / 4].d[n % 4 / 2],
 *       bits 31..0 for even n, and bits 63..32 for odd n
 *       (and regs[16] to regs[31] are inaccessible)
 * In AArch64:
 *  Zn = regs[n].d[*]
 *  Qn = regs[n].d[1]:regs[n].d[0]
 *  Dn = regs[n].d[0]
 *  Sn = regs[n].d[0] bits 31..0
 *  Hn = regs[n].d[0] bits 15..0
 *
 * This corresponds to the architecturally defined mapping between
 * the two execution states, and means we do not need to explicitly
 * map these registers when changing states.
 *
 * Align the data for use with TCG host vector operations.
 */

#ifdef TARGET_AARCH64
# define ARM_MAX_VQ    16
#else
# define ARM_MAX_VQ    1
#endif

typedef struct ARMVectorReg {
    uint64_t d[2 * ARM_MAX_VQ] QEMU_ALIGNED(16);
} ARMVectorReg;

#ifdef TARGET_AARCH64
/* In AArch32 mode, predicate registers do not exist at all.  */
typedef struct ARMPredicateReg {
    uint64_t p[DIV_ROUND_UP(2 * ARM_MAX_VQ, 8)] QEMU_ALIGNED(16);
} ARMPredicateReg;

/* In AArch32 mode, PAC keys do not exist at all.  */
typedef struct ARMPACKey {
    uint64_t lo, hi;
} ARMPACKey;
#endif

/* See the commentary above the TBFLAG field definitions.  */
typedef struct CPUARMTBFlags {
    uint32_t flags;
    target_ulong flags2;
} CPUARMTBFlags;

typedef struct ARMMMUFaultInfo ARMMMUFaultInfo;

typedef struct CPUArchState {
    /* Regs for current mode.  */
    uint32_t regs[16];

    /* 32/64 switch only happens when taking and returning from
     * exceptions so the overlap semantics are taken care of then
     * instead of having a complicated union.
     */
    /* Regs for A64 mode.  */
    uint64_t xregs[32];
    uint64_t pc;
    /* PSTATE isn't an architectural register for ARMv8. However, it is
     * convenient for us to assemble the underlying state into a 32 bit format
     * identical to the architectural format used for the SPSR. (This is also
     * what the Linux kernel's 'pstate' field in signal handlers and KVM's
     * 'pstate' register are.) Of the PSTATE bits:
     *  NZCV are kept in the split out env->CF/VF/NF/ZF, (which have the same
     *    semantics as for AArch32, as described in the comments on each field)
     *  nRW (also known as M[4]) is kept, inverted, in env->aarch64
     *  DAIF (exception masks) are kept in env->daif
     *  BTYPE is kept in env->btype
     *  SM and ZA are kept in env->svcr
     *  all other bits are stored in their correct places in env->pstate
     */
    uint32_t pstate;
    bool aarch64; /* True if CPU is in aarch64 state; inverse of PSTATE.nRW */
    bool thumb;   /* True if CPU is in thumb mode; cpsr[5] */

    /* Cached TBFLAGS state.  See below for which bits are included.  */
    CPUARMTBFlags hflags;

    /* Frequently accessed CPSR bits are stored separately for efficiency.
       This contains all the other bits.  Use cpsr_{read,write} to access
       the whole CPSR.  */
    uint32_t uncached_cpsr;
    uint32_t spsr;

    /* Banked registers.  */
    uint64_t banked_spsr[8];
    uint32_t banked_r13[8];
    uint32_t banked_r14[8];

    /* These hold r8-r12.  */
    uint32_t usr_regs[5];
    uint32_t fiq_regs[5];

    /* cpsr flag cache for faster execution */
    uint32_t CF; /* 0 or 1 */
    uint32_t VF; /* V is the bit 31. All other bits are undefined */
    uint32_t NF; /* N is bit 31. All other bits are undefined.  */
    uint32_t ZF; /* Z set if zero.  */
    uint32_t QF; /* 0 or 1 */
    uint32_t GE; /* cpsr[19:16] */
    uint32_t condexec_bits; /* IT bits.  cpsr[15:10,26:25].  */
    uint32_t btype;  /* BTI branch type.  spsr[11:10].  */
    uint64_t daif; /* exception masks, in the bits they are in PSTATE */
    uint64_t svcr; /* PSTATE.{SM,ZA} in the bits they are in SVCR */

    uint64_t elr_el[4]; /* AArch64 exception link regs  */
    uint64_t sp_el[4]; /* AArch64 banked stack pointers */

    /* System control coprocessor (cp15) */
    struct {
        uint32_t c0_cpuid;
        union { /* Cache size selection */
            struct {
                uint64_t _unused_csselr0;
                uint64_t csselr_ns;
                uint64_t _unused_csselr1;
                uint64_t csselr_s;
            };
            uint64_t csselr_el[4];
        };
        union { /* System control register. */
            struct {
                uint64_t _unused_sctlr;
                uint64_t sctlr_ns;
                uint64_t hsctlr;
                uint64_t sctlr_s;
            };
            uint64_t sctlr_el[4];
        };
        uint64_t vsctlr; /* Virtualization System control register. */
        uint64_t cpacr_el1; /* Architectural feature access control register */
        uint64_t cptr_el[4];  /* ARMv8 feature trap registers */
        uint32_t c1_xscaleauxcr; /* XScale auxiliary control register.  */
        uint64_t sder; /* Secure debug enable register. */
        uint32_t nsacr; /* Non-secure access control register. */
        union { /* MMU translation table base 0. */
            struct {
                uint64_t _unused_ttbr0_0;
                uint64_t ttbr0_ns;
                uint64_t _unused_ttbr0_1;
                uint64_t ttbr0_s;
            };
            uint64_t ttbr0_el[4];
        };
        union { /* MMU translation table base 1. */
            struct {
                uint64_t _unused_ttbr1_0;
                uint64_t ttbr1_ns;
                uint64_t _unused_ttbr1_1;
                uint64_t ttbr1_s;
            };
            uint64_t ttbr1_el[4];
        };
        uint64_t vttbr_el2; /* Virtualization Translation Table Base.  */
        uint64_t vsttbr_el2; /* Secure Virtualization Translation Table. */
        /* MMU translation table base control. */
        uint64_t tcr_el[4];
        uint64_t vtcr_el2; /* Virtualization Translation Control.  */
        uint64_t vstcr_el2; /* Secure Virtualization Translation Control. */
        uint32_t c2_data; /* MPU data cacheable bits.  */
        uint32_t c2_insn; /* MPU instruction cacheable bits.  */
        union { /* MMU domain access control register
                 * MPU write buffer control.
                 */
            struct {
                uint64_t dacr_ns;
                uint64_t dacr_s;
            };
            struct {
                uint64_t dacr32_el2;
            };
        };
        uint32_t pmsav5_data_ap; /* PMSAv5 MPU data access permissions */
        uint32_t pmsav5_insn_ap; /* PMSAv5 MPU insn access permissions */
        uint64_t hcr_el2; /* Hypervisor configuration register */
        uint64_t hcrx_el2; /* Extended Hypervisor configuration register */
        uint64_t scr_el3; /* Secure configuration register.  */
        union { /* Fault status registers.  */
            struct {
                uint64_t ifsr_ns;
                uint64_t ifsr_s;
            };
            struct {
                uint64_t ifsr32_el2;
            };
        };
        union {
            struct {
                uint64_t _unused_dfsr;
                uint64_t dfsr_ns;
                uint64_t hsr;
                uint64_t dfsr_s;
            };
            uint64_t esr_el[4];
        };
        uint32_t c6_region[8]; /* MPU base/size registers.  */
        union { /* Fault address registers. */
            struct {
                uint64_t _unused_far0;
#if HOST_BIG_ENDIAN
                uint32_t ifar_ns;
                uint32_t dfar_ns;
                uint32_t ifar_s;
                uint32_t dfar_s;
#else
                uint32_t dfar_ns;
                uint32_t ifar_ns;
                uint32_t dfar_s;
                uint32_t ifar_s;
#endif
                uint64_t _unused_far3;
            };
            uint64_t far_el[4];
        };
        uint64_t hpfar_el2;
        uint64_t hstr_el2;
        union { /* Translation result. */
            struct {
                uint64_t _unused_par_0;
                uint64_t par_ns;
                uint64_t _unused_par_1;
                uint64_t par_s;
            };
            uint64_t par_el[4];
        };

        uint32_t c9_insn; /* Cache lockdown registers.  */
        uint32_t c9_data;
        uint64_t c9_pmcr; /* performance monitor control register */
        uint64_t c9_pmcnten; /* perf monitor counter enables */
        uint64_t c9_pmovsr; /* perf monitor overflow status */
        uint64_t c9_pmuserenr; /* perf monitor user enable */
        uint64_t c9_pmselr; /* perf monitor counter selection register */
        uint64_t c9_pminten; /* perf monitor interrupt enables */
        uint32_t c9_pmxevtyper; /* perf monitor event type */
        uint32_t c9_imp_bpctlr; /* branch predictor control register */
        uint32_t c9_imp_memprotctlr; /* memory protection control register */
        union { /* Memory attribute redirection */
            struct {
#if HOST_BIG_ENDIAN
                uint64_t _unused_mair_0;
                uint32_t mair1_ns;
                uint32_t mair0_ns;
                uint64_t _unused_mair_1;
                uint32_t mair1_s;
                uint32_t mair0_s;
#else
                uint64_t _unused_mair_0;
                uint32_t mair0_ns;
                uint32_t mair1_ns;
                uint64_t _unused_mair_1;
                uint32_t mair0_s;
                uint32_t mair1_s;
#endif
            };
            uint64_t mair_el[4];
        };
        union { /* vector base address register */
            struct {
                uint64_t _unused_vbar;
                uint64_t vbar_ns;
                uint64_t hvbar;
                uint64_t vbar_s;
            };
            uint64_t vbar_el[4];
        };
        uint32_t mvbar; /* (monitor) vector base address register */
        uint64_t rvbar; /* rvbar sampled from rvbar property at reset */
        struct { /* FCSE PID. */
            uint32_t fcseidr_ns;
            uint32_t fcseidr_s;
        };
        union { /* Context ID. */
            struct {
                uint64_t _unused_contextidr_0;
                uint64_t contextidr_ns;
                uint64_t _unused_contextidr_1;
                uint64_t contextidr_s;
            };
            uint64_t contextidr_el[4];
        };
        union { /* User RW Thread register. */
            struct {
                uint64_t tpidrurw_ns;
                uint64_t tpidrprw_ns;
                uint64_t htpidr;
                uint64_t _tpidr_el3;
            };
            uint64_t tpidr_el[4];
        };
        uint64_t tpidr2_el0;
        /* The secure banks of these registers don't map anywhere */
        uint64_t tpidrurw_s;
        uint64_t tpidrprw_s;
        uint64_t tpidruro_s;

        union { /* User RO Thread register. */
            uint64_t tpidruro_ns;
            uint64_t tpidrro_el[1];
        };
        uint64_t c14_cntfrq; /* Counter Frequency register */
        uint64_t c14_cntkctl; /* Timer Control register */
        uint64_t cnthctl_el2; /* Counter/Timer Hyp Control register */
        uint64_t cntvoff_el2; /* Counter Virtual Offset register */
        ARMGenericTimer c14_timer[NUM_GTIMERS];
        uint32_t c15_cpar; /* XScale Coprocessor Access Register */
        uint32_t c15_ticonfig; /* TI925T configuration byte.  */
        uint32_t c15_i_max; /* Maximum D-cache dirty line index.  */
        uint32_t c15_i_min; /* Minimum D-cache dirty line index.  */
        uint32_t c15_threadid; /* TI debugger thread-ID.  */
        uint32_t c15_config_base_address; /* SCU base address.  */
        uint32_t c15_diagnostic; /* diagnostic register */
        uint32_t c15_power_diagnostic;
        uint32_t c15_power_control; /* power control */
        uint64_t dbgbvr[16]; /* breakpoint value registers */
        uint64_t dbgbcr[16]; /* breakpoint control registers */
        uint64_t dbgwvr[16]; /* watchpoint value registers */
        uint64_t dbgwcr[16]; /* watchpoint control registers */
        uint64_t dbgclaim;   /* DBGCLAIM bits */
        uint64_t mdscr_el1;
        uint64_t oslsr_el1; /* OS Lock Status */
        uint64_t osdlr_el1; /* OS DoubleLock status */
        uint64_t mdcr_el2;
        uint64_t mdcr_el3;
        /* Stores the architectural value of the counter *the last time it was
         * updated* by pmccntr_op_start. Accesses should always be surrounded
         * by pmccntr_op_start/pmccntr_op_finish to guarantee the latest
         * architecturally-correct value is being read/set.
         */
        uint64_t c15_ccnt;
        /* Stores the delta between the architectural value and the underlying
         * cycle count during normal operation. It is used to update c15_ccnt
         * to be the correct architectural value before accesses. During
         * accesses, c15_ccnt_delta contains the underlying count being used
         * for the access, after which it reverts to the delta value in
         * pmccntr_op_finish.
         */
        uint64_t c15_ccnt_delta;
        uint64_t c14_pmevcntr[31];
        uint64_t c14_pmevcntr_delta[31];
        uint64_t c14_pmevtyper[31];
        uint64_t pmccfiltr_el0; /* Performance Monitor Filter Register */
        uint64_t vpidr_el2; /* Virtualization Processor ID Register */
        uint64_t vmpidr_el2; /* Virtualization Multiprocessor ID Register */
        uint64_t tfsr_el[4]; /* tfsre0_el1 is index 0.  */
        uint64_t gcr_el1;
        uint64_t rgsr_el1;

        /* Minimal RAS registers */
        uint64_t disr_el1;
        uint64_t vdisr_el2;
        uint64_t vsesr_el2;

<<<<<<< HEAD
        /* DynamIQ Shared Unit (DSU) Registers.  */
        struct {
            uint64_t clusterectrl;
            uint64_t clusterpwrctrl;
            uint64_t clusterpwrdn;
            uint64_t clusterpartcr;
            uint64_t clusterbusqos;
            uint64_t clusterthreadsidovr;
        } dsu;

        uint32_t c15_imp_periphpregionr; /* LLP region config */
=======
        /*
         * Fine-Grained Trap registers. We store these as arrays so the
         * access checking code doesn't have to manually select
         * HFGRTR_EL2 vs HFDFGRTR_EL2 etc when looking up the bit to test.
         * FEAT_FGT2 will add more elements to these arrays.
         */
        uint64_t fgt_read[2]; /* HFGRTR, HDFGRTR */
        uint64_t fgt_write[2]; /* HFGWTR, HDFGWTR */
        uint64_t fgt_exec[1]; /* HFGITR */
>>>>>>> 0730eab4
    } cp15;

    struct {
        /* M profile has up to 4 stack pointers:
         * a Main Stack Pointer and a Process Stack Pointer for each
         * of the Secure and Non-Secure states. (If the CPU doesn't support
         * the security extension then it has only two SPs.)
         * In QEMU we always store the currently active SP in regs[13],
         * and the non-active SP for the current security state in
         * v7m.other_sp. The stack pointers for the inactive security state
         * are stored in other_ss_msp and other_ss_psp.
         * switch_v7m_security_state() is responsible for rearranging them
         * when we change security state.
         */
        uint32_t other_sp;
        uint32_t other_ss_msp;
        uint32_t other_ss_psp;
        uint32_t vecbase[M_REG_NUM_BANKS];
        uint32_t basepri[M_REG_NUM_BANKS];
        uint32_t control[M_REG_NUM_BANKS];
        uint32_t ccr[M_REG_NUM_BANKS]; /* Configuration and Control */
        uint32_t cfsr[M_REG_NUM_BANKS]; /* Configurable Fault Status */
        uint32_t hfsr; /* HardFault Status */
        uint32_t dfsr; /* Debug Fault Status Register */
        uint32_t sfsr; /* Secure Fault Status Register */
        uint32_t mmfar[M_REG_NUM_BANKS]; /* MemManage Fault Address */
        uint32_t bfar; /* BusFault Address */
        uint32_t sfar; /* Secure Fault Address Register */
        unsigned mpu_ctrl[M_REG_NUM_BANKS]; /* MPU_CTRL */
        int exception;
        uint32_t primask[M_REG_NUM_BANKS];
        uint32_t faultmask[M_REG_NUM_BANKS];
        uint32_t aircr; /* only holds r/w state if security extn implemented */
        uint32_t secure; /* Is CPU in Secure state? (not guest visible) */
        uint32_t csselr[M_REG_NUM_BANKS];
        uint32_t scr[M_REG_NUM_BANKS];
        uint32_t msplim[M_REG_NUM_BANKS];
        uint32_t psplim[M_REG_NUM_BANKS];
        uint32_t fpcar[M_REG_NUM_BANKS];
        uint32_t fpccr[M_REG_NUM_BANKS];
        uint32_t fpdscr[M_REG_NUM_BANKS];
        uint32_t cpacr[M_REG_NUM_BANKS];
        uint32_t nsacr;
        uint32_t ltpsize;
        uint32_t vpr;
    } v7m;

    /* Information associated with an exception about to be taken:
     * code which raises an exception must set cs->exception_index and
     * the relevant parts of this structure; the cpu_do_interrupt function
     * will then set the guest-visible registers as part of the exception
     * entry process.
     */
    struct {
        uint32_t syndrome; /* AArch64 format syndrome register */
        uint32_t fsr; /* AArch32 format fault status register info */
        uint64_t vaddress; /* virtual addr associated with exception, if any */
        uint32_t target_el; /* EL the exception should be targeted for */
        /* If we implement EL2 we will also need to store information
         * about the intermediate physical address for stage 2 faults.
         */
    } exception;

    /* Information associated with an SError */
    struct {
        uint8_t pending;
        uint8_t has_esr;
        uint64_t esr;
    } serror;

    uint8_t ext_dabt_raised; /* Tracking/verifying injection of ext DABT */

    /* State of our input IRQ/FIQ/VIRQ/VFIQ lines */
    uint32_t irq_line_state;

    /* Thumb-2 EE state.  */
    uint32_t teecr;
    uint32_t teehbr;

    /* VFP coprocessor state.  */
    struct {
        ARMVectorReg zregs[32];

#ifdef TARGET_AARCH64
        /* Store FFR as pregs[16] to make it easier to treat as any other.  */
#define FFR_PRED_NUM 16
        ARMPredicateReg pregs[17];
        /* Scratch space for aa64 sve predicate temporary.  */
        ARMPredicateReg preg_tmp;
#endif

        /* We store these fpcsr fields separately for convenience.  */
        uint32_t qc[4] QEMU_ALIGNED(16);
        int vec_len;
        int vec_stride;

        uint32_t xregs[16];

        /* Scratch space for aa32 neon expansion.  */
        uint32_t scratch[8];

        /* There are a number of distinct float control structures:
         *
         *  fp_status: is the "normal" fp status.
         *  fp_status_fp16: used for half-precision calculations
         *  standard_fp_status : the ARM "Standard FPSCR Value"
         *  standard_fp_status_fp16 : used for half-precision
         *       calculations with the ARM "Standard FPSCR Value"
         *
         * Half-precision operations are governed by a separate
         * flush-to-zero control bit in FPSCR:FZ16. We pass a separate
         * status structure to control this.
         *
         * The "Standard FPSCR", ie default-NaN, flush-to-zero,
         * round-to-nearest and is used by any operations (generally
         * Neon) which the architecture defines as controlled by the
         * standard FPSCR value rather than the FPSCR.
         *
         * The "standard FPSCR but for fp16 ops" is needed because
         * the "standard FPSCR" tracks the FPSCR.FZ16 bit rather than
         * using a fixed value for it.
         *
         * To avoid having to transfer exception bits around, we simply
         * say that the FPSCR cumulative exception flags are the logical
         * OR of the flags in the four fp statuses. This relies on the
         * only thing which needs to read the exception flags being
         * an explicit FPSCR read.
         */
        float_status fp_status;
        float_status fp_status_f16;
        float_status standard_fp_status;
        float_status standard_fp_status_f16;

        uint64_t zcr_el[4];   /* ZCR_EL[1-3] */
        uint64_t smcr_el[4];  /* SMCR_EL[1-3] */
    } vfp;
    uint64_t exclusive_addr;
    uint64_t exclusive_val;
    uint64_t exclusive_high;

    uint32_t debug_ctx;

    /* iwMMXt coprocessor state.  */
    struct {
        uint64_t regs[16];
        uint64_t val;

        uint32_t cregs[16];
    } iwmmxt;

#ifdef TARGET_AARCH64
    struct {
        ARMPACKey apia;
        ARMPACKey apib;
        ARMPACKey apda;
        ARMPACKey apdb;
        ARMPACKey apga;
    } keys;

    uint64_t scxtnum_el[4];

    /*
     * SME ZA storage -- 256 x 256 byte array, with bytes in host word order,
     * as we do with vfp.zregs[].  This corresponds to the architectural ZA
     * array, where ZA[N] is in the least-significant bytes of env->zarray[N].
     * When SVL is less than the architectural maximum, the accessible
     * storage is restricted, such that if the SVL is X bytes the guest can
     * see only the bottom X elements of zarray[], and only the least
     * significant X bytes of each element of the array. (In other words,
     * the observable part is always square.)
     *
     * The ZA storage can also be considered as a set of square tiles of
     * elements of different sizes. The mapping from tiles to the ZA array
     * is architecturally defined, such that for tiles of elements of esz
     * bytes, the Nth row (or "horizontal slice") of tile T is in
     * ZA[T + N * esz]. Note that this means that each tile is not contiguous
     * in the ZA storage, because its rows are striped through the ZA array.
     *
     * Because this is so large, keep this toward the end of the reset area,
     * to keep the offsets into the rest of the structure smaller.
     */
    ARMVectorReg zarray[ARM_MAX_VQ * 16];
#endif

#if defined(CONFIG_USER_ONLY)
    /* For usermode syscall translation.  */
    int eabi;
#endif

    struct CPUBreakpoint *cpu_breakpoint[16];
    struct CPUWatchpoint *cpu_watchpoint[16];

    /* Optional fault info across tlb lookup. */
    ARMMMUFaultInfo *tlb_fi;

    /* Fields up to this point are cleared by a CPU reset */
    struct {} end_reset_fields;

    /* Fields after this point are preserved across CPU reset. */
    bool irq_wires[4];

    /* Internal CPU feature flags.  */
    uint64_t features;

    /* Controls the reset value of SCTLR_V.  */
    bool vinithi;

    /* PMSAv7 MPU */
    struct {
        uint32_t *drbar;
        uint32_t *drsr;
        uint32_t *dracr;
        uint32_t rnr[M_REG_NUM_BANKS];
    } pmsav7;

    MemTxAttrs *memattr_ns;
    MemTxAttrs *memattr_s;

    /* PMSAv8 MPU */
    struct {
        /* The PMSAv8 implementation also shares some PMSAv7 config
         * and state:
         *  pmsav7.rnr (region number register)
         *  pmsav7_dregion (number of configured regions)
         */
        uint32_t *rbar[M_REG_NUM_BANKS];
        uint32_t *rlar[M_REG_NUM_BANKS];
        uint32_t *hprbar;
        uint32_t *hprlar;
        uint32_t mair0[M_REG_NUM_BANKS];
        uint32_t mair1[M_REG_NUM_BANKS];
        uint32_t hprselr;
    } pmsav8;

    /* v8M SAU */
    struct {
        uint32_t *rbar;
        uint32_t *rlar;
        uint32_t rnr;
        uint32_t ctrl;
    } sau;

    struct {
    /* TCM region registers A, B & C */
    uint32_t a;
    uint32_t b;
    uint32_t c;
    } tcmregion;

    void *nvic;
    const struct arm_boot_info *boot_info;
    /* Store GICv3CPUState to access from this struct */
    void *gicv3state;

#ifdef TARGET_TAGGED_ADDRESSES
    /* Linux syscall tagged address support */
    bool tagged_addr_enable;
#endif
} CPUARMState;

enum {
        DEBUG_CURRENT_EL = 0,
        DEBUG_EL0 = 1,
        DEBUG_EL1 = 2,
        DEBUG_EL2 = 3,
        DEBUG_EL3 = 4,
        DEBUG_PHYS = 5,
};

static inline void set_feature(CPUARMState *env, int feature)
{
    env->features |= 1ULL << feature;
}

static inline void unset_feature(CPUARMState *env, int feature)
{
    env->features &= ~(1ULL << feature);
}

/**
 * ARMELChangeHookFn:
 * type of a function which can be registered via arm_register_el_change_hook()
 * to get callbacks when the CPU changes its exception level or mode.
 */
typedef void ARMELChangeHookFn(ARMCPU *cpu, void *opaque);
typedef struct ARMELChangeHook ARMELChangeHook;
struct ARMELChangeHook {
    ARMELChangeHookFn *hook;
    void *opaque;
    QLIST_ENTRY(ARMELChangeHook) node;
};

/* These values map onto the return values for
 * QEMU_PSCI_0_2_FN_AFFINITY_INFO */
typedef enum ARMPSCIState {
    PSCI_ON = 0,
    PSCI_OFF = 1,
    PSCI_ON_PENDING = 2
} ARMPSCIState;

typedef struct ARMISARegisters ARMISARegisters;

/*
 * In map, each set bit is a supported vector length of (bit-number + 1) * 16
 * bytes, i.e. each bit number + 1 is the vector length in quadwords.
 *
 * While processing properties during initialization, corresponding init bits
 * are set for bits in sve_vq_map that have been set by properties.
 *
 * Bits set in supported represent valid vector lengths for the CPU type.
 */
typedef struct {
    uint32_t map, init, supported;
} ARMVQMap;

/**
 * ARMCPU:
 * @env: #CPUARMState
 *
 * An ARM CPU core.
 */
struct ArchCPU {
    /*< private >*/
    CPUState parent_obj;
    /*< public >*/

    CPUNegativeOffsetState neg;
    CPUARMState env;

    bool is_in_wfi;

    /* Coprocessor information */
    GHashTable *cp_regs;
    /* For marshalling (mostly coprocessor) register state between the
     * kernel and QEMU (for KVM) and between two QEMUs (for migration),
     * we use these arrays.
     */
    /* List of register indexes managed via these arrays; (full KVM style
     * 64 bit indexes, not CPRegInfo 32 bit indexes)
     */
    uint64_t *cpreg_indexes;
    /* Values of the registers (cpreg_indexes[i]'s value is cpreg_values[i]) */
    uint64_t *cpreg_values;
    /* Length of the indexes, values, reset_values arrays */
    int32_t cpreg_array_len;
    /* These are used only for migration: incoming data arrives in
     * these fields and is sanity checked in post_load before copying
     * to the working data structures above.
     */
    uint64_t *cpreg_vmstate_indexes;
    uint64_t *cpreg_vmstate_values;
    int32_t cpreg_vmstate_array_len;

    DynamicGDBXMLInfo dyn_sysreg_xml;
    DynamicGDBXMLInfo dyn_svereg_xml;

    /* Timers used by the generic (architected) timer */
    QEMUTimer *gt_timer[NUM_GTIMERS];
    /*
     * Timer used by the PMU. Its state is restored after migration by
     * pmu_op_finish() - it does not need other handling during migration
     */
    QEMUTimer *pmu_timer;
    /* GPIO outputs for generic timer */
    qemu_irq gt_timer_outputs[NUM_GTIMERS];
    /* GPIO output for GICv3 maintenance interrupt signal */
    qemu_irq gicv3_maintenance_interrupt;
    /* GPIO output for the PMU interrupt */
    qemu_irq pmu_interrupt;

    /* WFI notification */
    qemu_irq wfi;

    /* MemoryRegion to use for secure physical accesses */
    MemoryRegion *secure_memory;

    /* MemoryRegion to use for allocation tag accesses */
    MemoryRegion *tag_memory;
    MemoryRegion *secure_tag_memory;

    /* For v8M, pointer to the IDAU interface provided by board/SoC */
    Object *idau;

    /* 'compatible' string for this CPU for Linux device trees */
    const char *dtb_compatible;

    /* PSCI version for this CPU
     * Bits[31:16] = Major Version
     * Bits[15:0] = Minor Version
     */
    uint32_t psci_version;

    /* Current power state, access guarded by BQL */
    ARMPSCIState power_state;

    /* CPU has virtualization extension */
    bool has_el2;
    /* CPU has security extension */
    bool has_el3;
    /* CPU has PMU (Performance Monitor Unit) */
    bool has_pmu;
    /* CPU has VFP */
    bool has_vfp;
    /* CPU has Neon */
    bool has_neon;
    /* CPU has M-profile DSP extension */
    bool has_dsp;

    /* CPU has memory protection unit */
    bool has_mpu;
    /* PMSAv7 MPU number of supported regions */
    uint32_t pmsav7_dregion;
    /* PMSAv8 MPU number of supported hyp regions */
    uint32_t pmsav8r_hdregion;
    /* v8M SAU number of supported regions */
    uint32_t sau_sregion;

    /* PSCI conduit used to invoke PSCI methods
     * 0 - disabled, 1 - smc, 2 - hvc
     */
    uint32_t psci_conduit;

    /* For v8M, initial value of the Secure VTOR */
    uint32_t init_svtor;
    /* For v8M, initial value of the Non-secure VTOR */
    uint32_t init_nsvtor;

    /* [QEMU_]KVM_ARM_TARGET_* constant for this CPU, or
     * QEMU_KVM_ARM_TARGET_NONE if the kernel doesn't support this CPU type.
     */
    uint32_t kvm_target;

    /* KVM init features for this CPU */
    uint32_t kvm_init_features[7];

    /* KVM CPU state */

    /* KVM virtual time adjustment */
    bool kvm_adjvtime;
    bool kvm_vtime_dirty;
    uint64_t kvm_vtime;

    /* KVM steal time */
    OnOffAuto kvm_steal_time;

    /* Uniprocessor system with MP extensions */
    bool mp_is_up;

    /* True if we tried kvm_arm_host_cpu_features() during CPU instance_init
     * and the probe failed (so we need to report the error in realize)
     */
    bool host_cpu_probe_failed;

    /* Specify the number of cores in this CPU cluster. Used for the L2CTLR
     * register.
     */
    int32_t core_count;

    /* The instance init functions for implementation-specific subclasses
     * set these fields to specify the implementation-dependent values of
     * various constant registers and reset values of non-constant
     * registers.
     * Some of these might become QOM properties eventually.
     * Field names match the official register names as defined in the
     * ARMv7AR ARM Architecture Reference Manual. A reset_ prefix
     * is used for reset values of non-constant registers; no reset_
     * prefix means a constant register.
     * Some of these registers are split out into a substructure that
     * is shared with the translators to control the ISA.
     *
     * Note that if you add an ID register to the ARMISARegisters struct
     * you need to also update the 32-bit and 64-bit versions of the
     * kvm_arm_get_host_cpu_features() function to correctly populate the
     * field by reading the value from the KVM vCPU.
     */
    struct ARMISARegisters {
        uint32_t id_isar0;
        uint32_t id_isar1;
        uint32_t id_isar2;
        uint32_t id_isar3;
        uint32_t id_isar4;
        uint32_t id_isar5;
        uint32_t id_isar6;
        uint32_t id_mmfr0;
        uint32_t id_mmfr1;
        uint32_t id_mmfr2;
        uint32_t id_mmfr3;
        uint32_t id_mmfr4;
        uint32_t id_mmfr5;
        uint32_t id_pfr0;
        uint32_t id_pfr1;
        uint32_t id_pfr2;
        uint32_t mvfr0;
        uint32_t mvfr1;
        uint32_t mvfr2;
        uint32_t id_dfr0;
        uint32_t id_dfr1;
        uint32_t dbgdidr;
        uint32_t dbgdevid;
        uint32_t dbgdevid1;
        uint64_t id_aa64isar0;
        uint64_t id_aa64isar1;
        uint64_t id_aa64pfr0;
        uint64_t id_aa64pfr1;
        uint64_t id_aa64mmfr0;
        uint64_t id_aa64mmfr1;
        uint64_t id_aa64mmfr2;
        uint64_t id_aa64dfr0;
        uint64_t id_aa64dfr1;
        uint64_t id_aa64zfr0;
        uint64_t id_aa64smfr0;
        uint64_t reset_pmcr_el0;
    } isar;
    uint64_t midr;
    uint32_t revidr;
    uint32_t reset_fpsid;
    uint64_t ctr;
    uint32_t reset_sctlr;
    uint64_t pmceid0;
    uint64_t pmceid1;
    uint32_t id_afr0;
    uint64_t id_aa64afr0;
    uint64_t id_aa64afr1;
    uint64_t clidr;
    uint64_t mp_affinity; /* MP ID without feature bits */
    /* The elements of this array are the CCSIDR values for each cache,
     * in the order L1DCache, L1ICache, L2DCache, L2ICache, etc.
     */
    uint64_t ccsidr[16];
    uint64_t reset_cbar;
    uint32_t reset_auxcr;
    bool reset_hivecs;

    /*
     * Intermediate values used during property parsing.
     * Once finalized, the values should be read from ID_AA64*.
     */
    bool prop_pauth;
    bool prop_pauth_impdef;
    bool prop_lpa2;

    /* DCZ blocksize, in log_2(words), ie low 4 bits of DCZID_EL0 */
    uint32_t dcz_blocksize;
    uint64_t rvbar_prop; /* Property/input signals.  */
    int pe;

    uint32_t tcmtr;

    /* Configurable aspects of GIC cpu interface (which is part of the CPU) */
    int gic_num_lrs; /* number of list registers */
    int gic_vpribits; /* number of virtual priority bits */
    int gic_vprebits; /* number of virtual preemption bits */
    int gic_pribits; /* number of physical priority bits */

    /* Whether the cfgend input is high (i.e. this CPU should reset into
     * big-endian mode).  This setting isn't used directly: instead it modifies
     * the reset_sctlr value to have SCTLR_B or SCTLR_EE set, depending on the
     * architecture version.
     */
    bool cfgend;

    MemoryRegion *mr_secure;

    QLIST_HEAD(, ARMELChangeHook) pre_el_change_hooks;
    QLIST_HEAD(, ARMELChangeHook) el_change_hooks;

    int32_t node_id; /* NUMA node this CPU belongs to */

    /* Used to synchronize KVM and QEMU in-kernel device levels */
    uint8_t device_irq_level;

    /* Used to set the maximum vector length the cpu will support.  */
    uint32_t sve_max_vq;

#ifdef CONFIG_USER_ONLY
    /* Used to set the default vector length at process start. */
    uint32_t sve_default_vq;
    uint32_t sme_default_vq;
#endif

    ARMVQMap sve_vq;
    ARMVQMap sme_vq;

    /* Generic timer counter frequency, in Hz */
    uint64_t gt_cntfrq_hz;
};

unsigned int gt_cntfrq_period_ns(ARMCPU *cpu);

void arm_cpu_post_init(Object *obj);

uint64_t arm_cpu_mp_affinity(int idx, uint8_t clustersz);

#ifndef CONFIG_USER_ONLY
extern const VMStateDescription vmstate_arm_cpu;

void arm_cpu_do_interrupt(CPUState *cpu);
void arm_v7m_cpu_do_interrupt(CPUState *cpu);
#endif /* !CONFIG_USER_ONLY */

hwaddr arm_cpu_get_phys_page_attrs_debug(CPUState *cpu, vaddr addr,
                                         MemTxAttrs *attrs);

int arm_cpu_gdb_read_register(CPUState *cpu, GByteArray *buf, int reg);
int arm_cpu_gdb_write_register(CPUState *cpu, uint8_t *buf, int reg);

/*
 * Helpers to dynamically generates XML descriptions of the sysregs
 * and SVE registers. Returns the number of registers in each set.
 */
int arm_gen_dynamic_sysreg_xml(CPUState *cpu, int base_reg);
int arm_gen_dynamic_svereg_xml(CPUState *cpu, int base_reg);

/* Returns the dynamically generated XML for the gdb stub.
 * Returns a pointer to the XML contents for the specified XML file or NULL
 * if the XML name doesn't match the predefined one.
 */
const char *arm_gdb_get_dynamic_xml(CPUState *cpu, const char *xmlname);

int arm_cpu_write_elf64_note(WriteCoreDumpFunction f, CPUState *cs,
                             int cpuid, DumpState *s);
int arm_cpu_write_elf32_note(WriteCoreDumpFunction f, CPUState *cs,
                             int cpuid, DumpState *s);

#ifdef TARGET_AARCH64
int aarch64_cpu_gdb_read_register(CPUState *cpu, GByteArray *buf, int reg);
int aarch64_cpu_gdb_write_register(CPUState *cpu, uint8_t *buf, int reg);
void aarch64_sve_narrow_vq(CPUARMState *env, unsigned vq);
void aarch64_sve_change_el(CPUARMState *env, int old_el,
                           int new_el, bool el0_a64);
void aarch64_set_svcr(CPUARMState *env, uint64_t new, uint64_t mask);

/*
 * SVE registers are encoded in KVM's memory in an endianness-invariant format.
 * The byte at offset i from the start of the in-memory representation contains
 * the bits [(7 + 8 * i) : (8 * i)] of the register value. As this means the
 * lowest offsets are stored in the lowest memory addresses, then that nearly
 * matches QEMU's representation, which is to use an array of host-endian
 * uint64_t's, where the lower offsets are at the lower indices. To complete
 * the translation we just need to byte swap the uint64_t's on big-endian hosts.
 */
static inline uint64_t *sve_bswap64(uint64_t *dst, uint64_t *src, int nr)
{
#if HOST_BIG_ENDIAN
    int i;

    for (i = 0; i < nr; ++i) {
        dst[i] = bswap64(src[i]);
    }

    return dst;
#else
    return src;
#endif
}

#else
static inline void aarch64_sve_narrow_vq(CPUARMState *env, unsigned vq) { }
static inline void aarch64_sve_change_el(CPUARMState *env, int o,
                                         int n, bool a)
{ }
#endif

void aarch64_sync_32_to_64(CPUARMState *env);
void aarch64_sync_64_to_32(CPUARMState *env);

int fp_exception_el(CPUARMState *env, int cur_el);
int sve_exception_el(CPUARMState *env, int cur_el);
int sme_exception_el(CPUARMState *env, int cur_el);

/**
 * sve_vqm1_for_el_sm:
 * @env: CPUARMState
 * @el: exception level
 * @sm: streaming mode
 *
 * Compute the current vector length for @el & @sm, in units of
 * Quadwords Minus 1 -- the same scale used for ZCR_ELx.LEN.
 * If @sm, compute for SVL, otherwise NVL.
 */
uint32_t sve_vqm1_for_el_sm(CPUARMState *env, int el, bool sm);

/* Likewise, but using @sm = PSTATE.SM. */
uint32_t sve_vqm1_for_el(CPUARMState *env, int el);

static inline bool is_a64(CPUARMState *env)
{
    return env->aarch64;
}

/**
 * pmu_op_start/finish
 * @env: CPUARMState
 *
 * Convert all PMU counters between their delta form (the typical mode when
 * they are enabled) and the guest-visible values. These two calls must
 * surround any action which might affect the counters.
 */
void pmu_op_start(CPUARMState *env);
void pmu_op_finish(CPUARMState *env);

/*
 * Called when a PMU counter is due to overflow
 */
void arm_pmu_timer_cb(void *opaque);

/**
 * Functions to register as EL change hooks for PMU mode filtering
 */
void pmu_pre_el_change(ARMCPU *cpu, void *ignored);
void pmu_post_el_change(ARMCPU *cpu, void *ignored);

/*
 * pmu_init
 * @cpu: ARMCPU
 *
 * Initialize the CPU's PMCEID[01]_EL0 registers and associated internal state
 * for the current configuration
 */
void pmu_init(ARMCPU *cpu);

/* SCTLR bit meanings. Several bits have been reused in newer
 * versions of the architecture; in that case we define constants
 * for both old and new bit meanings. Code which tests against those
 * bits should probably check or otherwise arrange that the CPU
 * is the architectural version it expects.
 */
#define SCTLR_M       (1U << 0)
#define SCTLR_A       (1U << 1)
#define SCTLR_C       (1U << 2)
#define SCTLR_W       (1U << 3) /* up to v6; RAO in v7 */
#define SCTLR_nTLSMD_32 (1U << 3) /* v8.2-LSMAOC, AArch32 only */
#define SCTLR_SA      (1U << 3) /* AArch64 only */
#define SCTLR_P       (1U << 4) /* up to v5; RAO in v6 and v7 */
#define SCTLR_LSMAOE_32 (1U << 4) /* v8.2-LSMAOC, AArch32 only */
#define SCTLR_SA0     (1U << 4) /* v8 onward, AArch64 only */
#define SCTLR_D       (1U << 5) /* up to v5; RAO in v6 */
#define SCTLR_CP15BEN (1U << 5) /* v7 onward */
#define SCTLR_L       (1U << 6) /* up to v5; RAO in v6 and v7; RAZ in v8 */
#define SCTLR_nAA     (1U << 6) /* when v8.4-LSE is implemented */
#define SCTLR_B       (1U << 7) /* up to v6; RAZ in v7 */
#define SCTLR_ITD     (1U << 7) /* v8 onward */
#define SCTLR_S       (1U << 8) /* up to v6; RAZ in v7 */
#define SCTLR_SED     (1U << 8) /* v8 onward */
#define SCTLR_R       (1U << 9) /* up to v6; RAZ in v7 */
#define SCTLR_UMA     (1U << 9) /* v8 onward, AArch64 only */
#define SCTLR_F       (1U << 10) /* up to v6 */
#define SCTLR_SW      (1U << 10) /* v7 */
#define SCTLR_EnRCTX  (1U << 10) /* in v8.0-PredInv */
#define SCTLR_Z       (1U << 11) /* in v7, RES1 in v8 */
#define SCTLR_EOS     (1U << 11) /* v8.5-ExS */
#define SCTLR_I       (1U << 12)
#define SCTLR_V       (1U << 13) /* AArch32 only */
#define SCTLR_EnDB    (1U << 13) /* v8.3, AArch64 only */
#define SCTLR_RR      (1U << 14) /* up to v7 */
#define SCTLR_DZE     (1U << 14) /* v8 onward, AArch64 only */
#define SCTLR_L4      (1U << 15) /* up to v6; RAZ in v7 */
#define SCTLR_UCT     (1U << 15) /* v8 onward, AArch64 only */
#define SCTLR_DT      (1U << 16) /* up to ??, RAO in v6 and v7 */
#define SCTLR_nTWI    (1U << 16) /* v8 onward */
#define SCTLR_HA      (1U << 17) /* up to v7, RES0 in v8 */
#define SCTLR_BR      (1U << 17) /* PMSA only */
#define SCTLR_IT      (1U << 18) /* up to ??, RAO in v6 and v7 */
#define SCTLR_nTWE    (1U << 18) /* v8 onward */
#define SCTLR_WXN     (1U << 19)
#define SCTLR_ST      (1U << 20) /* up to ??, RAZ in v6 */
#define SCTLR_UWXN    (1U << 20) /* v7 onward, AArch32 only */
#define SCTLR_TSCXT   (1U << 20) /* FEAT_CSV2_1p2, AArch64 only */
#define SCTLR_FI      (1U << 21) /* up to v7, v8 RES0 */
#define SCTLR_IESB    (1U << 21) /* v8.2-IESB, AArch64 only */
#define SCTLR_U       (1U << 22) /* up to v6, RAO in v7 */
#define SCTLR_EIS     (1U << 22) /* v8.5-ExS */
#define SCTLR_XP      (1U << 23) /* up to v6; v7 onward RAO */
#define SCTLR_SPAN    (1U << 23) /* v8.1-PAN */
#define SCTLR_VE      (1U << 24) /* up to v7 */
#define SCTLR_E0E     (1U << 24) /* v8 onward, AArch64 only */
#define SCTLR_EE      (1U << 25)
#define SCTLR_L2      (1U << 26) /* up to v6, RAZ in v7 */
#define SCTLR_UCI     (1U << 26) /* v8 onward, AArch64 only */
#define SCTLR_NMFI    (1U << 27) /* up to v7, RAZ in v7VE and v8 */
#define SCTLR_EnDA    (1U << 27) /* v8.3, AArch64 only */
#define SCTLR_TRE     (1U << 28) /* AArch32 only */
#define SCTLR_nTLSMD_64 (1U << 28) /* v8.2-LSMAOC, AArch64 only */
#define SCTLR_AFE     (1U << 29) /* AArch32 only */
#define SCTLR_LSMAOE_64 (1U << 29) /* v8.2-LSMAOC, AArch64 only */
#define SCTLR_TE      (1U << 30) /* AArch32 only */
#define SCTLR_EnIB    (1U << 30) /* v8.3, AArch64 only */
#define SCTLR_EnIA    (1U << 31) /* v8.3, AArch64 only */
#define SCTLR_DSSBS_32 (1U << 31) /* v8.5, AArch32 only */
#define SCTLR_BT0     (1ULL << 35) /* v8.5-BTI */
#define SCTLR_BT1     (1ULL << 36) /* v8.5-BTI */
#define SCTLR_ITFSB   (1ULL << 37) /* v8.5-MemTag */
#define SCTLR_TCF0    (3ULL << 38) /* v8.5-MemTag */
#define SCTLR_TCF     (3ULL << 40) /* v8.5-MemTag */
#define SCTLR_ATA0    (1ULL << 42) /* v8.5-MemTag */
#define SCTLR_ATA     (1ULL << 43) /* v8.5-MemTag */
#define SCTLR_DSSBS_64 (1ULL << 44) /* v8.5, AArch64 only */
#define SCTLR_TWEDEn  (1ULL << 45)  /* FEAT_TWED */
#define SCTLR_TWEDEL  MAKE_64_MASK(46, 4)  /* FEAT_TWED */
#define SCTLR_TMT0    (1ULL << 50) /* FEAT_TME */
#define SCTLR_TMT     (1ULL << 51) /* FEAT_TME */
#define SCTLR_TME0    (1ULL << 52) /* FEAT_TME */
#define SCTLR_TME     (1ULL << 53) /* FEAT_TME */
#define SCTLR_EnASR   (1ULL << 54) /* FEAT_LS64_V */
#define SCTLR_EnAS0   (1ULL << 55) /* FEAT_LS64_ACCDATA */
#define SCTLR_EnALS   (1ULL << 56) /* FEAT_LS64 */
#define SCTLR_EPAN    (1ULL << 57) /* FEAT_PAN3 */
#define SCTLR_EnTP2   (1ULL << 60) /* FEAT_SME */
#define SCTLR_NMI     (1ULL << 61) /* FEAT_NMI */
#define SCTLR_SPINTMASK (1ULL << 62) /* FEAT_NMI */
#define SCTLR_TIDCP   (1ULL << 63) /* FEAT_TIDCP1 */

/* Bit definitions for CPACR (AArch32 only) */
FIELD(CPACR, CP10, 20, 2)
FIELD(CPACR, CP11, 22, 2)
FIELD(CPACR, TRCDIS, 28, 1)    /* matches CPACR_EL1.TTA */
FIELD(CPACR, D32DIS, 30, 1)    /* up to v7; RAZ in v8 */
FIELD(CPACR, ASEDIS, 31, 1)

/* Bit definitions for CPACR_EL1 (AArch64 only) */
FIELD(CPACR_EL1, ZEN, 16, 2)
FIELD(CPACR_EL1, FPEN, 20, 2)
FIELD(CPACR_EL1, SMEN, 24, 2)
FIELD(CPACR_EL1, TTA, 28, 1)   /* matches CPACR.TRCDIS */

/* Bit definitions for HCPTR (AArch32 only) */
FIELD(HCPTR, TCP10, 10, 1)
FIELD(HCPTR, TCP11, 11, 1)
FIELD(HCPTR, TASE, 15, 1)
FIELD(HCPTR, TTA, 20, 1)
FIELD(HCPTR, TAM, 30, 1)       /* matches CPTR_EL2.TAM */
FIELD(HCPTR, TCPAC, 31, 1)     /* matches CPTR_EL2.TCPAC */

/* Bit definitions for CPTR_EL2 (AArch64 only) */
FIELD(CPTR_EL2, TZ, 8, 1)      /* !E2H */
FIELD(CPTR_EL2, TFP, 10, 1)    /* !E2H, matches HCPTR.TCP10 */
FIELD(CPTR_EL2, TSM, 12, 1)    /* !E2H */
FIELD(CPTR_EL2, ZEN, 16, 2)    /* E2H */
FIELD(CPTR_EL2, FPEN, 20, 2)   /* E2H */
FIELD(CPTR_EL2, SMEN, 24, 2)   /* E2H */
FIELD(CPTR_EL2, TTA, 28, 1)
FIELD(CPTR_EL2, TAM, 30, 1)    /* matches HCPTR.TAM */
FIELD(CPTR_EL2, TCPAC, 31, 1)  /* matches HCPTR.TCPAC */

/* Bit definitions for CPTR_EL3 (AArch64 only) */
FIELD(CPTR_EL3, EZ, 8, 1)
FIELD(CPTR_EL3, TFP, 10, 1)
FIELD(CPTR_EL3, ESM, 12, 1)
FIELD(CPTR_EL3, TTA, 20, 1)
FIELD(CPTR_EL3, TAM, 30, 1)
FIELD(CPTR_EL3, TCPAC, 31, 1)

#define MDCR_MTPME    (1U << 28)
#define MDCR_TDCC     (1U << 27)
#define MDCR_HLP      (1U << 26)  /* MDCR_EL2 */
#define MDCR_SCCD     (1U << 23)  /* MDCR_EL3 */
#define MDCR_HCCD     (1U << 23)  /* MDCR_EL2 */
#define MDCR_EPMAD    (1U << 21)
#define MDCR_EDAD     (1U << 20)
#define MDCR_TTRF     (1U << 19)
#define MDCR_STE      (1U << 18)  /* MDCR_EL3 */
#define MDCR_SPME     (1U << 17)  /* MDCR_EL3 */
#define MDCR_HPMD     (1U << 17)  /* MDCR_EL2 */
#define MDCR_SDD      (1U << 16)
#define MDCR_SPD      (3U << 14)
#define MDCR_TDRA     (1U << 11)
#define MDCR_TDOSA    (1U << 10)
#define MDCR_TDA      (1U << 9)
#define MDCR_TDE      (1U << 8)
#define MDCR_HPME     (1U << 7)
#define MDCR_TPM      (1U << 6)
#define MDCR_TPMCR    (1U << 5)
#define MDCR_HPMN     (0x1fU)

/* Not all of the MDCR_EL3 bits are present in the 32-bit SDCR */
#define SDCR_VALID_MASK (MDCR_MTPME | MDCR_TDCC | MDCR_SCCD | \
                         MDCR_EPMAD | MDCR_EDAD | MDCR_TTRF | \
                         MDCR_STE | MDCR_SPME | MDCR_SPD)

#define CPSR_M (0x1fU)
#define CPSR_T (1U << 5)
#define CPSR_F (1U << 6)
#define CPSR_I (1U << 7)
#define CPSR_A (1U << 8)
#define CPSR_E (1U << 9)
#define CPSR_IT_2_7 (0xfc00U)
#define CPSR_GE (0xfU << 16)
#define CPSR_IL (1U << 20)
#define CPSR_DIT (1U << 21)
#define CPSR_PAN (1U << 22)
#define CPSR_SSBS (1U << 23)
#define CPSR_J (1U << 24)
#define CPSR_IT_0_1 (3U << 25)
#define CPSR_Q (1U << 27)
#define CPSR_V (1U << 28)
#define CPSR_C (1U << 29)
#define CPSR_Z (1U << 30)
#define CPSR_N (1U << 31)
#define CPSR_NZCV (CPSR_N | CPSR_Z | CPSR_C | CPSR_V)
#define CPSR_AIF (CPSR_A | CPSR_I | CPSR_F)

#define CPSR_IT (CPSR_IT_0_1 | CPSR_IT_2_7)
#define CACHED_CPSR_BITS (CPSR_T | CPSR_AIF | CPSR_GE | CPSR_IT | CPSR_Q \
    | CPSR_NZCV)
/* Bits writable in user mode.  */
#define CPSR_USER (CPSR_NZCV | CPSR_Q | CPSR_GE | CPSR_E)
/* Execution state bits.  MRS read as zero, MSR writes ignored.  */
#define CPSR_EXEC (CPSR_T | CPSR_IT | CPSR_J | CPSR_IL)

/* Bit definitions for M profile XPSR. Most are the same as CPSR. */
#define XPSR_EXCP 0x1ffU
#define XPSR_SPREALIGN (1U << 9) /* Only set in exception stack frames */
#define XPSR_IT_2_7 CPSR_IT_2_7
#define XPSR_GE CPSR_GE
#define XPSR_SFPA (1U << 20) /* Only set in exception stack frames */
#define XPSR_T (1U << 24) /* Not the same as CPSR_T ! */
#define XPSR_IT_0_1 CPSR_IT_0_1
#define XPSR_Q CPSR_Q
#define XPSR_V CPSR_V
#define XPSR_C CPSR_C
#define XPSR_Z CPSR_Z
#define XPSR_N CPSR_N
#define XPSR_NZCV CPSR_NZCV
#define XPSR_IT CPSR_IT

#define TTBCR_N      (7U << 0) /* TTBCR.EAE==0 */
#define TTBCR_T0SZ   (7U << 0) /* TTBCR.EAE==1 */
#define TTBCR_PD0    (1U << 4)
#define TTBCR_PD1    (1U << 5)
#define TTBCR_EPD0   (1U << 7)
#define TTBCR_IRGN0  (3U << 8)
#define TTBCR_ORGN0  (3U << 10)
#define TTBCR_SH0    (3U << 12)
#define TTBCR_T1SZ   (3U << 16)
#define TTBCR_A1     (1U << 22)
#define TTBCR_EPD1   (1U << 23)
#define TTBCR_IRGN1  (3U << 24)
#define TTBCR_ORGN1  (3U << 26)
#define TTBCR_SH1    (1U << 28)
#define TTBCR_EAE    (1U << 31)

FIELD(VTCR, T0SZ, 0, 6)
FIELD(VTCR, SL0, 6, 2)
FIELD(VTCR, IRGN0, 8, 2)
FIELD(VTCR, ORGN0, 10, 2)
FIELD(VTCR, SH0, 12, 2)
FIELD(VTCR, TG0, 14, 2)
FIELD(VTCR, PS, 16, 3)
FIELD(VTCR, VS, 19, 1)
FIELD(VTCR, HA, 21, 1)
FIELD(VTCR, HD, 22, 1)
FIELD(VTCR, HWU59, 25, 1)
FIELD(VTCR, HWU60, 26, 1)
FIELD(VTCR, HWU61, 27, 1)
FIELD(VTCR, HWU62, 28, 1)
FIELD(VTCR, NSW, 29, 1)
FIELD(VTCR, NSA, 30, 1)
FIELD(VTCR, DS, 32, 1)
FIELD(VTCR, SL2, 33, 1)

/* Bit definitions for ARMv8 SPSR (PSTATE) format.
 * Only these are valid when in AArch64 mode; in
 * AArch32 mode SPSRs are basically CPSR-format.
 */
#define PSTATE_SP (1U)
#define PSTATE_M (0xFU)
#define PSTATE_nRW (1U << 4)
#define PSTATE_F (1U << 6)
#define PSTATE_I (1U << 7)
#define PSTATE_A (1U << 8)
#define PSTATE_D (1U << 9)
#define PSTATE_BTYPE (3U << 10)
#define PSTATE_SSBS (1U << 12)
#define PSTATE_IL (1U << 20)
#define PSTATE_SS (1U << 21)
#define PSTATE_PAN (1U << 22)
#define PSTATE_UAO (1U << 23)
#define PSTATE_DIT (1U << 24)
#define PSTATE_TCO (1U << 25)
#define PSTATE_V (1U << 28)
#define PSTATE_C (1U << 29)
#define PSTATE_Z (1U << 30)
#define PSTATE_N (1U << 31)
#define PSTATE_NZCV (PSTATE_N | PSTATE_Z | PSTATE_C | PSTATE_V)
#define PSTATE_DAIF (PSTATE_D | PSTATE_A | PSTATE_I | PSTATE_F)
#define CACHED_PSTATE_BITS (PSTATE_NZCV | PSTATE_DAIF | PSTATE_BTYPE)
/* Mode values for AArch64 */
#define PSTATE_MODE_EL3h 13
#define PSTATE_MODE_EL3t 12
#define PSTATE_MODE_EL2h 9
#define PSTATE_MODE_EL2t 8
#define PSTATE_MODE_EL1h 5
#define PSTATE_MODE_EL1t 4
#define PSTATE_MODE_EL0t 0

/* PSTATE bits that are accessed via SVCR and not stored in SPSR_ELx. */
FIELD(SVCR, SM, 0, 1)
FIELD(SVCR, ZA, 1, 1)

/* Fields for SMCR_ELx. */
FIELD(SMCR, LEN, 0, 4)
FIELD(SMCR, FA64, 31, 1)

/* Write a new value to v7m.exception, thus transitioning into or out
 * of Handler mode; this may result in a change of active stack pointer.
 */
void write_v7m_exception(CPUARMState *env, uint32_t new_exc);

/* Map EL and handler into a PSTATE_MODE.  */
static inline unsigned int aarch64_pstate_mode(unsigned int el, bool handler)
{
    return (el << 2) | handler;
}

/* Return the current PSTATE value. For the moment we don't support 32<->64 bit
 * interprocessing, so we don't attempt to sync with the cpsr state used by
 * the 32 bit decoder.
 */
static inline uint32_t pstate_read(CPUARMState *env)
{
    int ZF;

    ZF = (env->ZF == 0);
    return (env->NF & 0x80000000) | (ZF << 30)
        | (env->CF << 29) | ((env->VF & 0x80000000) >> 3)
        | env->pstate | env->daif | (env->btype << 10);
}

static inline void pstate_write(CPUARMState *env, uint32_t val)
{
    env->ZF = (~val) & PSTATE_Z;
    env->NF = val;
    env->CF = (val >> 29) & 1;
    env->VF = (val << 3) & 0x80000000;
    env->daif = val & PSTATE_DAIF;
    env->btype = (val >> 10) & 3;
    env->pstate = val & ~CACHED_PSTATE_BITS;
}

/* Return the current CPSR value.  */
uint32_t cpsr_read(CPUARMState *env);

typedef enum CPSRWriteType {
    CPSRWriteByInstr = 0,         /* from guest MSR or CPS */
    CPSRWriteExceptionReturn = 1, /* from guest exception return insn */
    CPSRWriteRaw = 2,
        /* trust values, no reg bank switch, no hflags rebuild */
    CPSRWriteByGDBStub = 3,       /* from the GDB stub */
} CPSRWriteType;

/*
 * Set the CPSR.  Note that some bits of mask must be all-set or all-clear.
 * This will do an arm_rebuild_hflags() if any of the bits in @mask
 * correspond to TB flags bits cached in the hflags, unless @write_type
 * is CPSRWriteRaw.
 */
void cpsr_write(CPUARMState *env, uint32_t val, uint32_t mask,
                CPSRWriteType write_type);
uint64_t mpidr_read_val(CPUARMState *env);

/* Return the current xPSR value.  */
static inline uint32_t xpsr_read(CPUARMState *env)
{
    int ZF;
    ZF = (env->ZF == 0);
    return (env->NF & 0x80000000) | (ZF << 30)
        | (env->CF << 29) | ((env->VF & 0x80000000) >> 3) | (env->QF << 27)
        | (env->thumb << 24) | ((env->condexec_bits & 3) << 25)
        | ((env->condexec_bits & 0xfc) << 8)
        | (env->GE << 16)
        | env->v7m.exception;
}

/* Set the xPSR.  Note that some bits of mask must be all-set or all-clear.  */
static inline void xpsr_write(CPUARMState *env, uint32_t val, uint32_t mask)
{
    if (mask & XPSR_NZCV) {
        env->ZF = (~val) & XPSR_Z;
        env->NF = val;
        env->CF = (val >> 29) & 1;
        env->VF = (val << 3) & 0x80000000;
    }
    if (mask & XPSR_Q) {
        env->QF = ((val & XPSR_Q) != 0);
    }
    if (mask & XPSR_GE) {
        env->GE = (val & XPSR_GE) >> 16;
    }
#ifndef CONFIG_USER_ONLY
    if (mask & XPSR_T) {
        env->thumb = ((val & XPSR_T) != 0);
    }
    if (mask & XPSR_IT_0_1) {
        env->condexec_bits &= ~3;
        env->condexec_bits |= (val >> 25) & 3;
    }
    if (mask & XPSR_IT_2_7) {
        env->condexec_bits &= 3;
        env->condexec_bits |= (val >> 8) & 0xfc;
    }
    if (mask & XPSR_EXCP) {
        /* Note that this only happens on exception exit */
        write_v7m_exception(env, val & XPSR_EXCP);
    }
#endif
}

#define HCR_VM        (1ULL << 0)
#define HCR_SWIO      (1ULL << 1)
#define HCR_PTW       (1ULL << 2)
#define HCR_FMO       (1ULL << 3)
#define HCR_IMO       (1ULL << 4)
#define HCR_AMO       (1ULL << 5)
#define HCR_VF        (1ULL << 6)
#define HCR_VI        (1ULL << 7)
#define HCR_VSE       (1ULL << 8)
#define HCR_FB        (1ULL << 9)
#define HCR_BSU_MASK  (3ULL << 10)
#define HCR_DC        (1ULL << 12)
#define HCR_TWI       (1ULL << 13)
#define HCR_TWE       (1ULL << 14)
#define HCR_TID0      (1ULL << 15)
#define HCR_TID1      (1ULL << 16)
#define HCR_TID2      (1ULL << 17)
#define HCR_TID3      (1ULL << 18)
#define HCR_TSC       (1ULL << 19)
#define HCR_TIDCP     (1ULL << 20)
#define HCR_TACR      (1ULL << 21)
#define HCR_TSW       (1ULL << 22)
#define HCR_TPCP      (1ULL << 23)
#define HCR_TPU       (1ULL << 24)
#define HCR_TTLB      (1ULL << 25)
#define HCR_TVM       (1ULL << 26)
#define HCR_TGE       (1ULL << 27)
#define HCR_TDZ       (1ULL << 28)
#define HCR_HCD       (1ULL << 29)
#define HCR_TRVM      (1ULL << 30)
#define HCR_RW        (1ULL << 31)
#define HCR_CD        (1ULL << 32)
#define HCR_ID        (1ULL << 33)
#define HCR_E2H       (1ULL << 34)
#define HCR_TLOR      (1ULL << 35)
#define HCR_TERR      (1ULL << 36)
#define HCR_TEA       (1ULL << 37)
#define HCR_MIOCNCE   (1ULL << 38)
/* RES0 bit 39 */
#define HCR_APK       (1ULL << 40)
#define HCR_API       (1ULL << 41)
#define HCR_NV        (1ULL << 42)
#define HCR_NV1       (1ULL << 43)
#define HCR_AT        (1ULL << 44)
#define HCR_NV2       (1ULL << 45)
#define HCR_FWB       (1ULL << 46)
#define HCR_FIEN      (1ULL << 47)
/* RES0 bit 48 */
#define HCR_TID4      (1ULL << 49)
#define HCR_TICAB     (1ULL << 50)
#define HCR_AMVOFFEN  (1ULL << 51)
#define HCR_TOCU      (1ULL << 52)
#define HCR_ENSCXT    (1ULL << 53)
#define HCR_TTLBIS    (1ULL << 54)
#define HCR_TTLBOS    (1ULL << 55)
#define HCR_ATA       (1ULL << 56)
#define HCR_DCT       (1ULL << 57)
#define HCR_TID5      (1ULL << 58)
#define HCR_TWEDEN    (1ULL << 59)
#define HCR_TWEDEL    MAKE_64BIT_MASK(60, 4)

#define HCRX_ENAS0    (1ULL << 0)
#define HCRX_ENALS    (1ULL << 1)
#define HCRX_ENASR    (1ULL << 2)
#define HCRX_FNXS     (1ULL << 3)
#define HCRX_FGTNXS   (1ULL << 4)
#define HCRX_SMPME    (1ULL << 5)
#define HCRX_TALLINT  (1ULL << 6)
#define HCRX_VINMI    (1ULL << 7)
#define HCRX_VFNMI    (1ULL << 8)
#define HCRX_CMOW     (1ULL << 9)
#define HCRX_MCE2     (1ULL << 10)
#define HCRX_MSCEN    (1ULL << 11)

#define HPFAR_NS      (1ULL << 63)

#define SCR_NS                (1ULL << 0)
#define SCR_IRQ               (1ULL << 1)
#define SCR_FIQ               (1ULL << 2)
#define SCR_EA                (1ULL << 3)
#define SCR_FW                (1ULL << 4)
#define SCR_AW                (1ULL << 5)
#define SCR_NET               (1ULL << 6)
#define SCR_SMD               (1ULL << 7)
#define SCR_HCE               (1ULL << 8)
#define SCR_SIF               (1ULL << 9)
#define SCR_RW                (1ULL << 10)
#define SCR_ST                (1ULL << 11)
#define SCR_TWI               (1ULL << 12)
#define SCR_TWE               (1ULL << 13)
#define SCR_TLOR              (1ULL << 14)
#define SCR_TERR              (1ULL << 15)
#define SCR_APK               (1ULL << 16)
#define SCR_API               (1ULL << 17)
#define SCR_EEL2              (1ULL << 18)
#define SCR_EASE              (1ULL << 19)
#define SCR_NMEA              (1ULL << 20)
#define SCR_FIEN              (1ULL << 21)
#define SCR_ENSCXT            (1ULL << 25)
#define SCR_ATA               (1ULL << 26)
#define SCR_FGTEN             (1ULL << 27)
#define SCR_ECVEN             (1ULL << 28)
#define SCR_TWEDEN            (1ULL << 29)
#define SCR_TWEDEL            MAKE_64BIT_MASK(30, 4)
#define SCR_TME               (1ULL << 34)
#define SCR_AMVOFFEN          (1ULL << 35)
#define SCR_ENAS0             (1ULL << 36)
#define SCR_ADEN              (1ULL << 37)
#define SCR_HXEN              (1ULL << 38)
#define SCR_TRNDR             (1ULL << 40)
#define SCR_ENTP2             (1ULL << 41)
#define SCR_GPF               (1ULL << 48)

#define HSTR_TTEE (1 << 16)
#define HSTR_TJDBX (1 << 17)

/* Return the current FPSCR value.  */
uint32_t vfp_get_fpscr(CPUARMState *env);
void vfp_set_fpscr(CPUARMState *env, uint32_t val);

/* FPCR, Floating Point Control Register
 * FPSR, Floating Poiht Status Register
 *
 * For A64 the FPSCR is split into two logically distinct registers,
 * FPCR and FPSR. However since they still use non-overlapping bits
 * we store the underlying state in fpscr and just mask on read/write.
 */
#define FPSR_MASK 0xf800009f
#define FPCR_MASK 0x07ff9f00

#define FPCR_IOE    (1 << 8)    /* Invalid Operation exception trap enable */
#define FPCR_DZE    (1 << 9)    /* Divide by Zero exception trap enable */
#define FPCR_OFE    (1 << 10)   /* Overflow exception trap enable */
#define FPCR_UFE    (1 << 11)   /* Underflow exception trap enable */
#define FPCR_IXE    (1 << 12)   /* Inexact exception trap enable */
#define FPCR_IDE    (1 << 15)   /* Input Denormal exception trap enable */
#define FPCR_FZ16   (1 << 19)   /* ARMv8.2+, FP16 flush-to-zero */
#define FPCR_RMODE_MASK (3 << 22) /* Rounding mode */
#define FPCR_FZ     (1 << 24)   /* Flush-to-zero enable bit */
#define FPCR_DN     (1 << 25)   /* Default NaN enable bit */
#define FPCR_AHP    (1 << 26)   /* Alternative half-precision */
#define FPCR_QC     (1 << 27)   /* Cumulative saturation bit */
#define FPCR_V      (1 << 28)   /* FP overflow flag */
#define FPCR_C      (1 << 29)   /* FP carry flag */
#define FPCR_Z      (1 << 30)   /* FP zero flag */
#define FPCR_N      (1 << 31)   /* FP negative flag */

#define FPCR_LTPSIZE_SHIFT 16   /* LTPSIZE, M-profile only */
#define FPCR_LTPSIZE_MASK (7 << FPCR_LTPSIZE_SHIFT)
#define FPCR_LTPSIZE_LENGTH 3

#define FPCR_NZCV_MASK (FPCR_N | FPCR_Z | FPCR_C | FPCR_V)
#define FPCR_NZCVQC_MASK (FPCR_NZCV_MASK | FPCR_QC)

static inline uint32_t vfp_get_fpsr(CPUARMState *env)
{
    return vfp_get_fpscr(env) & FPSR_MASK;
}

static inline void vfp_set_fpsr(CPUARMState *env, uint32_t val)
{
    uint32_t new_fpscr = (vfp_get_fpscr(env) & ~FPSR_MASK) | (val & FPSR_MASK);
    vfp_set_fpscr(env, new_fpscr);
}

static inline uint32_t vfp_get_fpcr(CPUARMState *env)
{
    return vfp_get_fpscr(env) & FPCR_MASK;
}

static inline void vfp_set_fpcr(CPUARMState *env, uint32_t val)
{
    uint32_t new_fpscr = (vfp_get_fpscr(env) & ~FPCR_MASK) | (val & FPCR_MASK);
    vfp_set_fpscr(env, new_fpscr);
}

enum arm_cpu_mode {
  ARM_CPU_MODE_USR = 0x10,
  ARM_CPU_MODE_FIQ = 0x11,
  ARM_CPU_MODE_IRQ = 0x12,
  ARM_CPU_MODE_SVC = 0x13,
  ARM_CPU_MODE_MON = 0x16,
  ARM_CPU_MODE_ABT = 0x17,
  ARM_CPU_MODE_HYP = 0x1a,
  ARM_CPU_MODE_UND = 0x1b,
  ARM_CPU_MODE_SYS = 0x1f
};

/* VFP system registers.  */
#define ARM_VFP_FPSID   0
#define ARM_VFP_FPSCR   1
#define ARM_VFP_MVFR2   5
#define ARM_VFP_MVFR1   6
#define ARM_VFP_MVFR0   7
#define ARM_VFP_FPEXC   8
#define ARM_VFP_FPINST  9
#define ARM_VFP_FPINST2 10
/* These ones are M-profile only */
#define ARM_VFP_FPSCR_NZCVQC 2
#define ARM_VFP_VPR 12
#define ARM_VFP_P0 13
#define ARM_VFP_FPCXT_NS 14
#define ARM_VFP_FPCXT_S 15

/* QEMU-internal value meaning "FPSCR, but we care only about NZCV" */
#define QEMU_VFP_FPSCR_NZCV 0xffff

/* iwMMXt coprocessor control registers.  */
#define ARM_IWMMXT_wCID  0
#define ARM_IWMMXT_wCon  1
#define ARM_IWMMXT_wCSSF 2
#define ARM_IWMMXT_wCASF 3
#define ARM_IWMMXT_wCGR0 8
#define ARM_IWMMXT_wCGR1 9
#define ARM_IWMMXT_wCGR2 10
#define ARM_IWMMXT_wCGR3 11

/* V7M CCR bits */
FIELD(V7M_CCR, NONBASETHRDENA, 0, 1)
FIELD(V7M_CCR, USERSETMPEND, 1, 1)
FIELD(V7M_CCR, UNALIGN_TRP, 3, 1)
FIELD(V7M_CCR, DIV_0_TRP, 4, 1)
FIELD(V7M_CCR, BFHFNMIGN, 8, 1)
FIELD(V7M_CCR, STKALIGN, 9, 1)
FIELD(V7M_CCR, STKOFHFNMIGN, 10, 1)
FIELD(V7M_CCR, DC, 16, 1)
FIELD(V7M_CCR, IC, 17, 1)
FIELD(V7M_CCR, BP, 18, 1)
FIELD(V7M_CCR, LOB, 19, 1)
FIELD(V7M_CCR, TRD, 20, 1)

/* V7M SCR bits */
FIELD(V7M_SCR, SLEEPONEXIT, 1, 1)
FIELD(V7M_SCR, SLEEPDEEP, 2, 1)
FIELD(V7M_SCR, SLEEPDEEPS, 3, 1)
FIELD(V7M_SCR, SEVONPEND, 4, 1)

/* V7M AIRCR bits */
FIELD(V7M_AIRCR, VECTRESET, 0, 1)
FIELD(V7M_AIRCR, VECTCLRACTIVE, 1, 1)
FIELD(V7M_AIRCR, SYSRESETREQ, 2, 1)
FIELD(V7M_AIRCR, SYSRESETREQS, 3, 1)
FIELD(V7M_AIRCR, PRIGROUP, 8, 3)
FIELD(V7M_AIRCR, BFHFNMINS, 13, 1)
FIELD(V7M_AIRCR, PRIS, 14, 1)
FIELD(V7M_AIRCR, ENDIANNESS, 15, 1)
FIELD(V7M_AIRCR, VECTKEY, 16, 16)

/* V7M CFSR bits for MMFSR */
FIELD(V7M_CFSR, IACCVIOL, 0, 1)
FIELD(V7M_CFSR, DACCVIOL, 1, 1)
FIELD(V7M_CFSR, MUNSTKERR, 3, 1)
FIELD(V7M_CFSR, MSTKERR, 4, 1)
FIELD(V7M_CFSR, MLSPERR, 5, 1)
FIELD(V7M_CFSR, MMARVALID, 7, 1)

/* V7M CFSR bits for BFSR */
FIELD(V7M_CFSR, IBUSERR, 8 + 0, 1)
FIELD(V7M_CFSR, PRECISERR, 8 + 1, 1)
FIELD(V7M_CFSR, IMPRECISERR, 8 + 2, 1)
FIELD(V7M_CFSR, UNSTKERR, 8 + 3, 1)
FIELD(V7M_CFSR, STKERR, 8 + 4, 1)
FIELD(V7M_CFSR, LSPERR, 8 + 5, 1)
FIELD(V7M_CFSR, BFARVALID, 8 + 7, 1)

/* V7M CFSR bits for UFSR */
FIELD(V7M_CFSR, UNDEFINSTR, 16 + 0, 1)
FIELD(V7M_CFSR, INVSTATE, 16 + 1, 1)
FIELD(V7M_CFSR, INVPC, 16 + 2, 1)
FIELD(V7M_CFSR, NOCP, 16 + 3, 1)
FIELD(V7M_CFSR, STKOF, 16 + 4, 1)
FIELD(V7M_CFSR, UNALIGNED, 16 + 8, 1)
FIELD(V7M_CFSR, DIVBYZERO, 16 + 9, 1)

/* V7M CFSR bit masks covering all of the subregister bits */
FIELD(V7M_CFSR, MMFSR, 0, 8)
FIELD(V7M_CFSR, BFSR, 8, 8)
FIELD(V7M_CFSR, UFSR, 16, 16)

/* V7M HFSR bits */
FIELD(V7M_HFSR, VECTTBL, 1, 1)
FIELD(V7M_HFSR, FORCED, 30, 1)
FIELD(V7M_HFSR, DEBUGEVT, 31, 1)

/* V7M DFSR bits */
FIELD(V7M_DFSR, HALTED, 0, 1)
FIELD(V7M_DFSR, BKPT, 1, 1)
FIELD(V7M_DFSR, DWTTRAP, 2, 1)
FIELD(V7M_DFSR, VCATCH, 3, 1)
FIELD(V7M_DFSR, EXTERNAL, 4, 1)

/* V7M SFSR bits */
FIELD(V7M_SFSR, INVEP, 0, 1)
FIELD(V7M_SFSR, INVIS, 1, 1)
FIELD(V7M_SFSR, INVER, 2, 1)
FIELD(V7M_SFSR, AUVIOL, 3, 1)
FIELD(V7M_SFSR, INVTRAN, 4, 1)
FIELD(V7M_SFSR, LSPERR, 5, 1)
FIELD(V7M_SFSR, SFARVALID, 6, 1)
FIELD(V7M_SFSR, LSERR, 7, 1)

/* v7M MPU_CTRL bits */
FIELD(V7M_MPU_CTRL, ENABLE, 0, 1)
FIELD(V7M_MPU_CTRL, HFNMIENA, 1, 1)
FIELD(V7M_MPU_CTRL, PRIVDEFENA, 2, 1)

/* v7M CLIDR bits */
FIELD(V7M_CLIDR, CTYPE_ALL, 0, 21)
FIELD(V7M_CLIDR, LOUIS, 21, 3)
FIELD(V7M_CLIDR, LOC, 24, 3)
FIELD(V7M_CLIDR, LOUU, 27, 3)
FIELD(V7M_CLIDR, ICB, 30, 2)

FIELD(V7M_CSSELR, IND, 0, 1)
FIELD(V7M_CSSELR, LEVEL, 1, 3)
/* We use the combination of InD and Level to index into cpu->ccsidr[];
 * define a mask for this and check that it doesn't permit running off
 * the end of the array.
 */
FIELD(V7M_CSSELR, INDEX, 0, 4)

/* v7M FPCCR bits */
FIELD(V7M_FPCCR, LSPACT, 0, 1)
FIELD(V7M_FPCCR, USER, 1, 1)
FIELD(V7M_FPCCR, S, 2, 1)
FIELD(V7M_FPCCR, THREAD, 3, 1)
FIELD(V7M_FPCCR, HFRDY, 4, 1)
FIELD(V7M_FPCCR, MMRDY, 5, 1)
FIELD(V7M_FPCCR, BFRDY, 6, 1)
FIELD(V7M_FPCCR, SFRDY, 7, 1)
FIELD(V7M_FPCCR, MONRDY, 8, 1)
FIELD(V7M_FPCCR, SPLIMVIOL, 9, 1)
FIELD(V7M_FPCCR, UFRDY, 10, 1)
FIELD(V7M_FPCCR, RES0, 11, 15)
FIELD(V7M_FPCCR, TS, 26, 1)
FIELD(V7M_FPCCR, CLRONRETS, 27, 1)
FIELD(V7M_FPCCR, CLRONRET, 28, 1)
FIELD(V7M_FPCCR, LSPENS, 29, 1)
FIELD(V7M_FPCCR, LSPEN, 30, 1)
FIELD(V7M_FPCCR, ASPEN, 31, 1)
/* These bits are banked. Others are non-banked and live in the M_REG_S bank */
#define R_V7M_FPCCR_BANKED_MASK                 \
    (R_V7M_FPCCR_LSPACT_MASK |                  \
     R_V7M_FPCCR_USER_MASK |                    \
     R_V7M_FPCCR_THREAD_MASK |                  \
     R_V7M_FPCCR_MMRDY_MASK |                   \
     R_V7M_FPCCR_SPLIMVIOL_MASK |               \
     R_V7M_FPCCR_UFRDY_MASK |                   \
     R_V7M_FPCCR_ASPEN_MASK)

/* v7M VPR bits */
FIELD(V7M_VPR, P0, 0, 16)
FIELD(V7M_VPR, MASK01, 16, 4)
FIELD(V7M_VPR, MASK23, 20, 4)

/*
 * System register ID fields.
 */
FIELD(CLIDR_EL1, CTYPE1, 0, 3)
FIELD(CLIDR_EL1, CTYPE2, 3, 3)
FIELD(CLIDR_EL1, CTYPE3, 6, 3)
FIELD(CLIDR_EL1, CTYPE4, 9, 3)
FIELD(CLIDR_EL1, CTYPE5, 12, 3)
FIELD(CLIDR_EL1, CTYPE6, 15, 3)
FIELD(CLIDR_EL1, CTYPE7, 18, 3)
FIELD(CLIDR_EL1, LOUIS, 21, 3)
FIELD(CLIDR_EL1, LOC, 24, 3)
FIELD(CLIDR_EL1, LOUU, 27, 3)
FIELD(CLIDR_EL1, ICB, 30, 3)

/* When FEAT_CCIDX is implemented */
FIELD(CCSIDR_EL1, CCIDX_LINESIZE, 0, 3)
FIELD(CCSIDR_EL1, CCIDX_ASSOCIATIVITY, 3, 21)
FIELD(CCSIDR_EL1, CCIDX_NUMSETS, 32, 24)

/* When FEAT_CCIDX is not implemented */
FIELD(CCSIDR_EL1, LINESIZE, 0, 3)
FIELD(CCSIDR_EL1, ASSOCIATIVITY, 3, 10)
FIELD(CCSIDR_EL1, NUMSETS, 13, 15)

FIELD(CTR_EL0,  IMINLINE, 0, 4)
FIELD(CTR_EL0,  L1IP, 14, 2)
FIELD(CTR_EL0,  DMINLINE, 16, 4)
FIELD(CTR_EL0,  ERG, 20, 4)
FIELD(CTR_EL0,  CWG, 24, 4)
FIELD(CTR_EL0,  IDC, 28, 1)
FIELD(CTR_EL0,  DIC, 29, 1)
FIELD(CTR_EL0,  TMINLINE, 32, 6)

FIELD(MIDR_EL1, REVISION, 0, 4)
FIELD(MIDR_EL1, PARTNUM, 4, 12)
FIELD(MIDR_EL1, ARCHITECTURE, 16, 4)
FIELD(MIDR_EL1, VARIANT, 20, 4)
FIELD(MIDR_EL1, IMPLEMENTER, 24, 8)

FIELD(ID_ISAR0, SWAP, 0, 4)
FIELD(ID_ISAR0, BITCOUNT, 4, 4)
FIELD(ID_ISAR0, BITFIELD, 8, 4)
FIELD(ID_ISAR0, CMPBRANCH, 12, 4)
FIELD(ID_ISAR0, COPROC, 16, 4)
FIELD(ID_ISAR0, DEBUG, 20, 4)
FIELD(ID_ISAR0, DIVIDE, 24, 4)

FIELD(ID_ISAR1, ENDIAN, 0, 4)
FIELD(ID_ISAR1, EXCEPT, 4, 4)
FIELD(ID_ISAR1, EXCEPT_AR, 8, 4)
FIELD(ID_ISAR1, EXTEND, 12, 4)
FIELD(ID_ISAR1, IFTHEN, 16, 4)
FIELD(ID_ISAR1, IMMEDIATE, 20, 4)
FIELD(ID_ISAR1, INTERWORK, 24, 4)
FIELD(ID_ISAR1, JAZELLE, 28, 4)

FIELD(ID_ISAR2, LOADSTORE, 0, 4)
FIELD(ID_ISAR2, MEMHINT, 4, 4)
FIELD(ID_ISAR2, MULTIACCESSINT, 8, 4)
FIELD(ID_ISAR2, MULT, 12, 4)
FIELD(ID_ISAR2, MULTS, 16, 4)
FIELD(ID_ISAR2, MULTU, 20, 4)
FIELD(ID_ISAR2, PSR_AR, 24, 4)
FIELD(ID_ISAR2, REVERSAL, 28, 4)

FIELD(ID_ISAR3, SATURATE, 0, 4)
FIELD(ID_ISAR3, SIMD, 4, 4)
FIELD(ID_ISAR3, SVC, 8, 4)
FIELD(ID_ISAR3, SYNCHPRIM, 12, 4)
FIELD(ID_ISAR3, TABBRANCH, 16, 4)
FIELD(ID_ISAR3, T32COPY, 20, 4)
FIELD(ID_ISAR3, TRUENOP, 24, 4)
FIELD(ID_ISAR3, T32EE, 28, 4)

FIELD(ID_ISAR4, UNPRIV, 0, 4)
FIELD(ID_ISAR4, WITHSHIFTS, 4, 4)
FIELD(ID_ISAR4, WRITEBACK, 8, 4)
FIELD(ID_ISAR4, SMC, 12, 4)
FIELD(ID_ISAR4, BARRIER, 16, 4)
FIELD(ID_ISAR4, SYNCHPRIM_FRAC, 20, 4)
FIELD(ID_ISAR4, PSR_M, 24, 4)
FIELD(ID_ISAR4, SWP_FRAC, 28, 4)

FIELD(ID_ISAR5, SEVL, 0, 4)
FIELD(ID_ISAR5, AES, 4, 4)
FIELD(ID_ISAR5, SHA1, 8, 4)
FIELD(ID_ISAR5, SHA2, 12, 4)
FIELD(ID_ISAR5, CRC32, 16, 4)
FIELD(ID_ISAR5, RDM, 24, 4)
FIELD(ID_ISAR5, VCMA, 28, 4)

FIELD(ID_ISAR6, JSCVT, 0, 4)
FIELD(ID_ISAR6, DP, 4, 4)
FIELD(ID_ISAR6, FHM, 8, 4)
FIELD(ID_ISAR6, SB, 12, 4)
FIELD(ID_ISAR6, SPECRES, 16, 4)
FIELD(ID_ISAR6, BF16, 20, 4)
FIELD(ID_ISAR6, I8MM, 24, 4)

FIELD(ID_MMFR0, VMSA, 0, 4)
FIELD(ID_MMFR0, PMSA, 4, 4)
FIELD(ID_MMFR0, OUTERSHR, 8, 4)
FIELD(ID_MMFR0, SHARELVL, 12, 4)
FIELD(ID_MMFR0, TCM, 16, 4)
FIELD(ID_MMFR0, AUXREG, 20, 4)
FIELD(ID_MMFR0, FCSE, 24, 4)
FIELD(ID_MMFR0, INNERSHR, 28, 4)

FIELD(ID_MMFR1, L1HVDVA, 0, 4)
FIELD(ID_MMFR1, L1UNIVA, 4, 4)
FIELD(ID_MMFR1, L1HVDSW, 8, 4)
FIELD(ID_MMFR1, L1UNISW, 12, 4)
FIELD(ID_MMFR1, L1HVD, 16, 4)
FIELD(ID_MMFR1, L1UNI, 20, 4)
FIELD(ID_MMFR1, L1TSTCLN, 24, 4)
FIELD(ID_MMFR1, BPRED, 28, 4)

FIELD(ID_MMFR2, L1HVDFG, 0, 4)
FIELD(ID_MMFR2, L1HVDBG, 4, 4)
FIELD(ID_MMFR2, L1HVDRNG, 8, 4)
FIELD(ID_MMFR2, HVDTLB, 12, 4)
FIELD(ID_MMFR2, UNITLB, 16, 4)
FIELD(ID_MMFR2, MEMBARR, 20, 4)
FIELD(ID_MMFR2, WFISTALL, 24, 4)
FIELD(ID_MMFR2, HWACCFLG, 28, 4)

FIELD(ID_MMFR3, CMAINTVA, 0, 4)
FIELD(ID_MMFR3, CMAINTSW, 4, 4)
FIELD(ID_MMFR3, BPMAINT, 8, 4)
FIELD(ID_MMFR3, MAINTBCST, 12, 4)
FIELD(ID_MMFR3, PAN, 16, 4)
FIELD(ID_MMFR3, COHWALK, 20, 4)
FIELD(ID_MMFR3, CMEMSZ, 24, 4)
FIELD(ID_MMFR3, SUPERSEC, 28, 4)

FIELD(ID_MMFR4, SPECSEI, 0, 4)
FIELD(ID_MMFR4, AC2, 4, 4)
FIELD(ID_MMFR4, XNX, 8, 4)
FIELD(ID_MMFR4, CNP, 12, 4)
FIELD(ID_MMFR4, HPDS, 16, 4)
FIELD(ID_MMFR4, LSM, 20, 4)
FIELD(ID_MMFR4, CCIDX, 24, 4)
FIELD(ID_MMFR4, EVT, 28, 4)

FIELD(ID_MMFR5, ETS, 0, 4)
FIELD(ID_MMFR5, NTLBPA, 4, 4)

FIELD(ID_PFR0, STATE0, 0, 4)
FIELD(ID_PFR0, STATE1, 4, 4)
FIELD(ID_PFR0, STATE2, 8, 4)
FIELD(ID_PFR0, STATE3, 12, 4)
FIELD(ID_PFR0, CSV2, 16, 4)
FIELD(ID_PFR0, AMU, 20, 4)
FIELD(ID_PFR0, DIT, 24, 4)
FIELD(ID_PFR0, RAS, 28, 4)

FIELD(ID_PFR1, PROGMOD, 0, 4)
FIELD(ID_PFR1, SECURITY, 4, 4)
FIELD(ID_PFR1, MPROGMOD, 8, 4)
FIELD(ID_PFR1, VIRTUALIZATION, 12, 4)
FIELD(ID_PFR1, GENTIMER, 16, 4)
FIELD(ID_PFR1, SEC_FRAC, 20, 4)
FIELD(ID_PFR1, VIRT_FRAC, 24, 4)
FIELD(ID_PFR1, GIC, 28, 4)

FIELD(ID_PFR2, CSV3, 0, 4)
FIELD(ID_PFR2, SSBS, 4, 4)
FIELD(ID_PFR2, RAS_FRAC, 8, 4)

FIELD(ID_AA64ISAR0, AES, 4, 4)
FIELD(ID_AA64ISAR0, SHA1, 8, 4)
FIELD(ID_AA64ISAR0, SHA2, 12, 4)
FIELD(ID_AA64ISAR0, CRC32, 16, 4)
FIELD(ID_AA64ISAR0, ATOMIC, 20, 4)
FIELD(ID_AA64ISAR0, RDM, 28, 4)
FIELD(ID_AA64ISAR0, SHA3, 32, 4)
FIELD(ID_AA64ISAR0, SM3, 36, 4)
FIELD(ID_AA64ISAR0, SM4, 40, 4)
FIELD(ID_AA64ISAR0, DP, 44, 4)
FIELD(ID_AA64ISAR0, FHM, 48, 4)
FIELD(ID_AA64ISAR0, TS, 52, 4)
FIELD(ID_AA64ISAR0, TLB, 56, 4)
FIELD(ID_AA64ISAR0, RNDR, 60, 4)

FIELD(ID_AA64ISAR1, DPB, 0, 4)
FIELD(ID_AA64ISAR1, APA, 4, 4)
FIELD(ID_AA64ISAR1, API, 8, 4)
FIELD(ID_AA64ISAR1, JSCVT, 12, 4)
FIELD(ID_AA64ISAR1, FCMA, 16, 4)
FIELD(ID_AA64ISAR1, LRCPC, 20, 4)
FIELD(ID_AA64ISAR1, GPA, 24, 4)
FIELD(ID_AA64ISAR1, GPI, 28, 4)
FIELD(ID_AA64ISAR1, FRINTTS, 32, 4)
FIELD(ID_AA64ISAR1, SB, 36, 4)
FIELD(ID_AA64ISAR1, SPECRES, 40, 4)
FIELD(ID_AA64ISAR1, BF16, 44, 4)
FIELD(ID_AA64ISAR1, DGH, 48, 4)
FIELD(ID_AA64ISAR1, I8MM, 52, 4)
FIELD(ID_AA64ISAR1, XS, 56, 4)
FIELD(ID_AA64ISAR1, LS64, 60, 4)

FIELD(ID_AA64ISAR2, WFXT, 0, 4)
FIELD(ID_AA64ISAR2, RPRES, 4, 4)
FIELD(ID_AA64ISAR2, GPA3, 8, 4)
FIELD(ID_AA64ISAR2, APA3, 12, 4)
FIELD(ID_AA64ISAR2, MOPS, 16, 4)
FIELD(ID_AA64ISAR2, BC, 20, 4)
FIELD(ID_AA64ISAR2, PAC_FRAC, 24, 4)

FIELD(ID_AA64PFR0, EL0, 0, 4)
FIELD(ID_AA64PFR0, EL1, 4, 4)
FIELD(ID_AA64PFR0, EL2, 8, 4)
FIELD(ID_AA64PFR0, EL3, 12, 4)
FIELD(ID_AA64PFR0, FP, 16, 4)
FIELD(ID_AA64PFR0, ADVSIMD, 20, 4)
FIELD(ID_AA64PFR0, GIC, 24, 4)
FIELD(ID_AA64PFR0, RAS, 28, 4)
FIELD(ID_AA64PFR0, SVE, 32, 4)
FIELD(ID_AA64PFR0, SEL2, 36, 4)
FIELD(ID_AA64PFR0, MPAM, 40, 4)
FIELD(ID_AA64PFR0, AMU, 44, 4)
FIELD(ID_AA64PFR0, DIT, 48, 4)
FIELD(ID_AA64PFR0, CSV2, 56, 4)
FIELD(ID_AA64PFR0, CSV3, 60, 4)

FIELD(ID_AA64PFR1, BT, 0, 4)
FIELD(ID_AA64PFR1, SSBS, 4, 4)
FIELD(ID_AA64PFR1, MTE, 8, 4)
FIELD(ID_AA64PFR1, RAS_FRAC, 12, 4)
FIELD(ID_AA64PFR1, MPAM_FRAC, 16, 4)
FIELD(ID_AA64PFR1, SME, 24, 4)
FIELD(ID_AA64PFR1, RNDR_TRAP, 28, 4)
FIELD(ID_AA64PFR1, CSV2_FRAC, 32, 4)
FIELD(ID_AA64PFR1, NMI, 36, 4)

FIELD(ID_AA64MMFR0, PARANGE, 0, 4)
FIELD(ID_AA64MMFR0, ASIDBITS, 4, 4)
FIELD(ID_AA64MMFR0, BIGEND, 8, 4)
FIELD(ID_AA64MMFR0, SNSMEM, 12, 4)
FIELD(ID_AA64MMFR0, BIGENDEL0, 16, 4)
FIELD(ID_AA64MMFR0, TGRAN16, 20, 4)
FIELD(ID_AA64MMFR0, TGRAN64, 24, 4)
FIELD(ID_AA64MMFR0, TGRAN4, 28, 4)
FIELD(ID_AA64MMFR0, TGRAN16_2, 32, 4)
FIELD(ID_AA64MMFR0, TGRAN64_2, 36, 4)
FIELD(ID_AA64MMFR0, TGRAN4_2, 40, 4)
FIELD(ID_AA64MMFR0, EXS, 44, 4)
FIELD(ID_AA64MMFR0, FGT, 56, 4)
FIELD(ID_AA64MMFR0, ECV, 60, 4)

FIELD(ID_AA64MMFR1, HAFDBS, 0, 4)
FIELD(ID_AA64MMFR1, VMIDBITS, 4, 4)
FIELD(ID_AA64MMFR1, VH, 8, 4)
FIELD(ID_AA64MMFR1, HPDS, 12, 4)
FIELD(ID_AA64MMFR1, LO, 16, 4)
FIELD(ID_AA64MMFR1, PAN, 20, 4)
FIELD(ID_AA64MMFR1, SPECSEI, 24, 4)
FIELD(ID_AA64MMFR1, XNX, 28, 4)
FIELD(ID_AA64MMFR1, TWED, 32, 4)
FIELD(ID_AA64MMFR1, ETS, 36, 4)
FIELD(ID_AA64MMFR1, HCX, 40, 4)
FIELD(ID_AA64MMFR1, AFP, 44, 4)
FIELD(ID_AA64MMFR1, NTLBPA, 48, 4)
FIELD(ID_AA64MMFR1, TIDCP1, 52, 4)
FIELD(ID_AA64MMFR1, CMOW, 56, 4)

FIELD(ID_AA64MMFR2, CNP, 0, 4)
FIELD(ID_AA64MMFR2, UAO, 4, 4)
FIELD(ID_AA64MMFR2, LSM, 8, 4)
FIELD(ID_AA64MMFR2, IESB, 12, 4)
FIELD(ID_AA64MMFR2, VARANGE, 16, 4)
FIELD(ID_AA64MMFR2, CCIDX, 20, 4)
FIELD(ID_AA64MMFR2, NV, 24, 4)
FIELD(ID_AA64MMFR2, ST, 28, 4)
FIELD(ID_AA64MMFR2, AT, 32, 4)
FIELD(ID_AA64MMFR2, IDS, 36, 4)
FIELD(ID_AA64MMFR2, FWB, 40, 4)
FIELD(ID_AA64MMFR2, TTL, 48, 4)
FIELD(ID_AA64MMFR2, BBM, 52, 4)
FIELD(ID_AA64MMFR2, EVT, 56, 4)
FIELD(ID_AA64MMFR2, E0PD, 60, 4)

FIELD(ID_AA64DFR0, DEBUGVER, 0, 4)
FIELD(ID_AA64DFR0, TRACEVER, 4, 4)
FIELD(ID_AA64DFR0, PMUVER, 8, 4)
FIELD(ID_AA64DFR0, BRPS, 12, 4)
FIELD(ID_AA64DFR0, WRPS, 20, 4)
FIELD(ID_AA64DFR0, CTX_CMPS, 28, 4)
FIELD(ID_AA64DFR0, PMSVER, 32, 4)
FIELD(ID_AA64DFR0, DOUBLELOCK, 36, 4)
FIELD(ID_AA64DFR0, TRACEFILT, 40, 4)
FIELD(ID_AA64DFR0, TRACEBUFFER, 44, 4)
FIELD(ID_AA64DFR0, MTPMU, 48, 4)
FIELD(ID_AA64DFR0, BRBE, 52, 4)
FIELD(ID_AA64DFR0, HPMN0, 60, 4)

FIELD(ID_AA64ZFR0, SVEVER, 0, 4)
FIELD(ID_AA64ZFR0, AES, 4, 4)
FIELD(ID_AA64ZFR0, BITPERM, 16, 4)
FIELD(ID_AA64ZFR0, BFLOAT16, 20, 4)
FIELD(ID_AA64ZFR0, SHA3, 32, 4)
FIELD(ID_AA64ZFR0, SM4, 40, 4)
FIELD(ID_AA64ZFR0, I8MM, 44, 4)
FIELD(ID_AA64ZFR0, F32MM, 52, 4)
FIELD(ID_AA64ZFR0, F64MM, 56, 4)

FIELD(ID_AA64SMFR0, F32F32, 32, 1)
FIELD(ID_AA64SMFR0, B16F32, 34, 1)
FIELD(ID_AA64SMFR0, F16F32, 35, 1)
FIELD(ID_AA64SMFR0, I8I32, 36, 4)
FIELD(ID_AA64SMFR0, F64F64, 48, 1)
FIELD(ID_AA64SMFR0, I16I64, 52, 4)
FIELD(ID_AA64SMFR0, SMEVER, 56, 4)
FIELD(ID_AA64SMFR0, FA64, 63, 1)

FIELD(ID_DFR0, COPDBG, 0, 4)
FIELD(ID_DFR0, COPSDBG, 4, 4)
FIELD(ID_DFR0, MMAPDBG, 8, 4)
FIELD(ID_DFR0, COPTRC, 12, 4)
FIELD(ID_DFR0, MMAPTRC, 16, 4)
FIELD(ID_DFR0, MPROFDBG, 20, 4)
FIELD(ID_DFR0, PERFMON, 24, 4)
FIELD(ID_DFR0, TRACEFILT, 28, 4)

FIELD(ID_DFR1, MTPMU, 0, 4)
FIELD(ID_DFR1, HPMN0, 4, 4)

FIELD(DBGDIDR, SE_IMP, 12, 1)
FIELD(DBGDIDR, NSUHD_IMP, 14, 1)
FIELD(DBGDIDR, VERSION, 16, 4)
FIELD(DBGDIDR, CTX_CMPS, 20, 4)
FIELD(DBGDIDR, BRPS, 24, 4)
FIELD(DBGDIDR, WRPS, 28, 4)

FIELD(DBGDEVID, PCSAMPLE, 0, 4)
FIELD(DBGDEVID, WPADDRMASK, 4, 4)
FIELD(DBGDEVID, BPADDRMASK, 8, 4)
FIELD(DBGDEVID, VECTORCATCH, 12, 4)
FIELD(DBGDEVID, VIRTEXTNS, 16, 4)
FIELD(DBGDEVID, DOUBLELOCK, 20, 4)
FIELD(DBGDEVID, AUXREGS, 24, 4)
FIELD(DBGDEVID, CIDMASK, 28, 4)

FIELD(MVFR0, SIMDREG, 0, 4)
FIELD(MVFR0, FPSP, 4, 4)
FIELD(MVFR0, FPDP, 8, 4)
FIELD(MVFR0, FPTRAP, 12, 4)
FIELD(MVFR0, FPDIVIDE, 16, 4)
FIELD(MVFR0, FPSQRT, 20, 4)
FIELD(MVFR0, FPSHVEC, 24, 4)
FIELD(MVFR0, FPROUND, 28, 4)

FIELD(MVFR1, FPFTZ, 0, 4)
FIELD(MVFR1, FPDNAN, 4, 4)
FIELD(MVFR1, SIMDLS, 8, 4) /* A-profile only */
FIELD(MVFR1, SIMDINT, 12, 4) /* A-profile only */
FIELD(MVFR1, SIMDSP, 16, 4) /* A-profile only */
FIELD(MVFR1, SIMDHP, 20, 4) /* A-profile only */
FIELD(MVFR1, MVE, 8, 4) /* M-profile only */
FIELD(MVFR1, FP16, 20, 4) /* M-profile only */
FIELD(MVFR1, FPHP, 24, 4)
FIELD(MVFR1, SIMDFMAC, 28, 4)

FIELD(MVFR2, SIMDMISC, 0, 4)
FIELD(MVFR2, FPMISC, 4, 4)

QEMU_BUILD_BUG_ON(ARRAY_SIZE(((ARMCPU *)0)->ccsidr) <= R_V7M_CSSELR_INDEX_MASK);

/* If adding a feature bit which corresponds to a Linux ELF
 * HWCAP bit, remember to update the feature-bit-to-hwcap
 * mapping in linux-user/elfload.c:get_elf_hwcap().
 */
enum arm_features {
    ARM_FEATURE_AUXCR,  /* ARM1026 Auxiliary control register.  */
    ARM_FEATURE_XSCALE, /* Intel XScale extensions.  */
    ARM_FEATURE_IWMMXT, /* Intel iwMMXt extension.  */
    ARM_FEATURE_V6,
    ARM_FEATURE_V6K,
    ARM_FEATURE_V7,
    ARM_FEATURE_THUMB2,
    ARM_FEATURE_PMSA,   /* no MMU; may have Memory Protection Unit */
    ARM_FEATURE_NEON,
    ARM_FEATURE_M, /* Microcontroller profile.  */
    ARM_FEATURE_OMAPCP, /* OMAP specific CP15 ops handling.  */
    ARM_FEATURE_THUMB2EE,
    ARM_FEATURE_V7MP,    /* v7 Multiprocessing Extensions */
    ARM_FEATURE_V7VE, /* v7 Virtualization Extensions (non-EL2 parts) */
    ARM_FEATURE_V4T,
    ARM_FEATURE_V5,
    ARM_FEATURE_STRONGARM,
    ARM_FEATURE_VAPA, /* cp15 VA to PA lookups */
    ARM_FEATURE_GENERIC_TIMER,
    ARM_FEATURE_MVFR, /* Media and VFP Feature Registers 0 and 1 */
    ARM_FEATURE_DUMMY_C15_REGS, /* RAZ/WI all of cp15 crn=15 */
    ARM_FEATURE_CACHE_TEST_CLEAN, /* 926/1026 style test-and-clean ops */
    ARM_FEATURE_CACHE_DIRTY_REG, /* 1136/1176 cache dirty status register */
    ARM_FEATURE_CACHE_BLOCK_OPS, /* v6 optional cache block operations */
    ARM_FEATURE_MPIDR, /* has cp15 MPIDR */
    ARM_FEATURE_LPAE, /* has Large Physical Address Extension */
    ARM_FEATURE_V8,
    ARM_FEATURE_AARCH64, /* supports 64 bit mode */
    ARM_FEATURE_CBAR, /* has cp15 CBAR */
    ARM_FEATURE_CBAR_RO, /* has cp15 CBAR and it is read-only */
    ARM_FEATURE_EL2, /* has EL2 Virtualization support */
    ARM_FEATURE_EL3, /* has EL3 Secure monitor support */
    ARM_FEATURE_THUMB_DSP, /* DSP insns supported in the Thumb encodings */
    ARM_FEATURE_PMU, /* has PMU support */
    ARM_FEATURE_VBAR, /* has cp15 VBAR */
    ARM_FEATURE_M_SECURITY, /* M profile Security Extension */
    ARM_FEATURE_M_MAIN, /* M profile Main Extension */
    ARM_FEATURE_V8_1M, /* M profile extras only in v8.1M and later */
};

static inline int arm_feature(CPUARMState *env, int feature)
{
    return (env->features & (1ULL << feature)) != 0;
}

void arm_cpu_finalize_features(ARMCPU *cpu, Error **errp);

#if !defined(CONFIG_USER_ONLY)
/* Return true if exception levels below EL3 are in secure state,
 * or would be following an exception return to that level.
 * Unlike arm_is_secure() (which is always a question about the
 * _current_ state of the CPU) this doesn't care about the current
 * EL or mode.
 */
static inline bool arm_is_secure_below_el3(CPUARMState *env)
{
    if (arm_feature(env, ARM_FEATURE_EL3)) {
        return !(env->cp15.scr_el3 & SCR_NS);
    } else {
        /* If EL3 is not supported then the secure state is implementation
         * defined, in which case QEMU defaults to non-secure.
         */
        return false;
    }
}

/* Return true if the CPU is AArch64 EL3 or AArch32 Mon */
static inline bool arm_is_el3_or_mon(CPUARMState *env)
{
    if (arm_feature(env, ARM_FEATURE_EL3)) {
        if (is_a64(env) && extract32(env->pstate, 2, 2) == 3) {
            /* CPU currently in AArch64 state and EL3 */
            return true;
        } else if (!is_a64(env) &&
                (env->uncached_cpsr & CPSR_M) == ARM_CPU_MODE_MON) {
            /* CPU currently in AArch32 state and monitor mode */
            return true;
        }
    }
    return false;
}

/* Return true if the processor is in secure state */
static inline bool arm_is_secure(CPUARMState *env)
{
    if (arm_is_el3_or_mon(env)) {
        return true;
    }
    return arm_is_secure_below_el3(env);
}

/*
 * Return true if the current security state has AArch64 EL2 or AArch32 Hyp.
 * This corresponds to the pseudocode EL2Enabled()
 */
static inline bool arm_is_el2_enabled_secstate(CPUARMState *env, bool secure)
{
    return arm_feature(env, ARM_FEATURE_EL2)
           && (!secure || (env->cp15.scr_el3 & SCR_EEL2));
}

static inline bool arm_is_el2_enabled(CPUARMState *env)
{
    return arm_is_el2_enabled_secstate(env, arm_is_secure_below_el3(env));
}

#else
static inline bool arm_is_secure_below_el3(CPUARMState *env)
{
    return false;
}

static inline bool arm_is_secure(CPUARMState *env)
{
    return false;
}

static inline bool arm_is_el2_enabled_secstate(CPUARMState *env, bool secure)
{
    return false;
}

static inline bool arm_is_el2_enabled(CPUARMState *env)
{
    return false;
}
#endif

/**
 * arm_hcr_el2_eff(): Return the effective value of HCR_EL2.
 * E.g. when in secure state, fields in HCR_EL2 are suppressed,
 * "for all purposes other than a direct read or write access of HCR_EL2."
 * Not included here is HCR_RW.
 */
uint64_t arm_hcr_el2_eff_secstate(CPUARMState *env, bool secure);
uint64_t arm_hcr_el2_eff(CPUARMState *env);
uint64_t arm_hcrx_el2_eff(CPUARMState *env);

/* Return true if the specified exception level is running in AArch64 state. */
static inline bool arm_el_is_aa64(CPUARMState *env, int el)
{
    /* This isn't valid for EL0 (if we're in EL0, is_a64() is what you want,
     * and if we're not in EL0 then the state of EL0 isn't well defined.)
     */
    assert(el >= 1 && el <= 3);
    bool aa64 = arm_feature(env, ARM_FEATURE_AARCH64);

    /* The highest exception level is always at the maximum supported
     * register width, and then lower levels have a register width controlled
     * by bits in the SCR or HCR registers.
     */
    if (el == 3) {
        return aa64;
    }

    if (arm_feature(env, ARM_FEATURE_EL3) &&
        ((env->cp15.scr_el3 & SCR_NS) || !(env->cp15.scr_el3 & SCR_EEL2))) {
        aa64 = aa64 && (env->cp15.scr_el3 & SCR_RW);
    }

    if (el == 2) {
        return aa64;
    }

    if (arm_is_el2_enabled(env)) {
        aa64 = aa64 && (env->cp15.hcr_el2 & HCR_RW);
    }

    return aa64;
}

/* Function for determing whether guest cp register reads and writes should
 * access the secure or non-secure bank of a cp register.  When EL3 is
 * operating in AArch32 state, the NS-bit determines whether the secure
 * instance of a cp register should be used. When EL3 is AArch64 (or if
 * it doesn't exist at all) then there is no register banking, and all
 * accesses are to the non-secure version.
 */
static inline bool access_secure_reg(CPUARMState *env)
{
    bool ret = (arm_feature(env, ARM_FEATURE_EL3) &&
                !arm_el_is_aa64(env, 3) &&
                !(env->cp15.scr_el3 & SCR_NS));

    return ret;
}

/* Macros for accessing a specified CP register bank */
#define A32_BANKED_REG_GET(_env, _regname, _secure)    \
    ((_secure) ? (_env)->cp15._regname##_s : (_env)->cp15._regname##_ns)

#define A32_BANKED_REG_SET(_env, _regname, _secure, _val)   \
    do {                                                \
        if (_secure) {                                   \
            (_env)->cp15._regname##_s = (_val);            \
        } else {                                        \
            (_env)->cp15._regname##_ns = (_val);           \
        }                                               \
    } while (0)

/* Macros for automatically accessing a specific CP register bank depending on
 * the current secure state of the system.  These macros are not intended for
 * supporting instruction translation reads/writes as these are dependent
 * solely on the SCR.NS bit and not the mode.
 */
#define A32_BANKED_CURRENT_REG_GET(_env, _regname)        \
    A32_BANKED_REG_GET((_env), _regname,                \
                       (arm_is_secure(_env) && !arm_el_is_aa64((_env), 3)))

#define A32_BANKED_CURRENT_REG_SET(_env, _regname, _val)                       \
    A32_BANKED_REG_SET((_env), _regname,                                    \
                       (arm_is_secure(_env) && !arm_el_is_aa64((_env), 3)), \
                       (_val))

void arm_cpu_list(void);
uint32_t arm_phys_excp_target_el(CPUState *cs, uint32_t excp_idx,
                                 uint32_t cur_el, bool secure);

/* Interface between CPU and Interrupt controller.  */
#ifndef CONFIG_USER_ONLY
bool armv7m_nvic_can_take_pending_exception(void *opaque);
#else
static inline bool armv7m_nvic_can_take_pending_exception(void *opaque)
{
    return true;
}
#endif
/**
 * armv7m_nvic_set_pending: mark the specified exception as pending
 * @opaque: the NVIC
 * @irq: the exception number to mark pending
 * @secure: false for non-banked exceptions or for the nonsecure
 * version of a banked exception, true for the secure version of a banked
 * exception.
 *
 * Marks the specified exception as pending. Note that we will assert()
 * if @secure is true and @irq does not specify one of the fixed set
 * of architecturally banked exceptions.
 */
void armv7m_nvic_set_pending(void *opaque, int irq, bool secure);
/**
 * armv7m_nvic_set_pending_derived: mark this derived exception as pending
 * @opaque: the NVIC
 * @irq: the exception number to mark pending
 * @secure: false for non-banked exceptions or for the nonsecure
 * version of a banked exception, true for the secure version of a banked
 * exception.
 *
 * Similar to armv7m_nvic_set_pending(), but specifically for derived
 * exceptions (exceptions generated in the course of trying to take
 * a different exception).
 */
void armv7m_nvic_set_pending_derived(void *opaque, int irq, bool secure);
/**
 * armv7m_nvic_set_pending_lazyfp: mark this lazy FP exception as pending
 * @opaque: the NVIC
 * @irq: the exception number to mark pending
 * @secure: false for non-banked exceptions or for the nonsecure
 * version of a banked exception, true for the secure version of a banked
 * exception.
 *
 * Similar to armv7m_nvic_set_pending(), but specifically for exceptions
 * generated in the course of lazy stacking of FP registers.
 */
void armv7m_nvic_set_pending_lazyfp(void *opaque, int irq, bool secure);
/**
 * armv7m_nvic_get_pending_irq_info: return highest priority pending
 *    exception, and whether it targets Secure state
 * @opaque: the NVIC
 * @pirq: set to pending exception number
 * @ptargets_secure: set to whether pending exception targets Secure
 *
 * This function writes the number of the highest priority pending
 * exception (the one which would be made active by
 * armv7m_nvic_acknowledge_irq()) to @pirq, and sets @ptargets_secure
 * to true if the current highest priority pending exception should
 * be taken to Secure state, false for NS.
 */
void armv7m_nvic_get_pending_irq_info(void *opaque, int *pirq,
                                      bool *ptargets_secure);
/**
 * armv7m_nvic_acknowledge_irq: make highest priority pending exception active
 * @opaque: the NVIC
 *
 * Move the current highest priority pending exception from the pending
 * state to the active state, and update v7m.exception to indicate that
 * it is the exception currently being handled.
 */
void armv7m_nvic_acknowledge_irq(void *opaque);
/**
 * armv7m_nvic_complete_irq: complete specified interrupt or exception
 * @opaque: the NVIC
 * @irq: the exception number to complete
 * @secure: true if this exception was secure
 *
 * Returns: -1 if the irq was not active
 *           1 if completing this irq brought us back to base (no active irqs)
 *           0 if there is still an irq active after this one was completed
 * (Ignoring -1, this is the same as the RETTOBASE value before completion.)
 */
int armv7m_nvic_complete_irq(void *opaque, int irq, bool secure);
/**
 * armv7m_nvic_get_ready_status(void *opaque, int irq, bool secure)
 * @opaque: the NVIC
 * @irq: the exception number to mark pending
 * @secure: false for non-banked exceptions or for the nonsecure
 * version of a banked exception, true for the secure version of a banked
 * exception.
 *
 * Return whether an exception is "ready", i.e. whether the exception is
 * enabled and is configured at a priority which would allow it to
 * interrupt the current execution priority. This controls whether the
 * RDY bit for it in the FPCCR is set.
 */
bool armv7m_nvic_get_ready_status(void *opaque, int irq, bool secure);
/**
 * armv7m_nvic_raw_execution_priority: return the raw execution priority
 * @opaque: the NVIC
 *
 * Returns: the raw execution priority as defined by the v8M architecture.
 * This is the execution priority minus the effects of AIRCR.PRIS,
 * and minus any PRIMASK/FAULTMASK/BASEPRI priority boosting.
 * (v8M ARM ARM I_PKLD.)
 */
int armv7m_nvic_raw_execution_priority(void *opaque);
/**
 * armv7m_nvic_neg_prio_requested: return true if the requested execution
 * priority is negative for the specified security state.
 * @opaque: the NVIC
 * @secure: the security state to test
 * This corresponds to the pseudocode IsReqExecPriNeg().
 */
#ifndef CONFIG_USER_ONLY
bool armv7m_nvic_neg_prio_requested(void *opaque, bool secure);
#else
static inline bool armv7m_nvic_neg_prio_requested(void *opaque, bool secure)
{
    return false;
}
#endif

/* Interface for defining coprocessor registers.
 * Registers are defined in tables of arm_cp_reginfo structs
 * which are passed to define_arm_cp_regs().
 */

/* When looking up a coprocessor register we look for it
 * via an integer which encodes all of:
 *  coprocessor number
 *  Crn, Crm, opc1, opc2 fields
 *  32 or 64 bit register (ie is it accessed via MRC/MCR
 *    or via MRRC/MCRR?)
 *  non-secure/secure bank (AArch32 only)
 * We allow 4 bits for opc1 because MRRC/MCRR have a 4 bit field.
 * (In this case crn and opc2 should be zero.)
 * For AArch64, there is no 32/64 bit size distinction;
 * instead all registers have a 2 bit op0, 3 bit op1 and op2,
 * and 4 bit CRn and CRm. The encoding patterns are chosen
 * to be easy to convert to and from the KVM encodings, and also
 * so that the hashtable can contain both AArch32 and AArch64
 * registers (to allow for interprocessing where we might run
 * 32 bit code on a 64 bit core).
 */
/* This bit is private to our hashtable cpreg; in KVM register
 * IDs the AArch64/32 distinction is the KVM_REG_ARM/ARM64
 * in the upper bits of the 64 bit ID.
 */
#define CP_REG_AA64_SHIFT 28
#define CP_REG_AA64_MASK (1 << CP_REG_AA64_SHIFT)

/* To enable banking of coprocessor registers depending on ns-bit we
 * add a bit to distinguish between secure and non-secure cpregs in the
 * hashtable.
 */
#define CP_REG_NS_SHIFT 29
#define CP_REG_NS_MASK (1 << CP_REG_NS_SHIFT)

#define ENCODE_CP_REG(cp, is64, ns, crn, crm, opc1, opc2)   \
    ((ns) << CP_REG_NS_SHIFT | ((cp) << 16) | ((is64) << 15) |   \
     ((crn) << 11) | ((crm) << 7) | ((opc1) << 3) | (opc2))

#define ENCODE_AA64_CP_REG(cp, crn, crm, op0, op1, op2) \
    (CP_REG_AA64_MASK |                                 \
     ((cp) << CP_REG_ARM_COPROC_SHIFT) |                \
     ((op0) << CP_REG_ARM64_SYSREG_OP0_SHIFT) |         \
     ((op1) << CP_REG_ARM64_SYSREG_OP1_SHIFT) |         \
     ((crn) << CP_REG_ARM64_SYSREG_CRN_SHIFT) |         \
     ((crm) << CP_REG_ARM64_SYSREG_CRM_SHIFT) |         \
     ((op2) << CP_REG_ARM64_SYSREG_OP2_SHIFT))

/* Convert a full 64 bit KVM register ID to the truncated 32 bit
 * version used as a key for the coprocessor register hashtable
 */
static inline uint32_t kvm_to_cpreg_id(uint64_t kvmid)
{
    uint32_t cpregid = kvmid;
    if ((kvmid & CP_REG_ARCH_MASK) == CP_REG_ARM64) {
        cpregid |= CP_REG_AA64_MASK;
    } else {
        if ((kvmid & CP_REG_SIZE_MASK) == CP_REG_SIZE_U64) {
            cpregid |= (1 << 15);
        }

        /* KVM is always non-secure so add the NS flag on AArch32 register
         * entries.
         */
         cpregid |= 1 << CP_REG_NS_SHIFT;
    }
    return cpregid;
}

/* Convert a truncated 32 bit hashtable key into the full
 * 64 bit KVM register ID.
 */
static inline uint64_t cpreg_to_kvm_id(uint32_t cpregid)
{
    uint64_t kvmid;

    if (cpregid & CP_REG_AA64_MASK) {
        kvmid = cpregid & ~CP_REG_AA64_MASK;
        kvmid |= CP_REG_SIZE_U64 | CP_REG_ARM64;
    } else {
        kvmid = cpregid & ~(1 << 15);
        if (cpregid & (1 << 15)) {
            kvmid |= CP_REG_SIZE_U64 | CP_REG_ARM;
        } else {
            kvmid |= CP_REG_SIZE_U32 | CP_REG_ARM;
        }
    }
    return kvmid;
}

/* Return the highest implemented Exception Level */
static inline int arm_highest_el(CPUARMState *env)
{
    if (arm_feature(env, ARM_FEATURE_EL3)) {
        return 3;
    }
    if (arm_feature(env, ARM_FEATURE_EL2)) {
        return 2;
    }
    return 1;
}

/* Return true if a v7M CPU is in Handler mode */
static inline bool arm_v7m_is_handler_mode(CPUARMState *env)
{
    return env->v7m.exception != 0;
}

/* Return the current Exception Level (as per ARMv8; note that this differs
 * from the ARMv7 Privilege Level).
 */
static inline int arm_current_el(CPUARMState *env)
{
    if (arm_feature(env, ARM_FEATURE_M)) {
        return arm_v7m_is_handler_mode(env) ||
            !(env->v7m.control[env->v7m.secure] & 1);
    }

    if (is_a64(env)) {
        return extract32(env->pstate, 2, 2);
    }

    switch (env->uncached_cpsr & 0x1f) {
    case ARM_CPU_MODE_USR:
        return 0;
    case ARM_CPU_MODE_HYP:
        return 2;
    case ARM_CPU_MODE_MON:
        return 3;
    default:
        if (arm_is_secure(env) && !arm_el_is_aa64(env, 3)) {
            /* If EL3 is 32-bit then all secure privileged modes run in
             * EL3
             */
            return 3;
        }

        return 1;
    }
}

/**
 * write_list_to_cpustate
 * @cpu: ARMCPU
 *
 * For each register listed in the ARMCPU cpreg_indexes list, write
 * its value from the cpreg_values list into the ARMCPUState structure.
 * This updates TCG's working data structures from KVM data or
 * from incoming migration state.
 *
 * Returns: true if all register values were updated correctly,
 * false if some register was unknown or could not be written.
 * Note that we do not stop early on failure -- we will attempt
 * writing all registers in the list.
 */
bool write_list_to_cpustate(ARMCPU *cpu);

/**
 * write_cpustate_to_list:
 * @cpu: ARMCPU
 * @kvm_sync: true if this is for syncing back to KVM
 *
 * For each register listed in the ARMCPU cpreg_indexes list, write
 * its value from the ARMCPUState structure into the cpreg_values list.
 * This is used to copy info from TCG's working data structures into
 * KVM or for outbound migration.
 *
 * @kvm_sync is true if we are doing this in order to sync the
 * register state back to KVM. In this case we will only update
 * values in the list if the previous list->cpustate sync actually
 * successfully wrote the CPU state. Otherwise we will keep the value
 * that is in the list.
 *
 * Returns: true if all register values were read correctly,
 * false if some register was unknown or could not be read.
 * Note that we do not stop early on failure -- we will attempt
 * reading all registers in the list.
 */
bool write_cpustate_to_list(ARMCPU *cpu, bool kvm_sync);

#define ARM_CPUID_TI915T      0x54029152
#define ARM_CPUID_TI925T      0x54029252

#define ARM_CPU_TYPE_SUFFIX "-" TYPE_ARM_CPU
#define ARM_CPU_TYPE_NAME(name) (name ARM_CPU_TYPE_SUFFIX)
#define CPU_RESOLVING_TYPE TYPE_ARM_CPU

#define TYPE_ARM_HOST_CPU "host-" TYPE_ARM_CPU

#define cpu_list arm_cpu_list

/* ARM has the following "translation regimes" (as the ARM ARM calls them):
 *
 * If EL3 is 64-bit:
 *  + NonSecure EL1 & 0 stage 1
 *  + NonSecure EL1 & 0 stage 2
 *  + NonSecure EL2
 *  + NonSecure EL2 & 0   (ARMv8.1-VHE)
 *  + Secure EL1 & 0
 *  + Secure EL3
 * If EL3 is 32-bit:
 *  + NonSecure PL1 & 0 stage 1
 *  + NonSecure PL1 & 0 stage 2
 *  + NonSecure PL2
 *  + Secure PL0
 *  + Secure PL1
 * (reminder: for 32 bit EL3, Secure PL1 is *EL3*, not EL1.)
 *
 * For QEMU, an mmu_idx is not quite the same as a translation regime because:
 *  1. we need to split the "EL1 & 0" and "EL2 & 0" regimes into two mmu_idxes,
 *     because they may differ in access permissions even if the VA->PA map is
 *     the same
 *  2. we want to cache in our TLB the full VA->IPA->PA lookup for a stage 1+2
 *     translation, which means that we have one mmu_idx that deals with two
 *     concatenated translation regimes [this sort of combined s1+2 TLB is
 *     architecturally permitted]
 *  3. we don't need to allocate an mmu_idx to translations that we won't be
 *     handling via the TLB. The only way to do a stage 1 translation without
 *     the immediate stage 2 translation is via the ATS or AT system insns,
 *     which can be slow-pathed and always do a page table walk.
 *     The only use of stage 2 translations is either as part of an s1+2
 *     lookup or when loading the descriptors during a stage 1 page table walk,
 *     and in both those cases we don't use the TLB.
 *  4. we can also safely fold together the "32 bit EL3" and "64 bit EL3"
 *     translation regimes, because they map reasonably well to each other
 *     and they can't both be active at the same time.
 *  5. we want to be able to use the TLB for accesses done as part of a
 *     stage1 page table walk, rather than having to walk the stage2 page
 *     table over and over.
 *  6. we need separate EL1/EL2 mmu_idx for handling the Privileged Access
 *     Never (PAN) bit within PSTATE.
 *  7. we fold together the secure and non-secure regimes for A-profile,
 *     because there are no banked system registers for aarch64, so the
 *     process of switching between secure and non-secure is
 *     already heavyweight.
 *
 * This gives us the following list of cases:
 *
 * EL0 EL1&0 stage 1+2 (aka NS PL0)
 * EL1 EL1&0 stage 1+2 (aka NS PL1)
 * EL1 EL1&0 stage 1+2 +PAN
 * EL0 EL2&0
 * EL2 EL2&0
 * EL2 EL2&0 +PAN
 * EL2 (aka NS PL2)
 * EL3 (aka S PL1)
 * Physical (NS & S)
 * Stage2 (NS & S)
 *
 * for a total of 12 different mmu_idx.
 *
 * R profile CPUs have an MPU, but can use the same set of MMU indexes
 * as A profile. They only need to distinguish EL0 and EL1 (and
 * EL2 if we ever model a Cortex-R52).
 *
 * M profile CPUs are rather different as they do not have a true MMU.
 * They have the following different MMU indexes:
 *  User
 *  Privileged
 *  User, execution priority negative (ie the MPU HFNMIENA bit may apply)
 *  Privileged, execution priority negative (ditto)
 * If the CPU supports the v8M Security Extension then there are also:
 *  Secure User
 *  Secure Privileged
 *  Secure User, execution priority negative
 *  Secure Privileged, execution priority negative
 *
 * The ARMMMUIdx and the mmu index value used by the core QEMU TLB code
 * are not quite the same -- different CPU types (most notably M profile
 * vs A/R profile) would like to use MMU indexes with different semantics,
 * but since we don't ever need to use all of those in a single CPU we
 * can avoid having to set NB_MMU_MODES to "total number of A profile MMU
 * modes + total number of M profile MMU modes". The lower bits of
 * ARMMMUIdx are the core TLB mmu index, and the higher bits are always
 * the same for any particular CPU.
 * Variables of type ARMMUIdx are always full values, and the core
 * index values are in variables of type 'int'.
 *
 * Our enumeration includes at the end some entries which are not "true"
 * mmu_idx values in that they don't have corresponding TLBs and are only
 * valid for doing slow path page table walks.
 *
 * The constant names here are patterned after the general style of the names
 * of the AT/ATS operations.
 * The values used are carefully arranged to make mmu_idx => EL lookup easy.
 * For M profile we arrange them to have a bit for priv, a bit for negpri
 * and a bit for secure.
 */
#define ARM_MMU_IDX_A     0x10  /* A profile */
#define ARM_MMU_IDX_NOTLB 0x20  /* does not have a TLB */
#define ARM_MMU_IDX_M     0x40  /* M profile */

/* Meanings of the bits for M profile mmu idx values */
#define ARM_MMU_IDX_M_PRIV   0x1
#define ARM_MMU_IDX_M_NEGPRI 0x2
#define ARM_MMU_IDX_M_S      0x4  /* Secure */

#define ARM_MMU_IDX_TYPE_MASK \
    (ARM_MMU_IDX_A | ARM_MMU_IDX_M | ARM_MMU_IDX_NOTLB)
#define ARM_MMU_IDX_COREIDX_MASK 0xf

typedef enum ARMMMUIdx {
    /*
     * A-profile.
     */
    ARMMMUIdx_E10_0     = 0 | ARM_MMU_IDX_A,
    ARMMMUIdx_E20_0     = 1 | ARM_MMU_IDX_A,
    ARMMMUIdx_E10_1     = 2 | ARM_MMU_IDX_A,
    ARMMMUIdx_E20_2     = 3 | ARM_MMU_IDX_A,
    ARMMMUIdx_E10_1_PAN = 4 | ARM_MMU_IDX_A,
    ARMMMUIdx_E20_2_PAN = 5 | ARM_MMU_IDX_A,
    ARMMMUIdx_E2        = 6 | ARM_MMU_IDX_A,
    ARMMMUIdx_E3        = 7 | ARM_MMU_IDX_A,

    /* TLBs with 1-1 mapping to the physical address spaces. */
    ARMMMUIdx_Phys_NS   = 8 | ARM_MMU_IDX_A,
    ARMMMUIdx_Phys_S    = 9 | ARM_MMU_IDX_A,

    /*
     * Used for second stage of an S12 page table walk, or for descriptor
     * loads during first stage of an S1 page table walk.  Note that both
     * are in use simultaneously for SecureEL2: the security state for
     * the S2 ptw is selected by the NS bit from the S1 ptw.
     */
    ARMMMUIdx_Stage2    = 10 | ARM_MMU_IDX_A,
    ARMMMUIdx_Stage2_S  = 11 | ARM_MMU_IDX_A,

    /*
     * These are not allocated TLBs and are used only for AT system
     * instructions or for the first stage of an S12 page table walk.
     */
    ARMMMUIdx_Stage1_E0 = 0 | ARM_MMU_IDX_NOTLB,
    ARMMMUIdx_Stage1_E1 = 1 | ARM_MMU_IDX_NOTLB,
    ARMMMUIdx_Stage1_E1_PAN = 2 | ARM_MMU_IDX_NOTLB,

    /*
     * M-profile.
     */
    ARMMMUIdx_MUser = ARM_MMU_IDX_M,
    ARMMMUIdx_MPriv = ARM_MMU_IDX_M | ARM_MMU_IDX_M_PRIV,
    ARMMMUIdx_MUserNegPri = ARMMMUIdx_MUser | ARM_MMU_IDX_M_NEGPRI,
    ARMMMUIdx_MPrivNegPri = ARMMMUIdx_MPriv | ARM_MMU_IDX_M_NEGPRI,
    ARMMMUIdx_MSUser = ARMMMUIdx_MUser | ARM_MMU_IDX_M_S,
    ARMMMUIdx_MSPriv = ARMMMUIdx_MPriv | ARM_MMU_IDX_M_S,
    ARMMMUIdx_MSUserNegPri = ARMMMUIdx_MUserNegPri | ARM_MMU_IDX_M_S,
    ARMMMUIdx_MSPrivNegPri = ARMMMUIdx_MPrivNegPri | ARM_MMU_IDX_M_S,
} ARMMMUIdx;

/*
 * Bit macros for the core-mmu-index values for each index,
 * for use when calling tlb_flush_by_mmuidx() and friends.
 */
#define TO_CORE_BIT(NAME) \
    ARMMMUIdxBit_##NAME = 1 << (ARMMMUIdx_##NAME & ARM_MMU_IDX_COREIDX_MASK)

typedef enum ARMMMUIdxBit {
    TO_CORE_BIT(E10_0),
    TO_CORE_BIT(E20_0),
    TO_CORE_BIT(E10_1),
    TO_CORE_BIT(E10_1_PAN),
    TO_CORE_BIT(E2),
    TO_CORE_BIT(E20_2),
    TO_CORE_BIT(E20_2_PAN),
    TO_CORE_BIT(E3),
    TO_CORE_BIT(Stage2),
    TO_CORE_BIT(Stage2_S),

    TO_CORE_BIT(MUser),
    TO_CORE_BIT(MPriv),
    TO_CORE_BIT(MUserNegPri),
    TO_CORE_BIT(MPrivNegPri),
    TO_CORE_BIT(MSUser),
    TO_CORE_BIT(MSPriv),
    TO_CORE_BIT(MSUserNegPri),
    TO_CORE_BIT(MSPrivNegPri),
} ARMMMUIdxBit;

#undef TO_CORE_BIT

#define MMU_USER_IDX 0

/* Indexes used when registering address spaces with cpu_address_space_init */
typedef enum ARMASIdx {
    ARMASIdx_NS = 0,
    ARMASIdx_S = 1,
    ARMASIdx_TagNS = 2,
    ARMASIdx_TagS = 3,
} ARMASIdx;

static inline bool arm_v7m_csselr_razwi(ARMCPU *cpu)
{
    /* If all the CLIDR.Ctypem bits are 0 there are no caches, and
     * CSSELR is RAZ/WI.
     */
    return (cpu->clidr & R_V7M_CLIDR_CTYPE_ALL_MASK) != 0;
}

static inline bool arm_sctlr_b(CPUARMState *env)
{
    return
        /* We need not implement SCTLR.ITD in user-mode emulation, so
         * let linux-user ignore the fact that it conflicts with SCTLR_B.
         * This lets people run BE32 binaries with "-cpu any".
         */
#ifndef CONFIG_USER_ONLY
        !arm_feature(env, ARM_FEATURE_V7) &&
#endif
        (env->cp15.sctlr_el[1] & SCTLR_B) != 0;
}

uint64_t arm_sctlr(CPUARMState *env, int el);

static inline bool arm_cpu_data_is_big_endian_a32(CPUARMState *env,
                                                  bool sctlr_b)
{
#ifdef CONFIG_USER_ONLY
    /*
     * In system mode, BE32 is modelled in line with the
     * architecture (as word-invariant big-endianness), where loads
     * and stores are done little endian but from addresses which
     * are adjusted by XORing with the appropriate constant. So the
     * endianness to use for the raw data access is not affected by
     * SCTLR.B.
     * In user mode, however, we model BE32 as byte-invariant
     * big-endianness (because user-only code cannot tell the
     * difference), and so we need to use a data access endianness
     * that depends on SCTLR.B.
     */
    if (sctlr_b) {
        return true;
    }
#endif
    /* In 32bit endianness is determined by looking at CPSR's E bit */
    return env->uncached_cpsr & CPSR_E;
}

static inline bool arm_cpu_data_is_big_endian_a64(int el, uint64_t sctlr)
{
    return sctlr & (el ? SCTLR_EE : SCTLR_E0E);
}

/* Return true if the processor is in big-endian mode. */
static inline bool arm_cpu_data_is_big_endian(CPUARMState *env)
{
    if (!is_a64(env)) {
        return arm_cpu_data_is_big_endian_a32(env, arm_sctlr_b(env));
    } else {
        int cur_el = arm_current_el(env);
        uint64_t sctlr = arm_sctlr(env, cur_el);
        return arm_cpu_data_is_big_endian_a64(cur_el, sctlr);
    }
}

#include "exec/cpu-all.h"

/*
 * We have more than 32-bits worth of state per TB, so we split the data
 * between tb->flags and tb->cs_base, which is otherwise unused for ARM.
 * We collect these two parts in CPUARMTBFlags where they are named
 * flags and flags2 respectively.
 *
 * The flags that are shared between all execution modes, TBFLAG_ANY,
 * are stored in flags.  The flags that are specific to a given mode
 * are stores in flags2.  Since cs_base is sized on the configured
 * address size, flags2 always has 64-bits for A64, and a minimum of
 * 32-bits for A32 and M32.
 *
 * The bits for 32-bit A-profile and M-profile partially overlap:
 *
 *  31         23         11 10             0
 * +-------------+----------+----------------+
 * |             |          |   TBFLAG_A32   |
 * | TBFLAG_AM32 |          +-----+----------+
 * |             |                |TBFLAG_M32|
 * +-------------+----------------+----------+
 *  31         23                6 5        0
 *
 * Unless otherwise noted, these bits are cached in env->hflags.
 */
FIELD(TBFLAG_ANY, AARCH64_STATE, 0, 1)
FIELD(TBFLAG_ANY, SS_ACTIVE, 1, 1)
FIELD(TBFLAG_ANY, PSTATE__SS, 2, 1)      /* Not cached. */
FIELD(TBFLAG_ANY, BE_DATA, 3, 1)
FIELD(TBFLAG_ANY, MMUIDX, 4, 4)
/* Target EL if we take a floating-point-disabled exception */
FIELD(TBFLAG_ANY, FPEXC_EL, 8, 2)
/* Memory operations require alignment: SCTLR_ELx.A or CCR.UNALIGN_TRP */
FIELD(TBFLAG_ANY, ALIGN_MEM, 10, 1)
FIELD(TBFLAG_ANY, PSTATE__IL, 11, 1)
FIELD(TBFLAG_ANY, FGT_ACTIVE, 12, 1)
FIELD(TBFLAG_ANY, FGT_SVC, 13, 1)

/*
 * Bit usage when in AArch32 state, both A- and M-profile.
 */
FIELD(TBFLAG_AM32, CONDEXEC, 24, 8)      /* Not cached. */
FIELD(TBFLAG_AM32, THUMB, 23, 1)         /* Not cached. */

/*
 * Bit usage when in AArch32 state, for A-profile only.
 */
FIELD(TBFLAG_A32, VECLEN, 0, 3)         /* Not cached. */
FIELD(TBFLAG_A32, VECSTRIDE, 3, 2)     /* Not cached. */
/*
 * We store the bottom two bits of the CPAR as TB flags and handle
 * checks on the other bits at runtime. This shares the same bits as
 * VECSTRIDE, which is OK as no XScale CPU has VFP.
 * Not cached, because VECLEN+VECSTRIDE are not cached.
 */
FIELD(TBFLAG_A32, XSCALE_CPAR, 5, 2)
FIELD(TBFLAG_A32, VFPEN, 7, 1)         /* Partially cached, minus FPEXC. */
FIELD(TBFLAG_A32, SCTLR__B, 8, 1)      /* Cannot overlap with SCTLR_B */
FIELD(TBFLAG_A32, HSTR_ACTIVE, 9, 1)
/*
 * Indicates whether cp register reads and writes by guest code should access
 * the secure or nonsecure bank of banked registers; note that this is not
 * the same thing as the current security state of the processor!
 */
FIELD(TBFLAG_A32, NS, 10, 1)
/*
 * Indicates that SME Streaming mode is active, and SMCR_ELx.FA64 is not.
 * This requires an SME trap from AArch32 mode when using NEON.
 */
FIELD(TBFLAG_A32, SME_TRAP_NONSTREAMING, 11, 1)

/*
 * Bit usage when in AArch32 state, for M-profile only.
 */
/* Handler (ie not Thread) mode */
FIELD(TBFLAG_M32, HANDLER, 0, 1)
/* Whether we should generate stack-limit checks */
FIELD(TBFLAG_M32, STACKCHECK, 1, 1)
/* Set if FPCCR.LSPACT is set */
FIELD(TBFLAG_M32, LSPACT, 2, 1)                 /* Not cached. */
/* Set if we must create a new FP context */
FIELD(TBFLAG_M32, NEW_FP_CTXT_NEEDED, 3, 1)     /* Not cached. */
/* Set if FPCCR.S does not match current security state */
FIELD(TBFLAG_M32, FPCCR_S_WRONG, 4, 1)          /* Not cached. */
/* Set if MVE insns are definitely not predicated by VPR or LTPSIZE */
FIELD(TBFLAG_M32, MVE_NO_PRED, 5, 1)            /* Not cached. */
/* Set if in secure mode */
FIELD(TBFLAG_M32, SECURE, 6, 1)

/*
 * Bit usage when in AArch64 state
 */
FIELD(TBFLAG_A64, TBII, 0, 2)
FIELD(TBFLAG_A64, SVEEXC_EL, 2, 2)
/* The current vector length, either NVL or SVL. */
FIELD(TBFLAG_A64, VL, 4, 4)
FIELD(TBFLAG_A64, PAUTH_ACTIVE, 8, 1)
FIELD(TBFLAG_A64, BT, 9, 1)
FIELD(TBFLAG_A64, BTYPE, 10, 2)         /* Not cached. */
FIELD(TBFLAG_A64, TBID, 12, 2)
FIELD(TBFLAG_A64, UNPRIV, 14, 1)
FIELD(TBFLAG_A64, ATA, 15, 1)
FIELD(TBFLAG_A64, TCMA, 16, 2)
FIELD(TBFLAG_A64, MTE_ACTIVE, 18, 1)
FIELD(TBFLAG_A64, MTE0_ACTIVE, 19, 1)
FIELD(TBFLAG_A64, SMEEXC_EL, 20, 2)
FIELD(TBFLAG_A64, PSTATE_SM, 22, 1)
FIELD(TBFLAG_A64, PSTATE_ZA, 23, 1)
FIELD(TBFLAG_A64, SVL, 24, 4)
/* Indicates that SME Streaming mode is active, and SMCR_ELx.FA64 is not. */
FIELD(TBFLAG_A64, SME_TRAP_NONSTREAMING, 28, 1)
FIELD(TBFLAG_A64, FGT_ERET, 29, 1)

/*
 * Helpers for using the above.
 */
#define DP_TBFLAG_ANY(DST, WHICH, VAL) \
    (DST.flags = FIELD_DP32(DST.flags, TBFLAG_ANY, WHICH, VAL))
#define DP_TBFLAG_A64(DST, WHICH, VAL) \
    (DST.flags2 = FIELD_DP32(DST.flags2, TBFLAG_A64, WHICH, VAL))
#define DP_TBFLAG_A32(DST, WHICH, VAL) \
    (DST.flags2 = FIELD_DP32(DST.flags2, TBFLAG_A32, WHICH, VAL))
#define DP_TBFLAG_M32(DST, WHICH, VAL) \
    (DST.flags2 = FIELD_DP32(DST.flags2, TBFLAG_M32, WHICH, VAL))
#define DP_TBFLAG_AM32(DST, WHICH, VAL) \
    (DST.flags2 = FIELD_DP32(DST.flags2, TBFLAG_AM32, WHICH, VAL))

#define EX_TBFLAG_ANY(IN, WHICH)   FIELD_EX32(IN.flags, TBFLAG_ANY, WHICH)
#define EX_TBFLAG_A64(IN, WHICH)   FIELD_EX32(IN.flags2, TBFLAG_A64, WHICH)
#define EX_TBFLAG_A32(IN, WHICH)   FIELD_EX32(IN.flags2, TBFLAG_A32, WHICH)
#define EX_TBFLAG_M32(IN, WHICH)   FIELD_EX32(IN.flags2, TBFLAG_M32, WHICH)
#define EX_TBFLAG_AM32(IN, WHICH)  FIELD_EX32(IN.flags2, TBFLAG_AM32, WHICH)

/**
 * cpu_mmu_index:
 * @env: The cpu environment
 * @ifetch: True for code access, false for data access.
 *
 * Return the core mmu index for the current translation regime.
 * This function is used by generic TCG code paths.
 */
static inline int cpu_mmu_index(CPUARMState *env, bool ifetch)
{
    return EX_TBFLAG_ANY(env->hflags, MMUIDX);
}

/**
 * sve_vq
 * @env: the cpu context
 *
 * Return the VL cached within env->hflags, in units of quadwords.
 */
static inline int sve_vq(CPUARMState *env)
{
    return EX_TBFLAG_A64(env->hflags, VL) + 1;
}

/**
 * sme_vq
 * @env: the cpu context
 *
 * Return the SVL cached within env->hflags, in units of quadwords.
 */
static inline int sme_vq(CPUARMState *env)
{
    return EX_TBFLAG_A64(env->hflags, SVL) + 1;
}

static inline bool bswap_code(bool sctlr_b)
{
#ifdef CONFIG_USER_ONLY
    /* BE8 (SCTLR.B = 0, TARGET_BIG_ENDIAN = 1) is mixed endian.
     * The invalid combination SCTLR.B=1/CPSR.E=1/TARGET_BIG_ENDIAN=0
     * would also end up as a mixed-endian mode with BE code, LE data.
     */
    return
#if TARGET_BIG_ENDIAN
        1 ^
#endif
        sctlr_b;
#else
    /* All code access in ARM is little endian, and there are no loaders
     * doing swaps that need to be reversed
     */
    return 0;
#endif
}

#ifdef CONFIG_USER_ONLY
static inline bool arm_cpu_bswap_data(CPUARMState *env)
{
    return
#if TARGET_BIG_ENDIAN
       1 ^
#endif
       arm_cpu_data_is_big_endian(env);
}
#endif

void cpu_get_tb_cpu_state(CPUARMState *env, target_ulong *pc,
                          target_ulong *cs_base, uint32_t *flags);

enum {
    QEMU_PSCI_CONDUIT_DISABLED = 0,
    QEMU_PSCI_CONDUIT_SMC = 1,
    QEMU_PSCI_CONDUIT_HVC = 2,
};

#ifndef CONFIG_USER_ONLY
/* Return the address space index to use for a memory access */
static inline int arm_asidx_from_attrs(CPUState *cs, MemTxAttrs attrs)
{
    return attrs.secure ? ARMASIdx_S : ARMASIdx_NS;
}

/* Return the AddressSpace to use for a memory access
 * (which depends on whether the access is S or NS, and whether
 * the board gave us a separate AddressSpace for S accesses).
 */
static inline AddressSpace *arm_addressspace(CPUState *cs, MemTxAttrs attrs)
{
    return cpu_get_address_space(cs, arm_asidx_from_attrs(cs, attrs));
}
#endif

/**
 * arm_register_pre_el_change_hook:
 * Register a hook function which will be called immediately before this
 * CPU changes exception level or mode. The hook function will be
 * passed a pointer to the ARMCPU and the opaque data pointer passed
 * to this function when the hook was registered.
 *
 * Note that if a pre-change hook is called, any registered post-change hooks
 * are guaranteed to subsequently be called.
 */
void arm_register_pre_el_change_hook(ARMCPU *cpu, ARMELChangeHookFn *hook,
                                 void *opaque);
/**
 * arm_register_el_change_hook:
 * Register a hook function which will be called immediately after this
 * CPU changes exception level or mode. The hook function will be
 * passed a pointer to the ARMCPU and the opaque data pointer passed
 * to this function when the hook was registered.
 *
 * Note that any registered hooks registered here are guaranteed to be called
 * if pre-change hooks have been.
 */
void arm_register_el_change_hook(ARMCPU *cpu, ARMELChangeHookFn *hook, void
        *opaque);

/**
 * arm_rebuild_hflags:
 * Rebuild the cached TBFLAGS for arbitrary changed processor state.
 */
void arm_rebuild_hflags(CPUARMState *env);

/**
 * aa32_vfp_dreg:
 * Return a pointer to the Dn register within env in 32-bit mode.
 */
static inline uint64_t *aa32_vfp_dreg(CPUARMState *env, unsigned regno)
{
    return &env->vfp.zregs[regno >> 1].d[regno & 1];
}

/**
 * aa32_vfp_qreg:
 * Return a pointer to the Qn register within env in 32-bit mode.
 */
static inline uint64_t *aa32_vfp_qreg(CPUARMState *env, unsigned regno)
{
    return &env->vfp.zregs[regno].d[0];
}

/**
 * aa64_vfp_qreg:
 * Return a pointer to the Qn register within env in 64-bit mode.
 */
static inline uint64_t *aa64_vfp_qreg(CPUARMState *env, unsigned regno)
{
    return &env->vfp.zregs[regno].d[0];
}

/* Shared between translate-sve.c and sve_helper.c.  */
extern const uint64_t pred_esz_masks[5];

/*
 * AArch64 usage of the PAGE_TARGET_* bits for linux-user.
 * Note that with the Linux kernel, PROT_MTE may not be cleared by mprotect
 * mprotect but PROT_BTI may be cleared.  C.f. the kernel's VM_ARCH_CLEAR.
 */
#define PAGE_BTI            PAGE_TARGET_1
#define PAGE_MTE            PAGE_TARGET_2
#define PAGE_TARGET_STICKY  PAGE_MTE

/* We associate one allocation tag per 16 bytes, the minimum.  */
#define LOG2_TAG_GRANULE 4
#define TAG_GRANULE      (1 << LOG2_TAG_GRANULE)

#ifdef CONFIG_USER_ONLY
#define TARGET_PAGE_DATA_SIZE (TARGET_PAGE_SIZE >> (LOG2_TAG_GRANULE + 1))
#endif

#ifdef TARGET_TAGGED_ADDRESSES
/**
 * cpu_untagged_addr:
 * @cs: CPU context
 * @x: tagged address
 *
 * Remove any address tag from @x.  This is explicitly related to the
 * linux syscall TIF_TAGGED_ADDR setting, not TBI in general.
 *
 * There should be a better place to put this, but we need this in
 * include/exec/cpu_ldst.h, and not some place linux-user specific.
 */
static inline target_ulong cpu_untagged_addr(CPUState *cs, target_ulong x)
{
    ARMCPU *cpu = ARM_CPU(cs);
    if (cpu->env.tagged_addr_enable) {
        /*
         * TBI is enabled for userspace but not kernelspace addresses.
         * Only clear the tag if bit 55 is clear.
         */
        x &= sextract64(x, 0, 56);
    }
    return x;
}
#endif

/*
 * Naming convention for isar_feature functions:
 * Functions which test 32-bit ID registers should have _aa32_ in
 * their name. Functions which test 64-bit ID registers should have
 * _aa64_ in their name. These must only be used in code where we
 * know for certain that the CPU has AArch32 or AArch64 respectively
 * or where the correct answer for a CPU which doesn't implement that
 * CPU state is "false" (eg when generating A32 or A64 code, if adding
 * system registers that are specific to that CPU state, for "should
 * we let this system register bit be set" tests where the 32-bit
 * flavour of the register doesn't have the bit, and so on).
 * Functions which simply ask "does this feature exist at all" have
 * _any_ in their name, and always return the logical OR of the _aa64_
 * and the _aa32_ function.
 */

/*
 * 32-bit feature tests via id registers.
 */
static inline bool isar_feature_aa32_thumb_div(const ARMISARegisters *id)
{
    return FIELD_EX32(id->id_isar0, ID_ISAR0, DIVIDE) != 0;
}

static inline bool isar_feature_aa32_arm_div(const ARMISARegisters *id)
{
    return FIELD_EX32(id->id_isar0, ID_ISAR0, DIVIDE) > 1;
}

static inline bool isar_feature_aa32_lob(const ARMISARegisters *id)
{
    /* (M-profile) low-overhead loops and branch future */
    return FIELD_EX32(id->id_isar0, ID_ISAR0, CMPBRANCH) >= 3;
}

static inline bool isar_feature_aa32_jazelle(const ARMISARegisters *id)
{
    return FIELD_EX32(id->id_isar1, ID_ISAR1, JAZELLE) != 0;
}

static inline bool isar_feature_aa32_aes(const ARMISARegisters *id)
{
    return FIELD_EX32(id->id_isar5, ID_ISAR5, AES) != 0;
}

static inline bool isar_feature_aa32_pmull(const ARMISARegisters *id)
{
    return FIELD_EX32(id->id_isar5, ID_ISAR5, AES) > 1;
}

static inline bool isar_feature_aa32_sha1(const ARMISARegisters *id)
{
    return FIELD_EX32(id->id_isar5, ID_ISAR5, SHA1) != 0;
}

static inline bool isar_feature_aa32_sha2(const ARMISARegisters *id)
{
    return FIELD_EX32(id->id_isar5, ID_ISAR5, SHA2) != 0;
}

static inline bool isar_feature_aa32_crc32(const ARMISARegisters *id)
{
    return FIELD_EX32(id->id_isar5, ID_ISAR5, CRC32) != 0;
}

static inline bool isar_feature_aa32_rdm(const ARMISARegisters *id)
{
    return FIELD_EX32(id->id_isar5, ID_ISAR5, RDM) != 0;
}

static inline bool isar_feature_aa32_vcma(const ARMISARegisters *id)
{
    return FIELD_EX32(id->id_isar5, ID_ISAR5, VCMA) != 0;
}

static inline bool isar_feature_aa32_jscvt(const ARMISARegisters *id)
{
    return FIELD_EX32(id->id_isar6, ID_ISAR6, JSCVT) != 0;
}

static inline bool isar_feature_aa32_dp(const ARMISARegisters *id)
{
    return FIELD_EX32(id->id_isar6, ID_ISAR6, DP) != 0;
}

static inline bool isar_feature_aa32_fhm(const ARMISARegisters *id)
{
    return FIELD_EX32(id->id_isar6, ID_ISAR6, FHM) != 0;
}

static inline bool isar_feature_aa32_sb(const ARMISARegisters *id)
{
    return FIELD_EX32(id->id_isar6, ID_ISAR6, SB) != 0;
}

static inline bool isar_feature_aa32_predinv(const ARMISARegisters *id)
{
    return FIELD_EX32(id->id_isar6, ID_ISAR6, SPECRES) != 0;
}

static inline bool isar_feature_aa32_bf16(const ARMISARegisters *id)
{
    return FIELD_EX32(id->id_isar6, ID_ISAR6, BF16) != 0;
}

static inline bool isar_feature_aa32_i8mm(const ARMISARegisters *id)
{
    return FIELD_EX32(id->id_isar6, ID_ISAR6, I8MM) != 0;
}

static inline bool isar_feature_aa32_ras(const ARMISARegisters *id)
{
    return FIELD_EX32(id->id_pfr0, ID_PFR0, RAS) != 0;
}

static inline bool isar_feature_aa32_mprofile(const ARMISARegisters *id)
{
    return FIELD_EX32(id->id_pfr1, ID_PFR1, MPROGMOD) != 0;
}

static inline bool isar_feature_aa32_m_sec_state(const ARMISARegisters *id)
{
    /*
     * Return true if M-profile state handling insns
     * (VSCCLRM, CLRM, FPCTX access insns) are implemented
     */
    return FIELD_EX32(id->id_pfr1, ID_PFR1, SECURITY) >= 3;
}

static inline bool isar_feature_aa32_fp16_arith(const ARMISARegisters *id)
{
    /* Sadly this is encoded differently for A-profile and M-profile */
    if (isar_feature_aa32_mprofile(id)) {
        return FIELD_EX32(id->mvfr1, MVFR1, FP16) > 0;
    } else {
        return FIELD_EX32(id->mvfr1, MVFR1, FPHP) >= 3;
    }
}

static inline bool isar_feature_aa32_mve(const ARMISARegisters *id)
{
    /*
     * Return true if MVE is supported (either integer or floating point).
     * We must check for M-profile as the MVFR1 field means something
     * else for A-profile.
     */
    return isar_feature_aa32_mprofile(id) &&
        FIELD_EX32(id->mvfr1, MVFR1, MVE) > 0;
}

static inline bool isar_feature_aa32_mve_fp(const ARMISARegisters *id)
{
    /*
     * Return true if MVE is supported (either integer or floating point).
     * We must check for M-profile as the MVFR1 field means something
     * else for A-profile.
     */
    return isar_feature_aa32_mprofile(id) &&
        FIELD_EX32(id->mvfr1, MVFR1, MVE) >= 2;
}

static inline bool isar_feature_aa32_vfp_simd(const ARMISARegisters *id)
{
    /*
     * Return true if either VFP or SIMD is implemented.
     * In this case, a minimum of VFP w/ D0-D15.
     */
    return FIELD_EX32(id->mvfr0, MVFR0, SIMDREG) > 0;
}

static inline bool isar_feature_aa32_simd_r32(const ARMISARegisters *id)
{
    /* Return true if D16-D31 are implemented */
    return FIELD_EX32(id->mvfr0, MVFR0, SIMDREG) >= 2;
}

static inline bool isar_feature_aa32_fpshvec(const ARMISARegisters *id)
{
    return FIELD_EX32(id->mvfr0, MVFR0, FPSHVEC) > 0;
}

static inline bool isar_feature_aa32_fpsp_v2(const ARMISARegisters *id)
{
    /* Return true if CPU supports single precision floating point, VFPv2 */
    return FIELD_EX32(id->mvfr0, MVFR0, FPSP) > 0;
}

static inline bool isar_feature_aa32_fpsp_v3(const ARMISARegisters *id)
{
    /* Return true if CPU supports single precision floating point, VFPv3 */
    return FIELD_EX32(id->mvfr0, MVFR0, FPSP) >= 2;
}

static inline bool isar_feature_aa32_fpdp_v2(const ARMISARegisters *id)
{
    /* Return true if CPU supports double precision floating point, VFPv2 */
    return FIELD_EX32(id->mvfr0, MVFR0, FPDP) > 0;
}

static inline bool isar_feature_aa32_fpdp_v3(const ARMISARegisters *id)
{
    /* Return true if CPU supports double precision floating point, VFPv3 */
    return FIELD_EX32(id->mvfr0, MVFR0, FPDP) >= 2;
}

static inline bool isar_feature_aa32_vfp(const ARMISARegisters *id)
{
    return isar_feature_aa32_fpsp_v2(id) || isar_feature_aa32_fpdp_v2(id);
}

/*
 * We always set the FP and SIMD FP16 fields to indicate identical
 * levels of support (assuming SIMD is implemented at all), so
 * we only need one set of accessors.
 */
static inline bool isar_feature_aa32_fp16_spconv(const ARMISARegisters *id)
{
    return FIELD_EX32(id->mvfr1, MVFR1, FPHP) > 0;
}

static inline bool isar_feature_aa32_fp16_dpconv(const ARMISARegisters *id)
{
    return FIELD_EX32(id->mvfr1, MVFR1, FPHP) > 1;
}

/*
 * Note that this ID register field covers both VFP and Neon FMAC,
 * so should usually be tested in combination with some other
 * check that confirms the presence of whichever of VFP or Neon is
 * relevant, to avoid accidentally enabling a Neon feature on
 * a VFP-no-Neon core or vice-versa.
 */
static inline bool isar_feature_aa32_simdfmac(const ARMISARegisters *id)
{
    return FIELD_EX32(id->mvfr1, MVFR1, SIMDFMAC) != 0;
}

static inline bool isar_feature_aa32_vsel(const ARMISARegisters *id)
{
    return FIELD_EX32(id->mvfr2, MVFR2, FPMISC) >= 1;
}

static inline bool isar_feature_aa32_vcvt_dr(const ARMISARegisters *id)
{
    return FIELD_EX32(id->mvfr2, MVFR2, FPMISC) >= 2;
}

static inline bool isar_feature_aa32_vrint(const ARMISARegisters *id)
{
    return FIELD_EX32(id->mvfr2, MVFR2, FPMISC) >= 3;
}

static inline bool isar_feature_aa32_vminmaxnm(const ARMISARegisters *id)
{
    return FIELD_EX32(id->mvfr2, MVFR2, FPMISC) >= 4;
}

static inline bool isar_feature_aa32_pxn(const ARMISARegisters *id)
{
    return FIELD_EX32(id->id_mmfr0, ID_MMFR0, VMSA) >= 4;
}

static inline bool isar_feature_aa32_pan(const ARMISARegisters *id)
{
    return FIELD_EX32(id->id_mmfr3, ID_MMFR3, PAN) != 0;
}

static inline bool isar_feature_aa32_ats1e1(const ARMISARegisters *id)
{
    return FIELD_EX32(id->id_mmfr3, ID_MMFR3, PAN) >= 2;
}

static inline bool isar_feature_aa32_pmuv3p1(const ARMISARegisters *id)
{
    /* 0xf means "non-standard IMPDEF PMU" */
    return FIELD_EX32(id->id_dfr0, ID_DFR0, PERFMON) >= 4 &&
        FIELD_EX32(id->id_dfr0, ID_DFR0, PERFMON) != 0xf;
}

static inline bool isar_feature_aa32_pmuv3p4(const ARMISARegisters *id)
{
    /* 0xf means "non-standard IMPDEF PMU" */
    return FIELD_EX32(id->id_dfr0, ID_DFR0, PERFMON) >= 5 &&
        FIELD_EX32(id->id_dfr0, ID_DFR0, PERFMON) != 0xf;
}

static inline bool isar_feature_aa32_pmuv3p5(const ARMISARegisters *id)
{
    /* 0xf means "non-standard IMPDEF PMU" */
    return FIELD_EX32(id->id_dfr0, ID_DFR0, PERFMON) >= 6 &&
        FIELD_EX32(id->id_dfr0, ID_DFR0, PERFMON) != 0xf;
}

static inline bool isar_feature_aa32_hpd(const ARMISARegisters *id)
{
    return FIELD_EX32(id->id_mmfr4, ID_MMFR4, HPDS) != 0;
}

static inline bool isar_feature_aa32_ac2(const ARMISARegisters *id)
{
    return FIELD_EX32(id->id_mmfr4, ID_MMFR4, AC2) != 0;
}

static inline bool isar_feature_aa32_ccidx(const ARMISARegisters *id)
{
    return FIELD_EX32(id->id_mmfr4, ID_MMFR4, CCIDX) != 0;
}

static inline bool isar_feature_aa32_tts2uxn(const ARMISARegisters *id)
{
    return FIELD_EX32(id->id_mmfr4, ID_MMFR4, XNX) != 0;
}

static inline bool isar_feature_aa32_half_evt(const ARMISARegisters *id)
{
    return FIELD_EX32(id->id_mmfr4, ID_MMFR4, EVT) >= 1;
}

static inline bool isar_feature_aa32_evt(const ARMISARegisters *id)
{
    return FIELD_EX32(id->id_mmfr4, ID_MMFR4, EVT) >= 2;
}

static inline bool isar_feature_aa32_dit(const ARMISARegisters *id)
{
    return FIELD_EX32(id->id_pfr0, ID_PFR0, DIT) != 0;
}

static inline bool isar_feature_aa32_ssbs(const ARMISARegisters *id)
{
    return FIELD_EX32(id->id_pfr2, ID_PFR2, SSBS) != 0;
}

static inline bool isar_feature_aa32_debugv7p1(const ARMISARegisters *id)
{
    return FIELD_EX32(id->id_dfr0, ID_DFR0, COPDBG) >= 5;
}

static inline bool isar_feature_aa32_debugv8p2(const ARMISARegisters *id)
{
    return FIELD_EX32(id->id_dfr0, ID_DFR0, COPDBG) >= 8;
}

static inline bool isar_feature_aa32_doublelock(const ARMISARegisters *id)
{
    return FIELD_EX32(id->dbgdevid, DBGDEVID, DOUBLELOCK) > 0;
}

/*
 * 64-bit feature tests via id registers.
 */
static inline bool isar_feature_aa64_aes(const ARMISARegisters *id)
{
    return FIELD_EX64(id->id_aa64isar0, ID_AA64ISAR0, AES) != 0;
}

static inline bool isar_feature_aa64_pmull(const ARMISARegisters *id)
{
    return FIELD_EX64(id->id_aa64isar0, ID_AA64ISAR0, AES) > 1;
}

static inline bool isar_feature_aa64_sha1(const ARMISARegisters *id)
{
    return FIELD_EX64(id->id_aa64isar0, ID_AA64ISAR0, SHA1) != 0;
}

static inline bool isar_feature_aa64_sha256(const ARMISARegisters *id)
{
    return FIELD_EX64(id->id_aa64isar0, ID_AA64ISAR0, SHA2) != 0;
}

static inline bool isar_feature_aa64_sha512(const ARMISARegisters *id)
{
    return FIELD_EX64(id->id_aa64isar0, ID_AA64ISAR0, SHA2) > 1;
}

static inline bool isar_feature_aa64_crc32(const ARMISARegisters *id)
{
    return FIELD_EX64(id->id_aa64isar0, ID_AA64ISAR0, CRC32) != 0;
}

static inline bool isar_feature_aa64_atomics(const ARMISARegisters *id)
{
    return FIELD_EX64(id->id_aa64isar0, ID_AA64ISAR0, ATOMIC) != 0;
}

static inline bool isar_feature_aa64_rdm(const ARMISARegisters *id)
{
    return FIELD_EX64(id->id_aa64isar0, ID_AA64ISAR0, RDM) != 0;
}

static inline bool isar_feature_aa64_sha3(const ARMISARegisters *id)
{
    return FIELD_EX64(id->id_aa64isar0, ID_AA64ISAR0, SHA3) != 0;
}

static inline bool isar_feature_aa64_sm3(const ARMISARegisters *id)
{
    return FIELD_EX64(id->id_aa64isar0, ID_AA64ISAR0, SM3) != 0;
}

static inline bool isar_feature_aa64_sm4(const ARMISARegisters *id)
{
    return FIELD_EX64(id->id_aa64isar0, ID_AA64ISAR0, SM4) != 0;
}

static inline bool isar_feature_aa64_dp(const ARMISARegisters *id)
{
    return FIELD_EX64(id->id_aa64isar0, ID_AA64ISAR0, DP) != 0;
}

static inline bool isar_feature_aa64_fhm(const ARMISARegisters *id)
{
    return FIELD_EX64(id->id_aa64isar0, ID_AA64ISAR0, FHM) != 0;
}

static inline bool isar_feature_aa64_condm_4(const ARMISARegisters *id)
{
    return FIELD_EX64(id->id_aa64isar0, ID_AA64ISAR0, TS) != 0;
}

static inline bool isar_feature_aa64_condm_5(const ARMISARegisters *id)
{
    return FIELD_EX64(id->id_aa64isar0, ID_AA64ISAR0, TS) >= 2;
}

static inline bool isar_feature_aa64_rndr(const ARMISARegisters *id)
{
    return FIELD_EX64(id->id_aa64isar0, ID_AA64ISAR0, RNDR) != 0;
}

static inline bool isar_feature_aa64_jscvt(const ARMISARegisters *id)
{
    return FIELD_EX64(id->id_aa64isar1, ID_AA64ISAR1, JSCVT) != 0;
}

static inline bool isar_feature_aa64_fcma(const ARMISARegisters *id)
{
    return FIELD_EX64(id->id_aa64isar1, ID_AA64ISAR1, FCMA) != 0;
}

static inline bool isar_feature_aa64_pauth(const ARMISARegisters *id)
{
    /*
     * Return true if any form of pauth is enabled, as this
     * predicate controls migration of the 128-bit keys.
     */
    return (id->id_aa64isar1 &
            (FIELD_DP64(0, ID_AA64ISAR1, APA, 0xf) |
             FIELD_DP64(0, ID_AA64ISAR1, API, 0xf) |
             FIELD_DP64(0, ID_AA64ISAR1, GPA, 0xf) |
             FIELD_DP64(0, ID_AA64ISAR1, GPI, 0xf))) != 0;
}

static inline bool isar_feature_aa64_pauth_arch(const ARMISARegisters *id)
{
    /*
     * Return true if pauth is enabled with the architected QARMA algorithm.
     * QEMU will always set APA+GPA to the same value.
     */
    return FIELD_EX64(id->id_aa64isar1, ID_AA64ISAR1, APA) != 0;
}

static inline bool isar_feature_aa64_tlbirange(const ARMISARegisters *id)
{
    return FIELD_EX64(id->id_aa64isar0, ID_AA64ISAR0, TLB) == 2;
}

static inline bool isar_feature_aa64_tlbios(const ARMISARegisters *id)
{
    return FIELD_EX64(id->id_aa64isar0, ID_AA64ISAR0, TLB) != 0;
}

static inline bool isar_feature_aa64_sb(const ARMISARegisters *id)
{
    return FIELD_EX64(id->id_aa64isar1, ID_AA64ISAR1, SB) != 0;
}

static inline bool isar_feature_aa64_predinv(const ARMISARegisters *id)
{
    return FIELD_EX64(id->id_aa64isar1, ID_AA64ISAR1, SPECRES) != 0;
}

static inline bool isar_feature_aa64_frint(const ARMISARegisters *id)
{
    return FIELD_EX64(id->id_aa64isar1, ID_AA64ISAR1, FRINTTS) != 0;
}

static inline bool isar_feature_aa64_dcpop(const ARMISARegisters *id)
{
    return FIELD_EX64(id->id_aa64isar1, ID_AA64ISAR1, DPB) != 0;
}

static inline bool isar_feature_aa64_dcpodp(const ARMISARegisters *id)
{
    return FIELD_EX64(id->id_aa64isar1, ID_AA64ISAR1, DPB) >= 2;
}

static inline bool isar_feature_aa64_bf16(const ARMISARegisters *id)
{
    return FIELD_EX64(id->id_aa64isar1, ID_AA64ISAR1, BF16) != 0;
}

static inline bool isar_feature_aa64_fp_simd(const ARMISARegisters *id)
{
    /* We always set the AdvSIMD and FP fields identically.  */
    return FIELD_EX64(id->id_aa64pfr0, ID_AA64PFR0, FP) != 0xf;
}

static inline bool isar_feature_aa64_fp16(const ARMISARegisters *id)
{
    /* We always set the AdvSIMD and FP fields identically wrt FP16.  */
    return FIELD_EX64(id->id_aa64pfr0, ID_AA64PFR0, FP) == 1;
}

static inline bool isar_feature_aa64_aa32(const ARMISARegisters *id)
{
    return FIELD_EX64(id->id_aa64pfr0, ID_AA64PFR0, EL0) >= 2;
}

static inline bool isar_feature_aa64_aa32_el1(const ARMISARegisters *id)
{
    return FIELD_EX64(id->id_aa64pfr0, ID_AA64PFR0, EL1) >= 2;
}

static inline bool isar_feature_aa64_aa32_el2(const ARMISARegisters *id)
{
    return FIELD_EX64(id->id_aa64pfr0, ID_AA64PFR0, EL2) >= 2;
}

static inline bool isar_feature_aa64_ras(const ARMISARegisters *id)
{
    return FIELD_EX64(id->id_aa64pfr0, ID_AA64PFR0, RAS) != 0;
}

static inline bool isar_feature_aa64_doublefault(const ARMISARegisters *id)
{
    return FIELD_EX64(id->id_aa64pfr0, ID_AA64PFR0, RAS) >= 2;
}

static inline bool isar_feature_aa64_sve(const ARMISARegisters *id)
{
    return FIELD_EX64(id->id_aa64pfr0, ID_AA64PFR0, SVE) != 0;
}

static inline bool isar_feature_aa64_sel2(const ARMISARegisters *id)
{
    return FIELD_EX64(id->id_aa64pfr0, ID_AA64PFR0, SEL2) != 0;
}

static inline bool isar_feature_aa64_vh(const ARMISARegisters *id)
{
    return FIELD_EX64(id->id_aa64mmfr1, ID_AA64MMFR1, VH) != 0;
}

static inline bool isar_feature_aa64_lor(const ARMISARegisters *id)
{
    return FIELD_EX64(id->id_aa64mmfr1, ID_AA64MMFR1, LO) != 0;
}

static inline bool isar_feature_aa64_pan(const ARMISARegisters *id)
{
    return FIELD_EX64(id->id_aa64mmfr1, ID_AA64MMFR1, PAN) != 0;
}

static inline bool isar_feature_aa64_ats1e1(const ARMISARegisters *id)
{
    return FIELD_EX64(id->id_aa64mmfr1, ID_AA64MMFR1, PAN) >= 2;
}

static inline bool isar_feature_aa64_hcx(const ARMISARegisters *id)
{
    return FIELD_EX64(id->id_aa64mmfr1, ID_AA64MMFR1, HCX) != 0;
}

static inline bool isar_feature_aa64_uao(const ARMISARegisters *id)
{
    return FIELD_EX64(id->id_aa64mmfr2, ID_AA64MMFR2, UAO) != 0;
}

static inline bool isar_feature_aa64_st(const ARMISARegisters *id)
{
    return FIELD_EX64(id->id_aa64mmfr2, ID_AA64MMFR2, ST) != 0;
}

static inline bool isar_feature_aa64_fwb(const ARMISARegisters *id)
{
    return FIELD_EX64(id->id_aa64mmfr2, ID_AA64MMFR2, FWB) != 0;
}

static inline bool isar_feature_aa64_ids(const ARMISARegisters *id)
{
    return FIELD_EX64(id->id_aa64mmfr2, ID_AA64MMFR2, IDS) != 0;
}

static inline bool isar_feature_aa64_half_evt(const ARMISARegisters *id)
{
    return FIELD_EX64(id->id_aa64mmfr2, ID_AA64MMFR2, EVT) >= 1;
}

static inline bool isar_feature_aa64_evt(const ARMISARegisters *id)
{
    return FIELD_EX64(id->id_aa64mmfr2, ID_AA64MMFR2, EVT) >= 2;
}

static inline bool isar_feature_aa64_bti(const ARMISARegisters *id)
{
    return FIELD_EX64(id->id_aa64pfr1, ID_AA64PFR1, BT) != 0;
}

static inline bool isar_feature_aa64_mte_insn_reg(const ARMISARegisters *id)
{
    return FIELD_EX64(id->id_aa64pfr1, ID_AA64PFR1, MTE) != 0;
}

static inline bool isar_feature_aa64_mte(const ARMISARegisters *id)
{
    return FIELD_EX64(id->id_aa64pfr1, ID_AA64PFR1, MTE) >= 2;
}

static inline bool isar_feature_aa64_sme(const ARMISARegisters *id)
{
    return FIELD_EX64(id->id_aa64pfr1, ID_AA64PFR1, SME) != 0;
}

static inline bool isar_feature_aa64_pmuv3p1(const ARMISARegisters *id)
{
    return FIELD_EX64(id->id_aa64dfr0, ID_AA64DFR0, PMUVER) >= 4 &&
        FIELD_EX64(id->id_aa64dfr0, ID_AA64DFR0, PMUVER) != 0xf;
}

static inline bool isar_feature_aa64_pmuv3p4(const ARMISARegisters *id)
{
    return FIELD_EX64(id->id_aa64dfr0, ID_AA64DFR0, PMUVER) >= 5 &&
        FIELD_EX64(id->id_aa64dfr0, ID_AA64DFR0, PMUVER) != 0xf;
}

static inline bool isar_feature_aa64_pmuv3p5(const ARMISARegisters *id)
{
    return FIELD_EX64(id->id_aa64dfr0, ID_AA64DFR0, PMUVER) >= 6 &&
        FIELD_EX64(id->id_aa64dfr0, ID_AA64DFR0, PMUVER) != 0xf;
}

static inline bool isar_feature_aa64_rcpc_8_3(const ARMISARegisters *id)
{
    return FIELD_EX64(id->id_aa64isar1, ID_AA64ISAR1, LRCPC) != 0;
}

static inline bool isar_feature_aa64_rcpc_8_4(const ARMISARegisters *id)
{
    return FIELD_EX64(id->id_aa64isar1, ID_AA64ISAR1, LRCPC) >= 2;
}

static inline bool isar_feature_aa64_i8mm(const ARMISARegisters *id)
{
    return FIELD_EX64(id->id_aa64isar1, ID_AA64ISAR1, I8MM) != 0;
}

static inline bool isar_feature_aa64_tgran4_lpa2(const ARMISARegisters *id)
{
    return FIELD_SEX64(id->id_aa64mmfr0, ID_AA64MMFR0, TGRAN4) >= 1;
}

static inline bool isar_feature_aa64_tgran4_2_lpa2(const ARMISARegisters *id)
{
    unsigned t = FIELD_EX64(id->id_aa64mmfr0, ID_AA64MMFR0, TGRAN4_2);
    return t >= 3 || (t == 0 && isar_feature_aa64_tgran4_lpa2(id));
}

static inline bool isar_feature_aa64_tgran16_lpa2(const ARMISARegisters *id)
{
    return FIELD_EX64(id->id_aa64mmfr0, ID_AA64MMFR0, TGRAN16) >= 2;
}

static inline bool isar_feature_aa64_tgran16_2_lpa2(const ARMISARegisters *id)
{
    unsigned t = FIELD_EX64(id->id_aa64mmfr0, ID_AA64MMFR0, TGRAN16_2);
    return t >= 3 || (t == 0 && isar_feature_aa64_tgran16_lpa2(id));
}

static inline bool isar_feature_aa64_tgran4(const ARMISARegisters *id)
{
    return FIELD_SEX64(id->id_aa64mmfr0, ID_AA64MMFR0, TGRAN4) >= 0;
}

static inline bool isar_feature_aa64_tgran16(const ARMISARegisters *id)
{
    return FIELD_EX64(id->id_aa64mmfr0, ID_AA64MMFR0, TGRAN16) >= 1;
}

static inline bool isar_feature_aa64_tgran64(const ARMISARegisters *id)
{
    return FIELD_SEX64(id->id_aa64mmfr0, ID_AA64MMFR0, TGRAN64) >= 0;
}

static inline bool isar_feature_aa64_tgran4_2(const ARMISARegisters *id)
{
    unsigned t = FIELD_EX64(id->id_aa64mmfr0, ID_AA64MMFR0, TGRAN4_2);
    return t >= 2 || (t == 0 && isar_feature_aa64_tgran4(id));
}

static inline bool isar_feature_aa64_tgran16_2(const ARMISARegisters *id)
{
    unsigned t = FIELD_EX64(id->id_aa64mmfr0, ID_AA64MMFR0, TGRAN16_2);
    return t >= 2 || (t == 0 && isar_feature_aa64_tgran16(id));
}

static inline bool isar_feature_aa64_tgran64_2(const ARMISARegisters *id)
{
    unsigned t = FIELD_EX64(id->id_aa64mmfr0, ID_AA64MMFR0, TGRAN64_2);
    return t >= 2 || (t == 0 && isar_feature_aa64_tgran64(id));
}

static inline bool isar_feature_aa64_fgt(const ARMISARegisters *id)
{
    return FIELD_EX64(id->id_aa64mmfr0, ID_AA64MMFR0, FGT) != 0;
}

static inline bool isar_feature_aa64_ccidx(const ARMISARegisters *id)
{
    return FIELD_EX64(id->id_aa64mmfr2, ID_AA64MMFR2, CCIDX) != 0;
}

static inline bool isar_feature_aa64_lva(const ARMISARegisters *id)
{
    return FIELD_EX64(id->id_aa64mmfr2, ID_AA64MMFR2, VARANGE) != 0;
}

static inline bool isar_feature_aa64_e0pd(const ARMISARegisters *id)
{
    return FIELD_EX64(id->id_aa64mmfr2, ID_AA64MMFR2, E0PD) != 0;
}

static inline bool isar_feature_aa64_hafs(const ARMISARegisters *id)
{
    return FIELD_EX64(id->id_aa64mmfr1, ID_AA64MMFR1, HAFDBS) != 0;
}

static inline bool isar_feature_aa64_hdbs(const ARMISARegisters *id)
{
    return FIELD_EX64(id->id_aa64mmfr1, ID_AA64MMFR1, HAFDBS) >= 2;
}

static inline bool isar_feature_aa64_tts2uxn(const ARMISARegisters *id)
{
    return FIELD_EX64(id->id_aa64mmfr1, ID_AA64MMFR1, XNX) != 0;
}

static inline bool isar_feature_aa64_dit(const ARMISARegisters *id)
{
    return FIELD_EX64(id->id_aa64pfr0, ID_AA64PFR0, DIT) != 0;
}

static inline bool isar_feature_aa64_scxtnum(const ARMISARegisters *id)
{
    int key = FIELD_EX64(id->id_aa64pfr0, ID_AA64PFR0, CSV2);
    if (key >= 2) {
        return true;      /* FEAT_CSV2_2 */
    }
    if (key == 1) {
        key = FIELD_EX64(id->id_aa64pfr1, ID_AA64PFR1, CSV2_FRAC);
        return key >= 2;  /* FEAT_CSV2_1p2 */
    }
    return false;
}

static inline bool isar_feature_aa64_ssbs(const ARMISARegisters *id)
{
    return FIELD_EX64(id->id_aa64pfr1, ID_AA64PFR1, SSBS) != 0;
}

static inline bool isar_feature_aa64_debugv8p2(const ARMISARegisters *id)
{
    return FIELD_EX64(id->id_aa64dfr0, ID_AA64DFR0, DEBUGVER) >= 8;
}

static inline bool isar_feature_aa64_sve2(const ARMISARegisters *id)
{
    return FIELD_EX64(id->id_aa64zfr0, ID_AA64ZFR0, SVEVER) != 0;
}

static inline bool isar_feature_aa64_sve2_aes(const ARMISARegisters *id)
{
    return FIELD_EX64(id->id_aa64zfr0, ID_AA64ZFR0, AES) != 0;
}

static inline bool isar_feature_aa64_sve2_pmull128(const ARMISARegisters *id)
{
    return FIELD_EX64(id->id_aa64zfr0, ID_AA64ZFR0, AES) >= 2;
}

static inline bool isar_feature_aa64_sve2_bitperm(const ARMISARegisters *id)
{
    return FIELD_EX64(id->id_aa64zfr0, ID_AA64ZFR0, BITPERM) != 0;
}

static inline bool isar_feature_aa64_sve_bf16(const ARMISARegisters *id)
{
    return FIELD_EX64(id->id_aa64zfr0, ID_AA64ZFR0, BFLOAT16) != 0;
}

static inline bool isar_feature_aa64_sve2_sha3(const ARMISARegisters *id)
{
    return FIELD_EX64(id->id_aa64zfr0, ID_AA64ZFR0, SHA3) != 0;
}

static inline bool isar_feature_aa64_sve2_sm4(const ARMISARegisters *id)
{
    return FIELD_EX64(id->id_aa64zfr0, ID_AA64ZFR0, SM4) != 0;
}

static inline bool isar_feature_aa64_sve_i8mm(const ARMISARegisters *id)
{
    return FIELD_EX64(id->id_aa64zfr0, ID_AA64ZFR0, I8MM) != 0;
}

static inline bool isar_feature_aa64_sve_f32mm(const ARMISARegisters *id)
{
    return FIELD_EX64(id->id_aa64zfr0, ID_AA64ZFR0, F32MM) != 0;
}

static inline bool isar_feature_aa64_sve_f64mm(const ARMISARegisters *id)
{
    return FIELD_EX64(id->id_aa64zfr0, ID_AA64ZFR0, F64MM) != 0;
}

static inline bool isar_feature_aa64_sme_f64f64(const ARMISARegisters *id)
{
    return FIELD_EX64(id->id_aa64smfr0, ID_AA64SMFR0, F64F64);
}

static inline bool isar_feature_aa64_sme_i16i64(const ARMISARegisters *id)
{
    return FIELD_EX64(id->id_aa64smfr0, ID_AA64SMFR0, I16I64) == 0xf;
}

static inline bool isar_feature_aa64_sme_fa64(const ARMISARegisters *id)
{
    return FIELD_EX64(id->id_aa64smfr0, ID_AA64SMFR0, FA64);
}

static inline bool isar_feature_aa64_doublelock(const ARMISARegisters *id)
{
    return FIELD_SEX64(id->id_aa64dfr0, ID_AA64DFR0, DOUBLELOCK) >= 0;
}

/*
 * Feature tests for "does this exist in either 32-bit or 64-bit?"
 */
static inline bool isar_feature_any_fp16(const ARMISARegisters *id)
{
    return isar_feature_aa64_fp16(id) || isar_feature_aa32_fp16_arith(id);
}

static inline bool isar_feature_any_predinv(const ARMISARegisters *id)
{
    return isar_feature_aa64_predinv(id) || isar_feature_aa32_predinv(id);
}

static inline bool isar_feature_any_pmuv3p1(const ARMISARegisters *id)
{
    return isar_feature_aa64_pmuv3p1(id) || isar_feature_aa32_pmuv3p1(id);
}

static inline bool isar_feature_any_pmuv3p4(const ARMISARegisters *id)
{
    return isar_feature_aa64_pmuv3p4(id) || isar_feature_aa32_pmuv3p4(id);
}

static inline bool isar_feature_any_pmuv3p5(const ARMISARegisters *id)
{
    return isar_feature_aa64_pmuv3p5(id) || isar_feature_aa32_pmuv3p5(id);
}

static inline bool isar_feature_any_ccidx(const ARMISARegisters *id)
{
    return isar_feature_aa64_ccidx(id) || isar_feature_aa32_ccidx(id);
}

static inline bool isar_feature_any_tts2uxn(const ARMISARegisters *id)
{
    return isar_feature_aa64_tts2uxn(id) || isar_feature_aa32_tts2uxn(id);
}

static inline bool isar_feature_any_debugv8p2(const ARMISARegisters *id)
{
    return isar_feature_aa64_debugv8p2(id) || isar_feature_aa32_debugv8p2(id);
}

static inline bool isar_feature_any_ras(const ARMISARegisters *id)
{
    return isar_feature_aa64_ras(id) || isar_feature_aa32_ras(id);
}

static inline bool isar_feature_any_half_evt(const ARMISARegisters *id)
{
    return isar_feature_aa64_half_evt(id) || isar_feature_aa32_half_evt(id);
}

static inline bool isar_feature_any_evt(const ARMISARegisters *id)
{
    return isar_feature_aa64_evt(id) || isar_feature_aa32_evt(id);
}

/*
 * Forward to the above feature tests given an ARMCPU pointer.
 */
#define cpu_isar_feature(name, cpu) \
    ({ ARMCPU *cpu_ = (cpu); isar_feature_##name(&cpu_->isar); })

#endif<|MERGE_RESOLUTION|>--- conflicted
+++ resolved
@@ -538,7 +538,6 @@
         uint64_t vdisr_el2;
         uint64_t vsesr_el2;
 
-<<<<<<< HEAD
         /* DynamIQ Shared Unit (DSU) Registers.  */
         struct {
             uint64_t clusterectrl;
@@ -550,7 +549,7 @@
         } dsu;
 
         uint32_t c15_imp_periphpregionr; /* LLP region config */
-=======
+
         /*
          * Fine-Grained Trap registers. We store these as arrays so the
          * access checking code doesn't have to manually select
@@ -560,7 +559,6 @@
         uint64_t fgt_read[2]; /* HFGRTR, HDFGRTR */
         uint64_t fgt_write[2]; /* HFGWTR, HDFGWTR */
         uint64_t fgt_exec[1]; /* HFGITR */
->>>>>>> 0730eab4
     } cp15;
 
     struct {
