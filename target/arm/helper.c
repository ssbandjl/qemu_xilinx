/*
 * ARM generic helpers.
 *
 * This code is licensed under the GNU GPL v2 or later.
 *
 * SPDX-License-Identifier: GPL-2.0-or-later
 */

#include "qemu/osdep.h"
#include "qemu/units.h"
#include "qemu/log.h"
#include "trace.h"
#include "cpu.h"
#include "internals.h"
#include "exec/helper-proto.h"
#include "qemu/host-utils.h"
#include "qemu/main-loop.h"
#include "qemu/timer.h"
#include "qemu/bitops.h"
#include "qemu/crc32c.h"
#include "qemu/qemu-print.h"
#include "exec/exec-all.h"
#include <zlib.h> /* For crc32 */
#include "hw/irq.h"
#include "semihosting/semihost.h"
#include "sysemu/cpus.h"
#include "sysemu/cpu-timers.h"
#include "sysemu/kvm.h"
#include "qemu/range.h"
#include "qapi/qapi-commands-machine-target.h"
#include "qapi/error.h"
#include "qemu/guest-random.h"
#ifdef CONFIG_TCG
#include "arm_ldst.h"
#include "exec/cpu_ldst.h"
#include "semihosting/common-semi.h"
#endif
#include "cpregs.h"

#define ARM_CPU_FREQ 1000000000 /* FIXME: 1 GHz, should be configurable */

static void switch_mode(CPUARMState *env, int mode);

static uint64_t raw_read(CPUARMState *env, const ARMCPRegInfo *ri)
{
    assert(ri->fieldoffset);
    if (cpreg_field_is_64bit(ri)) {
        return CPREG_FIELD64(env, ri);
    } else {
        return CPREG_FIELD32(env, ri);
    }
}

void raw_write(CPUARMState *env, const ARMCPRegInfo *ri, uint64_t value)
{
    assert(ri->fieldoffset);
    if (cpreg_field_is_64bit(ri)) {
        CPREG_FIELD64(env, ri) = value;
    } else {
        CPREG_FIELD32(env, ri) = value;
    }
}

static void *raw_ptr(CPUARMState *env, const ARMCPRegInfo *ri)
{
    return (char *)env + ri->fieldoffset;
}

uint64_t read_raw_cp_reg(CPUARMState *env, const ARMCPRegInfo *ri)
{
    /* Raw read of a coprocessor register (as needed for migration, etc). */
    if (ri->type & ARM_CP_CONST) {
        return ri->resetvalue;
    } else if (ri->raw_readfn) {
        return ri->raw_readfn(env, ri);
    } else if (ri->readfn) {
        return ri->readfn(env, ri);
    } else {
        return raw_read(env, ri);
    }
}

static void write_raw_cp_reg(CPUARMState *env, const ARMCPRegInfo *ri,
                             uint64_t v)
{
    /* Raw write of a coprocessor register (as needed for migration, etc).
     * Note that constant registers are treated as write-ignored; the
     * caller should check for success by whether a readback gives the
     * value written.
     */
    if (ri->type & ARM_CP_CONST) {
        return;
    } else if (ri->raw_writefn) {
        ri->raw_writefn(env, ri, v);
    } else if (ri->writefn) {
        ri->writefn(env, ri, v);
    } else {
        raw_write(env, ri, v);
    }
}

static bool raw_accessors_invalid(const ARMCPRegInfo *ri)
{
   /* Return true if the regdef would cause an assertion if you called
    * read_raw_cp_reg() or write_raw_cp_reg() on it (ie if it is a
    * program bug for it not to have the NO_RAW flag).
    * NB that returning false here doesn't necessarily mean that calling
    * read/write_raw_cp_reg() is safe, because we can't distinguish "has
    * read/write access functions which are safe for raw use" from "has
    * read/write access functions which have side effects but has forgotten
    * to provide raw access functions".
    * The tests here line up with the conditions in read/write_raw_cp_reg()
    * and assertions in raw_read()/raw_write().
    */
    if ((ri->type & ARM_CP_CONST) ||
        ri->fieldoffset ||
        ((ri->raw_writefn || ri->writefn) && (ri->raw_readfn || ri->readfn))) {
        return false;
    }
    return true;
}

bool write_cpustate_to_list(ARMCPU *cpu, bool kvm_sync)
{
    /* Write the coprocessor state from cpu->env to the (index,value) list. */
    int i;
    bool ok = true;

    for (i = 0; i < cpu->cpreg_array_len; i++) {
        uint32_t regidx = kvm_to_cpreg_id(cpu->cpreg_indexes[i]);
        const ARMCPRegInfo *ri;
        uint64_t newval;

        ri = get_arm_cp_reginfo(cpu->cp_regs, regidx);
        if (!ri) {
            ok = false;
            continue;
        }
        if (ri->type & ARM_CP_NO_RAW) {
            continue;
        }

        newval = read_raw_cp_reg(&cpu->env, ri);
        if (kvm_sync) {
            /*
             * Only sync if the previous list->cpustate sync succeeded.
             * Rather than tracking the success/failure state for every
             * item in the list, we just recheck "does the raw write we must
             * have made in write_list_to_cpustate() read back OK" here.
             */
            uint64_t oldval = cpu->cpreg_values[i];

            if (oldval == newval) {
                continue;
            }

            write_raw_cp_reg(&cpu->env, ri, oldval);
            if (read_raw_cp_reg(&cpu->env, ri) != oldval) {
                continue;
            }

            write_raw_cp_reg(&cpu->env, ri, newval);
        }
        cpu->cpreg_values[i] = newval;
    }
    return ok;
}

bool write_list_to_cpustate(ARMCPU *cpu)
{
    int i;
    bool ok = true;

    for (i = 0; i < cpu->cpreg_array_len; i++) {
        uint32_t regidx = kvm_to_cpreg_id(cpu->cpreg_indexes[i]);
        uint64_t v = cpu->cpreg_values[i];
        const ARMCPRegInfo *ri;

        ri = get_arm_cp_reginfo(cpu->cp_regs, regidx);
        if (!ri) {
            ok = false;
            continue;
        }
        if (ri->type & ARM_CP_NO_RAW) {
            continue;
        }
        /* Write value and confirm it reads back as written
         * (to catch read-only registers and partially read-only
         * registers where the incoming migration value doesn't match)
         */
        write_raw_cp_reg(&cpu->env, ri, v);
        if (read_raw_cp_reg(&cpu->env, ri) != v) {
            ok = false;
        }
    }
    return ok;
}

static void add_cpreg_to_list(gpointer key, gpointer opaque)
{
    ARMCPU *cpu = opaque;
    uint32_t regidx = (uintptr_t)key;
    const ARMCPRegInfo *ri = get_arm_cp_reginfo(cpu->cp_regs, regidx);

    if (!(ri->type & (ARM_CP_NO_RAW|ARM_CP_ALIAS))) {
        cpu->cpreg_indexes[cpu->cpreg_array_len] = cpreg_to_kvm_id(regidx);
        /* The value array need not be initialized at this point */
        cpu->cpreg_array_len++;
    }
}

static void count_cpreg(gpointer key, gpointer opaque)
{
    ARMCPU *cpu = opaque;
    const ARMCPRegInfo *ri;

    ri = g_hash_table_lookup(cpu->cp_regs, key);

    if (!(ri->type & (ARM_CP_NO_RAW|ARM_CP_ALIAS))) {
        cpu->cpreg_array_len++;
    }
}

static gint cpreg_key_compare(gconstpointer a, gconstpointer b)
{
    uint64_t aidx = cpreg_to_kvm_id((uintptr_t)a);
    uint64_t bidx = cpreg_to_kvm_id((uintptr_t)b);

    if (aidx > bidx) {
        return 1;
    }
    if (aidx < bidx) {
        return -1;
    }
    return 0;
}

void init_cpreg_list(ARMCPU *cpu)
{
    /* Initialise the cpreg_tuples[] array based on the cp_regs hash.
     * Note that we require cpreg_tuples[] to be sorted by key ID.
     */
    GList *keys;
    int arraylen;

    keys = g_hash_table_get_keys(cpu->cp_regs);
    keys = g_list_sort(keys, cpreg_key_compare);

    cpu->cpreg_array_len = 0;

    g_list_foreach(keys, count_cpreg, cpu);

    arraylen = cpu->cpreg_array_len;
    cpu->cpreg_indexes = g_new(uint64_t, arraylen);
    cpu->cpreg_values = g_new(uint64_t, arraylen);
    cpu->cpreg_vmstate_indexes = g_new(uint64_t, arraylen);
    cpu->cpreg_vmstate_values = g_new(uint64_t, arraylen);
    cpu->cpreg_vmstate_array_len = cpu->cpreg_array_len;
    cpu->cpreg_array_len = 0;

    g_list_foreach(keys, add_cpreg_to_list, cpu);

    assert(cpu->cpreg_array_len == arraylen);

    g_list_free(keys);
}

/*
 * Some registers are not accessible from AArch32 EL3 if SCR.NS == 0.
 */
static CPAccessResult access_el3_aa32ns(CPUARMState *env,
                                        const ARMCPRegInfo *ri,
                                        bool isread)
{
    if (!is_a64(env) && arm_current_el(env) == 3 &&
        arm_is_secure_below_el3(env)) {
        return CP_ACCESS_TRAP_UNCATEGORIZED;
    }
    return CP_ACCESS_OK;
}

/* Some secure-only AArch32 registers trap to EL3 if used from
 * Secure EL1 (but are just ordinary UNDEF in other non-EL3 contexts).
 * Note that an access from Secure EL1 can only happen if EL3 is AArch64.
 * We assume that the .access field is set to PL1_RW.
 */
static CPAccessResult access_trap_aa32s_el1(CPUARMState *env,
                                            const ARMCPRegInfo *ri,
                                            bool isread)
{
    if (arm_current_el(env) == 3) {
        return CP_ACCESS_OK;
    }
    if (arm_is_secure_below_el3(env)) {
        if (env->cp15.scr_el3 & SCR_EEL2) {
            return CP_ACCESS_TRAP_EL2;
        }
        return CP_ACCESS_TRAP_EL3;
    }
    /* This will be EL1 NS and EL2 NS, which just UNDEF */
    return CP_ACCESS_TRAP_UNCATEGORIZED;
}

/* Check for traps to performance monitor registers, which are controlled
 * by MDCR_EL2.TPM for EL2 and MDCR_EL3.TPM for EL3.
 */
static CPAccessResult access_tpm(CPUARMState *env, const ARMCPRegInfo *ri,
                                 bool isread)
{
    int el = arm_current_el(env);
    uint64_t mdcr_el2 = arm_mdcr_el2_eff(env);

    if (el < 2 && (mdcr_el2 & MDCR_TPM)) {
        return CP_ACCESS_TRAP_EL2;
    }
    if (el < 3 && (env->cp15.mdcr_el3 & MDCR_TPM)) {
        return CP_ACCESS_TRAP_EL3;
    }
    return CP_ACCESS_OK;
}

/* Check for traps from EL1 due to HCR_EL2.TVM and HCR_EL2.TRVM.  */
static CPAccessResult access_tvm_trvm(CPUARMState *env, const ARMCPRegInfo *ri,
                                      bool isread)
{
    if (arm_current_el(env) == 1) {
        uint64_t trap = isread ? HCR_TRVM : HCR_TVM;
        if (arm_hcr_el2_eff(env) & trap) {
            return CP_ACCESS_TRAP_EL2;
        }
    }
    return CP_ACCESS_OK;
}

/* Check for traps from EL1 due to HCR_EL2.TSW.  */
static CPAccessResult access_tsw(CPUARMState *env, const ARMCPRegInfo *ri,
                                 bool isread)
{
    if (arm_current_el(env) == 1 && (arm_hcr_el2_eff(env) & HCR_TSW)) {
        return CP_ACCESS_TRAP_EL2;
    }
    return CP_ACCESS_OK;
}

/* Check for traps from EL1 due to HCR_EL2.TACR.  */
static CPAccessResult access_tacr(CPUARMState *env, const ARMCPRegInfo *ri,
                                  bool isread)
{
    if (arm_current_el(env) == 1 && (arm_hcr_el2_eff(env) & HCR_TACR)) {
        return CP_ACCESS_TRAP_EL2;
    }
    return CP_ACCESS_OK;
}

/* Check for traps from EL1 due to HCR_EL2.TTLB. */
static CPAccessResult access_ttlb(CPUARMState *env, const ARMCPRegInfo *ri,
                                  bool isread)
{
    if (arm_current_el(env) == 1 && (arm_hcr_el2_eff(env) & HCR_TTLB)) {
        return CP_ACCESS_TRAP_EL2;
    }
    return CP_ACCESS_OK;
}

static void dacr_write(CPUARMState *env, const ARMCPRegInfo *ri, uint64_t value)
{
    ARMCPU *cpu = env_archcpu(env);

    raw_write(env, ri, value);
    tlb_flush(CPU(cpu)); /* Flush TLB as domain not tracked in TLB */
}

static void fcse_write(CPUARMState *env, const ARMCPRegInfo *ri, uint64_t value)
{
    ARMCPU *cpu = env_archcpu(env);

    if (raw_read(env, ri) != value) {
        /* Unlike real hardware the qemu TLB uses virtual addresses,
         * not modified virtual addresses, so this causes a TLB flush.
         */
        tlb_flush(CPU(cpu));
        raw_write(env, ri, value);
    }
}

static void contextidr_write(CPUARMState *env, const ARMCPRegInfo *ri,
                             uint64_t value)
{
    ARMCPU *cpu = env_archcpu(env);

    if (raw_read(env, ri) != value && !arm_feature(env, ARM_FEATURE_PMSA)
        && !extended_addresses_enabled(env)) {
        /* For VMSA (when not using the LPAE long descriptor page table
         * format) this register includes the ASID, so do a TLB flush.
         * For PMSA it is purely a process ID and no action is needed.
         */
        tlb_flush(CPU(cpu));
    }
    raw_write(env, ri, value);
}

/* IS variants of TLB operations must affect all cores */
static void tlbiall_is_write(CPUARMState *env, const ARMCPRegInfo *ri,
                             uint64_t value)
{
    CPUState *cs = env_cpu(env);

    tlb_flush_all_cpus_synced(cs);
}

static void tlbiasid_is_write(CPUARMState *env, const ARMCPRegInfo *ri,
                             uint64_t value)
{
    CPUState *cs = env_cpu(env);

    tlb_flush_all_cpus_synced(cs);
}

static void tlbimva_is_write(CPUARMState *env, const ARMCPRegInfo *ri,
                             uint64_t value)
{
    CPUState *cs = env_cpu(env);

    tlb_flush_page_all_cpus_synced(cs, value & TARGET_PAGE_MASK);
}

static void tlbimvaa_is_write(CPUARMState *env, const ARMCPRegInfo *ri,
                             uint64_t value)
{
    CPUState *cs = env_cpu(env);

    tlb_flush_page_all_cpus_synced(cs, value & TARGET_PAGE_MASK);
}

/*
 * Non-IS variants of TLB operations are upgraded to
 * IS versions if we are at EL1 and HCR_EL2.FB is effectively set to
 * force broadcast of these operations.
 */
static bool tlb_force_broadcast(CPUARMState *env)
{
    return arm_current_el(env) == 1 && (arm_hcr_el2_eff(env) & HCR_FB);
}

static void tlbiall_write(CPUARMState *env, const ARMCPRegInfo *ri,
                          uint64_t value)
{
    /* Invalidate all (TLBIALL) */
    CPUState *cs = env_cpu(env);

    if (tlb_force_broadcast(env)) {
        tlb_flush_all_cpus_synced(cs);
    } else {
        tlb_flush(cs);
    }
}

static void tlbimva_write(CPUARMState *env, const ARMCPRegInfo *ri,
                          uint64_t value)
{
    /* Invalidate single TLB entry by MVA and ASID (TLBIMVA) */
    CPUState *cs = env_cpu(env);

    value &= TARGET_PAGE_MASK;
    if (tlb_force_broadcast(env)) {
        tlb_flush_page_all_cpus_synced(cs, value);
    } else {
        tlb_flush_page(cs, value);
    }
}

static void tlbiasid_write(CPUARMState *env, const ARMCPRegInfo *ri,
                           uint64_t value)
{
    /* Invalidate by ASID (TLBIASID) */
    CPUState *cs = env_cpu(env);

    if (tlb_force_broadcast(env)) {
        tlb_flush_all_cpus_synced(cs);
    } else {
        tlb_flush(cs);
    }
}

static void tlbimvaa_write(CPUARMState *env, const ARMCPRegInfo *ri,
                           uint64_t value)
{
    /* Invalidate single entry by MVA, all ASIDs (TLBIMVAA) */
    CPUState *cs = env_cpu(env);

    value &= TARGET_PAGE_MASK;
    if (tlb_force_broadcast(env)) {
        tlb_flush_page_all_cpus_synced(cs, value);
    } else {
        tlb_flush_page(cs, value);
    }
}

static void tlbiall_nsnh_write(CPUARMState *env, const ARMCPRegInfo *ri,
                               uint64_t value)
{
    CPUState *cs = env_cpu(env);

    tlb_flush_by_mmuidx(cs,
                        ARMMMUIdxBit_E10_1 |
                        ARMMMUIdxBit_E10_1_PAN |
                        ARMMMUIdxBit_E10_0);
}

static void tlbiall_nsnh_is_write(CPUARMState *env, const ARMCPRegInfo *ri,
                                  uint64_t value)
{
    CPUState *cs = env_cpu(env);

    tlb_flush_by_mmuidx_all_cpus_synced(cs,
                                        ARMMMUIdxBit_E10_1 |
                                        ARMMMUIdxBit_E10_1_PAN |
                                        ARMMMUIdxBit_E10_0);
}


static void tlbiall_hyp_write(CPUARMState *env, const ARMCPRegInfo *ri,
                              uint64_t value)
{
    CPUState *cs = env_cpu(env);

    tlb_flush_by_mmuidx(cs, ARMMMUIdxBit_E2);
}

static void tlbiall_hyp_is_write(CPUARMState *env, const ARMCPRegInfo *ri,
                                 uint64_t value)
{
    CPUState *cs = env_cpu(env);

    tlb_flush_by_mmuidx_all_cpus_synced(cs, ARMMMUIdxBit_E2);
}

static void tlbimva_hyp_write(CPUARMState *env, const ARMCPRegInfo *ri,
                              uint64_t value)
{
    CPUState *cs = env_cpu(env);
    uint64_t pageaddr = value & ~MAKE_64BIT_MASK(0, 12);

    tlb_flush_page_by_mmuidx(cs, pageaddr, ARMMMUIdxBit_E2);
}

static void tlbimva_hyp_is_write(CPUARMState *env, const ARMCPRegInfo *ri,
                                 uint64_t value)
{
    CPUState *cs = env_cpu(env);
    uint64_t pageaddr = value & ~MAKE_64BIT_MASK(0, 12);

    tlb_flush_page_by_mmuidx_all_cpus_synced(cs, pageaddr,
                                             ARMMMUIdxBit_E2);
}

static const ARMCPRegInfo cp_reginfo[] = {
    /* Define the secure and non-secure FCSE identifier CP registers
     * separately because there is no secure bank in V8 (no _EL3).  This allows
     * the secure register to be properly reset and migrated. There is also no
     * v8 EL1 version of the register so the non-secure instance stands alone.
     */
    { .name = "FCSEIDR",
      .cp = 15, .opc1 = 0, .crn = 13, .crm = 0, .opc2 = 0,
      .access = PL1_RW, .secure = ARM_CP_SECSTATE_NS,
      .fieldoffset = offsetof(CPUARMState, cp15.fcseidr_ns),
      .resetvalue = 0, .writefn = fcse_write, .raw_writefn = raw_write, },
    { .name = "FCSEIDR_S",
      .cp = 15, .opc1 = 0, .crn = 13, .crm = 0, .opc2 = 0,
      .access = PL1_RW, .secure = ARM_CP_SECSTATE_S,
      .fieldoffset = offsetof(CPUARMState, cp15.fcseidr_s),
      .resetvalue = 0, .writefn = fcse_write, .raw_writefn = raw_write, },
    /* Define the secure and non-secure context identifier CP registers
     * separately because there is no secure bank in V8 (no _EL3).  This allows
     * the secure register to be properly reset and migrated.  In the
     * non-secure case, the 32-bit register will have reset and migration
     * disabled during registration as it is handled by the 64-bit instance.
     */
    { .name = "CONTEXTIDR_EL1", .state = ARM_CP_STATE_BOTH,
      .opc0 = 3, .opc1 = 0, .crn = 13, .crm = 0, .opc2 = 1,
      .access = PL1_RW, .accessfn = access_tvm_trvm,
      .secure = ARM_CP_SECSTATE_NS,
      .fieldoffset = offsetof(CPUARMState, cp15.contextidr_el[1]),
      .resetvalue = 0, .writefn = contextidr_write, .raw_writefn = raw_write, },
    { .name = "CONTEXTIDR_S", .state = ARM_CP_STATE_AA32,
      .cp = 15, .opc1 = 0, .crn = 13, .crm = 0, .opc2 = 1,
      .access = PL1_RW, .accessfn = access_tvm_trvm,
      .secure = ARM_CP_SECSTATE_S,
      .fieldoffset = offsetof(CPUARMState, cp15.contextidr_s),
      .resetvalue = 0, .writefn = contextidr_write, .raw_writefn = raw_write, },
};

static const ARMCPRegInfo not_v8_cp_reginfo[] = {
    /* NB: Some of these registers exist in v8 but with more precise
     * definitions that don't use CP_ANY wildcards (mostly in v8_cp_reginfo[]).
     */
    /* MMU Domain access control / MPU write buffer control */
    { .name = "DACR",
      .cp = 15, .opc1 = CP_ANY, .crn = 3, .crm = CP_ANY, .opc2 = CP_ANY,
      .access = PL1_RW, .accessfn = access_tvm_trvm, .resetvalue = 0,
      .writefn = dacr_write, .raw_writefn = raw_write,
      .bank_fieldoffsets = { offsetoflow32(CPUARMState, cp15.dacr_s),
                             offsetoflow32(CPUARMState, cp15.dacr_ns) } },
    /* ARMv7 allocates a range of implementation defined TLB LOCKDOWN regs.
     * For v6 and v5, these mappings are overly broad.
     */
    { .name = "TLB_LOCKDOWN", .cp = 15, .crn = 10, .crm = 0,
      .opc1 = CP_ANY, .opc2 = CP_ANY, .access = PL1_RW, .type = ARM_CP_NOP },
    { .name = "TLB_LOCKDOWN", .cp = 15, .crn = 10, .crm = 1,
      .opc1 = CP_ANY, .opc2 = CP_ANY, .access = PL1_RW, .type = ARM_CP_NOP },
    { .name = "TLB_LOCKDOWN", .cp = 15, .crn = 10, .crm = 4,
      .opc1 = CP_ANY, .opc2 = CP_ANY, .access = PL1_RW, .type = ARM_CP_NOP },
    { .name = "TLB_LOCKDOWN", .cp = 15, .crn = 10, .crm = 8,
      .opc1 = CP_ANY, .opc2 = CP_ANY, .access = PL1_RW, .type = ARM_CP_NOP },
    /* Cache maintenance ops; some of this space may be overridden later. */
    { .name = "CACHEMAINT", .cp = 15, .crn = 7, .crm = CP_ANY,
      .opc1 = 0, .opc2 = CP_ANY, .access = PL1_W,
      .type = ARM_CP_NOP | ARM_CP_OVERRIDE },
};

static const ARMCPRegInfo not_v6_cp_reginfo[] = {
    /* Not all pre-v6 cores implemented this WFI, so this is slightly
     * over-broad.
     */
    { .name = "WFI_v5", .cp = 15, .crn = 7, .crm = 8, .opc1 = 0, .opc2 = 2,
      .access = PL1_W, .type = ARM_CP_WFI },
};

static const ARMCPRegInfo not_v7_cp_reginfo[] = {
    /* Standard v6 WFI (also used in some pre-v6 cores); not in v7 (which
     * is UNPREDICTABLE; we choose to NOP as most implementations do).
     */
    { .name = "WFI_v6", .cp = 15, .crn = 7, .crm = 0, .opc1 = 0, .opc2 = 4,
      .access = PL1_W, .type = ARM_CP_WFI },
    /* L1 cache lockdown. Not architectural in v6 and earlier but in practice
     * implemented in 926, 946, 1026, 1136, 1176 and 11MPCore. StrongARM and
     * OMAPCP will override this space.
     */
    { .name = "DLOCKDOWN", .cp = 15, .crn = 9, .crm = 0, .opc1 = 0, .opc2 = 0,
      .access = PL1_RW, .fieldoffset = offsetof(CPUARMState, cp15.c9_data),
      .resetvalue = 0 },
    { .name = "ILOCKDOWN", .cp = 15, .crn = 9, .crm = 0, .opc1 = 0, .opc2 = 1,
      .access = PL1_RW, .fieldoffset = offsetof(CPUARMState, cp15.c9_insn),
      .resetvalue = 0 },
    /* v6 doesn't have the cache ID registers but Linux reads them anyway */
    { .name = "DUMMY", .cp = 15, .crn = 0, .crm = 0, .opc1 = 1, .opc2 = CP_ANY,
      .access = PL1_R, .type = ARM_CP_CONST | ARM_CP_NO_RAW,
      .resetvalue = 0 },
    /* We don't implement pre-v7 debug but most CPUs had at least a DBGDIDR;
     * implementing it as RAZ means the "debug architecture version" bits
     * will read as a reserved value, which should cause Linux to not try
     * to use the debug hardware.
     */
    { .name = "DBGDIDR", .cp = 14, .crn = 0, .crm = 0, .opc1 = 0, .opc2 = 0,
      .access = PL0_R, .type = ARM_CP_CONST, .resetvalue = 0 },
    /* MMU TLB control. Note that the wildcarding means we cover not just
     * the unified TLB ops but also the dside/iside/inner-shareable variants.
     */
    { .name = "TLBIALL", .cp = 15, .crn = 8, .crm = CP_ANY,
      .opc1 = CP_ANY, .opc2 = 0, .access = PL1_W, .writefn = tlbiall_write,
      .type = ARM_CP_NO_RAW },
    { .name = "TLBIMVA", .cp = 15, .crn = 8, .crm = CP_ANY,
      .opc1 = CP_ANY, .opc2 = 1, .access = PL1_W, .writefn = tlbimva_write,
      .type = ARM_CP_NO_RAW },
    { .name = "TLBIASID", .cp = 15, .crn = 8, .crm = CP_ANY,
      .opc1 = CP_ANY, .opc2 = 2, .access = PL1_W, .writefn = tlbiasid_write,
      .type = ARM_CP_NO_RAW },
    { .name = "TLBIMVAA", .cp = 15, .crn = 8, .crm = CP_ANY,
      .opc1 = CP_ANY, .opc2 = 3, .access = PL1_W, .writefn = tlbimvaa_write,
      .type = ARM_CP_NO_RAW },
    { .name = "PRRR", .cp = 15, .crn = 10, .crm = 2,
      .opc1 = 0, .opc2 = 0, .access = PL1_RW, .type = ARM_CP_NOP },
    { .name = "NMRR", .cp = 15, .crn = 10, .crm = 2,
      .opc1 = 0, .opc2 = 1, .access = PL1_RW, .type = ARM_CP_NOP },
};

static void cpacr_write(CPUARMState *env, const ARMCPRegInfo *ri,
                        uint64_t value)
{
    uint32_t mask = 0;

    /* In ARMv8 most bits of CPACR_EL1 are RES0. */
    if (!arm_feature(env, ARM_FEATURE_V8)) {
        /* ARMv7 defines bits for unimplemented coprocessors as RAZ/WI.
         * ASEDIS [31] and D32DIS [30] are both UNK/SBZP without VFP.
         * TRCDIS [28] is RAZ/WI since we do not implement a trace macrocell.
         */
        if (cpu_isar_feature(aa32_vfp_simd, env_archcpu(env))) {
            /* VFP coprocessor: cp10 & cp11 [23:20] */
            mask |= R_CPACR_ASEDIS_MASK |
                    R_CPACR_D32DIS_MASK |
                    R_CPACR_CP11_MASK |
                    R_CPACR_CP10_MASK;

            if (!arm_feature(env, ARM_FEATURE_NEON)) {
                /* ASEDIS [31] bit is RAO/WI */
                value |= R_CPACR_ASEDIS_MASK;
            }

            /* VFPv3 and upwards with NEON implement 32 double precision
             * registers (D0-D31).
             */
            if (!cpu_isar_feature(aa32_simd_r32, env_archcpu(env))) {
                /* D32DIS [30] is RAO/WI if D16-31 are not implemented. */
                value |= R_CPACR_D32DIS_MASK;
            }
        }
        value &= mask;
    }

    /*
     * For A-profile AArch32 EL3 (but not M-profile secure mode), if NSACR.CP10
     * is 0 then CPACR.{CP11,CP10} ignore writes and read as 0b00.
     */
    if (arm_feature(env, ARM_FEATURE_EL3) && !arm_el_is_aa64(env, 3) &&
        !arm_is_secure(env) && !extract32(env->cp15.nsacr, 10, 1)) {
        mask = R_CPACR_CP11_MASK | R_CPACR_CP10_MASK;
        value = (value & ~mask) | (env->cp15.cpacr_el1 & mask);
    }

    env->cp15.cpacr_el1 = value;
}

static uint64_t cpacr_read(CPUARMState *env, const ARMCPRegInfo *ri)
{
    /*
     * For A-profile AArch32 EL3 (but not M-profile secure mode), if NSACR.CP10
     * is 0 then CPACR.{CP11,CP10} ignore writes and read as 0b00.
     */
    uint64_t value = env->cp15.cpacr_el1;

    if (arm_feature(env, ARM_FEATURE_EL3) && !arm_el_is_aa64(env, 3) &&
        !arm_is_secure(env) && !extract32(env->cp15.nsacr, 10, 1)) {
        value = ~(R_CPACR_CP11_MASK | R_CPACR_CP10_MASK);
    }
    return value;
}


static void cpacr_reset(CPUARMState *env, const ARMCPRegInfo *ri)
{
    /* Call cpacr_write() so that we reset with the correct RAO bits set
     * for our CPU features.
     */
    cpacr_write(env, ri, 0);
}

static CPAccessResult cpacr_access(CPUARMState *env, const ARMCPRegInfo *ri,
                                   bool isread)
{
    if (arm_feature(env, ARM_FEATURE_V8)) {
        /* Check if CPACR accesses are to be trapped to EL2 */
        if (arm_current_el(env) == 1 && arm_is_el2_enabled(env) &&
            FIELD_EX64(env->cp15.cptr_el[2], CPTR_EL2, TCPAC)) {
            return CP_ACCESS_TRAP_EL2;
        /* Check if CPACR accesses are to be trapped to EL3 */
        } else if (arm_current_el(env) < 3 &&
                   FIELD_EX64(env->cp15.cptr_el[3], CPTR_EL3, TCPAC)) {
            return CP_ACCESS_TRAP_EL3;
        }
    }

    return CP_ACCESS_OK;
}

static CPAccessResult cptr_access(CPUARMState *env, const ARMCPRegInfo *ri,
                                  bool isread)
{
    /* Check if CPTR accesses are set to trap to EL3 */
    if (arm_current_el(env) == 2 &&
        FIELD_EX64(env->cp15.cptr_el[3], CPTR_EL3, TCPAC)) {
        return CP_ACCESS_TRAP_EL3;
    }

    return CP_ACCESS_OK;
}

static const ARMCPRegInfo v6_cp_reginfo[] = {
    /* prefetch by MVA in v6, NOP in v7 */
    { .name = "MVA_prefetch",
      .cp = 15, .crn = 7, .crm = 13, .opc1 = 0, .opc2 = 1,
      .access = PL1_W, .type = ARM_CP_NOP },
    /* We need to break the TB after ISB to execute self-modifying code
     * correctly and also to take any pending interrupts immediately.
     * So use arm_cp_write_ignore() function instead of ARM_CP_NOP flag.
     */
    { .name = "ISB", .cp = 15, .crn = 7, .crm = 5, .opc1 = 0, .opc2 = 4,
      .access = PL0_W, .type = ARM_CP_NO_RAW, .writefn = arm_cp_write_ignore },
    { .name = "DSB", .cp = 15, .crn = 7, .crm = 10, .opc1 = 0, .opc2 = 4,
      .access = PL0_W, .type = ARM_CP_NOP },
    { .name = "DMB", .cp = 15, .crn = 7, .crm = 10, .opc1 = 0, .opc2 = 5,
      .access = PL0_W, .type = ARM_CP_NOP },
    { .name = "IFAR", .cp = 15, .crn = 6, .crm = 0, .opc1 = 0, .opc2 = 2,
      .access = PL1_RW, .accessfn = access_tvm_trvm,
      .bank_fieldoffsets = { offsetof(CPUARMState, cp15.ifar_s),
                             offsetof(CPUARMState, cp15.ifar_ns) },
      .resetvalue = 0, },
    /* Watchpoint Fault Address Register : should actually only be present
     * for 1136, 1176, 11MPCore.
     */
    { .name = "WFAR", .cp = 15, .crn = 6, .crm = 0, .opc1 = 0, .opc2 = 1,
      .access = PL1_RW, .type = ARM_CP_CONST, .resetvalue = 0, },
    { .name = "CPACR", .state = ARM_CP_STATE_BOTH, .opc0 = 3,
      .crn = 1, .crm = 0, .opc1 = 0, .opc2 = 2, .accessfn = cpacr_access,
      .access = PL1_RW, .fieldoffset = offsetof(CPUARMState, cp15.cpacr_el1),
      .resetfn = cpacr_reset, .writefn = cpacr_write, .readfn = cpacr_read },
};

typedef struct pm_event {
    uint16_t number; /* PMEVTYPER.evtCount is 16 bits wide */
    /* If the event is supported on this CPU (used to generate PMCEID[01]) */
    bool (*supported)(CPUARMState *);
    /*
     * Retrieve the current count of the underlying event. The programmed
     * counters hold a difference from the return value from this function
     */
    uint64_t (*get_count)(CPUARMState *);
    /*
     * Return how many nanoseconds it will take (at a minimum) for count events
     * to occur. A negative value indicates the counter will never overflow, or
     * that the counter has otherwise arranged for the overflow bit to be set
     * and the PMU interrupt to be raised on overflow.
     */
    int64_t (*ns_per_count)(uint64_t);
} pm_event;

static bool event_always_supported(CPUARMState *env)
{
    return true;
}

static uint64_t swinc_get_count(CPUARMState *env)
{
    /*
     * SW_INCR events are written directly to the pmevcntr's by writes to
     * PMSWINC, so there is no underlying count maintained by the PMU itself
     */
    return 0;
}

static int64_t swinc_ns_per(uint64_t ignored)
{
    return -1;
}

/*
 * Return the underlying cycle count for the PMU cycle counters. If we're in
 * usermode, simply return 0.
 */
static uint64_t cycles_get_count(CPUARMState *env)
{
#ifndef CONFIG_USER_ONLY
    return muldiv64(qemu_clock_get_ns(QEMU_CLOCK_VIRTUAL),
                   ARM_CPU_FREQ, NANOSECONDS_PER_SECOND);
#else
    return cpu_get_host_ticks();
#endif
}

#ifndef CONFIG_USER_ONLY
static int64_t cycles_ns_per(uint64_t cycles)
{
    return (ARM_CPU_FREQ / NANOSECONDS_PER_SECOND) * cycles;
}

static bool instructions_supported(CPUARMState *env)
{
    return icount_enabled() == 1; /* Precise instruction counting */
}

static uint64_t instructions_get_count(CPUARMState *env)
{
    return (uint64_t)icount_get_raw();
}

static int64_t instructions_ns_per(uint64_t icount)
{
    return icount_to_ns((int64_t)icount);
}
#endif

static bool pmu_8_1_events_supported(CPUARMState *env)
{
    /* For events which are supported in any v8.1 PMU */
    return cpu_isar_feature(any_pmu_8_1, env_archcpu(env));
}

static bool pmu_8_4_events_supported(CPUARMState *env)
{
    /* For events which are supported in any v8.1 PMU */
    return cpu_isar_feature(any_pmu_8_4, env_archcpu(env));
}

static uint64_t zero_event_get_count(CPUARMState *env)
{
    /* For events which on QEMU never fire, so their count is always zero */
    return 0;
}

static int64_t zero_event_ns_per(uint64_t cycles)
{
    /* An event which never fires can never overflow */
    return -1;
}

static const pm_event pm_events[] = {
    { .number = 0x000, /* SW_INCR */
      .supported = event_always_supported,
      .get_count = swinc_get_count,
      .ns_per_count = swinc_ns_per,
    },
#ifndef CONFIG_USER_ONLY
    { .number = 0x008, /* INST_RETIRED, Instruction architecturally executed */
      .supported = instructions_supported,
      .get_count = instructions_get_count,
      .ns_per_count = instructions_ns_per,
    },
    { .number = 0x011, /* CPU_CYCLES, Cycle */
      .supported = event_always_supported,
      .get_count = cycles_get_count,
      .ns_per_count = cycles_ns_per,
    },
#endif
    { .number = 0x023, /* STALL_FRONTEND */
      .supported = pmu_8_1_events_supported,
      .get_count = zero_event_get_count,
      .ns_per_count = zero_event_ns_per,
    },
    { .number = 0x024, /* STALL_BACKEND */
      .supported = pmu_8_1_events_supported,
      .get_count = zero_event_get_count,
      .ns_per_count = zero_event_ns_per,
    },
    { .number = 0x03c, /* STALL */
      .supported = pmu_8_4_events_supported,
      .get_count = zero_event_get_count,
      .ns_per_count = zero_event_ns_per,
    },
};

/*
 * Note: Before increasing MAX_EVENT_ID beyond 0x3f into the 0x40xx range of
 * events (i.e. the statistical profiling extension), this implementation
 * should first be updated to something sparse instead of the current
 * supported_event_map[] array.
 */
#define MAX_EVENT_ID 0x3c
#define UNSUPPORTED_EVENT UINT16_MAX
static uint16_t supported_event_map[MAX_EVENT_ID + 1];

/*
 * Called upon CPU initialization to initialize PMCEID[01]_EL0 and build a map
 * of ARM event numbers to indices in our pm_events array.
 *
 * Note: Events in the 0x40XX range are not currently supported.
 */
void pmu_init(ARMCPU *cpu)
{
    unsigned int i;

    /*
     * Empty supported_event_map and cpu->pmceid[01] before adding supported
     * events to them
     */
    for (i = 0; i < ARRAY_SIZE(supported_event_map); i++) {
        supported_event_map[i] = UNSUPPORTED_EVENT;
    }
    cpu->pmceid0 = 0;
    cpu->pmceid1 = 0;

    for (i = 0; i < ARRAY_SIZE(pm_events); i++) {
        const pm_event *cnt = &pm_events[i];
        assert(cnt->number <= MAX_EVENT_ID);
        /* We do not currently support events in the 0x40xx range */
        assert(cnt->number <= 0x3f);

        if (cnt->supported(&cpu->env)) {
            supported_event_map[cnt->number] = i;
            uint64_t event_mask = 1ULL << (cnt->number & 0x1f);
            if (cnt->number & 0x20) {
                cpu->pmceid1 |= event_mask;
            } else {
                cpu->pmceid0 |= event_mask;
            }
        }
    }
}

/*
 * Check at runtime whether a PMU event is supported for the current machine
 */
static bool event_supported(uint16_t number)
{
    if (number > MAX_EVENT_ID) {
        return false;
    }
    return supported_event_map[number] != UNSUPPORTED_EVENT;
}

static CPAccessResult pmreg_access(CPUARMState *env, const ARMCPRegInfo *ri,
                                   bool isread)
{
    /* Performance monitor registers user accessibility is controlled
     * by PMUSERENR. MDCR_EL2.TPM and MDCR_EL3.TPM allow configurable
     * trapping to EL2 or EL3 for other accesses.
     */
    int el = arm_current_el(env);
    uint64_t mdcr_el2 = arm_mdcr_el2_eff(env);

    if (el == 0 && !(env->cp15.c9_pmuserenr & 1)) {
        return CP_ACCESS_TRAP;
    }
    if (el < 2 && (mdcr_el2 & MDCR_TPM)) {
        return CP_ACCESS_TRAP_EL2;
    }
    if (el < 3 && (env->cp15.mdcr_el3 & MDCR_TPM)) {
        return CP_ACCESS_TRAP_EL3;
    }

    return CP_ACCESS_OK;
}

static CPAccessResult pmreg_access_xevcntr(CPUARMState *env,
                                           const ARMCPRegInfo *ri,
                                           bool isread)
{
    /* ER: event counter read trap control */
    if (arm_feature(env, ARM_FEATURE_V8)
        && arm_current_el(env) == 0
        && (env->cp15.c9_pmuserenr & (1 << 3)) != 0
        && isread) {
        return CP_ACCESS_OK;
    }

    return pmreg_access(env, ri, isread);
}

static CPAccessResult pmreg_access_swinc(CPUARMState *env,
                                         const ARMCPRegInfo *ri,
                                         bool isread)
{
    /* SW: software increment write trap control */
    if (arm_feature(env, ARM_FEATURE_V8)
        && arm_current_el(env) == 0
        && (env->cp15.c9_pmuserenr & (1 << 1)) != 0
        && !isread) {
        return CP_ACCESS_OK;
    }

    return pmreg_access(env, ri, isread);
}

static CPAccessResult pmreg_access_selr(CPUARMState *env,
                                        const ARMCPRegInfo *ri,
                                        bool isread)
{
    /* ER: event counter read trap control */
    if (arm_feature(env, ARM_FEATURE_V8)
        && arm_current_el(env) == 0
        && (env->cp15.c9_pmuserenr & (1 << 3)) != 0) {
        return CP_ACCESS_OK;
    }

    return pmreg_access(env, ri, isread);
}

static CPAccessResult pmreg_access_ccntr(CPUARMState *env,
                                         const ARMCPRegInfo *ri,
                                         bool isread)
{
    /* CR: cycle counter read trap control */
    if (arm_feature(env, ARM_FEATURE_V8)
        && arm_current_el(env) == 0
        && (env->cp15.c9_pmuserenr & (1 << 2)) != 0
        && isread) {
        return CP_ACCESS_OK;
    }

    return pmreg_access(env, ri, isread);
}

/* Returns true if the counter (pass 31 for PMCCNTR) should count events using
 * the current EL, security state, and register configuration.
 */
static bool pmu_counter_enabled(CPUARMState *env, uint8_t counter)
{
    uint64_t filter;
    bool e, p, u, nsk, nsu, nsh, m;
    bool enabled, prohibited, filtered;
    bool secure = arm_is_secure(env);
    int el = arm_current_el(env);
    uint64_t mdcr_el2 = arm_mdcr_el2_eff(env);
    uint8_t hpmn = mdcr_el2 & MDCR_HPMN;

    if (!arm_feature(env, ARM_FEATURE_PMU)) {
        return false;
    }

    if (!arm_feature(env, ARM_FEATURE_EL2) ||
            (counter < hpmn || counter == 31)) {
        e = env->cp15.c9_pmcr & PMCRE;
    } else {
        e = mdcr_el2 & MDCR_HPME;
    }
    enabled = e && (env->cp15.c9_pmcnten & (1 << counter));

    if (!secure) {
        if (el == 2 && (counter < hpmn || counter == 31)) {
            prohibited = mdcr_el2 & MDCR_HPMD;
        } else {
            prohibited = false;
        }
    } else {
        prohibited = arm_feature(env, ARM_FEATURE_EL3) &&
           !(env->cp15.mdcr_el3 & MDCR_SPME);
    }

    if (prohibited && counter == 31) {
        prohibited = env->cp15.c9_pmcr & PMCRDP;
    }

    if (counter == 31) {
        filter = env->cp15.pmccfiltr_el0;
    } else {
        filter = env->cp15.c14_pmevtyper[counter];
    }

    p   = filter & PMXEVTYPER_P;
    u   = filter & PMXEVTYPER_U;
    nsk = arm_feature(env, ARM_FEATURE_EL3) && (filter & PMXEVTYPER_NSK);
    nsu = arm_feature(env, ARM_FEATURE_EL3) && (filter & PMXEVTYPER_NSU);
    nsh = arm_feature(env, ARM_FEATURE_EL2) && (filter & PMXEVTYPER_NSH);
    m   = arm_el_is_aa64(env, 1) &&
              arm_feature(env, ARM_FEATURE_EL3) && (filter & PMXEVTYPER_M);

    if (el == 0) {
        filtered = secure ? u : u != nsu;
    } else if (el == 1) {
        filtered = secure ? p : p != nsk;
    } else if (el == 2) {
        filtered = !nsh;
    } else { /* EL3 */
        filtered = m != p;
    }

    if (counter != 31) {
        /*
         * If not checking PMCCNTR, ensure the counter is setup to an event we
         * support
         */
        uint16_t event = filter & PMXEVTYPER_EVTCOUNT;
        if (!event_supported(event)) {
            return false;
        }
    }

    return enabled && !prohibited && !filtered;
}

static void pmu_update_irq(CPUARMState *env)
{
    ARMCPU *cpu = env_archcpu(env);
    qemu_set_irq(cpu->pmu_interrupt, (env->cp15.c9_pmcr & PMCRE) &&
            (env->cp15.c9_pminten & env->cp15.c9_pmovsr));
}

/*
 * Ensure c15_ccnt is the guest-visible count so that operations such as
 * enabling/disabling the counter or filtering, modifying the count itself,
 * etc. can be done logically. This is essentially a no-op if the counter is
 * not enabled at the time of the call.
 */
static void pmccntr_op_start(CPUARMState *env)
{
    uint64_t cycles = cycles_get_count(env);

    if (pmu_counter_enabled(env, 31)) {
        uint64_t eff_cycles = cycles;
        if (env->cp15.c9_pmcr & PMCRD) {
            /* Increment once every 64 processor clock cycles */
            eff_cycles /= 64;
        }

        uint64_t new_pmccntr = eff_cycles - env->cp15.c15_ccnt_delta;

        uint64_t overflow_mask = env->cp15.c9_pmcr & PMCRLC ? \
                                 1ull << 63 : 1ull << 31;
        if (env->cp15.c15_ccnt & ~new_pmccntr & overflow_mask) {
            env->cp15.c9_pmovsr |= (1 << 31);
            pmu_update_irq(env);
        }

        env->cp15.c15_ccnt = new_pmccntr;
    }
    env->cp15.c15_ccnt_delta = cycles;
}

/*
 * If PMCCNTR is enabled, recalculate the delta between the clock and the
 * guest-visible count. A call to pmccntr_op_finish should follow every call to
 * pmccntr_op_start.
 */
static void pmccntr_op_finish(CPUARMState *env)
{
    if (pmu_counter_enabled(env, 31)) {
#ifndef CONFIG_USER_ONLY
        /* Calculate when the counter will next overflow */
        uint64_t remaining_cycles = -env->cp15.c15_ccnt;
        if (!(env->cp15.c9_pmcr & PMCRLC)) {
            remaining_cycles = (uint32_t)remaining_cycles;
        }
        int64_t overflow_in = cycles_ns_per(remaining_cycles);

        if (overflow_in > 0) {
            int64_t overflow_at = qemu_clock_get_ns(QEMU_CLOCK_VIRTUAL) +
                overflow_in;
            ARMCPU *cpu = env_archcpu(env);
            timer_mod_anticipate_ns(cpu->pmu_timer, overflow_at);
        }
#endif

        uint64_t prev_cycles = env->cp15.c15_ccnt_delta;
        if (env->cp15.c9_pmcr & PMCRD) {
            /* Increment once every 64 processor clock cycles */
            prev_cycles /= 64;
        }
        env->cp15.c15_ccnt_delta = prev_cycles - env->cp15.c15_ccnt;
    }
}

static void pmevcntr_op_start(CPUARMState *env, uint8_t counter)
{

    uint16_t event = env->cp15.c14_pmevtyper[counter] & PMXEVTYPER_EVTCOUNT;
    uint64_t count = 0;
    if (event_supported(event)) {
        uint16_t event_idx = supported_event_map[event];
        count = pm_events[event_idx].get_count(env);
    }

    if (pmu_counter_enabled(env, counter)) {
        uint32_t new_pmevcntr = count - env->cp15.c14_pmevcntr_delta[counter];

        if (env->cp15.c14_pmevcntr[counter] & ~new_pmevcntr & INT32_MIN) {
            env->cp15.c9_pmovsr |= (1 << counter);
            pmu_update_irq(env);
        }
        env->cp15.c14_pmevcntr[counter] = new_pmevcntr;
    }
    env->cp15.c14_pmevcntr_delta[counter] = count;
}

static void pmevcntr_op_finish(CPUARMState *env, uint8_t counter)
{
    if (pmu_counter_enabled(env, counter)) {
#ifndef CONFIG_USER_ONLY
        uint16_t event = env->cp15.c14_pmevtyper[counter] & PMXEVTYPER_EVTCOUNT;
        uint16_t event_idx = supported_event_map[event];
        uint64_t delta = UINT32_MAX -
            (uint32_t)env->cp15.c14_pmevcntr[counter] + 1;
        int64_t overflow_in = pm_events[event_idx].ns_per_count(delta);

        if (overflow_in > 0) {
            int64_t overflow_at = qemu_clock_get_ns(QEMU_CLOCK_VIRTUAL) +
                overflow_in;
            ARMCPU *cpu = env_archcpu(env);
            timer_mod_anticipate_ns(cpu->pmu_timer, overflow_at);
        }
#endif

        env->cp15.c14_pmevcntr_delta[counter] -=
            env->cp15.c14_pmevcntr[counter];
    }
}

void pmu_op_start(CPUARMState *env)
{
    unsigned int i;
    pmccntr_op_start(env);
    for (i = 0; i < pmu_num_counters(env); i++) {
        pmevcntr_op_start(env, i);
    }
}

void pmu_op_finish(CPUARMState *env)
{
    unsigned int i;
    pmccntr_op_finish(env);
    for (i = 0; i < pmu_num_counters(env); i++) {
        pmevcntr_op_finish(env, i);
    }
}

void pmu_pre_el_change(ARMCPU *cpu, void *ignored)
{
    pmu_op_start(&cpu->env);
}

void pmu_post_el_change(ARMCPU *cpu, void *ignored)
{
    pmu_op_finish(&cpu->env);
}

void arm_pmu_timer_cb(void *opaque)
{
    ARMCPU *cpu = opaque;

    /*
     * Update all the counter values based on the current underlying counts,
     * triggering interrupts to be raised, if necessary. pmu_op_finish() also
     * has the effect of setting the cpu->pmu_timer to the next earliest time a
     * counter may expire.
     */
    pmu_op_start(&cpu->env);
    pmu_op_finish(&cpu->env);
}

static void pmcr_write(CPUARMState *env, const ARMCPRegInfo *ri,
                       uint64_t value)
{
    pmu_op_start(env);

    if (value & PMCRC) {
        /* The counter has been reset */
        env->cp15.c15_ccnt = 0;
    }

    if (value & PMCRP) {
        unsigned int i;
        for (i = 0; i < pmu_num_counters(env); i++) {
            env->cp15.c14_pmevcntr[i] = 0;
        }
    }

    env->cp15.c9_pmcr &= ~PMCR_WRITABLE_MASK;
    env->cp15.c9_pmcr |= (value & PMCR_WRITABLE_MASK);

    pmu_op_finish(env);
}

static void pmswinc_write(CPUARMState *env, const ARMCPRegInfo *ri,
                          uint64_t value)
{
    unsigned int i;
    for (i = 0; i < pmu_num_counters(env); i++) {
        /* Increment a counter's count iff: */
        if ((value & (1 << i)) && /* counter's bit is set */
                /* counter is enabled and not filtered */
                pmu_counter_enabled(env, i) &&
                /* counter is SW_INCR */
                (env->cp15.c14_pmevtyper[i] & PMXEVTYPER_EVTCOUNT) == 0x0) {
            pmevcntr_op_start(env, i);

            /*
             * Detect if this write causes an overflow since we can't predict
             * PMSWINC overflows like we can for other events
             */
            uint32_t new_pmswinc = env->cp15.c14_pmevcntr[i] + 1;

            if (env->cp15.c14_pmevcntr[i] & ~new_pmswinc & INT32_MIN) {
                env->cp15.c9_pmovsr |= (1 << i);
                pmu_update_irq(env);
            }

            env->cp15.c14_pmevcntr[i] = new_pmswinc;

            pmevcntr_op_finish(env, i);
        }
    }
}

static uint64_t pmccntr_read(CPUARMState *env, const ARMCPRegInfo *ri)
{
    uint64_t ret;
    pmccntr_op_start(env);
    ret = env->cp15.c15_ccnt;
    pmccntr_op_finish(env);
    return ret;
}

static void pmselr_write(CPUARMState *env, const ARMCPRegInfo *ri,
                         uint64_t value)
{
    /* The value of PMSELR.SEL affects the behavior of PMXEVTYPER and
     * PMXEVCNTR. We allow [0..31] to be written to PMSELR here; in the
     * meanwhile, we check PMSELR.SEL when PMXEVTYPER and PMXEVCNTR are
     * accessed.
     */
    env->cp15.c9_pmselr = value & 0x1f;
}

static void pmccntr_write(CPUARMState *env, const ARMCPRegInfo *ri,
                        uint64_t value)
{
    pmccntr_op_start(env);
    env->cp15.c15_ccnt = value;
    pmccntr_op_finish(env);
}

static void pmccntr_write32(CPUARMState *env, const ARMCPRegInfo *ri,
                            uint64_t value)
{
    uint64_t cur_val = pmccntr_read(env, NULL);

    pmccntr_write(env, ri, deposit64(cur_val, 0, 32, value));
}

static void pmccfiltr_write(CPUARMState *env, const ARMCPRegInfo *ri,
                            uint64_t value)
{
    pmccntr_op_start(env);
    env->cp15.pmccfiltr_el0 = value & PMCCFILTR_EL0;
    pmccntr_op_finish(env);
}

static void pmccfiltr_write_a32(CPUARMState *env, const ARMCPRegInfo *ri,
                            uint64_t value)
{
    pmccntr_op_start(env);
    /* M is not accessible from AArch32 */
    env->cp15.pmccfiltr_el0 = (env->cp15.pmccfiltr_el0 & PMCCFILTR_M) |
        (value & PMCCFILTR);
    pmccntr_op_finish(env);
}

static uint64_t pmccfiltr_read_a32(CPUARMState *env, const ARMCPRegInfo *ri)
{
    /* M is not visible in AArch32 */
    return env->cp15.pmccfiltr_el0 & PMCCFILTR;
}

static void pmcntenset_write(CPUARMState *env, const ARMCPRegInfo *ri,
                            uint64_t value)
{
    value &= pmu_counter_mask(env);
    env->cp15.c9_pmcnten |= value;
}

static void pmcntenclr_write(CPUARMState *env, const ARMCPRegInfo *ri,
                             uint64_t value)
{
    value &= pmu_counter_mask(env);
    env->cp15.c9_pmcnten &= ~value;
}

static void pmovsr_write(CPUARMState *env, const ARMCPRegInfo *ri,
                         uint64_t value)
{
    value &= pmu_counter_mask(env);
    env->cp15.c9_pmovsr &= ~value;
    pmu_update_irq(env);
}

static void pmovsset_write(CPUARMState *env, const ARMCPRegInfo *ri,
                         uint64_t value)
{
    value &= pmu_counter_mask(env);
    env->cp15.c9_pmovsr |= value;
    pmu_update_irq(env);
}

static void pmevtyper_write(CPUARMState *env, const ARMCPRegInfo *ri,
                             uint64_t value, const uint8_t counter)
{
    if (counter == 31) {
        pmccfiltr_write(env, ri, value);
    } else if (counter < pmu_num_counters(env)) {
        pmevcntr_op_start(env, counter);

        /*
         * If this counter's event type is changing, store the current
         * underlying count for the new type in c14_pmevcntr_delta[counter] so
         * pmevcntr_op_finish has the correct baseline when it converts back to
         * a delta.
         */
        uint16_t old_event = env->cp15.c14_pmevtyper[counter] &
            PMXEVTYPER_EVTCOUNT;
        uint16_t new_event = value & PMXEVTYPER_EVTCOUNT;
        if (old_event != new_event) {
            uint64_t count = 0;
            if (event_supported(new_event)) {
                uint16_t event_idx = supported_event_map[new_event];
                count = pm_events[event_idx].get_count(env);
            }
            env->cp15.c14_pmevcntr_delta[counter] = count;
        }

        env->cp15.c14_pmevtyper[counter] = value & PMXEVTYPER_MASK;
        pmevcntr_op_finish(env, counter);
    }
    /* Attempts to access PMXEVTYPER are CONSTRAINED UNPREDICTABLE when
     * PMSELR value is equal to or greater than the number of implemented
     * counters, but not equal to 0x1f. We opt to behave as a RAZ/WI.
     */
}

static uint64_t pmevtyper_read(CPUARMState *env, const ARMCPRegInfo *ri,
                               const uint8_t counter)
{
    if (counter == 31) {
        return env->cp15.pmccfiltr_el0;
    } else if (counter < pmu_num_counters(env)) {
        return env->cp15.c14_pmevtyper[counter];
    } else {
      /*
       * We opt to behave as a RAZ/WI when attempts to access PMXEVTYPER
       * are CONSTRAINED UNPREDICTABLE. See comments in pmevtyper_write().
       */
        return 0;
    }
}

static void pmevtyper_writefn(CPUARMState *env, const ARMCPRegInfo *ri,
                              uint64_t value)
{
    uint8_t counter = ((ri->crm & 3) << 3) | (ri->opc2 & 7);
    pmevtyper_write(env, ri, value, counter);
}

static void pmevtyper_rawwrite(CPUARMState *env, const ARMCPRegInfo *ri,
                               uint64_t value)
{
    uint8_t counter = ((ri->crm & 3) << 3) | (ri->opc2 & 7);
    env->cp15.c14_pmevtyper[counter] = value;

    /*
     * pmevtyper_rawwrite is called between a pair of pmu_op_start and
     * pmu_op_finish calls when loading saved state for a migration. Because
     * we're potentially updating the type of event here, the value written to
     * c14_pmevcntr_delta by the preceeding pmu_op_start call may be for a
     * different counter type. Therefore, we need to set this value to the
     * current count for the counter type we're writing so that pmu_op_finish
     * has the correct count for its calculation.
     */
    uint16_t event = value & PMXEVTYPER_EVTCOUNT;
    if (event_supported(event)) {
        uint16_t event_idx = supported_event_map[event];
        env->cp15.c14_pmevcntr_delta[counter] =
            pm_events[event_idx].get_count(env);
    }
}

static uint64_t pmevtyper_readfn(CPUARMState *env, const ARMCPRegInfo *ri)
{
    uint8_t counter = ((ri->crm & 3) << 3) | (ri->opc2 & 7);
    return pmevtyper_read(env, ri, counter);
}

static void pmxevtyper_write(CPUARMState *env, const ARMCPRegInfo *ri,
                             uint64_t value)
{
    pmevtyper_write(env, ri, value, env->cp15.c9_pmselr & 31);
}

static uint64_t pmxevtyper_read(CPUARMState *env, const ARMCPRegInfo *ri)
{
    return pmevtyper_read(env, ri, env->cp15.c9_pmselr & 31);
}

static void pmevcntr_write(CPUARMState *env, const ARMCPRegInfo *ri,
                             uint64_t value, uint8_t counter)
{
    if (counter < pmu_num_counters(env)) {
        pmevcntr_op_start(env, counter);
        env->cp15.c14_pmevcntr[counter] = value;
        pmevcntr_op_finish(env, counter);
    }
    /*
     * We opt to behave as a RAZ/WI when attempts to access PM[X]EVCNTR
     * are CONSTRAINED UNPREDICTABLE.
     */
}

static uint64_t pmevcntr_read(CPUARMState *env, const ARMCPRegInfo *ri,
                              uint8_t counter)
{
    if (counter < pmu_num_counters(env)) {
        uint64_t ret;
        pmevcntr_op_start(env, counter);
        ret = env->cp15.c14_pmevcntr[counter];
        pmevcntr_op_finish(env, counter);
        return ret;
    } else {
      /* We opt to behave as a RAZ/WI when attempts to access PM[X]EVCNTR
       * are CONSTRAINED UNPREDICTABLE. */
        return 0;
    }
}

static void pmevcntr_writefn(CPUARMState *env, const ARMCPRegInfo *ri,
                             uint64_t value)
{
    uint8_t counter = ((ri->crm & 3) << 3) | (ri->opc2 & 7);
    pmevcntr_write(env, ri, value, counter);
}

static uint64_t pmevcntr_readfn(CPUARMState *env, const ARMCPRegInfo *ri)
{
    uint8_t counter = ((ri->crm & 3) << 3) | (ri->opc2 & 7);
    return pmevcntr_read(env, ri, counter);
}

static void pmevcntr_rawwrite(CPUARMState *env, const ARMCPRegInfo *ri,
                             uint64_t value)
{
    uint8_t counter = ((ri->crm & 3) << 3) | (ri->opc2 & 7);
    assert(counter < pmu_num_counters(env));
    env->cp15.c14_pmevcntr[counter] = value;
    pmevcntr_write(env, ri, value, counter);
}

static uint64_t pmevcntr_rawread(CPUARMState *env, const ARMCPRegInfo *ri)
{
    uint8_t counter = ((ri->crm & 3) << 3) | (ri->opc2 & 7);
    assert(counter < pmu_num_counters(env));
    return env->cp15.c14_pmevcntr[counter];
}

static void pmxevcntr_write(CPUARMState *env, const ARMCPRegInfo *ri,
                             uint64_t value)
{
    pmevcntr_write(env, ri, value, env->cp15.c9_pmselr & 31);
}

static uint64_t pmxevcntr_read(CPUARMState *env, const ARMCPRegInfo *ri)
{
    return pmevcntr_read(env, ri, env->cp15.c9_pmselr & 31);
}

static void pmuserenr_write(CPUARMState *env, const ARMCPRegInfo *ri,
                            uint64_t value)
{
    if (arm_feature(env, ARM_FEATURE_V8)) {
        env->cp15.c9_pmuserenr = value & 0xf;
    } else {
        env->cp15.c9_pmuserenr = value & 1;
    }
}

static void pmintenset_write(CPUARMState *env, const ARMCPRegInfo *ri,
                             uint64_t value)
{
    /* We have no event counters so only the C bit can be changed */
    value &= pmu_counter_mask(env);
    env->cp15.c9_pminten |= value;
    pmu_update_irq(env);
}

static void pmintenclr_write(CPUARMState *env, const ARMCPRegInfo *ri,
                             uint64_t value)
{
    value &= pmu_counter_mask(env);
    env->cp15.c9_pminten &= ~value;
    pmu_update_irq(env);
}

static void vbar_write(CPUARMState *env, const ARMCPRegInfo *ri,
                       uint64_t value)
{
    /* Note that even though the AArch64 view of this register has bits
     * [10:0] all RES0 we can only mask the bottom 5, to comply with the
     * architectural requirements for bits which are RES0 only in some
     * contexts. (ARMv8 would permit us to do no masking at all, but ARMv7
     * requires the bottom five bits to be RAZ/WI because they're UNK/SBZP.)
     */
    raw_write(env, ri, value & ~0x1FULL);
}

static void scr_write(CPUARMState *env, const ARMCPRegInfo *ri, uint64_t value)
{
    /* Begin with base v8.0 state.  */
    uint32_t valid_mask = 0x3fff;
    ARMCPU *cpu = env_archcpu(env);

    /*
     * Because SCR_EL3 is the "real" cpreg and SCR is the alias, reset always
     * passes the reginfo for SCR_EL3, which has type ARM_CP_STATE_AA64.
     * Instead, choose the format based on the mode of EL3.
     */
    if (arm_el_is_aa64(env, 3)) {
        value |= SCR_FW | SCR_AW;      /* RES1 */
        valid_mask &= ~SCR_NET;        /* RES0 */

        if (!cpu_isar_feature(aa64_aa32_el1, cpu) &&
            !cpu_isar_feature(aa64_aa32_el2, cpu)) {
            value |= SCR_RW;           /* RAO/WI */
        }
        if (cpu_isar_feature(aa64_ras, cpu)) {
            valid_mask |= SCR_TERR;
        }
        if (cpu_isar_feature(aa64_lor, cpu)) {
            valid_mask |= SCR_TLOR;
        }
        if (cpu_isar_feature(aa64_pauth, cpu)) {
            valid_mask |= SCR_API | SCR_APK;
        }
        if (cpu_isar_feature(aa64_sel2, cpu)) {
            valid_mask |= SCR_EEL2;
        }
        if (cpu_isar_feature(aa64_mte, cpu)) {
            valid_mask |= SCR_ATA;
        }
        if (cpu_isar_feature(aa64_scxtnum, cpu)) {
            valid_mask |= SCR_ENSCXT;
        }
        if (cpu_isar_feature(aa64_doublefault, cpu)) {
            valid_mask |= SCR_EASE | SCR_NMEA;
        }
    } else {
        valid_mask &= ~(SCR_RW | SCR_ST);
        if (cpu_isar_feature(aa32_ras, cpu)) {
            valid_mask |= SCR_TERR;
        }
    }

    if (!arm_feature(env, ARM_FEATURE_EL2)) {
        valid_mask &= ~SCR_HCE;

        /* On ARMv7, SMD (or SCD as it is called in v7) is only
         * supported if EL2 exists. The bit is UNK/SBZP when
         * EL2 is unavailable. In QEMU ARMv7, we force it to always zero
         * when EL2 is unavailable.
         * On ARMv8, this bit is always available.
         */
        if (arm_feature(env, ARM_FEATURE_V7) &&
            !arm_feature(env, ARM_FEATURE_V8)) {
            valid_mask &= ~SCR_SMD;
        }
    }

    /* Clear all-context RES0 bits.  */
    value &= valid_mask;
    raw_write(env, ri, value);
}

static void scr_reset(CPUARMState *env, const ARMCPRegInfo *ri)
{
    /*
     * scr_write will set the RES1 bits on an AArch64-only CPU.
     * The reset value will be 0x30 on an AArch64-only CPU and 0 otherwise.
     */
    scr_write(env, ri, 0);
}

static CPAccessResult access_aa64_tid2(CPUARMState *env,
                                       const ARMCPRegInfo *ri,
                                       bool isread)
{
    if (arm_current_el(env) == 1 && (arm_hcr_el2_eff(env) & HCR_TID2)) {
        return CP_ACCESS_TRAP_EL2;
    }

    return CP_ACCESS_OK;
}

static uint64_t ccsidr_read(CPUARMState *env, const ARMCPRegInfo *ri)
{
    ARMCPU *cpu = env_archcpu(env);

    /* Acquire the CSSELR index from the bank corresponding to the CCSIDR
     * bank
     */
    uint32_t index = A32_BANKED_REG_GET(env, csselr,
                                        ri->secure & ARM_CP_SECSTATE_S);

    return cpu->ccsidr[index];
}

static void csselr_write(CPUARMState *env, const ARMCPRegInfo *ri,
                         uint64_t value)
{
    raw_write(env, ri, value & 0xf);
}

static uint64_t isr_read(CPUARMState *env, const ARMCPRegInfo *ri)
{
    CPUState *cs = env_cpu(env);
    bool el1 = arm_current_el(env) == 1;
    uint64_t hcr_el2 = el1 ? arm_hcr_el2_eff(env) : 0;
    uint64_t ret = 0;

    if (hcr_el2 & HCR_IMO) {
        if (cs->interrupt_request & CPU_INTERRUPT_VIRQ) {
            ret |= CPSR_I;
        }
    } else {
        if (cs->interrupt_request & CPU_INTERRUPT_HARD) {
            ret |= CPSR_I;
        }
    }

    if (hcr_el2 & HCR_FMO) {
        if (cs->interrupt_request & CPU_INTERRUPT_VFIQ) {
            ret |= CPSR_F;
        }
    } else {
        if (cs->interrupt_request & CPU_INTERRUPT_FIQ) {
            ret |= CPSR_F;
        }
    }

    if (hcr_el2 & HCR_AMO) {
        if (cs->interrupt_request & CPU_INTERRUPT_VSERR) {
            ret |= CPSR_A;
        }
    }

    return ret;
}

static CPAccessResult access_aa64_tid1(CPUARMState *env, const ARMCPRegInfo *ri,
                                       bool isread)
{
    if (arm_current_el(env) == 1 && (arm_hcr_el2_eff(env) & HCR_TID1)) {
        return CP_ACCESS_TRAP_EL2;
    }

    return CP_ACCESS_OK;
}

static CPAccessResult access_aa32_tid1(CPUARMState *env, const ARMCPRegInfo *ri,
                                       bool isread)
{
    if (arm_feature(env, ARM_FEATURE_V8)) {
        return access_aa64_tid1(env, ri, isread);
    }

    return CP_ACCESS_OK;
}

static const ARMCPRegInfo v7_cp_reginfo[] = {
    /* the old v6 WFI, UNPREDICTABLE in v7 but we choose to NOP */
    { .name = "NOP", .cp = 15, .crn = 7, .crm = 0, .opc1 = 0, .opc2 = 4,
      .access = PL1_W, .type = ARM_CP_NOP },
    /* Performance monitors are implementation defined in v7,
     * but with an ARM recommended set of registers, which we
     * follow.
     *
     * Performance registers fall into three categories:
     *  (a) always UNDEF in PL0, RW in PL1 (PMINTENSET, PMINTENCLR)
     *  (b) RO in PL0 (ie UNDEF on write), RW in PL1 (PMUSERENR)
     *  (c) UNDEF in PL0 if PMUSERENR.EN==0, otherwise accessible (all others)
     * For the cases controlled by PMUSERENR we must set .access to PL0_RW
     * or PL0_RO as appropriate and then check PMUSERENR in the helper fn.
     */
    { .name = "PMCNTENSET", .cp = 15, .crn = 9, .crm = 12, .opc1 = 0, .opc2 = 1,
      .access = PL0_RW, .type = ARM_CP_ALIAS,
      .fieldoffset = offsetoflow32(CPUARMState, cp15.c9_pmcnten),
      .writefn = pmcntenset_write,
      .accessfn = pmreg_access,
      .raw_writefn = raw_write },
    { .name = "PMCNTENSET_EL0", .state = ARM_CP_STATE_AA64,
      .opc0 = 3, .opc1 = 3, .crn = 9, .crm = 12, .opc2 = 1,
      .access = PL0_RW, .accessfn = pmreg_access,
      .fieldoffset = offsetof(CPUARMState, cp15.c9_pmcnten), .resetvalue = 0,
      .writefn = pmcntenset_write, .raw_writefn = raw_write },
    { .name = "PMCNTENCLR", .cp = 15, .crn = 9, .crm = 12, .opc1 = 0, .opc2 = 2,
      .access = PL0_RW,
      .fieldoffset = offsetoflow32(CPUARMState, cp15.c9_pmcnten),
      .accessfn = pmreg_access,
      .writefn = pmcntenclr_write,
      .type = ARM_CP_ALIAS },
    { .name = "PMCNTENCLR_EL0", .state = ARM_CP_STATE_AA64,
      .opc0 = 3, .opc1 = 3, .crn = 9, .crm = 12, .opc2 = 2,
      .access = PL0_RW, .accessfn = pmreg_access,
      .type = ARM_CP_ALIAS,
      .fieldoffset = offsetof(CPUARMState, cp15.c9_pmcnten),
      .writefn = pmcntenclr_write },
    { .name = "PMOVSR", .cp = 15, .crn = 9, .crm = 12, .opc1 = 0, .opc2 = 3,
      .access = PL0_RW, .type = ARM_CP_IO,
      .fieldoffset = offsetoflow32(CPUARMState, cp15.c9_pmovsr),
      .accessfn = pmreg_access,
      .writefn = pmovsr_write,
      .raw_writefn = raw_write },
    { .name = "PMOVSCLR_EL0", .state = ARM_CP_STATE_AA64,
      .opc0 = 3, .opc1 = 3, .crn = 9, .crm = 12, .opc2 = 3,
      .access = PL0_RW, .accessfn = pmreg_access,
      .type = ARM_CP_ALIAS | ARM_CP_IO,
      .fieldoffset = offsetof(CPUARMState, cp15.c9_pmovsr),
      .writefn = pmovsr_write,
      .raw_writefn = raw_write },
    { .name = "PMSWINC", .cp = 15, .crn = 9, .crm = 12, .opc1 = 0, .opc2 = 4,
      .access = PL0_W, .accessfn = pmreg_access_swinc,
      .type = ARM_CP_NO_RAW | ARM_CP_IO,
      .writefn = pmswinc_write },
    { .name = "PMSWINC_EL0", .state = ARM_CP_STATE_AA64,
      .opc0 = 3, .opc1 = 3, .crn = 9, .crm = 12, .opc2 = 4,
      .access = PL0_W, .accessfn = pmreg_access_swinc,
      .type = ARM_CP_NO_RAW | ARM_CP_IO,
      .writefn = pmswinc_write },
    { .name = "PMSELR", .cp = 15, .crn = 9, .crm = 12, .opc1 = 0, .opc2 = 5,
      .access = PL0_RW, .type = ARM_CP_ALIAS,
      .fieldoffset = offsetoflow32(CPUARMState, cp15.c9_pmselr),
      .accessfn = pmreg_access_selr, .writefn = pmselr_write,
      .raw_writefn = raw_write},
    { .name = "PMSELR_EL0", .state = ARM_CP_STATE_AA64,
      .opc0 = 3, .opc1 = 3, .crn = 9, .crm = 12, .opc2 = 5,
      .access = PL0_RW, .accessfn = pmreg_access_selr,
      .fieldoffset = offsetof(CPUARMState, cp15.c9_pmselr),
      .writefn = pmselr_write, .raw_writefn = raw_write, },
    { .name = "PMCCNTR", .cp = 15, .crn = 9, .crm = 13, .opc1 = 0, .opc2 = 0,
      .access = PL0_RW, .resetvalue = 0, .type = ARM_CP_ALIAS | ARM_CP_IO,
      .readfn = pmccntr_read, .writefn = pmccntr_write32,
      .accessfn = pmreg_access_ccntr },
    { .name = "PMCCNTR_EL0", .state = ARM_CP_STATE_AA64,
      .opc0 = 3, .opc1 = 3, .crn = 9, .crm = 13, .opc2 = 0,
      .access = PL0_RW, .accessfn = pmreg_access_ccntr,
      .type = ARM_CP_IO,
      .fieldoffset = offsetof(CPUARMState, cp15.c15_ccnt),
      .readfn = pmccntr_read, .writefn = pmccntr_write,
      .raw_readfn = raw_read, .raw_writefn = raw_write, },
    { .name = "PMCCFILTR", .cp = 15, .opc1 = 0, .crn = 14, .crm = 15, .opc2 = 7,
      .writefn = pmccfiltr_write_a32, .readfn = pmccfiltr_read_a32,
      .access = PL0_RW, .accessfn = pmreg_access,
      .type = ARM_CP_ALIAS | ARM_CP_IO,
      .resetvalue = 0, },
    { .name = "PMCCFILTR_EL0", .state = ARM_CP_STATE_AA64,
      .opc0 = 3, .opc1 = 3, .crn = 14, .crm = 15, .opc2 = 7,
      .writefn = pmccfiltr_write, .raw_writefn = raw_write,
      .access = PL0_RW, .accessfn = pmreg_access,
      .type = ARM_CP_IO,
      .fieldoffset = offsetof(CPUARMState, cp15.pmccfiltr_el0),
      .resetvalue = 0, },
    { .name = "PMXEVTYPER", .cp = 15, .crn = 9, .crm = 13, .opc1 = 0, .opc2 = 1,
      .access = PL0_RW, .type = ARM_CP_NO_RAW | ARM_CP_IO,
      .accessfn = pmreg_access,
      .writefn = pmxevtyper_write, .readfn = pmxevtyper_read },
    { .name = "PMXEVTYPER_EL0", .state = ARM_CP_STATE_AA64,
      .opc0 = 3, .opc1 = 3, .crn = 9, .crm = 13, .opc2 = 1,
      .access = PL0_RW, .type = ARM_CP_NO_RAW | ARM_CP_IO,
      .accessfn = pmreg_access,
      .writefn = pmxevtyper_write, .readfn = pmxevtyper_read },
    { .name = "PMXEVCNTR", .cp = 15, .crn = 9, .crm = 13, .opc1 = 0, .opc2 = 2,
      .access = PL0_RW, .type = ARM_CP_NO_RAW | ARM_CP_IO,
      .accessfn = pmreg_access_xevcntr,
      .writefn = pmxevcntr_write, .readfn = pmxevcntr_read },
    { .name = "PMXEVCNTR_EL0", .state = ARM_CP_STATE_AA64,
      .opc0 = 3, .opc1 = 3, .crn = 9, .crm = 13, .opc2 = 2,
      .access = PL0_RW, .type = ARM_CP_NO_RAW | ARM_CP_IO,
      .accessfn = pmreg_access_xevcntr,
      .writefn = pmxevcntr_write, .readfn = pmxevcntr_read },
    { .name = "PMUSERENR", .cp = 15, .crn = 9, .crm = 14, .opc1 = 0, .opc2 = 0,
      .access = PL0_R | PL1_RW, .accessfn = access_tpm,
      .fieldoffset = offsetoflow32(CPUARMState, cp15.c9_pmuserenr),
      .resetvalue = 0,
      .writefn = pmuserenr_write, .raw_writefn = raw_write },
    { .name = "PMUSERENR_EL0", .state = ARM_CP_STATE_AA64,
      .opc0 = 3, .opc1 = 3, .crn = 9, .crm = 14, .opc2 = 0,
      .access = PL0_R | PL1_RW, .accessfn = access_tpm, .type = ARM_CP_ALIAS,
      .fieldoffset = offsetof(CPUARMState, cp15.c9_pmuserenr),
      .resetvalue = 0,
      .writefn = pmuserenr_write, .raw_writefn = raw_write },
    { .name = "PMINTENSET", .cp = 15, .crn = 9, .crm = 14, .opc1 = 0, .opc2 = 1,
      .access = PL1_RW, .accessfn = access_tpm,
      .type = ARM_CP_ALIAS | ARM_CP_IO,
      .fieldoffset = offsetoflow32(CPUARMState, cp15.c9_pminten),
      .resetvalue = 0,
      .writefn = pmintenset_write, .raw_writefn = raw_write },
    { .name = "PMINTENSET_EL1", .state = ARM_CP_STATE_AA64,
      .opc0 = 3, .opc1 = 0, .crn = 9, .crm = 14, .opc2 = 1,
      .access = PL1_RW, .accessfn = access_tpm,
      .type = ARM_CP_IO,
      .fieldoffset = offsetof(CPUARMState, cp15.c9_pminten),
      .writefn = pmintenset_write, .raw_writefn = raw_write,
      .resetvalue = 0x0 },
    { .name = "PMINTENCLR", .cp = 15, .crn = 9, .crm = 14, .opc1 = 0, .opc2 = 2,
      .access = PL1_RW, .accessfn = access_tpm,
      .type = ARM_CP_ALIAS | ARM_CP_IO | ARM_CP_NO_RAW,
      .fieldoffset = offsetof(CPUARMState, cp15.c9_pminten),
      .writefn = pmintenclr_write, },
    { .name = "PMINTENCLR_EL1", .state = ARM_CP_STATE_AA64,
      .opc0 = 3, .opc1 = 0, .crn = 9, .crm = 14, .opc2 = 2,
      .access = PL1_RW, .accessfn = access_tpm,
      .type = ARM_CP_ALIAS | ARM_CP_IO | ARM_CP_NO_RAW,
      .fieldoffset = offsetof(CPUARMState, cp15.c9_pminten),
      .writefn = pmintenclr_write },
    { .name = "CCSIDR", .state = ARM_CP_STATE_BOTH,
      .opc0 = 3, .crn = 0, .crm = 0, .opc1 = 1, .opc2 = 0,
      .access = PL1_R,
      .accessfn = access_aa64_tid2,
      .readfn = ccsidr_read, .type = ARM_CP_NO_RAW },
    { .name = "CSSELR", .state = ARM_CP_STATE_BOTH,
      .opc0 = 3, .crn = 0, .crm = 0, .opc1 = 2, .opc2 = 0,
      .access = PL1_RW,
      .accessfn = access_aa64_tid2,
      .writefn = csselr_write, .resetvalue = 0,
      .bank_fieldoffsets = { offsetof(CPUARMState, cp15.csselr_s),
                             offsetof(CPUARMState, cp15.csselr_ns) } },
    /* Auxiliary ID register: this actually has an IMPDEF value but for now
     * just RAZ for all cores:
     */
    { .name = "AIDR", .state = ARM_CP_STATE_BOTH,
      .opc0 = 3, .opc1 = 1, .crn = 0, .crm = 0, .opc2 = 7,
      .access = PL1_R, .type = ARM_CP_CONST,
      .accessfn = access_aa64_tid1,
      .resetvalue = 0 },
    /* Auxiliary fault status registers: these also are IMPDEF, and we
     * choose to RAZ/WI for all cores.
     */
    { .name = "AFSR0_EL1", .state = ARM_CP_STATE_BOTH,
      .opc0 = 3, .opc1 = 0, .crn = 5, .crm = 1, .opc2 = 0,
      .access = PL1_RW, .accessfn = access_tvm_trvm,
      .type = ARM_CP_CONST, .resetvalue = 0 },
    { .name = "AFSR1_EL1", .state = ARM_CP_STATE_BOTH,
      .opc0 = 3, .opc1 = 0, .crn = 5, .crm = 1, .opc2 = 1,
      .access = PL1_RW, .accessfn = access_tvm_trvm,
      .type = ARM_CP_CONST, .resetvalue = 0 },
    /* MAIR can just read-as-written because we don't implement caches
     * and so don't need to care about memory attributes.
     */
    { .name = "MAIR_EL1", .state = ARM_CP_STATE_AA64,
      .opc0 = 3, .opc1 = 0, .crn = 10, .crm = 2, .opc2 = 0,
      .access = PL1_RW, .accessfn = access_tvm_trvm,
      .fieldoffset = offsetof(CPUARMState, cp15.mair_el[1]),
      .resetvalue = 0 },
    { .name = "MAIR_EL3", .state = ARM_CP_STATE_AA64,
      .opc0 = 3, .opc1 = 6, .crn = 10, .crm = 2, .opc2 = 0,
      .access = PL3_RW, .fieldoffset = offsetof(CPUARMState, cp15.mair_el[3]),
      .resetvalue = 0 },
    /* For non-long-descriptor page tables these are PRRR and NMRR;
     * regardless they still act as reads-as-written for QEMU.
     */
     /* MAIR0/1 are defined separately from their 64-bit counterpart which
      * allows them to assign the correct fieldoffset based on the endianness
      * handled in the field definitions.
      */
    { .name = "MAIR0", .state = ARM_CP_STATE_AA32,
      .cp = 15, .opc1 = 0, .crn = 10, .crm = 2, .opc2 = 0,
      .access = PL1_RW, .accessfn = access_tvm_trvm,
      .bank_fieldoffsets = { offsetof(CPUARMState, cp15.mair0_s),
                             offsetof(CPUARMState, cp15.mair0_ns) },
      .resetfn = arm_cp_reset_ignore },
    { .name = "MAIR1", .state = ARM_CP_STATE_AA32,
      .cp = 15, .opc1 = 0, .crn = 10, .crm = 2, .opc2 = 1,
      .access = PL1_RW, .accessfn = access_tvm_trvm,
      .bank_fieldoffsets = { offsetof(CPUARMState, cp15.mair1_s),
                             offsetof(CPUARMState, cp15.mair1_ns) },
      .resetfn = arm_cp_reset_ignore },
    { .name = "ISR_EL1", .state = ARM_CP_STATE_BOTH,
      .opc0 = 3, .opc1 = 0, .crn = 12, .crm = 1, .opc2 = 0,
      .type = ARM_CP_NO_RAW, .access = PL1_R, .readfn = isr_read },
    /* 32 bit ITLB invalidates */
    { .name = "ITLBIALL", .cp = 15, .opc1 = 0, .crn = 8, .crm = 5, .opc2 = 0,
      .type = ARM_CP_NO_RAW, .access = PL1_W, .accessfn = access_ttlb,
      .writefn = tlbiall_write },
    { .name = "ITLBIMVA", .cp = 15, .opc1 = 0, .crn = 8, .crm = 5, .opc2 = 1,
      .type = ARM_CP_NO_RAW, .access = PL1_W, .accessfn = access_ttlb,
      .writefn = tlbimva_write },
    { .name = "ITLBIASID", .cp = 15, .opc1 = 0, .crn = 8, .crm = 5, .opc2 = 2,
      .type = ARM_CP_NO_RAW, .access = PL1_W, .accessfn = access_ttlb,
      .writefn = tlbiasid_write },
    /* 32 bit DTLB invalidates */
    { .name = "DTLBIALL", .cp = 15, .opc1 = 0, .crn = 8, .crm = 6, .opc2 = 0,
      .type = ARM_CP_NO_RAW, .access = PL1_W, .accessfn = access_ttlb,
      .writefn = tlbiall_write },
    { .name = "DTLBIMVA", .cp = 15, .opc1 = 0, .crn = 8, .crm = 6, .opc2 = 1,
      .type = ARM_CP_NO_RAW, .access = PL1_W, .accessfn = access_ttlb,
      .writefn = tlbimva_write },
    { .name = "DTLBIASID", .cp = 15, .opc1 = 0, .crn = 8, .crm = 6, .opc2 = 2,
      .type = ARM_CP_NO_RAW, .access = PL1_W, .accessfn = access_ttlb,
      .writefn = tlbiasid_write },
    /* 32 bit TLB invalidates */
    { .name = "TLBIALL", .cp = 15, .opc1 = 0, .crn = 8, .crm = 7, .opc2 = 0,
      .type = ARM_CP_NO_RAW, .access = PL1_W, .accessfn = access_ttlb,
      .writefn = tlbiall_write },
    { .name = "TLBIMVA", .cp = 15, .opc1 = 0, .crn = 8, .crm = 7, .opc2 = 1,
      .type = ARM_CP_NO_RAW, .access = PL1_W, .accessfn = access_ttlb,
      .writefn = tlbimva_write },
    { .name = "TLBIASID", .cp = 15, .opc1 = 0, .crn = 8, .crm = 7, .opc2 = 2,
      .type = ARM_CP_NO_RAW, .access = PL1_W, .accessfn = access_ttlb,
      .writefn = tlbiasid_write },
    { .name = "TLBIMVAA", .cp = 15, .opc1 = 0, .crn = 8, .crm = 7, .opc2 = 3,
      .type = ARM_CP_NO_RAW, .access = PL1_W, .accessfn = access_ttlb,
      .writefn = tlbimvaa_write },
};

static const ARMCPRegInfo v7mp_cp_reginfo[] = {
    /* 32 bit TLB invalidates, Inner Shareable */
    { .name = "TLBIALLIS", .cp = 15, .opc1 = 0, .crn = 8, .crm = 3, .opc2 = 0,
      .type = ARM_CP_NO_RAW, .access = PL1_W, .accessfn = access_ttlb,
      .writefn = tlbiall_is_write },
    { .name = "TLBIMVAIS", .cp = 15, .opc1 = 0, .crn = 8, .crm = 3, .opc2 = 1,
      .type = ARM_CP_NO_RAW, .access = PL1_W, .accessfn = access_ttlb,
      .writefn = tlbimva_is_write },
    { .name = "TLBIASIDIS", .cp = 15, .opc1 = 0, .crn = 8, .crm = 3, .opc2 = 2,
      .type = ARM_CP_NO_RAW, .access = PL1_W, .accessfn = access_ttlb,
      .writefn = tlbiasid_is_write },
    { .name = "TLBIMVAAIS", .cp = 15, .opc1 = 0, .crn = 8, .crm = 3, .opc2 = 3,
      .type = ARM_CP_NO_RAW, .access = PL1_W, .accessfn = access_ttlb,
      .writefn = tlbimvaa_is_write },
};

static const ARMCPRegInfo pmovsset_cp_reginfo[] = {
    /* PMOVSSET is not implemented in v7 before v7ve */
    { .name = "PMOVSSET", .cp = 15, .opc1 = 0, .crn = 9, .crm = 14, .opc2 = 3,
      .access = PL0_RW, .accessfn = pmreg_access,
      .type = ARM_CP_ALIAS | ARM_CP_IO,
      .fieldoffset = offsetoflow32(CPUARMState, cp15.c9_pmovsr),
      .writefn = pmovsset_write,
      .raw_writefn = raw_write },
    { .name = "PMOVSSET_EL0", .state = ARM_CP_STATE_AA64,
      .opc0 = 3, .opc1 = 3, .crn = 9, .crm = 14, .opc2 = 3,
      .access = PL0_RW, .accessfn = pmreg_access,
      .type = ARM_CP_ALIAS | ARM_CP_IO,
      .fieldoffset = offsetof(CPUARMState, cp15.c9_pmovsr),
      .writefn = pmovsset_write,
      .raw_writefn = raw_write },
};

static void teecr_write(CPUARMState *env, const ARMCPRegInfo *ri,
                        uint64_t value)
{
    value &= 1;
    env->teecr = value;
}

static CPAccessResult teecr_access(CPUARMState *env, const ARMCPRegInfo *ri,
                                   bool isread)
{
    /*
     * HSTR.TTEE only exists in v7A, not v8A, but v8A doesn't have T2EE
     * at all, so we don't need to check whether we're v8A.
     */
    if (arm_current_el(env) < 2 && !arm_is_secure_below_el3(env) &&
        (env->cp15.hstr_el2 & HSTR_TTEE)) {
        return CP_ACCESS_TRAP_EL2;
    }
    return CP_ACCESS_OK;
}

static CPAccessResult teehbr_access(CPUARMState *env, const ARMCPRegInfo *ri,
                                    bool isread)
{
    if (arm_current_el(env) == 0 && (env->teecr & 1)) {
        return CP_ACCESS_TRAP;
    }
    return teecr_access(env, ri, isread);
}

static const ARMCPRegInfo t2ee_cp_reginfo[] = {
    { .name = "TEECR", .cp = 14, .crn = 0, .crm = 0, .opc1 = 6, .opc2 = 0,
      .access = PL1_RW, .fieldoffset = offsetof(CPUARMState, teecr),
      .resetvalue = 0,
      .writefn = teecr_write, .accessfn = teecr_access },
    { .name = "TEEHBR", .cp = 14, .crn = 1, .crm = 0, .opc1 = 6, .opc2 = 0,
      .access = PL0_RW, .fieldoffset = offsetof(CPUARMState, teehbr),
      .accessfn = teehbr_access, .resetvalue = 0 },
};

static const ARMCPRegInfo v6k_cp_reginfo[] = {
    { .name = "TPIDR_EL0", .state = ARM_CP_STATE_AA64,
      .opc0 = 3, .opc1 = 3, .opc2 = 2, .crn = 13, .crm = 0,
      .access = PL0_RW,
      .fieldoffset = offsetof(CPUARMState, cp15.tpidr_el[0]), .resetvalue = 0 },
    { .name = "TPIDRURW", .cp = 15, .crn = 13, .crm = 0, .opc1 = 0, .opc2 = 2,
      .access = PL0_RW,
      .bank_fieldoffsets = { offsetoflow32(CPUARMState, cp15.tpidrurw_s),
                             offsetoflow32(CPUARMState, cp15.tpidrurw_ns) },
      .resetfn = arm_cp_reset_ignore },
    { .name = "TPIDRRO_EL0", .state = ARM_CP_STATE_AA64,
      .opc0 = 3, .opc1 = 3, .opc2 = 3, .crn = 13, .crm = 0,
      .access = PL0_R|PL1_W,
      .fieldoffset = offsetof(CPUARMState, cp15.tpidrro_el[0]),
      .resetvalue = 0},
    { .name = "TPIDRURO", .cp = 15, .crn = 13, .crm = 0, .opc1 = 0, .opc2 = 3,
      .access = PL0_R|PL1_W,
      .bank_fieldoffsets = { offsetoflow32(CPUARMState, cp15.tpidruro_s),
                             offsetoflow32(CPUARMState, cp15.tpidruro_ns) },
      .resetfn = arm_cp_reset_ignore },
    { .name = "TPIDR_EL1", .state = ARM_CP_STATE_AA64,
      .opc0 = 3, .opc1 = 0, .opc2 = 4, .crn = 13, .crm = 0,
      .access = PL1_RW,
      .fieldoffset = offsetof(CPUARMState, cp15.tpidr_el[1]), .resetvalue = 0 },
    { .name = "TPIDRPRW", .opc1 = 0, .cp = 15, .crn = 13, .crm = 0, .opc2 = 4,
      .access = PL1_RW,
      .bank_fieldoffsets = { offsetoflow32(CPUARMState, cp15.tpidrprw_s),
                             offsetoflow32(CPUARMState, cp15.tpidrprw_ns) },
      .resetvalue = 0 },
};

#ifndef CONFIG_USER_ONLY

static CPAccessResult gt_cntfrq_access(CPUARMState *env, const ARMCPRegInfo *ri,
                                       bool isread)
{
    /* CNTFRQ: not visible from PL0 if both PL0PCTEN and PL0VCTEN are zero.
     * Writable only at the highest implemented exception level.
     */
    int el = arm_current_el(env);
    uint64_t hcr;
    uint32_t cntkctl;

    switch (el) {
    case 0:
        hcr = arm_hcr_el2_eff(env);
        if ((hcr & (HCR_E2H | HCR_TGE)) == (HCR_E2H | HCR_TGE)) {
            cntkctl = env->cp15.cnthctl_el2;
        } else {
            cntkctl = env->cp15.c14_cntkctl;
        }
        if (!extract32(cntkctl, 0, 2)) {
            return CP_ACCESS_TRAP;
        }
        break;
    case 1:
        if (!isread && ri->state == ARM_CP_STATE_AA32 &&
            arm_is_secure_below_el3(env)) {
            /* Accesses from 32-bit Secure EL1 UNDEF (*not* trap to EL3!) */
            return CP_ACCESS_TRAP_UNCATEGORIZED;
        }
        break;
    case 2:
    case 3:
        break;
    }

    if (!isread && el < arm_highest_el(env)) {
        return CP_ACCESS_TRAP_UNCATEGORIZED;
    }

    return CP_ACCESS_OK;
}

static CPAccessResult gt_counter_access(CPUARMState *env, int timeridx,
                                        bool isread)
{
    unsigned int cur_el = arm_current_el(env);
    bool has_el2 = arm_is_el2_enabled(env);
    uint64_t hcr = arm_hcr_el2_eff(env);

    switch (cur_el) {
    case 0:
        /* If HCR_EL2.<E2H,TGE> == '11': check CNTHCTL_EL2.EL0[PV]CTEN. */
        if ((hcr & (HCR_E2H | HCR_TGE)) == (HCR_E2H | HCR_TGE)) {
            return (extract32(env->cp15.cnthctl_el2, timeridx, 1)
                    ? CP_ACCESS_OK : CP_ACCESS_TRAP_EL2);
        }

        /* CNT[PV]CT: not visible from PL0 if EL0[PV]CTEN is zero */
        if (!extract32(env->cp15.c14_cntkctl, timeridx, 1)) {
            return CP_ACCESS_TRAP;
        }

        /* If HCR_EL2.<E2H,TGE> == '10': check CNTHCTL_EL2.EL1PCTEN. */
        if (hcr & HCR_E2H) {
            if (timeridx == GTIMER_PHYS &&
                !extract32(env->cp15.cnthctl_el2, 10, 1)) {
                return CP_ACCESS_TRAP_EL2;
            }
        } else {
            /* If HCR_EL2.<E2H> == 0: check CNTHCTL_EL2.EL1PCEN. */
            if (has_el2 && timeridx == GTIMER_PHYS &&
                !extract32(env->cp15.cnthctl_el2, 1, 1)) {
                return CP_ACCESS_TRAP_EL2;
            }
        }
        break;

    case 1:
        /* Check CNTHCTL_EL2.EL1PCTEN, which changes location based on E2H. */
        if (has_el2 && timeridx == GTIMER_PHYS &&
            (hcr & HCR_E2H
             ? !extract32(env->cp15.cnthctl_el2, 10, 1)
             : !extract32(env->cp15.cnthctl_el2, 0, 1))) {
            return CP_ACCESS_TRAP_EL2;
        }
        break;
    }
    return CP_ACCESS_OK;
}

static CPAccessResult gt_timer_access(CPUARMState *env, int timeridx,
                                      bool isread)
{
    unsigned int cur_el = arm_current_el(env);
    bool has_el2 = arm_is_el2_enabled(env);
    uint64_t hcr = arm_hcr_el2_eff(env);

    switch (cur_el) {
    case 0:
        if ((hcr & (HCR_E2H | HCR_TGE)) == (HCR_E2H | HCR_TGE)) {
            /* If HCR_EL2.<E2H,TGE> == '11': check CNTHCTL_EL2.EL0[PV]TEN. */
            return (extract32(env->cp15.cnthctl_el2, 9 - timeridx, 1)
                    ? CP_ACCESS_OK : CP_ACCESS_TRAP_EL2);
        }

        /*
         * CNT[PV]_CVAL, CNT[PV]_CTL, CNT[PV]_TVAL: not visible from
         * EL0 if EL0[PV]TEN is zero.
         */
        if (!extract32(env->cp15.c14_cntkctl, 9 - timeridx, 1)) {
            return CP_ACCESS_TRAP;
        }
        /* fall through */

    case 1:
        if (has_el2 && timeridx == GTIMER_PHYS) {
            if (hcr & HCR_E2H) {
                /* If HCR_EL2.<E2H,TGE> == '10': check CNTHCTL_EL2.EL1PTEN. */
                if (!extract32(env->cp15.cnthctl_el2, 11, 1)) {
                    return CP_ACCESS_TRAP_EL2;
                }
            } else {
                /* If HCR_EL2.<E2H> == 0: check CNTHCTL_EL2.EL1PCEN. */
                if (!extract32(env->cp15.cnthctl_el2, 1, 1)) {
                    return CP_ACCESS_TRAP_EL2;
                }
            }
        }
        break;
    }
    return CP_ACCESS_OK;
}

static CPAccessResult gt_pct_access(CPUARMState *env,
                                    const ARMCPRegInfo *ri,
                                    bool isread)
{
    return gt_counter_access(env, GTIMER_PHYS, isread);
}

static CPAccessResult gt_vct_access(CPUARMState *env,
                                    const ARMCPRegInfo *ri,
                                    bool isread)
{
    return gt_counter_access(env, GTIMER_VIRT, isread);
}

static CPAccessResult gt_ptimer_access(CPUARMState *env, const ARMCPRegInfo *ri,
                                       bool isread)
{
    return gt_timer_access(env, GTIMER_PHYS, isread);
}

static CPAccessResult gt_vtimer_access(CPUARMState *env, const ARMCPRegInfo *ri,
                                       bool isread)
{
    return gt_timer_access(env, GTIMER_VIRT, isread);
}

static CPAccessResult gt_stimer_access(CPUARMState *env,
                                       const ARMCPRegInfo *ri,
                                       bool isread)
{
    /* The AArch64 register view of the secure physical timer is
     * always accessible from EL3, and configurably accessible from
     * Secure EL1.
     */
    switch (arm_current_el(env)) {
    case 1:
        if (!arm_is_secure(env)) {
            return CP_ACCESS_TRAP;
        }
        if (!(env->cp15.scr_el3 & SCR_ST)) {
            return CP_ACCESS_TRAP_EL3;
        }
        return CP_ACCESS_OK;
    case 0:
    case 2:
        return CP_ACCESS_TRAP;
    case 3:
        return CP_ACCESS_OK;
    default:
        g_assert_not_reached();
    }
}

static uint64_t gt_get_countervalue(CPUARMState *env)
{
    ARMCPU *cpu = env_archcpu(env);

    return qemu_clock_get_ns(QEMU_CLOCK_VIRTUAL) / gt_cntfrq_period_ns(cpu);
}

static void gt_recalc_timer(ARMCPU *cpu, int timeridx)
{
    ARMGenericTimer *gt = &cpu->env.cp15.c14_timer[timeridx];

    if (gt->ctl & 1) {
        /* Timer enabled: calculate and set current ISTATUS, irq, and
         * reset timer to when ISTATUS next has to change
         */
        uint64_t offset = timeridx == GTIMER_VIRT ?
                                      cpu->env.cp15.cntvoff_el2 : 0;
        uint64_t count = gt_get_countervalue(&cpu->env);
        /* Note that this must be unsigned 64 bit arithmetic: */
        int istatus = count - offset >= gt->cval;
        uint64_t nexttick;
        int irqstate;

        gt->ctl = deposit32(gt->ctl, 2, 1, istatus);

        irqstate = (istatus && !(gt->ctl & 2));
        qemu_set_irq(cpu->gt_timer_outputs[timeridx], irqstate);

        if (istatus) {
            /* Next transition is when count rolls back over to zero */
            nexttick = UINT64_MAX;
        } else {
            /* Next transition is when we hit cval */
            nexttick = gt->cval + offset;
        }
        /* Note that the desired next expiry time might be beyond the
         * signed-64-bit range of a QEMUTimer -- in this case we just
         * set the timer for as far in the future as possible. When the
         * timer expires we will reset the timer for any remaining period.
         */
        if (nexttick > INT64_MAX / gt_cntfrq_period_ns(cpu)) {
            timer_mod_ns(cpu->gt_timer[timeridx], INT64_MAX);
        } else {
            timer_mod(cpu->gt_timer[timeridx], nexttick);
        }
        trace_arm_gt_recalc(timeridx, irqstate, nexttick);
    } else {
        /* Timer disabled: ISTATUS and timer output always clear */
        gt->ctl &= ~4;
        qemu_set_irq(cpu->gt_timer_outputs[timeridx], 0);
        timer_del(cpu->gt_timer[timeridx]);
        trace_arm_gt_recalc_disabled(timeridx);
    }
}

static void gt_timer_reset(CPUARMState *env, const ARMCPRegInfo *ri,
                           int timeridx)
{
    ARMCPU *cpu = env_archcpu(env);

    timer_del(cpu->gt_timer[timeridx]);
}

static uint64_t gt_cnt_read(CPUARMState *env, const ARMCPRegInfo *ri)
{
    return gt_get_countervalue(env);
}

static uint64_t gt_virt_cnt_offset(CPUARMState *env)
{
    uint64_t hcr;

    switch (arm_current_el(env)) {
    case 2:
        hcr = arm_hcr_el2_eff(env);
        if (hcr & HCR_E2H) {
            return 0;
        }
        break;
    case 0:
        hcr = arm_hcr_el2_eff(env);
        if ((hcr & (HCR_E2H | HCR_TGE)) == (HCR_E2H | HCR_TGE)) {
            return 0;
        }
        break;
    }

    return env->cp15.cntvoff_el2;
}

static uint64_t gt_virt_cnt_read(CPUARMState *env, const ARMCPRegInfo *ri)
{
    return gt_get_countervalue(env) - gt_virt_cnt_offset(env);
}

static void gt_cval_write(CPUARMState *env, const ARMCPRegInfo *ri,
                          int timeridx,
                          uint64_t value)
{
    trace_arm_gt_cval_write(timeridx, value);
    env->cp15.c14_timer[timeridx].cval = value;
    gt_recalc_timer(env_archcpu(env), timeridx);
}

static uint64_t gt_tval_read(CPUARMState *env, const ARMCPRegInfo *ri,
                             int timeridx)
{
    uint64_t offset = 0;

    switch (timeridx) {
    case GTIMER_VIRT:
    case GTIMER_HYPVIRT:
        offset = gt_virt_cnt_offset(env);
        break;
    }

    return (uint32_t)(env->cp15.c14_timer[timeridx].cval -
                      (gt_get_countervalue(env) - offset));
}

static void gt_tval_write(CPUARMState *env, const ARMCPRegInfo *ri,
                          int timeridx,
                          uint64_t value)
{
    uint64_t offset = 0;

    switch (timeridx) {
    case GTIMER_VIRT:
    case GTIMER_HYPVIRT:
        offset = gt_virt_cnt_offset(env);
        break;
    }

    trace_arm_gt_tval_write(timeridx, value);
    env->cp15.c14_timer[timeridx].cval = gt_get_countervalue(env) - offset +
                                         sextract64(value, 0, 32);
    gt_recalc_timer(env_archcpu(env), timeridx);
}

static void gt_ctl_write(CPUARMState *env, const ARMCPRegInfo *ri,
                         int timeridx,
                         uint64_t value)
{
    ARMCPU *cpu = env_archcpu(env);
    uint32_t oldval = env->cp15.c14_timer[timeridx].ctl;

    trace_arm_gt_ctl_write(timeridx, value);
    env->cp15.c14_timer[timeridx].ctl = deposit64(oldval, 0, 2, value);
    if ((oldval ^ value) & 1) {
        /* Enable toggled */
        gt_recalc_timer(cpu, timeridx);
    } else if ((oldval ^ value) & 2) {
        /* IMASK toggled: don't need to recalculate,
         * just set the interrupt line based on ISTATUS
         */
        int irqstate = (oldval & 4) && !(value & 2);

        trace_arm_gt_imask_toggle(timeridx, irqstate);
        qemu_set_irq(cpu->gt_timer_outputs[timeridx], irqstate);
    }
}

static void gt_phys_timer_reset(CPUARMState *env, const ARMCPRegInfo *ri)
{
    gt_timer_reset(env, ri, GTIMER_PHYS);
}

static void gt_phys_cval_write(CPUARMState *env, const ARMCPRegInfo *ri,
                               uint64_t value)
{
    gt_cval_write(env, ri, GTIMER_PHYS, value);
}

static uint64_t gt_phys_tval_read(CPUARMState *env, const ARMCPRegInfo *ri)
{
    return gt_tval_read(env, ri, GTIMER_PHYS);
}

static void gt_phys_tval_write(CPUARMState *env, const ARMCPRegInfo *ri,
                               uint64_t value)
{
    gt_tval_write(env, ri, GTIMER_PHYS, value);
}

static void gt_phys_ctl_write(CPUARMState *env, const ARMCPRegInfo *ri,
                              uint64_t value)
{
    gt_ctl_write(env, ri, GTIMER_PHYS, value);
}

static int gt_phys_redir_timeridx(CPUARMState *env)
{
    switch (arm_mmu_idx(env)) {
    case ARMMMUIdx_E20_0:
    case ARMMMUIdx_E20_2:
    case ARMMMUIdx_E20_2_PAN:
    case ARMMMUIdx_SE20_0:
    case ARMMMUIdx_SE20_2:
    case ARMMMUIdx_SE20_2_PAN:
        return GTIMER_HYP;
    default:
        return GTIMER_PHYS;
    }
}

static int gt_virt_redir_timeridx(CPUARMState *env)
{
    switch (arm_mmu_idx(env)) {
    case ARMMMUIdx_E20_0:
    case ARMMMUIdx_E20_2:
    case ARMMMUIdx_E20_2_PAN:
    case ARMMMUIdx_SE20_0:
    case ARMMMUIdx_SE20_2:
    case ARMMMUIdx_SE20_2_PAN:
        return GTIMER_HYPVIRT;
    default:
        return GTIMER_VIRT;
    }
}

static uint64_t gt_phys_redir_cval_read(CPUARMState *env,
                                        const ARMCPRegInfo *ri)
{
    int timeridx = gt_phys_redir_timeridx(env);
    return env->cp15.c14_timer[timeridx].cval;
}

static void gt_phys_redir_cval_write(CPUARMState *env, const ARMCPRegInfo *ri,
                                     uint64_t value)
{
    int timeridx = gt_phys_redir_timeridx(env);
    gt_cval_write(env, ri, timeridx, value);
}

static uint64_t gt_phys_redir_tval_read(CPUARMState *env,
                                        const ARMCPRegInfo *ri)
{
    int timeridx = gt_phys_redir_timeridx(env);
    return gt_tval_read(env, ri, timeridx);
}

static void gt_phys_redir_tval_write(CPUARMState *env, const ARMCPRegInfo *ri,
                                     uint64_t value)
{
    int timeridx = gt_phys_redir_timeridx(env);
    gt_tval_write(env, ri, timeridx, value);
}

static uint64_t gt_phys_redir_ctl_read(CPUARMState *env,
                                       const ARMCPRegInfo *ri)
{
    int timeridx = gt_phys_redir_timeridx(env);
    return env->cp15.c14_timer[timeridx].ctl;
}

static void gt_phys_redir_ctl_write(CPUARMState *env, const ARMCPRegInfo *ri,
                                    uint64_t value)
{
    int timeridx = gt_phys_redir_timeridx(env);
    gt_ctl_write(env, ri, timeridx, value);
}

static void gt_virt_timer_reset(CPUARMState *env, const ARMCPRegInfo *ri)
{
    gt_timer_reset(env, ri, GTIMER_VIRT);
}

static void gt_virt_cval_write(CPUARMState *env, const ARMCPRegInfo *ri,
                               uint64_t value)
{
    gt_cval_write(env, ri, GTIMER_VIRT, value);
}

static uint64_t gt_virt_tval_read(CPUARMState *env, const ARMCPRegInfo *ri)
{
    return gt_tval_read(env, ri, GTIMER_VIRT);
}

static void gt_virt_tval_write(CPUARMState *env, const ARMCPRegInfo *ri,
                               uint64_t value)
{
    gt_tval_write(env, ri, GTIMER_VIRT, value);
}

static void gt_virt_ctl_write(CPUARMState *env, const ARMCPRegInfo *ri,
                              uint64_t value)
{
    gt_ctl_write(env, ri, GTIMER_VIRT, value);
}

static void gt_cntvoff_write(CPUARMState *env, const ARMCPRegInfo *ri,
                              uint64_t value)
{
    ARMCPU *cpu = env_archcpu(env);

    trace_arm_gt_cntvoff_write(value);
    raw_write(env, ri, value);
    gt_recalc_timer(cpu, GTIMER_VIRT);
}

static uint64_t gt_virt_redir_cval_read(CPUARMState *env,
                                        const ARMCPRegInfo *ri)
{
    int timeridx = gt_virt_redir_timeridx(env);
    return env->cp15.c14_timer[timeridx].cval;
}

static void gt_virt_redir_cval_write(CPUARMState *env, const ARMCPRegInfo *ri,
                                     uint64_t value)
{
    int timeridx = gt_virt_redir_timeridx(env);
    gt_cval_write(env, ri, timeridx, value);
}

static uint64_t gt_virt_redir_tval_read(CPUARMState *env,
                                        const ARMCPRegInfo *ri)
{
    int timeridx = gt_virt_redir_timeridx(env);
    return gt_tval_read(env, ri, timeridx);
}

static void gt_virt_redir_tval_write(CPUARMState *env, const ARMCPRegInfo *ri,
                                     uint64_t value)
{
    int timeridx = gt_virt_redir_timeridx(env);
    gt_tval_write(env, ri, timeridx, value);
}

static uint64_t gt_virt_redir_ctl_read(CPUARMState *env,
                                       const ARMCPRegInfo *ri)
{
    int timeridx = gt_virt_redir_timeridx(env);
    return env->cp15.c14_timer[timeridx].ctl;
}

static void gt_virt_redir_ctl_write(CPUARMState *env, const ARMCPRegInfo *ri,
                                    uint64_t value)
{
    int timeridx = gt_virt_redir_timeridx(env);
    gt_ctl_write(env, ri, timeridx, value);
}

static void gt_hyp_timer_reset(CPUARMState *env, const ARMCPRegInfo *ri)
{
    gt_timer_reset(env, ri, GTIMER_HYP);
}

static void gt_hyp_cval_write(CPUARMState *env, const ARMCPRegInfo *ri,
                              uint64_t value)
{
    gt_cval_write(env, ri, GTIMER_HYP, value);
}

static uint64_t gt_hyp_tval_read(CPUARMState *env, const ARMCPRegInfo *ri)
{
    return gt_tval_read(env, ri, GTIMER_HYP);
}

static void gt_hyp_tval_write(CPUARMState *env, const ARMCPRegInfo *ri,
                              uint64_t value)
{
    gt_tval_write(env, ri, GTIMER_HYP, value);
}

static void gt_hyp_ctl_write(CPUARMState *env, const ARMCPRegInfo *ri,
                              uint64_t value)
{
    gt_ctl_write(env, ri, GTIMER_HYP, value);
}

static void gt_sec_timer_reset(CPUARMState *env, const ARMCPRegInfo *ri)
{
    gt_timer_reset(env, ri, GTIMER_SEC);
}

static void gt_sec_cval_write(CPUARMState *env, const ARMCPRegInfo *ri,
                              uint64_t value)
{
    gt_cval_write(env, ri, GTIMER_SEC, value);
}

static uint64_t gt_sec_tval_read(CPUARMState *env, const ARMCPRegInfo *ri)
{
    return gt_tval_read(env, ri, GTIMER_SEC);
}

static void gt_sec_tval_write(CPUARMState *env, const ARMCPRegInfo *ri,
                              uint64_t value)
{
    gt_tval_write(env, ri, GTIMER_SEC, value);
}

static void gt_sec_ctl_write(CPUARMState *env, const ARMCPRegInfo *ri,
                              uint64_t value)
{
    gt_ctl_write(env, ri, GTIMER_SEC, value);
}

static void gt_hv_timer_reset(CPUARMState *env, const ARMCPRegInfo *ri)
{
    gt_timer_reset(env, ri, GTIMER_HYPVIRT);
}

static void gt_hv_cval_write(CPUARMState *env, const ARMCPRegInfo *ri,
                             uint64_t value)
{
    gt_cval_write(env, ri, GTIMER_HYPVIRT, value);
}

static uint64_t gt_hv_tval_read(CPUARMState *env, const ARMCPRegInfo *ri)
{
    return gt_tval_read(env, ri, GTIMER_HYPVIRT);
}

static void gt_hv_tval_write(CPUARMState *env, const ARMCPRegInfo *ri,
                             uint64_t value)
{
    gt_tval_write(env, ri, GTIMER_HYPVIRT, value);
}

static void gt_hv_ctl_write(CPUARMState *env, const ARMCPRegInfo *ri,
                            uint64_t value)
{
    gt_ctl_write(env, ri, GTIMER_HYPVIRT, value);
}

void arm_gt_ptimer_cb(void *opaque)
{
    ARMCPU *cpu = opaque;

    gt_recalc_timer(cpu, GTIMER_PHYS);
}

void arm_gt_vtimer_cb(void *opaque)
{
    ARMCPU *cpu = opaque;

    gt_recalc_timer(cpu, GTIMER_VIRT);
}

void arm_gt_htimer_cb(void *opaque)
{
    ARMCPU *cpu = opaque;

    gt_recalc_timer(cpu, GTIMER_HYP);
}

void arm_gt_stimer_cb(void *opaque)
{
    ARMCPU *cpu = opaque;

    gt_recalc_timer(cpu, GTIMER_SEC);
}

void arm_gt_hvtimer_cb(void *opaque)
{
    ARMCPU *cpu = opaque;

    gt_recalc_timer(cpu, GTIMER_HYPVIRT);
}

static void arm_gt_cntfrq_reset(CPUARMState *env, const ARMCPRegInfo *opaque)
{
    ARMCPU *cpu = env_archcpu(env);

    cpu->env.cp15.c14_cntfrq = cpu->gt_cntfrq_hz;
}

static const ARMCPRegInfo generic_timer_cp_reginfo[] = {
    /* Note that CNTFRQ is purely reads-as-written for the benefit
     * of software; writing it doesn't actually change the timer frequency.
     * Our reset value matches the fixed frequency we implement the timer at.
     */
    { .name = "CNTFRQ", .cp = 15, .crn = 14, .crm = 0, .opc1 = 0, .opc2 = 0,
      .type = ARM_CP_ALIAS,
      .access = PL1_RW | PL0_R, .accessfn = gt_cntfrq_access,
      .fieldoffset = offsetoflow32(CPUARMState, cp15.c14_cntfrq),
    },
    /* timer frequency is set by arm_cpu_reset() */
    { .name = "CNTFRQ_EL0", .state = ARM_CP_STATE_AA64,
      .opc0 = 3, .opc1 = 3, .crn = 14, .crm = 0, .opc2 = 0,
      .access = PL1_RW | PL0_R, .accessfn = gt_cntfrq_access,
      .fieldoffset = offsetof(CPUARMState, cp15.c14_cntfrq),
      .resetfn = arm_gt_cntfrq_reset,
    },
    /* overall control: mostly access permissions */
    { .name = "CNTKCTL", .state = ARM_CP_STATE_BOTH,
      .opc0 = 3, .opc1 = 0, .crn = 14, .crm = 1, .opc2 = 0,
      .access = PL1_RW,
      .fieldoffset = offsetof(CPUARMState, cp15.c14_cntkctl),
      .resetvalue = 0,
    },
    /* per-timer control */
    { .name = "CNTP_CTL", .cp = 15, .crn = 14, .crm = 2, .opc1 = 0, .opc2 = 1,
      .secure = ARM_CP_SECSTATE_NS,
      .type = ARM_CP_IO | ARM_CP_ALIAS, .access = PL0_RW,
      .accessfn = gt_ptimer_access,
      .fieldoffset = offsetoflow32(CPUARMState,
                                   cp15.c14_timer[GTIMER_PHYS].ctl),
      .readfn = gt_phys_redir_ctl_read, .raw_readfn = raw_read,
      .writefn = gt_phys_redir_ctl_write, .raw_writefn = raw_write,
    },
    { .name = "CNTP_CTL_S",
      .cp = 15, .crn = 14, .crm = 2, .opc1 = 0, .opc2 = 1,
      .secure = ARM_CP_SECSTATE_S,
      .type = ARM_CP_IO | ARM_CP_ALIAS, .access = PL0_RW,
      .accessfn = gt_ptimer_access,
      .fieldoffset = offsetoflow32(CPUARMState,
                                   cp15.c14_timer[GTIMER_SEC].ctl),
      .writefn = gt_sec_ctl_write, .raw_writefn = raw_write,
    },
    { .name = "CNTP_CTL_EL0", .state = ARM_CP_STATE_AA64,
      .opc0 = 3, .opc1 = 3, .crn = 14, .crm = 2, .opc2 = 1,
      .type = ARM_CP_IO, .access = PL0_RW,
      .accessfn = gt_ptimer_access,
      .fieldoffset = offsetof(CPUARMState, cp15.c14_timer[GTIMER_PHYS].ctl),
      .resetvalue = 0,
      .readfn = gt_phys_redir_ctl_read, .raw_readfn = raw_read,
      .writefn = gt_phys_redir_ctl_write, .raw_writefn = raw_write,
    },
    { .name = "CNTV_CTL", .cp = 15, .crn = 14, .crm = 3, .opc1 = 0, .opc2 = 1,
      .type = ARM_CP_IO | ARM_CP_ALIAS, .access = PL0_RW,
      .accessfn = gt_vtimer_access,
      .fieldoffset = offsetoflow32(CPUARMState,
                                   cp15.c14_timer[GTIMER_VIRT].ctl),
      .readfn = gt_virt_redir_ctl_read, .raw_readfn = raw_read,
      .writefn = gt_virt_redir_ctl_write, .raw_writefn = raw_write,
    },
    { .name = "CNTV_CTL_EL0", .state = ARM_CP_STATE_AA64,
      .opc0 = 3, .opc1 = 3, .crn = 14, .crm = 3, .opc2 = 1,
      .type = ARM_CP_IO, .access = PL0_RW,
      .accessfn = gt_vtimer_access,
      .fieldoffset = offsetof(CPUARMState, cp15.c14_timer[GTIMER_VIRT].ctl),
      .resetvalue = 0,
      .readfn = gt_virt_redir_ctl_read, .raw_readfn = raw_read,
      .writefn = gt_virt_redir_ctl_write, .raw_writefn = raw_write,
    },
    /* TimerValue views: a 32 bit downcounting view of the underlying state */
    { .name = "CNTP_TVAL", .cp = 15, .crn = 14, .crm = 2, .opc1 = 0, .opc2 = 0,
      .secure = ARM_CP_SECSTATE_NS,
      .type = ARM_CP_NO_RAW | ARM_CP_IO, .access = PL0_RW,
      .accessfn = gt_ptimer_access,
      .readfn = gt_phys_redir_tval_read, .writefn = gt_phys_redir_tval_write,
    },
    { .name = "CNTP_TVAL_S",
      .cp = 15, .crn = 14, .crm = 2, .opc1 = 0, .opc2 = 0,
      .secure = ARM_CP_SECSTATE_S,
      .type = ARM_CP_NO_RAW | ARM_CP_IO, .access = PL0_RW,
      .accessfn = gt_ptimer_access,
      .readfn = gt_sec_tval_read, .writefn = gt_sec_tval_write,
    },
    { .name = "CNTP_TVAL_EL0", .state = ARM_CP_STATE_AA64,
      .opc0 = 3, .opc1 = 3, .crn = 14, .crm = 2, .opc2 = 0,
      .type = ARM_CP_NO_RAW | ARM_CP_IO, .access = PL0_RW,
      .accessfn = gt_ptimer_access, .resetfn = gt_phys_timer_reset,
      .readfn = gt_phys_redir_tval_read, .writefn = gt_phys_redir_tval_write,
    },
    { .name = "CNTV_TVAL", .cp = 15, .crn = 14, .crm = 3, .opc1 = 0, .opc2 = 0,
      .type = ARM_CP_NO_RAW | ARM_CP_IO, .access = PL0_RW,
      .accessfn = gt_vtimer_access,
      .readfn = gt_virt_redir_tval_read, .writefn = gt_virt_redir_tval_write,
    },
    { .name = "CNTV_TVAL_EL0", .state = ARM_CP_STATE_AA64,
      .opc0 = 3, .opc1 = 3, .crn = 14, .crm = 3, .opc2 = 0,
      .type = ARM_CP_NO_RAW | ARM_CP_IO, .access = PL0_RW,
      .accessfn = gt_vtimer_access, .resetfn = gt_virt_timer_reset,
      .readfn = gt_virt_redir_tval_read, .writefn = gt_virt_redir_tval_write,
    },
    /* The counter itself */
    { .name = "CNTPCT", .cp = 15, .crm = 14, .opc1 = 0,
      .access = PL0_R, .type = ARM_CP_64BIT | ARM_CP_NO_RAW | ARM_CP_IO,
      .accessfn = gt_pct_access,
      .readfn = gt_cnt_read, .resetfn = arm_cp_reset_ignore,
    },
    { .name = "CNTPCT_EL0", .state = ARM_CP_STATE_AA64,
      .opc0 = 3, .opc1 = 3, .crn = 14, .crm = 0, .opc2 = 1,
      .access = PL0_R, .type = ARM_CP_NO_RAW | ARM_CP_IO,
      .accessfn = gt_pct_access, .readfn = gt_cnt_read,
    },
    { .name = "CNTVCT", .cp = 15, .crm = 14, .opc1 = 1,
      .access = PL0_R, .type = ARM_CP_64BIT | ARM_CP_NO_RAW | ARM_CP_IO,
      .accessfn = gt_vct_access,
      .readfn = gt_virt_cnt_read, .resetfn = arm_cp_reset_ignore,
    },
    { .name = "CNTVCT_EL0", .state = ARM_CP_STATE_AA64,
      .opc0 = 3, .opc1 = 3, .crn = 14, .crm = 0, .opc2 = 2,
      .access = PL0_R, .type = ARM_CP_NO_RAW | ARM_CP_IO,
      .accessfn = gt_vct_access, .readfn = gt_virt_cnt_read,
    },
    /* Comparison value, indicating when the timer goes off */
    { .name = "CNTP_CVAL", .cp = 15, .crm = 14, .opc1 = 2,
      .secure = ARM_CP_SECSTATE_NS,
      .access = PL0_RW,
      .type = ARM_CP_64BIT | ARM_CP_IO | ARM_CP_ALIAS,
      .fieldoffset = offsetof(CPUARMState, cp15.c14_timer[GTIMER_PHYS].cval),
      .accessfn = gt_ptimer_access,
      .readfn = gt_phys_redir_cval_read, .raw_readfn = raw_read,
      .writefn = gt_phys_redir_cval_write, .raw_writefn = raw_write,
    },
    { .name = "CNTP_CVAL_S", .cp = 15, .crm = 14, .opc1 = 2,
      .secure = ARM_CP_SECSTATE_S,
      .access = PL0_RW,
      .type = ARM_CP_64BIT | ARM_CP_IO | ARM_CP_ALIAS,
      .fieldoffset = offsetof(CPUARMState, cp15.c14_timer[GTIMER_SEC].cval),
      .accessfn = gt_ptimer_access,
      .writefn = gt_sec_cval_write, .raw_writefn = raw_write,
    },
    { .name = "CNTP_CVAL_EL0", .state = ARM_CP_STATE_AA64,
      .opc0 = 3, .opc1 = 3, .crn = 14, .crm = 2, .opc2 = 2,
      .access = PL0_RW,
      .type = ARM_CP_IO,
      .fieldoffset = offsetof(CPUARMState, cp15.c14_timer[GTIMER_PHYS].cval),
      .resetvalue = 0, .accessfn = gt_ptimer_access,
      .readfn = gt_phys_redir_cval_read, .raw_readfn = raw_read,
      .writefn = gt_phys_redir_cval_write, .raw_writefn = raw_write,
    },
    { .name = "CNTV_CVAL", .cp = 15, .crm = 14, .opc1 = 3,
      .access = PL0_RW,
      .type = ARM_CP_64BIT | ARM_CP_IO | ARM_CP_ALIAS,
      .fieldoffset = offsetof(CPUARMState, cp15.c14_timer[GTIMER_VIRT].cval),
      .accessfn = gt_vtimer_access,
      .readfn = gt_virt_redir_cval_read, .raw_readfn = raw_read,
      .writefn = gt_virt_redir_cval_write, .raw_writefn = raw_write,
    },
    { .name = "CNTV_CVAL_EL0", .state = ARM_CP_STATE_AA64,
      .opc0 = 3, .opc1 = 3, .crn = 14, .crm = 3, .opc2 = 2,
      .access = PL0_RW,
      .type = ARM_CP_IO,
      .fieldoffset = offsetof(CPUARMState, cp15.c14_timer[GTIMER_VIRT].cval),
      .resetvalue = 0, .accessfn = gt_vtimer_access,
      .readfn = gt_virt_redir_cval_read, .raw_readfn = raw_read,
      .writefn = gt_virt_redir_cval_write, .raw_writefn = raw_write,
    },
    /* Secure timer -- this is actually restricted to only EL3
     * and configurably Secure-EL1 via the accessfn.
     */
    { .name = "CNTPS_TVAL_EL1", .state = ARM_CP_STATE_AA64,
      .opc0 = 3, .opc1 = 7, .crn = 14, .crm = 2, .opc2 = 0,
      .type = ARM_CP_NO_RAW | ARM_CP_IO, .access = PL1_RW,
      .accessfn = gt_stimer_access,
      .readfn = gt_sec_tval_read,
      .writefn = gt_sec_tval_write,
      .resetfn = gt_sec_timer_reset,
    },
    { .name = "CNTPS_CTL_EL1", .state = ARM_CP_STATE_AA64,
      .opc0 = 3, .opc1 = 7, .crn = 14, .crm = 2, .opc2 = 1,
      .type = ARM_CP_IO, .access = PL1_RW,
      .accessfn = gt_stimer_access,
      .fieldoffset = offsetof(CPUARMState, cp15.c14_timer[GTIMER_SEC].ctl),
      .resetvalue = 0,
      .writefn = gt_sec_ctl_write, .raw_writefn = raw_write,
    },
    { .name = "CNTPS_CVAL_EL1", .state = ARM_CP_STATE_AA64,
      .opc0 = 3, .opc1 = 7, .crn = 14, .crm = 2, .opc2 = 2,
      .type = ARM_CP_IO, .access = PL1_RW,
      .accessfn = gt_stimer_access,
      .fieldoffset = offsetof(CPUARMState, cp15.c14_timer[GTIMER_SEC].cval),
      .writefn = gt_sec_cval_write, .raw_writefn = raw_write,
    },
};

static CPAccessResult e2h_access(CPUARMState *env, const ARMCPRegInfo *ri,
                                 bool isread)
{
    if (!(arm_hcr_el2_eff(env) & HCR_E2H)) {
        return CP_ACCESS_TRAP;
    }
    return CP_ACCESS_OK;
}

#else

/* In user-mode most of the generic timer registers are inaccessible
 * however modern kernels (4.12+) allow access to cntvct_el0
 */

static uint64_t gt_virt_cnt_read(CPUARMState *env, const ARMCPRegInfo *ri)
{
    ARMCPU *cpu = env_archcpu(env);

    /* Currently we have no support for QEMUTimer in linux-user so we
     * can't call gt_get_countervalue(env), instead we directly
     * call the lower level functions.
     */
    return cpu_get_clock() / gt_cntfrq_period_ns(cpu);
}

static const ARMCPRegInfo generic_timer_cp_reginfo[] = {
    { .name = "CNTFRQ_EL0", .state = ARM_CP_STATE_AA64,
      .opc0 = 3, .opc1 = 3, .crn = 14, .crm = 0, .opc2 = 0,
      .type = ARM_CP_CONST, .access = PL0_R /* no PL1_RW in linux-user */,
      .fieldoffset = offsetof(CPUARMState, cp15.c14_cntfrq),
      .resetvalue = NANOSECONDS_PER_SECOND / GTIMER_SCALE,
    },
    { .name = "CNTVCT_EL0", .state = ARM_CP_STATE_AA64,
      .opc0 = 3, .opc1 = 3, .crn = 14, .crm = 0, .opc2 = 2,
      .access = PL0_R, .type = ARM_CP_NO_RAW | ARM_CP_IO,
      .readfn = gt_virt_cnt_read,
    },
};

#endif

static void par_write(CPUARMState *env, const ARMCPRegInfo *ri, uint64_t value)
{
    if (arm_feature(env, ARM_FEATURE_LPAE)) {
        raw_write(env, ri, value);
    } else if (arm_feature(env, ARM_FEATURE_V7)) {
        raw_write(env, ri, value & 0xfffff6ff);
    } else {
        raw_write(env, ri, value & 0xfffff1ff);
    }
}

#ifndef CONFIG_USER_ONLY
/* get_phys_addr() isn't present for user-mode-only targets */

static CPAccessResult ats_access(CPUARMState *env, const ARMCPRegInfo *ri,
                                 bool isread)
{
    if (ri->opc2 & 4) {
        /* The ATS12NSO* operations must trap to EL3 or EL2 if executed in
         * Secure EL1 (which can only happen if EL3 is AArch64).
         * They are simply UNDEF if executed from NS EL1.
         * They function normally from EL2 or EL3.
         */
        if (arm_current_el(env) == 1) {
            if (arm_is_secure_below_el3(env)) {
                if (env->cp15.scr_el3 & SCR_EEL2) {
                    return CP_ACCESS_TRAP_UNCATEGORIZED_EL2;
                }
                return CP_ACCESS_TRAP_UNCATEGORIZED_EL3;
            }
            return CP_ACCESS_TRAP_UNCATEGORIZED;
        }
    }
    return CP_ACCESS_OK;
}

#ifdef CONFIG_TCG
static uint64_t do_ats_write(CPUARMState *env, uint64_t value,
                             MMUAccessType access_type, ARMMMUIdx mmu_idx)
{
    hwaddr phys_addr;
    target_ulong page_size;
    int prot;
    bool ret;
    uint64_t par64;
    bool format64 = false;
    MemTxAttrs attrs = {};
    ARMMMUFaultInfo fi = {};
    ARMCacheAttrs cacheattrs = {};

    ret = get_phys_addr(env, value, access_type, mmu_idx, &phys_addr, &attrs,
                        &prot, &page_size, &fi, &cacheattrs);

    /*
     * ATS operations only do S1 or S1+S2 translations, so we never
     * have to deal with the ARMCacheAttrs format for S2 only.
     */
    assert(!cacheattrs.is_s2_format);

    if (ret) {
        /*
         * Some kinds of translation fault must cause exceptions rather
         * than being reported in the PAR.
         */
        int current_el = arm_current_el(env);
        int target_el;
        uint32_t syn, fsr, fsc;
        bool take_exc = false;

        if (fi.s1ptw && current_el == 1
            && arm_mmu_idx_is_stage1_of_2(mmu_idx)) {
            /*
             * Synchronous stage 2 fault on an access made as part of the
             * translation table walk for AT S1E0* or AT S1E1* insn
             * executed from NS EL1. If this is a synchronous external abort
             * and SCR_EL3.EA == 1, then we take a synchronous external abort
             * to EL3. Otherwise the fault is taken as an exception to EL2,
             * and HPFAR_EL2 holds the faulting IPA.
             */
            if (fi.type == ARMFault_SyncExternalOnWalk &&
                (env->cp15.scr_el3 & SCR_EA)) {
                target_el = 3;
            } else {
                env->cp15.hpfar_el2 = extract64(fi.s2addr, 12, 47) << 4;
                if (arm_is_secure_below_el3(env) && fi.s1ns) {
                    env->cp15.hpfar_el2 |= HPFAR_NS;
                }
                target_el = 2;
            }
            take_exc = true;
        } else if (fi.type == ARMFault_SyncExternalOnWalk) {
            /*
             * Synchronous external aborts during a translation table walk
             * are taken as Data Abort exceptions.
             */
            if (fi.stage2) {
                if (current_el == 3) {
                    target_el = 3;
                } else {
                    target_el = 2;
                }
            } else {
                target_el = exception_target_el(env);
            }
            take_exc = true;
        }

        if (take_exc) {
            /* Construct FSR and FSC using same logic as arm_deliver_fault() */
            if (target_el == 2 || arm_el_is_aa64(env, target_el) ||
                arm_s1_regime_using_lpae_format(env, mmu_idx)) {
                fsr = arm_fi_to_lfsc(&fi);
                fsc = extract32(fsr, 0, 6);
            } else {
                fsr = arm_fi_to_sfsc(&fi);
                fsc = 0x3f;
            }
            /*
             * Report exception with ESR indicating a fault due to a
             * translation table walk for a cache maintenance instruction.
             */
            syn = syn_data_abort_no_iss(current_el == target_el, 0,
                                        fi.ea, 1, fi.s1ptw, 1, fsc);
            env->exception.vaddress = value;
            env->exception.fsr = fsr;
            raise_exception(env, EXCP_DATA_ABORT, syn, target_el);
        }
    }

    if (is_a64(env)) {
        format64 = true;
    } else if (arm_feature(env, ARM_FEATURE_LPAE)) {
        /*
         * ATS1Cxx:
         * * TTBCR.EAE determines whether the result is returned using the
         *   32-bit or the 64-bit PAR format
         * * Instructions executed in Hyp mode always use the 64bit format
         *
         * ATS1S2NSOxx uses the 64bit format if any of the following is true:
         * * The Non-secure TTBCR.EAE bit is set to 1
         * * The implementation includes EL2, and the value of HCR.VM is 1
         *
         * (Note that HCR.DC makes HCR.VM behave as if it is 1.)
         *
         * ATS1Hx always uses the 64bit format.
         */
        format64 = arm_s1_regime_using_lpae_format(env, mmu_idx);

        if (arm_feature(env, ARM_FEATURE_EL2)) {
            if (mmu_idx == ARMMMUIdx_E10_0 ||
                mmu_idx == ARMMMUIdx_E10_1 ||
                mmu_idx == ARMMMUIdx_E10_1_PAN) {
                format64 |= env->cp15.hcr_el2 & (HCR_VM | HCR_DC);
            } else {
                format64 |= arm_current_el(env) == 2;
            }
        }
    }

    if (format64) {
        /* Create a 64-bit PAR */
        par64 = (1 << 11); /* LPAE bit always set */
        if (!ret) {
            par64 |= phys_addr & ~0xfffULL;
            if (!attrs.secure) {
                par64 |= (1 << 9); /* NS */
            }
            /* Xilinx: This breaks our random testing, comment it out.
             * We need to find the root cause here.
             * par64 |= (uint64_t)cacheattrs.attrs << 56; */ /* ATTR */
            /* par64 |= cacheattrs.shareability << 7; */ /* SH */
        } else {
            uint32_t fsr = arm_fi_to_lfsc(&fi);

            par64 |= 1; /* F */
            par64 |= (fsr & 0x3f) << 1; /* FS */
            if (fi.stage2) {
                par64 |= (1 << 9); /* S */
            }
            if (fi.s1ptw) {
                par64 |= (1 << 8); /* PTW */
            }
        }
    } else {
        /* fsr is a DFSR/IFSR value for the short descriptor
         * translation table format (with WnR always clear).
         * Convert it to a 32-bit PAR.
         */
        if (!ret) {
            /* We do not set any attribute bits in the PAR */
            if (page_size == (1 << 24)
                && arm_feature(env, ARM_FEATURE_V7)) {
                par64 = (phys_addr & 0xff000000) | (1 << 1);
            } else {
                par64 = phys_addr & 0xfffff000;
            }
            if (!attrs.secure) {
                par64 |= (1 << 9); /* NS */
            }
        } else {
            uint32_t fsr = arm_fi_to_sfsc(&fi);

            par64 = ((fsr & (1 << 10)) >> 5) | ((fsr & (1 << 12)) >> 6) |
                    ((fsr & 0xf) << 1) | 1;
        }
    }
    return par64;
}
#endif /* CONFIG_TCG */

static void ats_write(CPUARMState *env, const ARMCPRegInfo *ri, uint64_t value)
{
#ifdef CONFIG_TCG
    MMUAccessType access_type = ri->opc2 & 1 ? MMU_DATA_STORE : MMU_DATA_LOAD;
    uint64_t par64;
    ARMMMUIdx mmu_idx;
    int el = arm_current_el(env);
    bool secure = arm_is_secure_below_el3(env);

    switch (ri->opc2 & 6) {
    case 0:
        /* stage 1 current state PL1: ATS1CPR, ATS1CPW, ATS1CPRP, ATS1CPWP */
        switch (el) {
        case 3:
            mmu_idx = ARMMMUIdx_SE3;
            break;
        case 2:
            g_assert(!secure);  /* ARMv8.4-SecEL2 is 64-bit only */
            /* fall through */
        case 1:
            if (ri->crm == 9 && (env->uncached_cpsr & CPSR_PAN)) {
                mmu_idx = (secure ? ARMMMUIdx_Stage1_SE1_PAN
                           : ARMMMUIdx_Stage1_E1_PAN);
            } else {
                mmu_idx = secure ? ARMMMUIdx_Stage1_SE1 : ARMMMUIdx_Stage1_E1;
            }
            break;
        default:
            g_assert_not_reached();
        }
        break;
    case 2:
        /* stage 1 current state PL0: ATS1CUR, ATS1CUW */
        switch (el) {
        case 3:
            mmu_idx = ARMMMUIdx_SE10_0;
            break;
        case 2:
            g_assert(!secure);  /* ARMv8.4-SecEL2 is 64-bit only */
            mmu_idx = ARMMMUIdx_Stage1_E0;
            break;
        case 1:
            mmu_idx = secure ? ARMMMUIdx_Stage1_SE0 : ARMMMUIdx_Stage1_E0;
            break;
        default:
            g_assert_not_reached();
        }
        break;
    case 4:
        /* stage 1+2 NonSecure PL1: ATS12NSOPR, ATS12NSOPW */
        mmu_idx = ARMMMUIdx_E10_1;
        break;
    case 6:
        /* stage 1+2 NonSecure PL0: ATS12NSOUR, ATS12NSOUW */
        mmu_idx = ARMMMUIdx_E10_0;
        break;
    default:
        g_assert_not_reached();
    }

    par64 = do_ats_write(env, value, access_type, mmu_idx);

    A32_BANKED_CURRENT_REG_SET(env, par, par64);
#else
    /* Handled by hardware accelerator. */
    g_assert_not_reached();
#endif /* CONFIG_TCG */
}

static void ats1h_write(CPUARMState *env, const ARMCPRegInfo *ri,
                        uint64_t value)
{
#ifdef CONFIG_TCG
    MMUAccessType access_type = ri->opc2 & 1 ? MMU_DATA_STORE : MMU_DATA_LOAD;
    uint64_t par64;

    par64 = do_ats_write(env, value, access_type, ARMMMUIdx_E2);

    A32_BANKED_CURRENT_REG_SET(env, par, par64);
#else
    /* Handled by hardware accelerator. */
    g_assert_not_reached();
#endif /* CONFIG_TCG */
}

static CPAccessResult at_s1e2_access(CPUARMState *env, const ARMCPRegInfo *ri,
                                     bool isread)
{
    if (arm_current_el(env) == 3 &&
        !(env->cp15.scr_el3 & (SCR_NS | SCR_EEL2))) {
        return CP_ACCESS_TRAP;
    }
    return CP_ACCESS_OK;
}

static void ats_write64(CPUARMState *env, const ARMCPRegInfo *ri,
                        uint64_t value)
{
#ifdef CONFIG_TCG
    MMUAccessType access_type = ri->opc2 & 1 ? MMU_DATA_STORE : MMU_DATA_LOAD;
    ARMMMUIdx mmu_idx;
    int secure = arm_is_secure_below_el3(env);

    switch (ri->opc2 & 6) {
    case 0:
        switch (ri->opc1) {
        case 0: /* AT S1E1R, AT S1E1W, AT S1E1RP, AT S1E1WP */
            if (ri->crm == 9 && (env->pstate & PSTATE_PAN)) {
                mmu_idx = (secure ? ARMMMUIdx_Stage1_SE1_PAN
                           : ARMMMUIdx_Stage1_E1_PAN);
            } else {
                mmu_idx = secure ? ARMMMUIdx_Stage1_SE1 : ARMMMUIdx_Stage1_E1;
            }
            break;
        case 4: /* AT S1E2R, AT S1E2W */
            mmu_idx = secure ? ARMMMUIdx_SE2 : ARMMMUIdx_E2;
            break;
        case 6: /* AT S1E3R, AT S1E3W */
            mmu_idx = ARMMMUIdx_SE3;
            break;
        default:
            g_assert_not_reached();
        }
        break;
    case 2: /* AT S1E0R, AT S1E0W */
        mmu_idx = secure ? ARMMMUIdx_Stage1_SE0 : ARMMMUIdx_Stage1_E0;
        break;
    case 4: /* AT S12E1R, AT S12E1W */
        mmu_idx = secure ? ARMMMUIdx_SE10_1 : ARMMMUIdx_E10_1;
        break;
    case 6: /* AT S12E0R, AT S12E0W */
        mmu_idx = secure ? ARMMMUIdx_SE10_0 : ARMMMUIdx_E10_0;
        break;
    default:
        g_assert_not_reached();
    }

    env->cp15.par_el[1] = do_ats_write(env, value, access_type, mmu_idx);
#else
    /* Handled by hardware accelerator. */
    g_assert_not_reached();
#endif /* CONFIG_TCG */
}
#endif

static const ARMCPRegInfo vapa_cp_reginfo[] = {
    { .name = "PAR", .cp = 15, .crn = 7, .crm = 4, .opc1 = 0, .opc2 = 0,
      .access = PL1_RW, .resetvalue = 0,
      .bank_fieldoffsets = { offsetoflow32(CPUARMState, cp15.par_s),
                             offsetoflow32(CPUARMState, cp15.par_ns) },
      .writefn = par_write },
#ifndef CONFIG_USER_ONLY
    /* This underdecoding is safe because the reginfo is NO_RAW. */
    { .name = "ATS", .cp = 15, .crn = 7, .crm = 8, .opc1 = 0, .opc2 = CP_ANY,
      .access = PL1_W, .accessfn = ats_access,
      .writefn = ats_write, .type = ARM_CP_NO_RAW | ARM_CP_RAISES_EXC },
#endif
};

/* Return basic MPU access permission bits.  */
static uint32_t simple_mpu_ap_bits(uint32_t val)
{
    uint32_t ret;
    uint32_t mask;
    int i;
    ret = 0;
    mask = 3;
    for (i = 0; i < 16; i += 2) {
        ret |= (val >> i) & mask;
        mask <<= 2;
    }
    return ret;
}

/* Pad basic MPU access permission bits to extended format.  */
static uint32_t extended_mpu_ap_bits(uint32_t val)
{
    uint32_t ret;
    uint32_t mask;
    int i;
    ret = 0;
    mask = 3;
    for (i = 0; i < 16; i += 2) {
        ret |= (val & mask) << i;
        mask <<= 2;
    }
    return ret;
}

static void pmsav5_data_ap_write(CPUARMState *env, const ARMCPRegInfo *ri,
                                 uint64_t value)
{
    env->cp15.pmsav5_data_ap = extended_mpu_ap_bits(value);
}

static uint64_t pmsav5_data_ap_read(CPUARMState *env, const ARMCPRegInfo *ri)
{
    return simple_mpu_ap_bits(env->cp15.pmsav5_data_ap);
}

static void pmsav5_insn_ap_write(CPUARMState *env, const ARMCPRegInfo *ri,
                                 uint64_t value)
{
    env->cp15.pmsav5_insn_ap = extended_mpu_ap_bits(value);
}

static uint64_t pmsav5_insn_ap_read(CPUARMState *env, const ARMCPRegInfo *ri)
{
    return simple_mpu_ap_bits(env->cp15.pmsav5_insn_ap);
}

static uint64_t pmsav7_read(CPUARMState *env, const ARMCPRegInfo *ri)
{
    uint32_t *u32p = *(uint32_t **)raw_ptr(env, ri);

    if (!u32p) {
        return 0;
    }

    u32p += env->pmsav7.rnr[M_REG_NS];
    return *u32p;
}

static void pmsav7_write(CPUARMState *env, const ARMCPRegInfo *ri,
                         uint64_t value)
{
    ARMCPU *cpu = env_archcpu(env);
    uint32_t *u32p = *(uint32_t **)raw_ptr(env, ri);

    if (!u32p) {
        return;
    }

    u32p += env->pmsav7.rnr[M_REG_NS];
    tlb_flush(CPU(cpu)); /* Mappings may have changed - purge! */
    *u32p = value;
}

static void pmsav7_rgnr_write(CPUARMState *env, const ARMCPRegInfo *ri,
                              uint64_t value)
{
    ARMCPU *cpu = env_archcpu(env);
    uint32_t nrgs = cpu->pmsav7_dregion;

    if (value >= nrgs) {
        qemu_log_mask(LOG_GUEST_ERROR,
                      "PMSAv7 RGNR write >= # supported regions, %" PRIu32
                      " > %" PRIu32 "\n", (uint32_t)value, nrgs);
        return;
    }

    raw_write(env, ri, value);
}

static const ARMCPRegInfo pmsav8_cp_reginfo[] = {
    /* Reset for all these registers is handled in arm_cpu_reset(),
     * because the PMSAv8 is also used by M-profile CPUs, which do
     * not register cpregs but still need the state to be reset.
     */
    { .name = "PRSEL", .cp = 15, .crn = 6, .opc1 = 0, .crm = 2, .opc2 = 1,
      .access = PL1_RW, .type = ARM_CP_NO_RAW,
      .fieldoffset = offsetof(CPUARMState, pmsav7.rnr[M_REG_NS]),
      .writefn = pmsav7_rgnr_write,
      .resetfn = arm_cp_reset_ignore },
    { .name = "PRBAR", .cp = 15, .crn = 6, .opc1 = 0, .crm = 3, .opc2 = 0,
      .access = PL1_RW, .type = ARM_CP_NO_RAW,
      .fieldoffset = offsetof(CPUARMState, pmsav8.rbar),
      .readfn = pmsav7_read, .writefn = pmsav7_write,
      .resetfn = arm_cp_reset_ignore },
    { .name = "PRLAR", .cp = 15, .crn = 6, .opc1 = 0, .crm = 3, .opc2 = 1,
      .access = PL1_RW, .type = ARM_CP_NO_RAW,
      .fieldoffset = offsetof(CPUARMState, pmsav8.rlar),
      .readfn = pmsav7_read, .writefn = pmsav7_write,
      .resetfn = arm_cp_reset_ignore },
};

static const ARMCPRegInfo pmsav7_cp_reginfo[] = {
    /* Reset for all these registers is handled in arm_cpu_reset(),
     * because the PMSAv7 is also used by M-profile CPUs, which do
     * not register cpregs but still need the state to be reset.
     */
    { .name = "DRBAR", .cp = 15, .crn = 6, .opc1 = 0, .crm = 1, .opc2 = 0,
      .access = PL1_RW, .type = ARM_CP_NO_RAW,
      .fieldoffset = offsetof(CPUARMState, pmsav7.drbar),
      .readfn = pmsav7_read, .writefn = pmsav7_write,
      .resetfn = arm_cp_reset_ignore },
    { .name = "DRSR", .cp = 15, .crn = 6, .opc1 = 0, .crm = 1, .opc2 = 2,
      .access = PL1_RW, .type = ARM_CP_NO_RAW,
      .fieldoffset = offsetof(CPUARMState, pmsav7.drsr),
      .readfn = pmsav7_read, .writefn = pmsav7_write,
      .resetfn = arm_cp_reset_ignore },
    { .name = "DRACR", .cp = 15, .crn = 6, .opc1 = 0, .crm = 1, .opc2 = 4,
      .access = PL1_RW, .type = ARM_CP_NO_RAW,
      .fieldoffset = offsetof(CPUARMState, pmsav7.dracr),
      .readfn = pmsav7_read, .writefn = pmsav7_write,
      .resetfn = arm_cp_reset_ignore },
    { .name = "RGNR", .cp = 15, .crn = 6, .opc1 = 0, .crm = 2, .opc2 = 0,
      .access = PL1_RW,
      .fieldoffset = offsetof(CPUARMState, pmsav7.rnr[M_REG_NS]),
      .writefn = pmsav7_rgnr_write,
      .resetfn = arm_cp_reset_ignore },
};

static const ARMCPRegInfo pmsav5_cp_reginfo[] = {
    { .name = "DATA_AP", .cp = 15, .crn = 5, .crm = 0, .opc1 = 0, .opc2 = 0,
      .access = PL1_RW, .type = ARM_CP_ALIAS,
      .fieldoffset = offsetof(CPUARMState, cp15.pmsav5_data_ap),
      .readfn = pmsav5_data_ap_read, .writefn = pmsav5_data_ap_write, },
    { .name = "INSN_AP", .cp = 15, .crn = 5, .crm = 0, .opc1 = 0, .opc2 = 1,
      .access = PL1_RW, .type = ARM_CP_ALIAS,
      .fieldoffset = offsetof(CPUARMState, cp15.pmsav5_insn_ap),
      .readfn = pmsav5_insn_ap_read, .writefn = pmsav5_insn_ap_write, },
    { .name = "DATA_EXT_AP", .cp = 15, .crn = 5, .crm = 0, .opc1 = 0, .opc2 = 2,
      .access = PL1_RW,
      .fieldoffset = offsetof(CPUARMState, cp15.pmsav5_data_ap),
      .resetvalue = 0, },
    { .name = "INSN_EXT_AP", .cp = 15, .crn = 5, .crm = 0, .opc1 = 0, .opc2 = 3,
      .access = PL1_RW,
      .fieldoffset = offsetof(CPUARMState, cp15.pmsav5_insn_ap),
      .resetvalue = 0, },
    { .name = "DCACHE_CFG", .cp = 15, .crn = 2, .crm = 0, .opc1 = 0, .opc2 = 0,
      .access = PL1_RW,
      .fieldoffset = offsetof(CPUARMState, cp15.c2_data), .resetvalue = 0, },
    { .name = "ICACHE_CFG", .cp = 15, .crn = 2, .crm = 0, .opc1 = 0, .opc2 = 1,
      .access = PL1_RW,
      .fieldoffset = offsetof(CPUARMState, cp15.c2_insn), .resetvalue = 0, },
    /* Protection region base and size registers */
    { .name = "946_PRBS0", .cp = 15, .crn = 6, .crm = 0, .opc1 = 0,
      .opc2 = CP_ANY, .access = PL1_RW, .resetvalue = 0,
      .fieldoffset = offsetof(CPUARMState, cp15.c6_region[0]) },
    { .name = "946_PRBS1", .cp = 15, .crn = 6, .crm = 1, .opc1 = 0,
      .opc2 = CP_ANY, .access = PL1_RW, .resetvalue = 0,
      .fieldoffset = offsetof(CPUARMState, cp15.c6_region[1]) },
    { .name = "946_PRBS2", .cp = 15, .crn = 6, .crm = 2, .opc1 = 0,
      .opc2 = CP_ANY, .access = PL1_RW, .resetvalue = 0,
      .fieldoffset = offsetof(CPUARMState, cp15.c6_region[2]) },
    { .name = "946_PRBS3", .cp = 15, .crn = 6, .crm = 3, .opc1 = 0,
      .opc2 = CP_ANY, .access = PL1_RW, .resetvalue = 0,
      .fieldoffset = offsetof(CPUARMState, cp15.c6_region[3]) },
    { .name = "946_PRBS4", .cp = 15, .crn = 6, .crm = 4, .opc1 = 0,
      .opc2 = CP_ANY, .access = PL1_RW, .resetvalue = 0,
      .fieldoffset = offsetof(CPUARMState, cp15.c6_region[4]) },
    { .name = "946_PRBS5", .cp = 15, .crn = 6, .crm = 5, .opc1 = 0,
      .opc2 = CP_ANY, .access = PL1_RW, .resetvalue = 0,
      .fieldoffset = offsetof(CPUARMState, cp15.c6_region[5]) },
    { .name = "946_PRBS6", .cp = 15, .crn = 6, .crm = 6, .opc1 = 0,
      .opc2 = CP_ANY, .access = PL1_RW, .resetvalue = 0,
      .fieldoffset = offsetof(CPUARMState, cp15.c6_region[6]) },
    { .name = "946_PRBS7", .cp = 15, .crn = 6, .crm = 7, .opc1 = 0,
      .opc2 = CP_ANY, .access = PL1_RW, .resetvalue = 0,
      .fieldoffset = offsetof(CPUARMState, cp15.c6_region[7]) },
};

static void vmsa_ttbcr_raw_write(CPUARMState *env, const ARMCPRegInfo *ri,
                                 uint64_t value)
{
    TCR *tcr = raw_ptr(env, ri);
    int maskshift = extract32(value, 0, 3);

    if (!arm_feature(env, ARM_FEATURE_V8)) {
        if (arm_feature(env, ARM_FEATURE_LPAE) && (value & TTBCR_EAE)) {
            /* Pre ARMv8 bits [21:19], [15:14] and [6:3] are UNK/SBZP when
             * using Long-desciptor translation table format */
            value &= ~((7 << 19) | (3 << 14) | (0xf << 3));
        } else if (arm_feature(env, ARM_FEATURE_EL3)) {
            /* In an implementation that includes the Security Extensions
             * TTBCR has additional fields PD0 [4] and PD1 [5] for
             * Short-descriptor translation table format.
             */
            value &= TTBCR_PD1 | TTBCR_PD0 | TTBCR_N;
        } else {
            value &= TTBCR_N;
        }
    }

    /* Update the masks corresponding to the TCR bank being written
     * Note that we always calculate mask and base_mask, but
     * they are only used for short-descriptor tables (ie if EAE is 0);
     * for long-descriptor tables the TCR fields are used differently
     * and the mask and base_mask values are meaningless.
     */
    tcr->raw_tcr = value;
    tcr->mask = ~(((uint32_t)0xffffffffu) >> maskshift);
    tcr->base_mask = ~((uint32_t)0x3fffu >> maskshift);
}

static void vmsa_ttbcr_write(CPUARMState *env, const ARMCPRegInfo *ri,
                             uint64_t value)
{
    ARMCPU *cpu = env_archcpu(env);
    TCR *tcr = raw_ptr(env, ri);

    if (arm_feature(env, ARM_FEATURE_LPAE)) {
        /* With LPAE the TTBCR could result in a change of ASID
         * via the TTBCR.A1 bit, so do a TLB flush.
         */
        tlb_flush(CPU(cpu));
    }
    /* Preserve the high half of TCR_EL1, set via TTBCR2.  */
    value = deposit64(tcr->raw_tcr, 0, 32, value);
    vmsa_ttbcr_raw_write(env, ri, value);
}

static void vmsa_ttbcr_reset(CPUARMState *env, const ARMCPRegInfo *ri)
{
    TCR *tcr = raw_ptr(env, ri);

    /* Reset both the TCR as well as the masks corresponding to the bank of
     * the TCR being reset.
     */
    tcr->raw_tcr = 0;
    tcr->mask = 0;
    tcr->base_mask = 0xffffc000u;
}

static void vmsa_tcr_el12_write(CPUARMState *env, const ARMCPRegInfo *ri,
                               uint64_t value)
{
    ARMCPU *cpu = env_archcpu(env);
    TCR *tcr = raw_ptr(env, ri);

    /* For AArch64 the A1 bit could result in a change of ASID, so TLB flush. */
    tlb_flush(CPU(cpu));
    tcr->raw_tcr = value;
}

static void vmsa_ttbr_write(CPUARMState *env, const ARMCPRegInfo *ri,
                            uint64_t value)
{
    /* If the ASID changes (with a 64-bit write), we must flush the TLB.  */
    if (cpreg_field_is_64bit(ri) &&
        extract64(raw_read(env, ri) ^ value, 48, 16) != 0) {
        ARMCPU *cpu = env_archcpu(env);
        tlb_flush(CPU(cpu));
    }
    raw_write(env, ri, value);
}

static void vmsa_tcr_ttbr_el2_write(CPUARMState *env, const ARMCPRegInfo *ri,
                                    uint64_t value)
{
    /*
     * If we are running with E2&0 regime, then an ASID is active.
     * Flush if that might be changing.  Note we're not checking
     * TCR_EL2.A1 to know if this is really the TTBRx_EL2 that
     * holds the active ASID, only checking the field that might.
     */
    if (extract64(raw_read(env, ri) ^ value, 48, 16) &&
        (arm_hcr_el2_eff(env) & HCR_E2H)) {
        uint16_t mask = ARMMMUIdxBit_E20_2 |
                        ARMMMUIdxBit_E20_2_PAN |
                        ARMMMUIdxBit_E20_0;

        if (arm_is_secure_below_el3(env)) {
            mask >>= ARM_MMU_IDX_A_NS;
        }

        tlb_flush_by_mmuidx(env_cpu(env), mask);
    }
    raw_write(env, ri, value);
}

static void vttbr_write(CPUARMState *env, const ARMCPRegInfo *ri,
                        uint64_t value)
{
    ARMCPU *cpu = env_archcpu(env);
    CPUState *cs = CPU(cpu);

    /*
     * A change in VMID to the stage2 page table (Stage2) invalidates
     * the combined stage 1&2 tlbs (EL10_1 and EL10_0).
     */
    if (raw_read(env, ri) != value) {
        uint16_t mask = ARMMMUIdxBit_E10_1 |
                        ARMMMUIdxBit_E10_1_PAN |
                        ARMMMUIdxBit_E10_0;

        if (arm_is_secure_below_el3(env)) {
            mask >>= ARM_MMU_IDX_A_NS;
        }

        tlb_flush_by_mmuidx(cs, mask);
        raw_write(env, ri, value);
    }
}

static const ARMCPRegInfo vmsa_pmsa_cp_reginfo[] = {
    { .name = "DFSR", .cp = 15, .crn = 5, .crm = 0, .opc1 = 0, .opc2 = 0,
      .access = PL1_RW, .accessfn = access_tvm_trvm, .type = ARM_CP_ALIAS,
      .bank_fieldoffsets = { offsetoflow32(CPUARMState, cp15.dfsr_s),
                             offsetoflow32(CPUARMState, cp15.dfsr_ns) }, },
    { .name = "IFSR", .cp = 15, .crn = 5, .crm = 0, .opc1 = 0, .opc2 = 1,
      .access = PL1_RW, .accessfn = access_tvm_trvm, .resetvalue = 0,
      .bank_fieldoffsets = { offsetoflow32(CPUARMState, cp15.ifsr_s),
                             offsetoflow32(CPUARMState, cp15.ifsr_ns) } },
    { .name = "DFAR", .cp = 15, .opc1 = 0, .crn = 6, .crm = 0, .opc2 = 0,
      .access = PL1_RW, .accessfn = access_tvm_trvm, .resetvalue = 0,
      .bank_fieldoffsets = { offsetof(CPUARMState, cp15.dfar_s),
                             offsetof(CPUARMState, cp15.dfar_ns) } },
    { .name = "FAR_EL1", .state = ARM_CP_STATE_AA64,
      .opc0 = 3, .crn = 6, .crm = 0, .opc1 = 0, .opc2 = 0,
      .access = PL1_RW, .accessfn = access_tvm_trvm,
      .fieldoffset = offsetof(CPUARMState, cp15.far_el[1]),
      .resetvalue = 0, },
};

static const ARMCPRegInfo vmsa_cp_reginfo[] = {
    { .name = "ESR_EL1", .state = ARM_CP_STATE_AA64,
      .opc0 = 3, .crn = 5, .crm = 2, .opc1 = 0, .opc2 = 0,
      .access = PL1_RW, .accessfn = access_tvm_trvm,
      .fieldoffset = offsetof(CPUARMState, cp15.esr_el[1]), .resetvalue = 0, },
    { .name = "TTBR0_EL1", .state = ARM_CP_STATE_BOTH,
      .opc0 = 3, .opc1 = 0, .crn = 2, .crm = 0, .opc2 = 0,
      .access = PL1_RW, .accessfn = access_tvm_trvm,
      .writefn = vmsa_ttbr_write, .resetvalue = 0,
      .bank_fieldoffsets = { offsetof(CPUARMState, cp15.ttbr0_s),
                             offsetof(CPUARMState, cp15.ttbr0_ns) } },
    { .name = "TTBR1_EL1", .state = ARM_CP_STATE_BOTH,
      .opc0 = 3, .opc1 = 0, .crn = 2, .crm = 0, .opc2 = 1,
      .access = PL1_RW, .accessfn = access_tvm_trvm,
      .writefn = vmsa_ttbr_write, .resetvalue = 0,
      .bank_fieldoffsets = { offsetof(CPUARMState, cp15.ttbr1_s),
                             offsetof(CPUARMState, cp15.ttbr1_ns) } },
    { .name = "TCR_EL1", .state = ARM_CP_STATE_AA64,
      .opc0 = 3, .crn = 2, .crm = 0, .opc1 = 0, .opc2 = 2,
      .access = PL1_RW, .accessfn = access_tvm_trvm,
      .writefn = vmsa_tcr_el12_write,
      .resetfn = vmsa_ttbcr_reset, .raw_writefn = raw_write,
      .fieldoffset = offsetof(CPUARMState, cp15.tcr_el[1]) },
    { .name = "TTBCR", .cp = 15, .crn = 2, .crm = 0, .opc1 = 0, .opc2 = 2,
      .access = PL1_RW, .accessfn = access_tvm_trvm,
      .type = ARM_CP_ALIAS, .writefn = vmsa_ttbcr_write,
      .raw_writefn = vmsa_ttbcr_raw_write,
      /* No offsetoflow32 -- pass the entire TCR to writefn/raw_writefn. */
      .bank_fieldoffsets = { offsetof(CPUARMState, cp15.tcr_el[3]),
                             offsetof(CPUARMState, cp15.tcr_el[1])} },
};

/* Note that unlike TTBCR, writing to TTBCR2 does not require flushing
 * qemu tlbs nor adjusting cached masks.
 */
static const ARMCPRegInfo ttbcr2_reginfo = {
    .name = "TTBCR2", .cp = 15, .opc1 = 0, .crn = 2, .crm = 0, .opc2 = 3,
    .access = PL1_RW, .accessfn = access_tvm_trvm,
    .type = ARM_CP_ALIAS,
    .bank_fieldoffsets = {
        offsetofhigh32(CPUARMState, cp15.tcr_el[3].raw_tcr),
        offsetofhigh32(CPUARMState, cp15.tcr_el[1].raw_tcr),
    },
};

static void omap_ticonfig_write(CPUARMState *env, const ARMCPRegInfo *ri,
                                uint64_t value)
{
    env->cp15.c15_ticonfig = value & 0xe7;
    /* The OS_TYPE bit in this register changes the reported CPUID! */
    env->cp15.c0_cpuid = (value & (1 << 5)) ?
        ARM_CPUID_TI915T : ARM_CPUID_TI925T;
}

static void omap_threadid_write(CPUARMState *env, const ARMCPRegInfo *ri,
                                uint64_t value)
{
    env->cp15.c15_threadid = value & 0xffff;
}

static void omap_wfi_write(CPUARMState *env, const ARMCPRegInfo *ri,
                           uint64_t value)
{
    /* Wait-for-interrupt (deprecated) */
    cpu_interrupt(env_cpu(env), CPU_INTERRUPT_HALT);
}

static void omap_cachemaint_write(CPUARMState *env, const ARMCPRegInfo *ri,
                                  uint64_t value)
{
    /* On OMAP there are registers indicating the max/min index of dcache lines
     * containing a dirty line; cache flush operations have to reset these.
     */
    env->cp15.c15_i_max = 0x000;
    env->cp15.c15_i_min = 0xff0;
}

static const ARMCPRegInfo omap_cp_reginfo[] = {
    { .name = "DFSR", .cp = 15, .crn = 5, .crm = CP_ANY,
      .opc1 = CP_ANY, .opc2 = CP_ANY, .access = PL1_RW, .type = ARM_CP_OVERRIDE,
      .fieldoffset = offsetoflow32(CPUARMState, cp15.esr_el[1]),
      .resetvalue = 0, },
    { .name = "", .cp = 15, .crn = 15, .crm = 0, .opc1 = 0, .opc2 = 0,
      .access = PL1_RW, .type = ARM_CP_NOP },
    { .name = "TICONFIG", .cp = 15, .crn = 15, .crm = 1, .opc1 = 0, .opc2 = 0,
      .access = PL1_RW,
      .fieldoffset = offsetof(CPUARMState, cp15.c15_ticonfig), .resetvalue = 0,
      .writefn = omap_ticonfig_write },
    { .name = "IMAX", .cp = 15, .crn = 15, .crm = 2, .opc1 = 0, .opc2 = 0,
      .access = PL1_RW,
      .fieldoffset = offsetof(CPUARMState, cp15.c15_i_max), .resetvalue = 0, },
    { .name = "IMIN", .cp = 15, .crn = 15, .crm = 3, .opc1 = 0, .opc2 = 0,
      .access = PL1_RW, .resetvalue = 0xff0,
      .fieldoffset = offsetof(CPUARMState, cp15.c15_i_min) },
    { .name = "THREADID", .cp = 15, .crn = 15, .crm = 4, .opc1 = 0, .opc2 = 0,
      .access = PL1_RW,
      .fieldoffset = offsetof(CPUARMState, cp15.c15_threadid), .resetvalue = 0,
      .writefn = omap_threadid_write },
    { .name = "TI925T_STATUS", .cp = 15, .crn = 15,
      .crm = 8, .opc1 = 0, .opc2 = 0, .access = PL1_RW,
      .type = ARM_CP_NO_RAW,
      .readfn = arm_cp_read_zero, .writefn = omap_wfi_write, },
    /* TODO: Peripheral port remap register:
     * On OMAP2 mcr p15, 0, rn, c15, c2, 4 sets up the interrupt controller
     * base address at $rn & ~0xfff and map size of 0x200 << ($rn & 0xfff),
     * when MMU is off.
     */
    { .name = "OMAP_CACHEMAINT", .cp = 15, .crn = 7, .crm = CP_ANY,
      .opc1 = 0, .opc2 = CP_ANY, .access = PL1_W,
      .type = ARM_CP_OVERRIDE | ARM_CP_NO_RAW,
      .writefn = omap_cachemaint_write },
    { .name = "C9", .cp = 15, .crn = 9,
      .crm = CP_ANY, .opc1 = CP_ANY, .opc2 = CP_ANY, .access = PL1_RW,
      .type = ARM_CP_CONST | ARM_CP_OVERRIDE, .resetvalue = 0 },
};

static void xscale_cpar_write(CPUARMState *env, const ARMCPRegInfo *ri,
                              uint64_t value)
{
    env->cp15.c15_cpar = value & 0x3fff;
}

static const ARMCPRegInfo xscale_cp_reginfo[] = {
    { .name = "XSCALE_CPAR",
      .cp = 15, .crn = 15, .crm = 1, .opc1 = 0, .opc2 = 0, .access = PL1_RW,
      .fieldoffset = offsetof(CPUARMState, cp15.c15_cpar), .resetvalue = 0,
      .writefn = xscale_cpar_write, },
    { .name = "XSCALE_AUXCR",
      .cp = 15, .crn = 1, .crm = 0, .opc1 = 0, .opc2 = 1, .access = PL1_RW,
      .fieldoffset = offsetof(CPUARMState, cp15.c1_xscaleauxcr),
      .resetvalue = 0, },
    /* XScale specific cache-lockdown: since we have no cache we NOP these
     * and hope the guest does not really rely on cache behaviour.
     */
    { .name = "XSCALE_LOCK_ICACHE_LINE",
      .cp = 15, .opc1 = 0, .crn = 9, .crm = 1, .opc2 = 0,
      .access = PL1_W, .type = ARM_CP_NOP },
    { .name = "XSCALE_UNLOCK_ICACHE",
      .cp = 15, .opc1 = 0, .crn = 9, .crm = 1, .opc2 = 1,
      .access = PL1_W, .type = ARM_CP_NOP },
    { .name = "XSCALE_DCACHE_LOCK",
      .cp = 15, .opc1 = 0, .crn = 9, .crm = 2, .opc2 = 0,
      .access = PL1_RW, .type = ARM_CP_NOP },
    { .name = "XSCALE_UNLOCK_DCACHE",
      .cp = 15, .opc1 = 0, .crn = 9, .crm = 2, .opc2 = 1,
      .access = PL1_W, .type = ARM_CP_NOP },
};

static const ARMCPRegInfo dummy_c15_cp_reginfo[] = {
    /* RAZ/WI the whole crn=15 space, when we don't have a more specific
     * implementation of this implementation-defined space.
     * Ideally this should eventually disappear in favour of actually
     * implementing the correct behaviour for all cores.
     */
    { .name = "C15_IMPDEF", .cp = 15, .crn = 15,
      .crm = CP_ANY, .opc1 = CP_ANY, .opc2 = CP_ANY,
      .access = PL1_RW,
      .type = ARM_CP_CONST | ARM_CP_NO_RAW | ARM_CP_OVERRIDE,
      .resetvalue = 0 },
};

static const ARMCPRegInfo cache_dirty_status_cp_reginfo[] = {
    /* Cache status: RAZ because we have no cache so it's always clean */
    { .name = "CDSR", .cp = 15, .crn = 7, .crm = 10, .opc1 = 0, .opc2 = 6,
      .access = PL1_R, .type = ARM_CP_CONST | ARM_CP_NO_RAW,
      .resetvalue = 0 },
};

static const ARMCPRegInfo cache_block_ops_cp_reginfo[] = {
    /* We never have a a block transfer operation in progress */
    { .name = "BXSR", .cp = 15, .crn = 7, .crm = 12, .opc1 = 0, .opc2 = 4,
      .access = PL0_R, .type = ARM_CP_CONST | ARM_CP_NO_RAW,
      .resetvalue = 0 },
    /* The cache ops themselves: these all NOP for QEMU */
    { .name = "IICR", .cp = 15, .crm = 5, .opc1 = 0,
      .access = PL1_W, .type = ARM_CP_NOP|ARM_CP_64BIT },
    { .name = "IDCR", .cp = 15, .crm = 6, .opc1 = 0,
      .access = PL1_W, .type = ARM_CP_NOP|ARM_CP_64BIT },
    { .name = "CDCR", .cp = 15, .crm = 12, .opc1 = 0,
      .access = PL0_W, .type = ARM_CP_NOP|ARM_CP_64BIT },
    { .name = "PIR", .cp = 15, .crm = 12, .opc1 = 1,
      .access = PL0_W, .type = ARM_CP_NOP|ARM_CP_64BIT },
    { .name = "PDR", .cp = 15, .crm = 12, .opc1 = 2,
      .access = PL0_W, .type = ARM_CP_NOP|ARM_CP_64BIT },
    { .name = "CIDCR", .cp = 15, .crm = 14, .opc1 = 0,
      .access = PL1_W, .type = ARM_CP_NOP|ARM_CP_64BIT },
};

static const ARMCPRegInfo cache_test_clean_cp_reginfo[] = {
    /* The cache test-and-clean instructions always return (1 << 30)
     * to indicate that there are no dirty cache lines.
     */
    { .name = "TC_DCACHE", .cp = 15, .crn = 7, .crm = 10, .opc1 = 0, .opc2 = 3,
      .access = PL0_R, .type = ARM_CP_CONST | ARM_CP_NO_RAW,
      .resetvalue = (1 << 30) },
    { .name = "TCI_DCACHE", .cp = 15, .crn = 7, .crm = 14, .opc1 = 0, .opc2 = 3,
      .access = PL0_R, .type = ARM_CP_CONST | ARM_CP_NO_RAW,
      .resetvalue = (1 << 30) },
};

static const ARMCPRegInfo strongarm_cp_reginfo[] = {
    /* Ignore ReadBuffer accesses */
    { .name = "C9_READBUFFER", .cp = 15, .crn = 9,
      .crm = CP_ANY, .opc1 = CP_ANY, .opc2 = CP_ANY,
      .access = PL1_RW, .resetvalue = 0,
      .type = ARM_CP_CONST | ARM_CP_OVERRIDE | ARM_CP_NO_RAW },
};

static uint64_t midr_read(CPUARMState *env, const ARMCPRegInfo *ri)
{
    unsigned int cur_el = arm_current_el(env);

    if (arm_is_el2_enabled(env) && cur_el == 1) {
        return env->cp15.vpidr_el2;
    }
    return raw_read(env, ri);
}

uint64_t mpidr_read_val(CPUARMState *env)
{
    ARMCPU *cpu = env_archcpu(env);
    uint64_t mpidr = cpu->mp_affinity;

    if (arm_feature(env, ARM_FEATURE_V7MP)) {
        mpidr |= (1U << 31);
        /* Cores which are uniprocessor (non-coherent)
         * but still implement the MP extensions set
         * bit 30. (For instance, Cortex-R5).
         */
        if (cpu->mp_is_up) {
            mpidr |= (1u << 30);
        }
    }
    return mpidr;
}

static uint64_t mpidr_read(CPUARMState *env, const ARMCPRegInfo *ri)
{
    unsigned int cur_el = arm_current_el(env);

    if (arm_is_el2_enabled(env) && cur_el == 1) {
        return env->cp15.vmpidr_el2;
    }
    return mpidr_read_val(env);
}

static const ARMCPRegInfo lpae_cp_reginfo[] = {
    /* NOP AMAIR0/1 */
    { .name = "AMAIR0", .state = ARM_CP_STATE_BOTH,
      .opc0 = 3, .crn = 10, .crm = 3, .opc1 = 0, .opc2 = 0,
      .access = PL1_RW, .accessfn = access_tvm_trvm,
      .type = ARM_CP_CONST, .resetvalue = 0 },
    /* AMAIR1 is mapped to AMAIR_EL1[63:32] */
    { .name = "AMAIR1", .cp = 15, .crn = 10, .crm = 3, .opc1 = 0, .opc2 = 1,
      .access = PL1_RW, .accessfn = access_tvm_trvm,
      .type = ARM_CP_CONST, .resetvalue = 0 },
    { .name = "PAR", .cp = 15, .crm = 7, .opc1 = 0,
      .access = PL1_RW, .type = ARM_CP_64BIT, .resetvalue = 0,
      .bank_fieldoffsets = { offsetof(CPUARMState, cp15.par_s),
                             offsetof(CPUARMState, cp15.par_ns)} },
    { .name = "TTBR0", .cp = 15, .crm = 2, .opc1 = 0,
      .access = PL1_RW, .accessfn = access_tvm_trvm,
      .type = ARM_CP_64BIT | ARM_CP_ALIAS,
      .bank_fieldoffsets = { offsetof(CPUARMState, cp15.ttbr0_s),
                             offsetof(CPUARMState, cp15.ttbr0_ns) },
      .writefn = vmsa_ttbr_write, },
    { .name = "TTBR1", .cp = 15, .crm = 2, .opc1 = 1,
      .access = PL1_RW, .accessfn = access_tvm_trvm,
      .type = ARM_CP_64BIT | ARM_CP_ALIAS,
      .bank_fieldoffsets = { offsetof(CPUARMState, cp15.ttbr1_s),
                             offsetof(CPUARMState, cp15.ttbr1_ns) },
      .writefn = vmsa_ttbr_write, },
};

static uint64_t aa64_fpcr_read(CPUARMState *env, const ARMCPRegInfo *ri)
{
    return vfp_get_fpcr(env);
}

static void aa64_fpcr_write(CPUARMState *env, const ARMCPRegInfo *ri,
                            uint64_t value)
{
    vfp_set_fpcr(env, value);
}

static uint64_t aa64_fpsr_read(CPUARMState *env, const ARMCPRegInfo *ri)
{
    return vfp_get_fpsr(env);
}

static void aa64_fpsr_write(CPUARMState *env, const ARMCPRegInfo *ri,
                            uint64_t value)
{
    vfp_set_fpsr(env, value);
}

static CPAccessResult aa64_daif_access(CPUARMState *env, const ARMCPRegInfo *ri,
                                       bool isread)
{
    if (arm_current_el(env) == 0 && !(arm_sctlr(env, 0) & SCTLR_UMA)) {
        return CP_ACCESS_TRAP;
    }
    return CP_ACCESS_OK;
}

static void aa64_daif_write(CPUARMState *env, const ARMCPRegInfo *ri,
                            uint64_t value)
{
    env->daif = value & PSTATE_DAIF;
}

static uint64_t aa64_pan_read(CPUARMState *env, const ARMCPRegInfo *ri)
{
    return env->pstate & PSTATE_PAN;
}

static void aa64_pan_write(CPUARMState *env, const ARMCPRegInfo *ri,
                           uint64_t value)
{
    env->pstate = (env->pstate & ~PSTATE_PAN) | (value & PSTATE_PAN);
}

static const ARMCPRegInfo pan_reginfo = {
    .name = "PAN", .state = ARM_CP_STATE_AA64,
    .opc0 = 3, .opc1 = 0, .crn = 4, .crm = 2, .opc2 = 3,
    .type = ARM_CP_NO_RAW, .access = PL1_RW,
    .readfn = aa64_pan_read, .writefn = aa64_pan_write
};

static uint64_t aa64_uao_read(CPUARMState *env, const ARMCPRegInfo *ri)
{
    return env->pstate & PSTATE_UAO;
}

static void aa64_uao_write(CPUARMState *env, const ARMCPRegInfo *ri,
                           uint64_t value)
{
    env->pstate = (env->pstate & ~PSTATE_UAO) | (value & PSTATE_UAO);
}

static const ARMCPRegInfo uao_reginfo = {
    .name = "UAO", .state = ARM_CP_STATE_AA64,
    .opc0 = 3, .opc1 = 0, .crn = 4, .crm = 2, .opc2 = 4,
    .type = ARM_CP_NO_RAW, .access = PL1_RW,
    .readfn = aa64_uao_read, .writefn = aa64_uao_write
};

static uint64_t aa64_dit_read(CPUARMState *env, const ARMCPRegInfo *ri)
{
    return env->pstate & PSTATE_DIT;
}

static void aa64_dit_write(CPUARMState *env, const ARMCPRegInfo *ri,
                           uint64_t value)
{
    env->pstate = (env->pstate & ~PSTATE_DIT) | (value & PSTATE_DIT);
}

static const ARMCPRegInfo dit_reginfo = {
    .name = "DIT", .state = ARM_CP_STATE_AA64,
    .opc0 = 3, .opc1 = 3, .crn = 4, .crm = 2, .opc2 = 5,
    .type = ARM_CP_NO_RAW, .access = PL0_RW,
    .readfn = aa64_dit_read, .writefn = aa64_dit_write
};

static uint64_t aa64_ssbs_read(CPUARMState *env, const ARMCPRegInfo *ri)
{
    return env->pstate & PSTATE_SSBS;
}

static void aa64_ssbs_write(CPUARMState *env, const ARMCPRegInfo *ri,
                           uint64_t value)
{
    env->pstate = (env->pstate & ~PSTATE_SSBS) | (value & PSTATE_SSBS);
}

static const ARMCPRegInfo ssbs_reginfo = {
    .name = "SSBS", .state = ARM_CP_STATE_AA64,
    .opc0 = 3, .opc1 = 3, .crn = 4, .crm = 2, .opc2 = 6,
    .type = ARM_CP_NO_RAW, .access = PL0_RW,
    .readfn = aa64_ssbs_read, .writefn = aa64_ssbs_write
};

static CPAccessResult aa64_cacheop_poc_access(CPUARMState *env,
                                              const ARMCPRegInfo *ri,
                                              bool isread)
{
    /* Cache invalidate/clean to Point of Coherency or Persistence...  */
    switch (arm_current_el(env)) {
    case 0:
        /* ... EL0 must UNDEF unless SCTLR_EL1.UCI is set.  */
        if (!(arm_sctlr(env, 0) & SCTLR_UCI)) {
            return CP_ACCESS_TRAP;
        }
        /* fall through */
    case 1:
        /* ... EL1 must trap to EL2 if HCR_EL2.TPCP is set.  */
        if (arm_hcr_el2_eff(env) & HCR_TPCP) {
            return CP_ACCESS_TRAP_EL2;
        }
        break;
    }
    return CP_ACCESS_OK;
}

static CPAccessResult aa64_cacheop_pou_access(CPUARMState *env,
                                              const ARMCPRegInfo *ri,
                                              bool isread)
{
    /* Cache invalidate/clean to Point of Unification... */
    switch (arm_current_el(env)) {
    case 0:
        /* ... EL0 must UNDEF unless SCTLR_EL1.UCI is set.  */
        if (!(arm_sctlr(env, 0) & SCTLR_UCI)) {
            return CP_ACCESS_TRAP;
        }
        /* fall through */
    case 1:
        /* ... EL1 must trap to EL2 if HCR_EL2.TPU is set.  */
        if (arm_hcr_el2_eff(env) & HCR_TPU) {
            return CP_ACCESS_TRAP_EL2;
        }
        break;
    }
    return CP_ACCESS_OK;
}

/* See: D4.7.2 TLB maintenance requirements and the TLB maintenance instructions
 * Page D4-1736 (DDI0487A.b)
 */

static int vae1_tlbmask(CPUARMState *env)
{
    uint64_t hcr = arm_hcr_el2_eff(env);
    uint16_t mask;

    if ((hcr & (HCR_E2H | HCR_TGE)) == (HCR_E2H | HCR_TGE)) {
        mask = ARMMMUIdxBit_E20_2 |
               ARMMMUIdxBit_E20_2_PAN |
               ARMMMUIdxBit_E20_0;
    } else {
        mask = ARMMMUIdxBit_E10_1 |
               ARMMMUIdxBit_E10_1_PAN |
               ARMMMUIdxBit_E10_0;
    }

    if (arm_is_secure_below_el3(env)) {
        mask >>= ARM_MMU_IDX_A_NS;
    }

    return mask;
}

/* Return 56 if TBI is enabled, 64 otherwise. */
static int tlbbits_for_regime(CPUARMState *env, ARMMMUIdx mmu_idx,
                              uint64_t addr)
{
    uint64_t tcr = regime_tcr(env, mmu_idx)->raw_tcr;
    int tbi = aa64_va_parameter_tbi(tcr, mmu_idx);
    int select = extract64(addr, 55, 1);

    return (tbi >> select) & 1 ? 56 : 64;
}

static int vae1_tlbbits(CPUARMState *env, uint64_t addr)
{
    uint64_t hcr = arm_hcr_el2_eff(env);
    ARMMMUIdx mmu_idx;

    /* Only the regime of the mmu_idx below is significant. */
    if ((hcr & (HCR_E2H | HCR_TGE)) == (HCR_E2H | HCR_TGE)) {
        mmu_idx = ARMMMUIdx_E20_0;
    } else {
        mmu_idx = ARMMMUIdx_E10_0;
    }

    if (arm_is_secure_below_el3(env)) {
        mmu_idx &= ~ARM_MMU_IDX_A_NS;
    }

    return tlbbits_for_regime(env, mmu_idx, addr);
}

static void tlbi_aa64_vmalle1is_write(CPUARMState *env, const ARMCPRegInfo *ri,
                                      uint64_t value)
{
    CPUState *cs = env_cpu(env);
    int mask = vae1_tlbmask(env);

    tlb_flush_by_mmuidx_all_cpus_synced(cs, mask);
}

static void tlbi_aa64_vmalle1_write(CPUARMState *env, const ARMCPRegInfo *ri,
                                    uint64_t value)
{
    CPUState *cs = env_cpu(env);
    int mask = vae1_tlbmask(env);

    if (tlb_force_broadcast(env)) {
        tlb_flush_by_mmuidx_all_cpus_synced(cs, mask);
    } else {
        tlb_flush_by_mmuidx(cs, mask);
    }
}

static int alle1_tlbmask(CPUARMState *env)
{
    /*
     * Note that the 'ALL' scope must invalidate both stage 1 and
     * stage 2 translations, whereas most other scopes only invalidate
     * stage 1 translations.
     */
    if (arm_is_secure_below_el3(env)) {
        return ARMMMUIdxBit_SE10_1 |
               ARMMMUIdxBit_SE10_1_PAN |
               ARMMMUIdxBit_SE10_0;
    } else {
        return ARMMMUIdxBit_E10_1 |
               ARMMMUIdxBit_E10_1_PAN |
               ARMMMUIdxBit_E10_0;
    }
}

static int e2_tlbmask(CPUARMState *env)
{
    if (arm_is_secure_below_el3(env)) {
        return ARMMMUIdxBit_SE20_0 |
               ARMMMUIdxBit_SE20_2 |
               ARMMMUIdxBit_SE20_2_PAN |
               ARMMMUIdxBit_SE2;
    } else {
        return ARMMMUIdxBit_E20_0 |
               ARMMMUIdxBit_E20_2 |
               ARMMMUIdxBit_E20_2_PAN |
               ARMMMUIdxBit_E2;
    }
}

static void tlbi_aa64_alle1_write(CPUARMState *env, const ARMCPRegInfo *ri,
                                  uint64_t value)
{
    CPUState *cs = env_cpu(env);
    int mask = alle1_tlbmask(env);

    tlb_flush_by_mmuidx(cs, mask);
}

static void tlbi_aa64_alle2_write(CPUARMState *env, const ARMCPRegInfo *ri,
                                  uint64_t value)
{
    CPUState *cs = env_cpu(env);
    int mask = e2_tlbmask(env);

    tlb_flush_by_mmuidx(cs, mask);
}

static void tlbi_aa64_alle3_write(CPUARMState *env, const ARMCPRegInfo *ri,
                                  uint64_t value)
{
    ARMCPU *cpu = env_archcpu(env);
    CPUState *cs = CPU(cpu);

    tlb_flush_by_mmuidx(cs, ARMMMUIdxBit_SE3);
}

static void tlbi_aa64_alle1is_write(CPUARMState *env, const ARMCPRegInfo *ri,
                                    uint64_t value)
{
    CPUState *cs = env_cpu(env);
    int mask = alle1_tlbmask(env);

    tlb_flush_by_mmuidx_all_cpus_synced(cs, mask);
}

static void tlbi_aa64_alle2is_write(CPUARMState *env, const ARMCPRegInfo *ri,
                                    uint64_t value)
{
    CPUState *cs = env_cpu(env);
    int mask = e2_tlbmask(env);

    tlb_flush_by_mmuidx_all_cpus_synced(cs, mask);
}

static void tlbi_aa64_alle3is_write(CPUARMState *env, const ARMCPRegInfo *ri,
                                    uint64_t value)
{
    CPUState *cs = env_cpu(env);

    tlb_flush_by_mmuidx_all_cpus_synced(cs, ARMMMUIdxBit_SE3);
}

static void tlbi_aa64_vae2_write(CPUARMState *env, const ARMCPRegInfo *ri,
                                 uint64_t value)
{
    /* Invalidate by VA, EL2
     * Currently handles both VAE2 and VALE2, since we don't support
     * flush-last-level-only.
     */
    CPUState *cs = env_cpu(env);
    int mask = e2_tlbmask(env);
    uint64_t pageaddr = sextract64(value << 12, 0, 56);

    tlb_flush_page_by_mmuidx(cs, pageaddr, mask);
}

static void tlbi_aa64_vae3_write(CPUARMState *env, const ARMCPRegInfo *ri,
                                 uint64_t value)
{
    /* Invalidate by VA, EL3
     * Currently handles both VAE3 and VALE3, since we don't support
     * flush-last-level-only.
     */
    ARMCPU *cpu = env_archcpu(env);
    CPUState *cs = CPU(cpu);
    uint64_t pageaddr = sextract64(value << 12, 0, 56);

    tlb_flush_page_by_mmuidx(cs, pageaddr, ARMMMUIdxBit_SE3);
}

static void tlbi_aa64_vae1is_write(CPUARMState *env, const ARMCPRegInfo *ri,
                                   uint64_t value)
{
    CPUState *cs = env_cpu(env);
    int mask = vae1_tlbmask(env);
    uint64_t pageaddr = sextract64(value << 12, 0, 56);
    int bits = vae1_tlbbits(env, pageaddr);

    tlb_flush_page_bits_by_mmuidx_all_cpus_synced(cs, pageaddr, mask, bits);
}

static void tlbi_aa64_vae1_write(CPUARMState *env, const ARMCPRegInfo *ri,
                                 uint64_t value)
{
    /* Invalidate by VA, EL1&0 (AArch64 version).
     * Currently handles all of VAE1, VAAE1, VAALE1 and VALE1,
     * since we don't support flush-for-specific-ASID-only or
     * flush-last-level-only.
     */
    CPUState *cs = env_cpu(env);
    int mask = vae1_tlbmask(env);
    uint64_t pageaddr = sextract64(value << 12, 0, 56);
    int bits = vae1_tlbbits(env, pageaddr);

    if (tlb_force_broadcast(env)) {
        tlb_flush_page_bits_by_mmuidx_all_cpus_synced(cs, pageaddr, mask, bits);
    } else {
        tlb_flush_page_bits_by_mmuidx(cs, pageaddr, mask, bits);
    }
}

static void tlbi_aa64_vae2is_write(CPUARMState *env, const ARMCPRegInfo *ri,
                                   uint64_t value)
{
    CPUState *cs = env_cpu(env);
    uint64_t pageaddr = sextract64(value << 12, 0, 56);
    bool secure = arm_is_secure_below_el3(env);
    int mask = secure ? ARMMMUIdxBit_SE2 : ARMMMUIdxBit_E2;
    int bits = tlbbits_for_regime(env, secure ? ARMMMUIdx_SE2 : ARMMMUIdx_E2,
                                  pageaddr);

    tlb_flush_page_bits_by_mmuidx_all_cpus_synced(cs, pageaddr, mask, bits);
}

static void tlbi_aa64_vae3is_write(CPUARMState *env, const ARMCPRegInfo *ri,
                                   uint64_t value)
{
    CPUState *cs = env_cpu(env);
    uint64_t pageaddr = sextract64(value << 12, 0, 56);
    int bits = tlbbits_for_regime(env, ARMMMUIdx_SE3, pageaddr);

    tlb_flush_page_bits_by_mmuidx_all_cpus_synced(cs, pageaddr,
                                                  ARMMMUIdxBit_SE3, bits);
}

#ifdef TARGET_AARCH64
typedef struct {
    uint64_t base;
    uint64_t length;
} TLBIRange;

static TLBIRange tlbi_aa64_get_range(CPUARMState *env, ARMMMUIdx mmuidx,
                                     uint64_t value)
{
    unsigned int page_size_granule, page_shift, num, scale, exponent;
    /* Extract one bit to represent the va selector in use. */
    uint64_t select = sextract64(value, 36, 1);
    ARMVAParameters param = aa64_va_parameters(env, select, mmuidx, true);
    TLBIRange ret = { };

    page_size_granule = extract64(value, 46, 2);

    /* The granule encoded in value must match the granule in use. */
    if (page_size_granule != (param.using64k ? 3 : param.using16k ? 2 : 1)) {
        qemu_log_mask(LOG_GUEST_ERROR, "Invalid tlbi page size granule %d\n",
                      page_size_granule);
        return ret;
    }

    page_shift = (page_size_granule - 1) * 2 + 12;
    num = extract64(value, 39, 5);
    scale = extract64(value, 44, 2);
    exponent = (5 * scale) + 1;

    ret.length = (num + 1) << (exponent + page_shift);

    if (param.select) {
        ret.base = sextract64(value, 0, 37);
    } else {
        ret.base = extract64(value, 0, 37);
    }
    if (param.ds) {
        /*
         * With DS=1, BaseADDR is always shifted 16 so that it is able
         * to address all 52 va bits.  The input address is perforce
         * aligned on a 64k boundary regardless of translation granule.
         */
        page_shift = 16;
    }
    ret.base <<= page_shift;

    return ret;
}

static void do_rvae_write(CPUARMState *env, uint64_t value,
                          int idxmap, bool synced)
{
    ARMMMUIdx one_idx = ARM_MMU_IDX_A | ctz32(idxmap);
    TLBIRange range;
    int bits;

    range = tlbi_aa64_get_range(env, one_idx, value);
    bits = tlbbits_for_regime(env, one_idx, range.base);

    if (synced) {
        tlb_flush_range_by_mmuidx_all_cpus_synced(env_cpu(env),
                                                  range.base,
                                                  range.length,
                                                  idxmap,
                                                  bits);
    } else {
        tlb_flush_range_by_mmuidx(env_cpu(env), range.base,
                                  range.length, idxmap, bits);
    }
}

static void tlbi_aa64_rvae1_write(CPUARMState *env,
                                  const ARMCPRegInfo *ri,
                                  uint64_t value)
{
    /*
     * Invalidate by VA range, EL1&0.
     * Currently handles all of RVAE1, RVAAE1, RVAALE1 and RVALE1,
     * since we don't support flush-for-specific-ASID-only or
     * flush-last-level-only.
     */

    do_rvae_write(env, value, vae1_tlbmask(env),
                  tlb_force_broadcast(env));
}

static void tlbi_aa64_rvae1is_write(CPUARMState *env,
                                    const ARMCPRegInfo *ri,
                                    uint64_t value)
{
    /*
     * Invalidate by VA range, Inner/Outer Shareable EL1&0.
     * Currently handles all of RVAE1IS, RVAE1OS, RVAAE1IS, RVAAE1OS,
     * RVAALE1IS, RVAALE1OS, RVALE1IS and RVALE1OS, since we don't support
     * flush-for-specific-ASID-only, flush-last-level-only or inner/outer
     * shareable specific flushes.
     */

    do_rvae_write(env, value, vae1_tlbmask(env), true);
}

static int vae2_tlbmask(CPUARMState *env)
{
    return (arm_is_secure_below_el3(env)
            ? ARMMMUIdxBit_SE2 : ARMMMUIdxBit_E2);
}

static void tlbi_aa64_rvae2_write(CPUARMState *env,
                                  const ARMCPRegInfo *ri,
                                  uint64_t value)
{
    /*
     * Invalidate by VA range, EL2.
     * Currently handles all of RVAE2 and RVALE2,
     * since we don't support flush-for-specific-ASID-only or
     * flush-last-level-only.
     */

    do_rvae_write(env, value, vae2_tlbmask(env),
                  tlb_force_broadcast(env));


}

static void tlbi_aa64_rvae2is_write(CPUARMState *env,
                                    const ARMCPRegInfo *ri,
                                    uint64_t value)
{
    /*
     * Invalidate by VA range, Inner/Outer Shareable, EL2.
     * Currently handles all of RVAE2IS, RVAE2OS, RVALE2IS and RVALE2OS,
     * since we don't support flush-for-specific-ASID-only,
     * flush-last-level-only or inner/outer shareable specific flushes.
     */

    do_rvae_write(env, value, vae2_tlbmask(env), true);

}

static void tlbi_aa64_rvae3_write(CPUARMState *env,
                                  const ARMCPRegInfo *ri,
                                  uint64_t value)
{
    /*
     * Invalidate by VA range, EL3.
     * Currently handles all of RVAE3 and RVALE3,
     * since we don't support flush-for-specific-ASID-only or
     * flush-last-level-only.
     */

    do_rvae_write(env, value, ARMMMUIdxBit_SE3,
                  tlb_force_broadcast(env));
}

static void tlbi_aa64_rvae3is_write(CPUARMState *env,
                                    const ARMCPRegInfo *ri,
                                    uint64_t value)
{
    /*
     * Invalidate by VA range, EL3, Inner/Outer Shareable.
     * Currently handles all of RVAE3IS, RVAE3OS, RVALE3IS and RVALE3OS,
     * since we don't support flush-for-specific-ASID-only,
     * flush-last-level-only or inner/outer specific flushes.
     */

    do_rvae_write(env, value, ARMMMUIdxBit_SE3, true);
}
#endif

static CPAccessResult aa64_zva_access(CPUARMState *env, const ARMCPRegInfo *ri,
                                      bool isread)
{
    int cur_el = arm_current_el(env);

    if (cur_el < 2) {
        uint64_t hcr = arm_hcr_el2_eff(env);

        if (cur_el == 0) {
            if ((hcr & (HCR_E2H | HCR_TGE)) == (HCR_E2H | HCR_TGE)) {
                if (!(env->cp15.sctlr_el[2] & SCTLR_DZE)) {
                    return CP_ACCESS_TRAP_EL2;
                }
            } else {
                if (!(env->cp15.sctlr_el[1] & SCTLR_DZE)) {
                    return CP_ACCESS_TRAP;
                }
                if (hcr & HCR_TDZ) {
                    return CP_ACCESS_TRAP_EL2;
                }
            }
        } else if (hcr & HCR_TDZ) {
            return CP_ACCESS_TRAP_EL2;
        }
    }
    return CP_ACCESS_OK;
}

static uint64_t aa64_dczid_read(CPUARMState *env, const ARMCPRegInfo *ri)
{
    ARMCPU *cpu = env_archcpu(env);
    int dzp_bit = 1 << 4;

    /* DZP indicates whether DC ZVA access is allowed */
    if (aa64_zva_access(env, NULL, false) == CP_ACCESS_OK) {
        dzp_bit = 0;
    }
    return cpu->dcz_blocksize | dzp_bit;
}

static CPAccessResult sp_el0_access(CPUARMState *env, const ARMCPRegInfo *ri,
                                    bool isread)
{
    if (!(env->pstate & PSTATE_SP)) {
        /* Access to SP_EL0 is undefined if it's being used as
         * the stack pointer.
         */
        return CP_ACCESS_TRAP_UNCATEGORIZED;
    }
    return CP_ACCESS_OK;
}

static uint64_t spsel_read(CPUARMState *env, const ARMCPRegInfo *ri)
{
    return env->pstate & PSTATE_SP;
}

static void spsel_write(CPUARMState *env, const ARMCPRegInfo *ri, uint64_t val)
{
    update_spsel(env, val);
}

static void sctlr_write(CPUARMState *env, const ARMCPRegInfo *ri,
                        uint64_t value)
{
    ARMCPU *cpu = env_archcpu(env);

    if (arm_feature(env, ARM_FEATURE_PMSA) && !cpu->has_mpu) {
        /* M bit is RAZ/WI for PMSA with no MPU implemented */
        value &= ~SCTLR_M;
    }

    /* ??? Lots of these bits are not implemented.  */

    if (ri->state == ARM_CP_STATE_AA64 && !cpu_isar_feature(aa64_mte, cpu)) {
        if (ri->opc1 == 6) { /* SCTLR_EL3 */
            value &= ~(SCTLR_ITFSB | SCTLR_TCF | SCTLR_ATA);
        } else {
            value &= ~(SCTLR_ITFSB | SCTLR_TCF0 | SCTLR_TCF |
                       SCTLR_ATA0 | SCTLR_ATA);
        }
    }

    if (raw_read(env, ri) == value) {
        /* Skip the TLB flush if nothing actually changed; Linux likes
         * to do a lot of pointless SCTLR writes.
         */
        return;
    }

    raw_write(env, ri, value);

    /* This may enable/disable the MMU, so do a TLB flush.  */
    tlb_flush(CPU(cpu));

    if (ri->type & ARM_CP_SUPPRESS_TB_END) {
        /*
         * Normally we would always end the TB on an SCTLR write; see the
         * comment in ARMCPRegInfo sctlr initialization below for why Xscale
         * is special.  Setting ARM_CP_SUPPRESS_TB_END also stops the rebuild
         * of hflags from the translator, so do it here.
         */
        arm_rebuild_hflags(env);
    }
}

static void sdcr_write(CPUARMState *env, const ARMCPRegInfo *ri,
                       uint64_t value)
{
    env->cp15.mdcr_el3 = value & SDCR_VALID_MASK;
}

static const ARMCPRegInfo v8_cp_reginfo[] = {
    /* Minimal set of EL0-visible registers. This will need to be expanded
     * significantly for system emulation of AArch64 CPUs.
     */
    { .name = "NZCV", .state = ARM_CP_STATE_AA64,
      .opc0 = 3, .opc1 = 3, .opc2 = 0, .crn = 4, .crm = 2,
      .access = PL0_RW, .type = ARM_CP_NZCV },
    { .name = "DAIF", .state = ARM_CP_STATE_AA64,
      .opc0 = 3, .opc1 = 3, .opc2 = 1, .crn = 4, .crm = 2,
      .type = ARM_CP_NO_RAW,
      .access = PL0_RW, .accessfn = aa64_daif_access,
      .fieldoffset = offsetof(CPUARMState, daif),
      .writefn = aa64_daif_write, .resetfn = arm_cp_reset_ignore },
    { .name = "FPCR", .state = ARM_CP_STATE_AA64,
      .opc0 = 3, .opc1 = 3, .opc2 = 0, .crn = 4, .crm = 4,
      .access = PL0_RW, .type = ARM_CP_FPU | ARM_CP_SUPPRESS_TB_END,
      .readfn = aa64_fpcr_read, .writefn = aa64_fpcr_write },
    { .name = "FPSR", .state = ARM_CP_STATE_AA64,
      .opc0 = 3, .opc1 = 3, .opc2 = 1, .crn = 4, .crm = 4,
      .access = PL0_RW, .type = ARM_CP_FPU | ARM_CP_SUPPRESS_TB_END,
      .readfn = aa64_fpsr_read, .writefn = aa64_fpsr_write },
    { .name = "DCZID_EL0", .state = ARM_CP_STATE_AA64,
      .opc0 = 3, .opc1 = 3, .opc2 = 7, .crn = 0, .crm = 0,
      .access = PL0_R, .type = ARM_CP_NO_RAW,
      .readfn = aa64_dczid_read },
    { .name = "DC_ZVA", .state = ARM_CP_STATE_AA64,
      .opc0 = 1, .opc1 = 3, .crn = 7, .crm = 4, .opc2 = 1,
      .access = PL0_W, .type = ARM_CP_DC_ZVA,
#ifndef CONFIG_USER_ONLY
      /* Avoid overhead of an access check that always passes in user-mode */
      .accessfn = aa64_zva_access,
#endif
    },
    { .name = "CURRENTEL", .state = ARM_CP_STATE_AA64,
      .opc0 = 3, .opc1 = 0, .opc2 = 2, .crn = 4, .crm = 2,
      .access = PL1_R, .type = ARM_CP_CURRENTEL },
    /* Cache ops: all NOPs since we don't emulate caches */
    { .name = "IC_IALLUIS", .state = ARM_CP_STATE_AA64,
      .opc0 = 1, .opc1 = 0, .crn = 7, .crm = 1, .opc2 = 0,
      .access = PL1_W, .type = ARM_CP_NOP,
      .accessfn = aa64_cacheop_pou_access },
    { .name = "IC_IALLU", .state = ARM_CP_STATE_AA64,
      .opc0 = 1, .opc1 = 0, .crn = 7, .crm = 5, .opc2 = 0,
      .access = PL1_W, .type = ARM_CP_NOP,
      .accessfn = aa64_cacheop_pou_access },
    { .name = "IC_IVAU", .state = ARM_CP_STATE_AA64,
      .opc0 = 1, .opc1 = 3, .crn = 7, .crm = 5, .opc2 = 1,
      .access = PL0_W, .type = ARM_CP_NOP,
      .accessfn = aa64_cacheop_pou_access },
    { .name = "DC_IVAC", .state = ARM_CP_STATE_AA64,
      .opc0 = 1, .opc1 = 0, .crn = 7, .crm = 6, .opc2 = 1,
      .access = PL1_W, .accessfn = aa64_cacheop_poc_access,
      .type = ARM_CP_NOP },
    { .name = "DC_ISW", .state = ARM_CP_STATE_AA64,
      .opc0 = 1, .opc1 = 0, .crn = 7, .crm = 6, .opc2 = 2,
      .access = PL1_W, .accessfn = access_tsw, .type = ARM_CP_NOP },
    { .name = "DC_CVAC", .state = ARM_CP_STATE_AA64,
      .opc0 = 1, .opc1 = 3, .crn = 7, .crm = 10, .opc2 = 1,
      .access = PL0_W, .type = ARM_CP_NOP,
      .accessfn = aa64_cacheop_poc_access },
    { .name = "DC_CSW", .state = ARM_CP_STATE_AA64,
      .opc0 = 1, .opc1 = 0, .crn = 7, .crm = 10, .opc2 = 2,
      .access = PL1_W, .accessfn = access_tsw, .type = ARM_CP_NOP },
    { .name = "DC_CVAU", .state = ARM_CP_STATE_AA64,
      .opc0 = 1, .opc1 = 3, .crn = 7, .crm = 11, .opc2 = 1,
      .access = PL0_W, .type = ARM_CP_NOP,
      .accessfn = aa64_cacheop_pou_access },
    { .name = "DC_CIVAC", .state = ARM_CP_STATE_AA64,
      .opc0 = 1, .opc1 = 3, .crn = 7, .crm = 14, .opc2 = 1,
      .access = PL0_W, .type = ARM_CP_NOP,
      .accessfn = aa64_cacheop_poc_access },
    { .name = "DC_CISW", .state = ARM_CP_STATE_AA64,
      .opc0 = 1, .opc1 = 0, .crn = 7, .crm = 14, .opc2 = 2,
      .access = PL1_W, .accessfn = access_tsw, .type = ARM_CP_NOP },
    /* TLBI operations */
    { .name = "TLBI_VMALLE1IS", .state = ARM_CP_STATE_AA64,
      .opc0 = 1, .opc1 = 0, .crn = 8, .crm = 3, .opc2 = 0,
      .access = PL1_W, .accessfn = access_ttlb, .type = ARM_CP_NO_RAW,
      .writefn = tlbi_aa64_vmalle1is_write },
    { .name = "TLBI_VAE1IS", .state = ARM_CP_STATE_AA64,
      .opc0 = 1, .opc1 = 0, .crn = 8, .crm = 3, .opc2 = 1,
      .access = PL1_W, .accessfn = access_ttlb, .type = ARM_CP_NO_RAW,
      .writefn = tlbi_aa64_vae1is_write },
    { .name = "TLBI_ASIDE1IS", .state = ARM_CP_STATE_AA64,
      .opc0 = 1, .opc1 = 0, .crn = 8, .crm = 3, .opc2 = 2,
      .access = PL1_W, .accessfn = access_ttlb, .type = ARM_CP_NO_RAW,
      .writefn = tlbi_aa64_vmalle1is_write },
    { .name = "TLBI_VAAE1IS", .state = ARM_CP_STATE_AA64,
      .opc0 = 1, .opc1 = 0, .crn = 8, .crm = 3, .opc2 = 3,
      .access = PL1_W, .accessfn = access_ttlb, .type = ARM_CP_NO_RAW,
      .writefn = tlbi_aa64_vae1is_write },
    { .name = "TLBI_VALE1IS", .state = ARM_CP_STATE_AA64,
      .opc0 = 1, .opc1 = 0, .crn = 8, .crm = 3, .opc2 = 5,
      .access = PL1_W, .accessfn = access_ttlb, .type = ARM_CP_NO_RAW,
      .writefn = tlbi_aa64_vae1is_write },
    { .name = "TLBI_VAALE1IS", .state = ARM_CP_STATE_AA64,
      .opc0 = 1, .opc1 = 0, .crn = 8, .crm = 3, .opc2 = 7,
      .access = PL1_W, .accessfn = access_ttlb, .type = ARM_CP_NO_RAW,
      .writefn = tlbi_aa64_vae1is_write },
    { .name = "TLBI_VMALLE1", .state = ARM_CP_STATE_AA64,
      .opc0 = 1, .opc1 = 0, .crn = 8, .crm = 7, .opc2 = 0,
      .access = PL1_W, .accessfn = access_ttlb, .type = ARM_CP_NO_RAW,
      .writefn = tlbi_aa64_vmalle1_write },
    { .name = "TLBI_VAE1", .state = ARM_CP_STATE_AA64,
      .opc0 = 1, .opc1 = 0, .crn = 8, .crm = 7, .opc2 = 1,
      .access = PL1_W, .accessfn = access_ttlb, .type = ARM_CP_NO_RAW,
      .writefn = tlbi_aa64_vae1_write },
    { .name = "TLBI_ASIDE1", .state = ARM_CP_STATE_AA64,
      .opc0 = 1, .opc1 = 0, .crn = 8, .crm = 7, .opc2 = 2,
      .access = PL1_W, .accessfn = access_ttlb, .type = ARM_CP_NO_RAW,
      .writefn = tlbi_aa64_vmalle1_write },
    { .name = "TLBI_VAAE1", .state = ARM_CP_STATE_AA64,
      .opc0 = 1, .opc1 = 0, .crn = 8, .crm = 7, .opc2 = 3,
      .access = PL1_W, .accessfn = access_ttlb, .type = ARM_CP_NO_RAW,
      .writefn = tlbi_aa64_vae1_write },
    { .name = "TLBI_VALE1", .state = ARM_CP_STATE_AA64,
      .opc0 = 1, .opc1 = 0, .crn = 8, .crm = 7, .opc2 = 5,
      .access = PL1_W, .accessfn = access_ttlb, .type = ARM_CP_NO_RAW,
      .writefn = tlbi_aa64_vae1_write },
    { .name = "TLBI_VAALE1", .state = ARM_CP_STATE_AA64,
      .opc0 = 1, .opc1 = 0, .crn = 8, .crm = 7, .opc2 = 7,
      .access = PL1_W, .accessfn = access_ttlb, .type = ARM_CP_NO_RAW,
      .writefn = tlbi_aa64_vae1_write },
    { .name = "TLBI_IPAS2E1IS", .state = ARM_CP_STATE_AA64,
      .opc0 = 1, .opc1 = 4, .crn = 8, .crm = 0, .opc2 = 1,
      .access = PL2_W, .type = ARM_CP_NOP },
    { .name = "TLBI_IPAS2LE1IS", .state = ARM_CP_STATE_AA64,
      .opc0 = 1, .opc1 = 4, .crn = 8, .crm = 0, .opc2 = 5,
      .access = PL2_W, .type = ARM_CP_NOP },
    { .name = "TLBI_ALLE1IS", .state = ARM_CP_STATE_AA64,
      .opc0 = 1, .opc1 = 4, .crn = 8, .crm = 3, .opc2 = 4,
      .access = PL2_W, .type = ARM_CP_NO_RAW,
      .writefn = tlbi_aa64_alle1is_write },
    { .name = "TLBI_VMALLS12E1IS", .state = ARM_CP_STATE_AA64,
      .opc0 = 1, .opc1 = 4, .crn = 8, .crm = 3, .opc2 = 6,
      .access = PL2_W, .type = ARM_CP_NO_RAW,
      .writefn = tlbi_aa64_alle1is_write },
    { .name = "TLBI_IPAS2E1", .state = ARM_CP_STATE_AA64,
      .opc0 = 1, .opc1 = 4, .crn = 8, .crm = 4, .opc2 = 1,
      .access = PL2_W, .type = ARM_CP_NOP },
    { .name = "TLBI_IPAS2LE1", .state = ARM_CP_STATE_AA64,
      .opc0 = 1, .opc1 = 4, .crn = 8, .crm = 4, .opc2 = 5,
      .access = PL2_W, .type = ARM_CP_NOP },
    { .name = "TLBI_ALLE1", .state = ARM_CP_STATE_AA64,
      .opc0 = 1, .opc1 = 4, .crn = 8, .crm = 7, .opc2 = 4,
      .access = PL2_W, .type = ARM_CP_NO_RAW,
      .writefn = tlbi_aa64_alle1_write },
    { .name = "TLBI_VMALLS12E1", .state = ARM_CP_STATE_AA64,
      .opc0 = 1, .opc1 = 4, .crn = 8, .crm = 7, .opc2 = 6,
      .access = PL2_W, .type = ARM_CP_NO_RAW,
      .writefn = tlbi_aa64_alle1is_write },
#ifndef CONFIG_USER_ONLY
    /* 64 bit address translation operations */
    { .name = "AT_S1E1R", .state = ARM_CP_STATE_AA64,
      .opc0 = 1, .opc1 = 0, .crn = 7, .crm = 8, .opc2 = 0,
      .access = PL1_W, .type = ARM_CP_NO_RAW | ARM_CP_RAISES_EXC,
      .writefn = ats_write64 },
    { .name = "AT_S1E1W", .state = ARM_CP_STATE_AA64,
      .opc0 = 1, .opc1 = 0, .crn = 7, .crm = 8, .opc2 = 1,
      .access = PL1_W, .type = ARM_CP_NO_RAW | ARM_CP_RAISES_EXC,
      .writefn = ats_write64 },
    { .name = "AT_S1E0R", .state = ARM_CP_STATE_AA64,
      .opc0 = 1, .opc1 = 0, .crn = 7, .crm = 8, .opc2 = 2,
      .access = PL1_W, .type = ARM_CP_NO_RAW | ARM_CP_RAISES_EXC,
      .writefn = ats_write64 },
    { .name = "AT_S1E0W", .state = ARM_CP_STATE_AA64,
      .opc0 = 1, .opc1 = 0, .crn = 7, .crm = 8, .opc2 = 3,
      .access = PL1_W, .type = ARM_CP_NO_RAW | ARM_CP_RAISES_EXC,
      .writefn = ats_write64 },
    { .name = "AT_S12E1R", .state = ARM_CP_STATE_AA64,
      .opc0 = 1, .opc1 = 4, .crn = 7, .crm = 8, .opc2 = 4,
      .access = PL2_W, .type = ARM_CP_NO_RAW | ARM_CP_RAISES_EXC,
      .writefn = ats_write64 },
    { .name = "AT_S12E1W", .state = ARM_CP_STATE_AA64,
      .opc0 = 1, .opc1 = 4, .crn = 7, .crm = 8, .opc2 = 5,
      .access = PL2_W, .type = ARM_CP_NO_RAW | ARM_CP_RAISES_EXC,
      .writefn = ats_write64 },
    { .name = "AT_S12E0R", .state = ARM_CP_STATE_AA64,
      .opc0 = 1, .opc1 = 4, .crn = 7, .crm = 8, .opc2 = 6,
      .access = PL2_W, .type = ARM_CP_NO_RAW | ARM_CP_RAISES_EXC,
      .writefn = ats_write64 },
    { .name = "AT_S12E0W", .state = ARM_CP_STATE_AA64,
      .opc0 = 1, .opc1 = 4, .crn = 7, .crm = 8, .opc2 = 7,
      .access = PL2_W, .type = ARM_CP_NO_RAW | ARM_CP_RAISES_EXC,
      .writefn = ats_write64 },
    /* AT S1E2* are elsewhere as they UNDEF from EL3 if EL2 is not present */
    { .name = "AT_S1E3R", .state = ARM_CP_STATE_AA64,
      .opc0 = 1, .opc1 = 6, .crn = 7, .crm = 8, .opc2 = 0,
      .access = PL3_W, .type = ARM_CP_NO_RAW | ARM_CP_RAISES_EXC,
      .writefn = ats_write64 },
    { .name = "AT_S1E3W", .state = ARM_CP_STATE_AA64,
      .opc0 = 1, .opc1 = 6, .crn = 7, .crm = 8, .opc2 = 1,
      .access = PL3_W, .type = ARM_CP_NO_RAW | ARM_CP_RAISES_EXC,
      .writefn = ats_write64 },
    { .name = "PAR_EL1", .state = ARM_CP_STATE_AA64,
      .type = ARM_CP_ALIAS,
      .opc0 = 3, .opc1 = 0, .crn = 7, .crm = 4, .opc2 = 0,
      .access = PL1_RW, .resetvalue = 0,
      .fieldoffset = offsetof(CPUARMState, cp15.par_el[1]),
      .writefn = par_write },
#endif
    /* TLB invalidate last level of translation table walk */
    { .name = "TLBIMVALIS", .cp = 15, .opc1 = 0, .crn = 8, .crm = 3, .opc2 = 5,
      .type = ARM_CP_NO_RAW, .access = PL1_W, .accessfn = access_ttlb,
      .writefn = tlbimva_is_write },
    { .name = "TLBIMVAALIS", .cp = 15, .opc1 = 0, .crn = 8, .crm = 3, .opc2 = 7,
      .type = ARM_CP_NO_RAW, .access = PL1_W, .accessfn = access_ttlb,
      .writefn = tlbimvaa_is_write },
    { .name = "TLBIMVAL", .cp = 15, .opc1 = 0, .crn = 8, .crm = 7, .opc2 = 5,
      .type = ARM_CP_NO_RAW, .access = PL1_W, .accessfn = access_ttlb,
      .writefn = tlbimva_write },
    { .name = "TLBIMVAAL", .cp = 15, .opc1 = 0, .crn = 8, .crm = 7, .opc2 = 7,
      .type = ARM_CP_NO_RAW, .access = PL1_W, .accessfn = access_ttlb,
      .writefn = tlbimvaa_write },
    { .name = "TLBIMVALH", .cp = 15, .opc1 = 4, .crn = 8, .crm = 7, .opc2 = 5,
      .type = ARM_CP_NO_RAW, .access = PL2_W,
      .writefn = tlbimva_hyp_write },
    { .name = "TLBIMVALHIS",
      .cp = 15, .opc1 = 4, .crn = 8, .crm = 3, .opc2 = 5,
      .type = ARM_CP_NO_RAW, .access = PL2_W,
      .writefn = tlbimva_hyp_is_write },
    { .name = "TLBIIPAS2",
      .cp = 15, .opc1 = 4, .crn = 8, .crm = 4, .opc2 = 1,
      .type = ARM_CP_NOP, .access = PL2_W },
    { .name = "TLBIIPAS2IS",
      .cp = 15, .opc1 = 4, .crn = 8, .crm = 0, .opc2 = 1,
      .type = ARM_CP_NOP, .access = PL2_W },
    { .name = "TLBIIPAS2L",
      .cp = 15, .opc1 = 4, .crn = 8, .crm = 4, .opc2 = 5,
      .type = ARM_CP_NOP, .access = PL2_W },
    { .name = "TLBIIPAS2LIS",
      .cp = 15, .opc1 = 4, .crn = 8, .crm = 0, .opc2 = 5,
      .type = ARM_CP_NOP, .access = PL2_W },
    /* 32 bit cache operations */
    { .name = "ICIALLUIS", .cp = 15, .opc1 = 0, .crn = 7, .crm = 1, .opc2 = 0,
      .type = ARM_CP_NOP, .access = PL1_W, .accessfn = aa64_cacheop_pou_access },
    { .name = "BPIALLUIS", .cp = 15, .opc1 = 0, .crn = 7, .crm = 1, .opc2 = 6,
      .type = ARM_CP_NOP, .access = PL1_W },
    { .name = "ICIALLU", .cp = 15, .opc1 = 0, .crn = 7, .crm = 5, .opc2 = 0,
      .type = ARM_CP_NOP, .access = PL1_W, .accessfn = aa64_cacheop_pou_access },
    { .name = "ICIMVAU", .cp = 15, .opc1 = 0, .crn = 7, .crm = 5, .opc2 = 1,
      .type = ARM_CP_NOP, .access = PL1_W, .accessfn = aa64_cacheop_pou_access },
    { .name = "BPIALL", .cp = 15, .opc1 = 0, .crn = 7, .crm = 5, .opc2 = 6,
      .type = ARM_CP_NOP, .access = PL1_W },
    { .name = "BPIMVA", .cp = 15, .opc1 = 0, .crn = 7, .crm = 5, .opc2 = 7,
      .type = ARM_CP_NOP, .access = PL1_W },
    { .name = "DCIMVAC", .cp = 15, .opc1 = 0, .crn = 7, .crm = 6, .opc2 = 1,
      .type = ARM_CP_NOP, .access = PL1_W, .accessfn = aa64_cacheop_poc_access },
    { .name = "DCISW", .cp = 15, .opc1 = 0, .crn = 7, .crm = 6, .opc2 = 2,
      .type = ARM_CP_NOP, .access = PL1_W, .accessfn = access_tsw },
    { .name = "DCCMVAC", .cp = 15, .opc1 = 0, .crn = 7, .crm = 10, .opc2 = 1,
      .type = ARM_CP_NOP, .access = PL1_W, .accessfn = aa64_cacheop_poc_access },
    { .name = "DCCSW", .cp = 15, .opc1 = 0, .crn = 7, .crm = 10, .opc2 = 2,
      .type = ARM_CP_NOP, .access = PL1_W, .accessfn = access_tsw },
    { .name = "DCCMVAU", .cp = 15, .opc1 = 0, .crn = 7, .crm = 11, .opc2 = 1,
      .type = ARM_CP_NOP, .access = PL1_W, .accessfn = aa64_cacheop_pou_access },
    { .name = "DCCIMVAC", .cp = 15, .opc1 = 0, .crn = 7, .crm = 14, .opc2 = 1,
      .type = ARM_CP_NOP, .access = PL1_W, .accessfn = aa64_cacheop_poc_access },
    { .name = "DCCISW", .cp = 15, .opc1 = 0, .crn = 7, .crm = 14, .opc2 = 2,
      .type = ARM_CP_NOP, .access = PL1_W, .accessfn = access_tsw },
    /* MMU Domain access control / MPU write buffer control */
    { .name = "DACR", .cp = 15, .opc1 = 0, .crn = 3, .crm = 0, .opc2 = 0,
      .access = PL1_RW, .accessfn = access_tvm_trvm, .resetvalue = 0,
      .writefn = dacr_write, .raw_writefn = raw_write,
      .bank_fieldoffsets = { offsetoflow32(CPUARMState, cp15.dacr_s),
                             offsetoflow32(CPUARMState, cp15.dacr_ns) } },
    { .name = "ELR_EL1", .state = ARM_CP_STATE_AA64,
      .type = ARM_CP_ALIAS,
      .opc0 = 3, .opc1 = 0, .crn = 4, .crm = 0, .opc2 = 1,
      .access = PL1_RW,
      .fieldoffset = offsetof(CPUARMState, elr_el[1]) },
    { .name = "SPSR_EL1", .state = ARM_CP_STATE_AA64,
      .type = ARM_CP_ALIAS,
      .opc0 = 3, .opc1 = 0, .crn = 4, .crm = 0, .opc2 = 0,
      .access = PL1_RW,
      .fieldoffset = offsetof(CPUARMState, banked_spsr[BANK_SVC]) },
    /* We rely on the access checks not allowing the guest to write to the
     * state field when SPSel indicates that it's being used as the stack
     * pointer.
     */
    { .name = "SP_EL0", .state = ARM_CP_STATE_AA64,
      .opc0 = 3, .opc1 = 0, .crn = 4, .crm = 1, .opc2 = 0,
      .access = PL1_RW, .accessfn = sp_el0_access,
      .type = ARM_CP_ALIAS,
      .fieldoffset = offsetof(CPUARMState, sp_el[0]) },
    { .name = "SP_EL1", .state = ARM_CP_STATE_AA64,
      .opc0 = 3, .opc1 = 4, .crn = 4, .crm = 1, .opc2 = 0,
      .access = PL2_RW, .type = ARM_CP_ALIAS,
      .fieldoffset = offsetof(CPUARMState, sp_el[1]) },
    { .name = "SPSel", .state = ARM_CP_STATE_AA64,
      .opc0 = 3, .opc1 = 0, .crn = 4, .crm = 2, .opc2 = 0,
      .type = ARM_CP_NO_RAW,
      .access = PL1_RW, .readfn = spsel_read, .writefn = spsel_write },
    { .name = "FPEXC32_EL2", .state = ARM_CP_STATE_AA64,
      .opc0 = 3, .opc1 = 4, .crn = 5, .crm = 3, .opc2 = 0,
      .access = PL2_RW,
      .type = ARM_CP_ALIAS | ARM_CP_FPU | ARM_CP_EL3_NO_EL2_KEEP,
      .fieldoffset = offsetof(CPUARMState, vfp.xregs[ARM_VFP_FPEXC]) },
    { .name = "DACR32_EL2", .state = ARM_CP_STATE_AA64,
      .opc0 = 3, .opc1 = 4, .crn = 3, .crm = 0, .opc2 = 0,
      .access = PL2_RW, .resetvalue = 0, .type = ARM_CP_EL3_NO_EL2_KEEP,
      .writefn = dacr_write, .raw_writefn = raw_write,
      .fieldoffset = offsetof(CPUARMState, cp15.dacr32_el2) },
    { .name = "IFSR32_EL2", .state = ARM_CP_STATE_AA64,
      .opc0 = 3, .opc1 = 4, .crn = 5, .crm = 0, .opc2 = 1,
      .access = PL2_RW, .resetvalue = 0, .type = ARM_CP_EL3_NO_EL2_KEEP,
      .fieldoffset = offsetof(CPUARMState, cp15.ifsr32_el2) },
    { .name = "SPSR_IRQ", .state = ARM_CP_STATE_AA64,
      .type = ARM_CP_ALIAS,
      .opc0 = 3, .opc1 = 4, .crn = 4, .crm = 3, .opc2 = 0,
      .access = PL2_RW,
      .fieldoffset = offsetof(CPUARMState, banked_spsr[BANK_IRQ]) },
    { .name = "SPSR_ABT", .state = ARM_CP_STATE_AA64,
      .type = ARM_CP_ALIAS,
      .opc0 = 3, .opc1 = 4, .crn = 4, .crm = 3, .opc2 = 1,
      .access = PL2_RW,
      .fieldoffset = offsetof(CPUARMState, banked_spsr[BANK_ABT]) },
    { .name = "SPSR_UND", .state = ARM_CP_STATE_AA64,
      .type = ARM_CP_ALIAS,
      .opc0 = 3, .opc1 = 4, .crn = 4, .crm = 3, .opc2 = 2,
      .access = PL2_RW,
      .fieldoffset = offsetof(CPUARMState, banked_spsr[BANK_UND]) },
    { .name = "SPSR_FIQ", .state = ARM_CP_STATE_AA64,
      .type = ARM_CP_ALIAS,
      .opc0 = 3, .opc1 = 4, .crn = 4, .crm = 3, .opc2 = 3,
      .access = PL2_RW,
      .fieldoffset = offsetof(CPUARMState, banked_spsr[BANK_FIQ]) },
    { .name = "MDCR_EL3", .state = ARM_CP_STATE_AA64,
      .opc0 = 3, .opc1 = 6, .crn = 1, .crm = 3, .opc2 = 1,
      .resetvalue = 0,
      .access = PL3_RW, .fieldoffset = offsetof(CPUARMState, cp15.mdcr_el3) },
    { .name = "SDCR", .type = ARM_CP_ALIAS,
      .cp = 15, .opc1 = 0, .crn = 1, .crm = 3, .opc2 = 1,
      .access = PL1_RW, .accessfn = access_trap_aa32s_el1,
      .writefn = sdcr_write,
      .fieldoffset = offsetoflow32(CPUARMState, cp15.mdcr_el3) },
};

static void do_hcr_write(CPUARMState *env, uint64_t value, uint64_t valid_mask)
{
    ARMCPU *cpu = env_archcpu(env);

    if (arm_feature(env, ARM_FEATURE_V8)) {
        valid_mask |= MAKE_64BIT_MASK(0, 34);  /* ARMv8.0 */
    } else {
        valid_mask |= MAKE_64BIT_MASK(0, 28);  /* ARMv7VE */
    }

    if (arm_feature(env, ARM_FEATURE_EL3)) {
        valid_mask &= ~HCR_HCD;
    } else if (cpu->psci_conduit != QEMU_PSCI_CONDUIT_SMC) {
        /* Architecturally HCR.TSC is RES0 if EL3 is not implemented.
         * However, if we're using the SMC PSCI conduit then QEMU is
         * effectively acting like EL3 firmware and so the guest at
         * EL2 should retain the ability to prevent EL1 from being
         * able to make SMC calls into the ersatz firmware, so in
         * that case HCR.TSC should be read/write.
         */
        valid_mask &= ~HCR_TSC;
    }

    if (arm_feature(env, ARM_FEATURE_AARCH64)) {
        if (cpu_isar_feature(aa64_vh, cpu)) {
            valid_mask |= HCR_E2H;
        }
        if (cpu_isar_feature(aa64_ras, cpu)) {
            valid_mask |= HCR_TERR | HCR_TEA;
        }
        if (cpu_isar_feature(aa64_lor, cpu)) {
            valid_mask |= HCR_TLOR;
        }
        if (cpu_isar_feature(aa64_pauth, cpu)) {
            valid_mask |= HCR_API | HCR_APK;
        }
        if (cpu_isar_feature(aa64_mte, cpu)) {
            valid_mask |= HCR_ATA | HCR_DCT | HCR_TID5;
        }
        if (cpu_isar_feature(aa64_scxtnum, cpu)) {
            valid_mask |= HCR_ENSCXT;
        }
        if (cpu_isar_feature(aa64_fwb, cpu)) {
            valid_mask |= HCR_FWB;
        }
    }

    /* Clear RES0 bits.  */
    value &= valid_mask;

    /*
     * These bits change the MMU setup:
     * HCR_VM enables stage 2 translation
     * HCR_PTW forbids certain page-table setups
     * HCR_DC disables stage1 and enables stage2 translation
     * HCR_DCT enables tagging on (disabled) stage1 translation
     * HCR_FWB changes the interpretation of stage2 descriptor bits
     */
    if ((env->cp15.hcr_el2 ^ value) &
        (HCR_VM | HCR_PTW | HCR_DC | HCR_DCT | HCR_FWB)) {
        tlb_flush(CPU(cpu));
    }
    env->cp15.hcr_el2 = value;

    /*
     * Updates to VI and VF require us to update the status of
     * virtual interrupts, which are the logical OR of these bits
     * and the state of the input lines from the GIC. (This requires
     * that we have the iothread lock, which is done by marking the
     * reginfo structs as ARM_CP_IO.)
     * Note that if a write to HCR pends a VIRQ or VFIQ it is never
     * possible for it to be taken immediately, because VIRQ and
     * VFIQ are masked unless running at EL0 or EL1, and HCR
     * can only be written at EL2.
     */
    g_assert(qemu_mutex_iothread_locked());
    arm_cpu_update_virq(cpu);
    arm_cpu_update_vfiq(cpu);
    arm_cpu_update_vserr(cpu);
}

static void hcr_write(CPUARMState *env, const ARMCPRegInfo *ri, uint64_t value)
{
    do_hcr_write(env, value, 0);
}

static void hcr_writehigh(CPUARMState *env, const ARMCPRegInfo *ri,
                          uint64_t value)
{
    /* Handle HCR2 write, i.e. write to high half of HCR_EL2 */
    value = deposit64(env->cp15.hcr_el2, 32, 32, value);
    do_hcr_write(env, value, MAKE_64BIT_MASK(0, 32));
}

static void hcr_writelow(CPUARMState *env, const ARMCPRegInfo *ri,
                         uint64_t value)
{
    /* Handle HCR write, i.e. write to low half of HCR_EL2 */
    value = deposit64(env->cp15.hcr_el2, 0, 32, value);
    do_hcr_write(env, value, MAKE_64BIT_MASK(32, 32));
}

/*
 * Return the effective value of HCR_EL2.
 * Bits that are not included here:
 * RW       (read from SCR_EL3.RW as needed)
 */
uint64_t arm_hcr_el2_eff(CPUARMState *env)
{
    uint64_t ret = env->cp15.hcr_el2;

    if (!arm_is_el2_enabled(env)) {
        /*
         * "This register has no effect if EL2 is not enabled in the
         * current Security state".  This is ARMv8.4-SecEL2 speak for
         * !(SCR_EL3.NS==1 || SCR_EL3.EEL2==1).
         *
         * Prior to that, the language was "In an implementation that
         * includes EL3, when the value of SCR_EL3.NS is 0 the PE behaves
         * as if this field is 0 for all purposes other than a direct
         * read or write access of HCR_EL2".  With lots of enumeration
         * on a per-field basis.  In current QEMU, this is condition
         * is arm_is_secure_below_el3.
         *
         * Since the v8.4 language applies to the entire register, and
         * appears to be backward compatible, use that.
         */
        return 0;
    }

    /*
     * For a cpu that supports both aarch64 and aarch32, we can set bits
     * in HCR_EL2 (e.g. via EL3) that are RES0 when we enter EL2 as aa32.
     * Ignore all of the bits in HCR+HCR2 that are not valid for aarch32.
     */
    if (!arm_el_is_aa64(env, 2)) {
        uint64_t aa32_valid;

        /*
         * These bits are up-to-date as of ARMv8.6.
         * For HCR, it's easiest to list just the 2 bits that are invalid.
         * For HCR2, list those that are valid.
         */
        aa32_valid = MAKE_64BIT_MASK(0, 32) & ~(HCR_RW | HCR_TDZ);
        aa32_valid |= (HCR_CD | HCR_ID | HCR_TERR | HCR_TEA | HCR_MIOCNCE |
                       HCR_TID4 | HCR_TICAB | HCR_TOCU | HCR_TTLBIS);
        ret &= aa32_valid;
    }

    if (ret & HCR_TGE) {
        /* These bits are up-to-date as of ARMv8.6.  */
        if (ret & HCR_E2H) {
            ret &= ~(HCR_VM | HCR_FMO | HCR_IMO | HCR_AMO |
                     HCR_BSU_MASK | HCR_DC | HCR_TWI | HCR_TWE |
                     HCR_TID0 | HCR_TID2 | HCR_TPCP | HCR_TPU |
                     HCR_TDZ | HCR_CD | HCR_ID | HCR_MIOCNCE |
                     HCR_TID4 | HCR_TICAB | HCR_TOCU | HCR_ENSCXT |
                     HCR_TTLBIS | HCR_TTLBOS | HCR_TID5);
        } else {
            ret |= HCR_FMO | HCR_IMO | HCR_AMO;
        }
        ret &= ~(HCR_SWIO | HCR_PTW | HCR_VF | HCR_VI | HCR_VSE |
                 HCR_FB | HCR_TID1 | HCR_TID3 | HCR_TSC | HCR_TACR |
                 HCR_TSW | HCR_TTLB | HCR_TVM | HCR_HCD | HCR_TRVM |
                 HCR_TLOR);
    }

    return ret;
}

/*
 * Corresponds to ARM pseudocode function ELIsInHost().
 */
bool el_is_in_host(CPUARMState *env, int el)
{
    uint64_t mask;

    /*
     * Since we only care about E2H and TGE, we can skip arm_hcr_el2_eff().
     * Perform the simplest bit tests first, and validate EL2 afterward.
     */
    if (el & 1) {
        return false; /* EL1 or EL3 */
    }

    /*
     * Note that hcr_write() checks isar_feature_aa64_vh(),
     * aka HaveVirtHostExt(), in allowing HCR_E2H to be set.
     */
    mask = el ? HCR_E2H : HCR_E2H | HCR_TGE;
    if ((env->cp15.hcr_el2 & mask) != mask) {
        return false;
    }

    /* TGE and/or E2H set: double check those bits are currently legal. */
    return arm_is_el2_enabled(env) && arm_el_is_aa64(env, 2);
}

static void hcrx_write(CPUARMState *env, const ARMCPRegInfo *ri,
                       uint64_t value)
{
    uint64_t valid_mask = 0;

    /* No features adding bits to HCRX are implemented. */

    /* Clear RES0 bits.  */
    env->cp15.hcrx_el2 = value & valid_mask;
}

static CPAccessResult access_hxen(CPUARMState *env, const ARMCPRegInfo *ri,
                                  bool isread)
{
    if (arm_current_el(env) < 3
        && arm_feature(env, ARM_FEATURE_EL3)
        && !(env->cp15.scr_el3 & SCR_HXEN)) {
        return CP_ACCESS_TRAP_EL3;
    }
    return CP_ACCESS_OK;
}

static const ARMCPRegInfo hcrx_el2_reginfo = {
    .name = "HCRX_EL2", .state = ARM_CP_STATE_AA64,
    .opc0 = 3, .opc1 = 4, .crn = 1, .crm = 2, .opc2 = 2,
    .access = PL2_RW, .writefn = hcrx_write, .accessfn = access_hxen,
    .fieldoffset = offsetof(CPUARMState, cp15.hcrx_el2),
};

/* Return the effective value of HCRX_EL2.  */
uint64_t arm_hcrx_el2_eff(CPUARMState *env)
{
    /*
     * The bits in this register behave as 0 for all purposes other than
     * direct reads of the register if:
     *   - EL2 is not enabled in the current security state,
     *   - SCR_EL3.HXEn is 0.
     */
    if (!arm_is_el2_enabled(env)
        || (arm_feature(env, ARM_FEATURE_EL3)
            && !(env->cp15.scr_el3 & SCR_HXEN))) {
        return 0;
    }
    return env->cp15.hcrx_el2;
}

static void cptr_el2_write(CPUARMState *env, const ARMCPRegInfo *ri,
                           uint64_t value)
{
    /*
     * For A-profile AArch32 EL3, if NSACR.CP10
     * is 0 then HCPTR.{TCP11,TCP10} ignore writes and read as 1.
     */
    if (arm_feature(env, ARM_FEATURE_EL3) && !arm_el_is_aa64(env, 3) &&
        !arm_is_secure(env) && !extract32(env->cp15.nsacr, 10, 1)) {
        uint64_t mask = R_HCPTR_TCP11_MASK | R_HCPTR_TCP10_MASK;
        value = (value & ~mask) | (env->cp15.cptr_el[2] & mask);
    }
    env->cp15.cptr_el[2] = value;
}

static uint64_t cptr_el2_read(CPUARMState *env, const ARMCPRegInfo *ri)
{
    /*
     * For A-profile AArch32 EL3, if NSACR.CP10
     * is 0 then HCPTR.{TCP11,TCP10} ignore writes and read as 1.
     */
    uint64_t value = env->cp15.cptr_el[2];

    if (arm_feature(env, ARM_FEATURE_EL3) && !arm_el_is_aa64(env, 3) &&
        !arm_is_secure(env) && !extract32(env->cp15.nsacr, 10, 1)) {
        value |= R_HCPTR_TCP11_MASK | R_HCPTR_TCP10_MASK;
    }
    return value;
}

static const ARMCPRegInfo el2_cp_reginfo[] = {
    { .name = "HCR_EL2", .state = ARM_CP_STATE_AA64,
      .type = ARM_CP_IO,
      .opc0 = 3, .opc1 = 4, .crn = 1, .crm = 1, .opc2 = 0,
      .access = PL2_RW, .fieldoffset = offsetof(CPUARMState, cp15.hcr_el2),
      .writefn = hcr_write },
    { .name = "HCR", .state = ARM_CP_STATE_AA32,
      .type = ARM_CP_ALIAS | ARM_CP_IO,
      .cp = 15, .opc1 = 4, .crn = 1, .crm = 1, .opc2 = 0,
      .access = PL2_RW, .fieldoffset = offsetof(CPUARMState, cp15.hcr_el2),
      .writefn = hcr_writelow },
    { .name = "HACR_EL2", .state = ARM_CP_STATE_BOTH,
      .opc0 = 3, .opc1 = 4, .crn = 1, .crm = 1, .opc2 = 7,
      .access = PL2_RW, .type = ARM_CP_CONST, .resetvalue = 0 },
    { .name = "ELR_EL2", .state = ARM_CP_STATE_AA64,
      .type = ARM_CP_ALIAS,
      .opc0 = 3, .opc1 = 4, .crn = 4, .crm = 0, .opc2 = 1,
      .access = PL2_RW,
      .fieldoffset = offsetof(CPUARMState, elr_el[2]) },
    { .name = "ESR_EL2", .state = ARM_CP_STATE_BOTH,
      .opc0 = 3, .opc1 = 4, .crn = 5, .crm = 2, .opc2 = 0,
      .access = PL2_RW, .fieldoffset = offsetof(CPUARMState, cp15.esr_el[2]) },
    { .name = "FAR_EL2", .state = ARM_CP_STATE_BOTH,
      .opc0 = 3, .opc1 = 4, .crn = 6, .crm = 0, .opc2 = 0,
      .access = PL2_RW, .fieldoffset = offsetof(CPUARMState, cp15.far_el[2]) },
    { .name = "HIFAR", .state = ARM_CP_STATE_AA32,
      .type = ARM_CP_ALIAS,
      .cp = 15, .opc1 = 4, .crn = 6, .crm = 0, .opc2 = 2,
      .access = PL2_RW,
      .fieldoffset = offsetofhigh32(CPUARMState, cp15.far_el[2]) },
    { .name = "SPSR_EL2", .state = ARM_CP_STATE_AA64,
      .type = ARM_CP_ALIAS,
      .opc0 = 3, .opc1 = 4, .crn = 4, .crm = 0, .opc2 = 0,
      .access = PL2_RW,
      .fieldoffset = offsetof(CPUARMState, banked_spsr[BANK_HYP]) },
    { .name = "VBAR_EL2", .state = ARM_CP_STATE_BOTH,
      .opc0 = 3, .opc1 = 4, .crn = 12, .crm = 0, .opc2 = 0,
      .access = PL2_RW, .writefn = vbar_write,
      .fieldoffset = offsetof(CPUARMState, cp15.vbar_el[2]),
      .resetvalue = 0 },
    { .name = "SP_EL2", .state = ARM_CP_STATE_AA64,
      .opc0 = 3, .opc1 = 6, .crn = 4, .crm = 1, .opc2 = 0,
      .access = PL3_RW, .type = ARM_CP_ALIAS,
      .fieldoffset = offsetof(CPUARMState, sp_el[2]) },
    { .name = "CPTR_EL2", .state = ARM_CP_STATE_BOTH,
      .opc0 = 3, .opc1 = 4, .crn = 1, .crm = 1, .opc2 = 2,
      .access = PL2_RW, .accessfn = cptr_access, .resetvalue = 0,
      .fieldoffset = offsetof(CPUARMState, cp15.cptr_el[2]),
      .readfn = cptr_el2_read, .writefn = cptr_el2_write },
    { .name = "MAIR_EL2", .state = ARM_CP_STATE_BOTH,
      .opc0 = 3, .opc1 = 4, .crn = 10, .crm = 2, .opc2 = 0,
      .access = PL2_RW, .fieldoffset = offsetof(CPUARMState, cp15.mair_el[2]),
      .resetvalue = 0 },
    { .name = "HMAIR1", .state = ARM_CP_STATE_AA32,
      .cp = 15, .opc1 = 4, .crn = 10, .crm = 2, .opc2 = 1,
      .access = PL2_RW, .type = ARM_CP_ALIAS,
      .fieldoffset = offsetofhigh32(CPUARMState, cp15.mair_el[2]) },
    { .name = "AMAIR_EL2", .state = ARM_CP_STATE_BOTH,
      .opc0 = 3, .opc1 = 4, .crn = 10, .crm = 3, .opc2 = 0,
      .access = PL2_RW, .type = ARM_CP_CONST,
      .resetvalue = 0 },
    /* HAMAIR1 is mapped to AMAIR_EL2[63:32] */
    { .name = "HAMAIR1", .state = ARM_CP_STATE_AA32,
      .cp = 15, .opc1 = 4, .crn = 10, .crm = 3, .opc2 = 1,
      .access = PL2_RW, .type = ARM_CP_CONST,
      .resetvalue = 0 },
    { .name = "AFSR0_EL2", .state = ARM_CP_STATE_BOTH,
      .opc0 = 3, .opc1 = 4, .crn = 5, .crm = 1, .opc2 = 0,
      .access = PL2_RW, .type = ARM_CP_CONST,
      .resetvalue = 0 },
    { .name = "AFSR1_EL2", .state = ARM_CP_STATE_BOTH,
      .opc0 = 3, .opc1 = 4, .crn = 5, .crm = 1, .opc2 = 1,
      .access = PL2_RW, .type = ARM_CP_CONST,
      .resetvalue = 0 },
    { .name = "TCR_EL2", .state = ARM_CP_STATE_BOTH,
      .opc0 = 3, .opc1 = 4, .crn = 2, .crm = 0, .opc2 = 2,
      .access = PL2_RW, .writefn = vmsa_tcr_el12_write,
      /* no .raw_writefn or .resetfn needed as we never use mask/base_mask */
      .fieldoffset = offsetof(CPUARMState, cp15.tcr_el[2]) },
    { .name = "VTCR", .state = ARM_CP_STATE_AA32,
      .cp = 15, .opc1 = 4, .crn = 2, .crm = 1, .opc2 = 2,
      .type = ARM_CP_ALIAS,
      .access = PL2_RW, .accessfn = access_el3_aa32ns,
      .fieldoffset = offsetof(CPUARMState, cp15.vtcr_el2) },
    { .name = "VTCR_EL2", .state = ARM_CP_STATE_AA64,
      .opc0 = 3, .opc1 = 4, .crn = 2, .crm = 1, .opc2 = 2,
      .access = PL2_RW,
      /* no .writefn needed as this can't cause an ASID change;
       * no .raw_writefn or .resetfn needed as we never use mask/base_mask
       */
      .fieldoffset = offsetof(CPUARMState, cp15.vtcr_el2) },
    { .name = "VTTBR", .state = ARM_CP_STATE_AA32,
      .cp = 15, .opc1 = 6, .crm = 2,
      .type = ARM_CP_64BIT | ARM_CP_ALIAS,
      .access = PL2_RW, .accessfn = access_el3_aa32ns,
      .fieldoffset = offsetof(CPUARMState, cp15.vttbr_el2),
      .writefn = vttbr_write },
    { .name = "VTTBR_EL2", .state = ARM_CP_STATE_AA64,
      .opc0 = 3, .opc1 = 4, .crn = 2, .crm = 1, .opc2 = 0,
      .access = PL2_RW, .writefn = vttbr_write,
      .fieldoffset = offsetof(CPUARMState, cp15.vttbr_el2) },
    { .name = "SCTLR_EL2", .state = ARM_CP_STATE_BOTH,
      .opc0 = 3, .opc1 = 4, .crn = 1, .crm = 0, .opc2 = 0,
      .access = PL2_RW, .raw_writefn = raw_write, .writefn = sctlr_write,
      .fieldoffset = offsetof(CPUARMState, cp15.sctlr_el[2]) },
    { .name = "TPIDR_EL2", .state = ARM_CP_STATE_BOTH,
      .opc0 = 3, .opc1 = 4, .crn = 13, .crm = 0, .opc2 = 2,
      .access = PL2_RW, .resetvalue = 0,
      .fieldoffset = offsetof(CPUARMState, cp15.tpidr_el[2]) },
    { .name = "TTBR0_EL2", .state = ARM_CP_STATE_AA64,
      .opc0 = 3, .opc1 = 4, .crn = 2, .crm = 0, .opc2 = 0,
      .access = PL2_RW, .resetvalue = 0, .writefn = vmsa_tcr_ttbr_el2_write,
      .fieldoffset = offsetof(CPUARMState, cp15.ttbr0_el[2]) },
    { .name = "HTTBR", .cp = 15, .opc1 = 4, .crm = 2,
      .access = PL2_RW, .type = ARM_CP_64BIT | ARM_CP_ALIAS,
      .fieldoffset = offsetof(CPUARMState, cp15.ttbr0_el[2]) },
    { .name = "TLBIALLNSNH",
      .cp = 15, .opc1 = 4, .crn = 8, .crm = 7, .opc2 = 4,
      .type = ARM_CP_NO_RAW, .access = PL2_W,
      .writefn = tlbiall_nsnh_write },
    { .name = "TLBIALLNSNHIS",
      .cp = 15, .opc1 = 4, .crn = 8, .crm = 3, .opc2 = 4,
      .type = ARM_CP_NO_RAW, .access = PL2_W,
      .writefn = tlbiall_nsnh_is_write },
    { .name = "TLBIALLH", .cp = 15, .opc1 = 4, .crn = 8, .crm = 7, .opc2 = 0,
      .type = ARM_CP_NO_RAW, .access = PL2_W,
      .writefn = tlbiall_hyp_write },
    { .name = "TLBIALLHIS", .cp = 15, .opc1 = 4, .crn = 8, .crm = 3, .opc2 = 0,
      .type = ARM_CP_NO_RAW, .access = PL2_W,
      .writefn = tlbiall_hyp_is_write },
    { .name = "TLBIMVAH", .cp = 15, .opc1 = 4, .crn = 8, .crm = 7, .opc2 = 1,
      .type = ARM_CP_NO_RAW, .access = PL2_W,
      .writefn = tlbimva_hyp_write },
    { .name = "TLBIMVAHIS", .cp = 15, .opc1 = 4, .crn = 8, .crm = 3, .opc2 = 1,
      .type = ARM_CP_NO_RAW, .access = PL2_W,
      .writefn = tlbimva_hyp_is_write },
    { .name = "TLBI_ALLE2", .state = ARM_CP_STATE_AA64,
      .opc0 = 1, .opc1 = 4, .crn = 8, .crm = 7, .opc2 = 0,
      .access = PL2_W, .type = ARM_CP_NO_RAW | ARM_CP_EL3_NO_EL2_UNDEF,
      .writefn = tlbi_aa64_alle2_write },
    { .name = "TLBI_VAE2", .state = ARM_CP_STATE_AA64,
      .opc0 = 1, .opc1 = 4, .crn = 8, .crm = 7, .opc2 = 1,
      .access = PL2_W, .type = ARM_CP_NO_RAW | ARM_CP_EL3_NO_EL2_UNDEF,
      .writefn = tlbi_aa64_vae2_write },
    { .name = "TLBI_VALE2", .state = ARM_CP_STATE_AA64,
      .opc0 = 1, .opc1 = 4, .crn = 8, .crm = 7, .opc2 = 5,
      .access = PL2_W, .type = ARM_CP_NO_RAW | ARM_CP_EL3_NO_EL2_UNDEF,
      .writefn = tlbi_aa64_vae2_write },
    { .name = "TLBI_ALLE2IS", .state = ARM_CP_STATE_AA64,
      .opc0 = 1, .opc1 = 4, .crn = 8, .crm = 3, .opc2 = 0,
      .access = PL2_W, .type = ARM_CP_NO_RAW | ARM_CP_EL3_NO_EL2_UNDEF,
      .writefn = tlbi_aa64_alle2is_write },
    { .name = "TLBI_VAE2IS", .state = ARM_CP_STATE_AA64,
      .opc0 = 1, .opc1 = 4, .crn = 8, .crm = 3, .opc2 = 1,
      .access = PL2_W, .type = ARM_CP_NO_RAW | ARM_CP_EL3_NO_EL2_UNDEF,
      .writefn = tlbi_aa64_vae2is_write },
    { .name = "TLBI_VALE2IS", .state = ARM_CP_STATE_AA64,
      .opc0 = 1, .opc1 = 4, .crn = 8, .crm = 3, .opc2 = 5,
      .access = PL2_W, .type = ARM_CP_NO_RAW | ARM_CP_EL3_NO_EL2_UNDEF,
      .writefn = tlbi_aa64_vae2is_write },
#ifndef CONFIG_USER_ONLY
    /* Unlike the other EL2-related AT operations, these must
     * UNDEF from EL3 if EL2 is not implemented, which is why we
     * define them here rather than with the rest of the AT ops.
     */
    { .name = "AT_S1E2R", .state = ARM_CP_STATE_AA64,
      .opc0 = 1, .opc1 = 4, .crn = 7, .crm = 8, .opc2 = 0,
      .access = PL2_W, .accessfn = at_s1e2_access,
      .type = ARM_CP_NO_RAW | ARM_CP_RAISES_EXC | ARM_CP_EL3_NO_EL2_UNDEF,
      .writefn = ats_write64 },
    { .name = "AT_S1E2W", .state = ARM_CP_STATE_AA64,
      .opc0 = 1, .opc1 = 4, .crn = 7, .crm = 8, .opc2 = 1,
      .access = PL2_W, .accessfn = at_s1e2_access,
      .type = ARM_CP_NO_RAW | ARM_CP_RAISES_EXC | ARM_CP_EL3_NO_EL2_UNDEF,
      .writefn = ats_write64 },
    /* The AArch32 ATS1H* operations are CONSTRAINED UNPREDICTABLE
     * if EL2 is not implemented; we choose to UNDEF. Behaviour at EL3
     * with SCR.NS == 0 outside Monitor mode is UNPREDICTABLE; we choose
     * to behave as if SCR.NS was 1.
     */
    { .name = "ATS1HR", .cp = 15, .opc1 = 4, .crn = 7, .crm = 8, .opc2 = 0,
      .access = PL2_W,
      .writefn = ats1h_write, .type = ARM_CP_NO_RAW | ARM_CP_RAISES_EXC },
    { .name = "ATS1HW", .cp = 15, .opc1 = 4, .crn = 7, .crm = 8, .opc2 = 1,
      .access = PL2_W,
      .writefn = ats1h_write, .type = ARM_CP_NO_RAW | ARM_CP_RAISES_EXC },
    { .name = "CNTHCTL_EL2", .state = ARM_CP_STATE_BOTH,
      .opc0 = 3, .opc1 = 4, .crn = 14, .crm = 1, .opc2 = 0,
      /* ARMv7 requires bit 0 and 1 to reset to 1. ARMv8 defines the
       * reset values as IMPDEF. We choose to reset to 3 to comply with
       * both ARMv7 and ARMv8.
       */
      .access = PL2_RW, .resetvalue = 3,
      .fieldoffset = offsetof(CPUARMState, cp15.cnthctl_el2) },
    { .name = "CNTVOFF_EL2", .state = ARM_CP_STATE_AA64,
      .opc0 = 3, .opc1 = 4, .crn = 14, .crm = 0, .opc2 = 3,
      .access = PL2_RW, .type = ARM_CP_IO, .resetvalue = 0,
      .writefn = gt_cntvoff_write,
      .fieldoffset = offsetof(CPUARMState, cp15.cntvoff_el2) },
    { .name = "CNTVOFF", .cp = 15, .opc1 = 4, .crm = 14,
      .access = PL2_RW, .type = ARM_CP_64BIT | ARM_CP_ALIAS | ARM_CP_IO,
      .writefn = gt_cntvoff_write,
      .fieldoffset = offsetof(CPUARMState, cp15.cntvoff_el2) },
    { .name = "CNTHP_CVAL_EL2", .state = ARM_CP_STATE_AA64,
      .opc0 = 3, .opc1 = 4, .crn = 14, .crm = 2, .opc2 = 2,
      .fieldoffset = offsetof(CPUARMState, cp15.c14_timer[GTIMER_HYP].cval),
      .type = ARM_CP_IO, .access = PL2_RW,
      .writefn = gt_hyp_cval_write, .raw_writefn = raw_write },
    { .name = "CNTHP_CVAL", .cp = 15, .opc1 = 6, .crm = 14,
      .fieldoffset = offsetof(CPUARMState, cp15.c14_timer[GTIMER_HYP].cval),
      .access = PL2_RW, .type = ARM_CP_64BIT | ARM_CP_IO,
      .writefn = gt_hyp_cval_write, .raw_writefn = raw_write },
    { .name = "CNTHP_TVAL_EL2", .state = ARM_CP_STATE_BOTH,
      .opc0 = 3, .opc1 = 4, .crn = 14, .crm = 2, .opc2 = 0,
      .type = ARM_CP_NO_RAW | ARM_CP_IO, .access = PL2_RW,
      .resetfn = gt_hyp_timer_reset,
      .readfn = gt_hyp_tval_read, .writefn = gt_hyp_tval_write },
    { .name = "CNTHP_CTL_EL2", .state = ARM_CP_STATE_BOTH,
      .type = ARM_CP_IO,
      .opc0 = 3, .opc1 = 4, .crn = 14, .crm = 2, .opc2 = 1,
      .access = PL2_RW,
      .fieldoffset = offsetof(CPUARMState, cp15.c14_timer[GTIMER_HYP].ctl),
      .resetvalue = 0,
      .writefn = gt_hyp_ctl_write, .raw_writefn = raw_write },
#endif
    { .name = "HPFAR", .state = ARM_CP_STATE_AA32,
      .cp = 15, .opc1 = 4, .crn = 6, .crm = 0, .opc2 = 4,
      .access = PL2_RW, .accessfn = access_el3_aa32ns,
      .fieldoffset = offsetof(CPUARMState, cp15.hpfar_el2) },
    { .name = "HPFAR_EL2", .state = ARM_CP_STATE_AA64,
      .opc0 = 3, .opc1 = 4, .crn = 6, .crm = 0, .opc2 = 4,
      .access = PL2_RW,
      .fieldoffset = offsetof(CPUARMState, cp15.hpfar_el2) },
    { .name = "HSTR_EL2", .state = ARM_CP_STATE_BOTH,
      .cp = 15, .opc0 = 3, .opc1 = 4, .crn = 1, .crm = 1, .opc2 = 3,
      .access = PL2_RW,
      .fieldoffset = offsetof(CPUARMState, cp15.hstr_el2) },
};

static const ARMCPRegInfo el2_v8_cp_reginfo[] = {
    { .name = "HCR2", .state = ARM_CP_STATE_AA32,
      .type = ARM_CP_ALIAS | ARM_CP_IO,
      .cp = 15, .opc1 = 4, .crn = 1, .crm = 1, .opc2 = 4,
      .access = PL2_RW,
      .fieldoffset = offsetofhigh32(CPUARMState, cp15.hcr_el2),
      .writefn = hcr_writehigh },
};

static CPAccessResult sel2_access(CPUARMState *env, const ARMCPRegInfo *ri,
                                  bool isread)
{
    if (arm_current_el(env) == 3 || arm_is_secure_below_el3(env)) {
        return CP_ACCESS_OK;
    }
    return CP_ACCESS_TRAP_UNCATEGORIZED;
}

static const ARMCPRegInfo el2_sec_cp_reginfo[] = {
    { .name = "VSTTBR_EL2", .state = ARM_CP_STATE_AA64,
      .opc0 = 3, .opc1 = 4, .crn = 2, .crm = 6, .opc2 = 0,
      .access = PL2_RW, .accessfn = sel2_access,
      .fieldoffset = offsetof(CPUARMState, cp15.vsttbr_el2) },
    { .name = "VSTCR_EL2", .state = ARM_CP_STATE_AA64,
      .opc0 = 3, .opc1 = 4, .crn = 2, .crm = 6, .opc2 = 2,
      .access = PL2_RW, .accessfn = sel2_access,
      .fieldoffset = offsetof(CPUARMState, cp15.vstcr_el2) },
};

static CPAccessResult nsacr_access(CPUARMState *env, const ARMCPRegInfo *ri,
                                   bool isread)
{
    /* The NSACR is RW at EL3, and RO for NS EL1 and NS EL2.
     * At Secure EL1 it traps to EL3 or EL2.
     */
    if (arm_current_el(env) == 3) {
        return CP_ACCESS_OK;
    }
    if (arm_is_secure_below_el3(env)) {
        if (env->cp15.scr_el3 & SCR_EEL2) {
            return CP_ACCESS_TRAP_EL2;
        }
        return CP_ACCESS_TRAP_EL3;
    }
    /* Accesses from EL1 NS and EL2 NS are UNDEF for write but allow reads. */
    if (isread) {
        return CP_ACCESS_OK;
    }
    return CP_ACCESS_TRAP_UNCATEGORIZED;
}

static const ARMCPRegInfo el3_cp_reginfo[] = {
    { .name = "SCR_EL3", .state = ARM_CP_STATE_AA64,
      .opc0 = 3, .opc1 = 6, .crn = 1, .crm = 1, .opc2 = 0,
      .access = PL3_RW, .fieldoffset = offsetof(CPUARMState, cp15.scr_el3),
      .resetfn = scr_reset, .writefn = scr_write },
    { .name = "SCR",  .type = ARM_CP_ALIAS | ARM_CP_NEWEL,
      .cp = 15, .opc1 = 0, .crn = 1, .crm = 1, .opc2 = 0,
      .access = PL1_RW, .accessfn = access_trap_aa32s_el1,
      .fieldoffset = offsetoflow32(CPUARMState, cp15.scr_el3),
      .writefn = scr_write },
    { .name = "SDER32_EL3", .state = ARM_CP_STATE_AA64,
      .opc0 = 3, .opc1 = 6, .crn = 1, .crm = 1, .opc2 = 1,
      .access = PL3_RW, .resetvalue = 0,
      .fieldoffset = offsetof(CPUARMState, cp15.sder) },
    { .name = "SDER",
      .cp = 15, .opc1 = 0, .crn = 1, .crm = 1, .opc2 = 1,
      .access = PL3_RW, .resetvalue = 0,
      .fieldoffset = offsetoflow32(CPUARMState, cp15.sder) },
    { .name = "MVBAR", .cp = 15, .opc1 = 0, .crn = 12, .crm = 0, .opc2 = 1,
      .access = PL1_RW, .accessfn = access_trap_aa32s_el1,
      .writefn = vbar_write, .resetvalue = 0,
      .fieldoffset = offsetof(CPUARMState, cp15.mvbar) },
    { .name = "TTBR0_EL3", .state = ARM_CP_STATE_AA64,
      .opc0 = 3, .opc1 = 6, .crn = 2, .crm = 0, .opc2 = 0,
      .access = PL3_RW, .resetvalue = 0,
      .fieldoffset = offsetof(CPUARMState, cp15.ttbr0_el[3]) },
    { .name = "TCR_EL3", .state = ARM_CP_STATE_AA64,
      .opc0 = 3, .opc1 = 6, .crn = 2, .crm = 0, .opc2 = 2,
      .access = PL3_RW,
      /* no .writefn needed as this can't cause an ASID change;
       * we must provide a .raw_writefn and .resetfn because we handle
       * reset and migration for the AArch32 TTBCR(S), which might be
       * using mask and base_mask.
       */
      .resetfn = vmsa_ttbcr_reset, .raw_writefn = vmsa_ttbcr_raw_write,
      .fieldoffset = offsetof(CPUARMState, cp15.tcr_el[3]) },
    { .name = "ELR_EL3", .state = ARM_CP_STATE_AA64,
      .type = ARM_CP_ALIAS,
      .opc0 = 3, .opc1 = 6, .crn = 4, .crm = 0, .opc2 = 1,
      .access = PL3_RW,
      .fieldoffset = offsetof(CPUARMState, elr_el[3]) },
    { .name = "ESR_EL3", .state = ARM_CP_STATE_AA64,
      .opc0 = 3, .opc1 = 6, .crn = 5, .crm = 2, .opc2 = 0,
      .access = PL3_RW, .fieldoffset = offsetof(CPUARMState, cp15.esr_el[3]) },
    { .name = "FAR_EL3", .state = ARM_CP_STATE_AA64,
      .opc0 = 3, .opc1 = 6, .crn = 6, .crm = 0, .opc2 = 0,
      .access = PL3_RW, .fieldoffset = offsetof(CPUARMState, cp15.far_el[3]) },
    { .name = "SPSR_EL3", .state = ARM_CP_STATE_AA64,
      .type = ARM_CP_ALIAS,
      .opc0 = 3, .opc1 = 6, .crn = 4, .crm = 0, .opc2 = 0,
      .access = PL3_RW,
      .fieldoffset = offsetof(CPUARMState, banked_spsr[BANK_MON]) },
    { .name = "VBAR_EL3", .state = ARM_CP_STATE_AA64,
      .opc0 = 3, .opc1 = 6, .crn = 12, .crm = 0, .opc2 = 0,
      .access = PL3_RW, .writefn = vbar_write,
      .fieldoffset = offsetof(CPUARMState, cp15.vbar_el[3]),
      .resetvalue = 0 },
    { .name = "CPTR_EL3", .state = ARM_CP_STATE_AA64,
      .opc0 = 3, .opc1 = 6, .crn = 1, .crm = 1, .opc2 = 2,
      .access = PL3_RW, .accessfn = cptr_access, .resetvalue = 0,
      .fieldoffset = offsetof(CPUARMState, cp15.cptr_el[3]) },
    { .name = "TPIDR_EL3", .state = ARM_CP_STATE_AA64,
      .opc0 = 3, .opc1 = 6, .crn = 13, .crm = 0, .opc2 = 2,
      .access = PL3_RW, .resetvalue = 0,
      .fieldoffset = offsetof(CPUARMState, cp15.tpidr_el[3]) },
    { .name = "AMAIR_EL3", .state = ARM_CP_STATE_AA64,
      .opc0 = 3, .opc1 = 6, .crn = 10, .crm = 3, .opc2 = 0,
      .access = PL3_RW, .type = ARM_CP_CONST,
      .resetvalue = 0 },
    { .name = "AFSR0_EL3", .state = ARM_CP_STATE_BOTH,
      .opc0 = 3, .opc1 = 6, .crn = 5, .crm = 1, .opc2 = 0,
      .access = PL3_RW, .type = ARM_CP_CONST,
      .resetvalue = 0 },
    { .name = "AFSR1_EL3", .state = ARM_CP_STATE_BOTH,
      .opc0 = 3, .opc1 = 6, .crn = 5, .crm = 1, .opc2 = 1,
      .access = PL3_RW, .type = ARM_CP_CONST,
      .resetvalue = 0 },
    { .name = "TLBI_ALLE3IS", .state = ARM_CP_STATE_AA64,
      .opc0 = 1, .opc1 = 6, .crn = 8, .crm = 3, .opc2 = 0,
      .access = PL3_W, .type = ARM_CP_NO_RAW,
      .writefn = tlbi_aa64_alle3is_write },
    { .name = "TLBI_VAE3IS", .state = ARM_CP_STATE_AA64,
      .opc0 = 1, .opc1 = 6, .crn = 8, .crm = 3, .opc2 = 1,
      .access = PL3_W, .type = ARM_CP_NO_RAW,
      .writefn = tlbi_aa64_vae3is_write },
    { .name = "TLBI_VALE3IS", .state = ARM_CP_STATE_AA64,
      .opc0 = 1, .opc1 = 6, .crn = 8, .crm = 3, .opc2 = 5,
      .access = PL3_W, .type = ARM_CP_NO_RAW,
      .writefn = tlbi_aa64_vae3is_write },
    { .name = "TLBI_ALLE3", .state = ARM_CP_STATE_AA64,
      .opc0 = 1, .opc1 = 6, .crn = 8, .crm = 7, .opc2 = 0,
      .access = PL3_W, .type = ARM_CP_NO_RAW,
      .writefn = tlbi_aa64_alle3_write },
    { .name = "TLBI_VAE3", .state = ARM_CP_STATE_AA64,
      .opc0 = 1, .opc1 = 6, .crn = 8, .crm = 7, .opc2 = 1,
      .access = PL3_W, .type = ARM_CP_NO_RAW,
      .writefn = tlbi_aa64_vae3_write },
    { .name = "TLBI_VALE3", .state = ARM_CP_STATE_AA64,
      .opc0 = 1, .opc1 = 6, .crn = 8, .crm = 7, .opc2 = 5,
      .access = PL3_W, .type = ARM_CP_NO_RAW,
      .writefn = tlbi_aa64_vae3_write },
};

#ifndef CONFIG_USER_ONLY
/* Test if system register redirection is to occur in the current state.  */
static bool redirect_for_e2h(CPUARMState *env)
{
    return arm_current_el(env) == 2 && (arm_hcr_el2_eff(env) & HCR_E2H);
}

static uint64_t el2_e2h_read(CPUARMState *env, const ARMCPRegInfo *ri)
{
    CPReadFn *readfn;

    if (redirect_for_e2h(env)) {
        /* Switch to the saved EL2 version of the register.  */
        ri = ri->opaque;
        readfn = ri->readfn;
    } else {
        readfn = ri->orig_readfn;
    }
    if (readfn == NULL) {
        readfn = raw_read;
    }
    return readfn(env, ri);
}

static void el2_e2h_write(CPUARMState *env, const ARMCPRegInfo *ri,
                          uint64_t value)
{
    CPWriteFn *writefn;

    if (redirect_for_e2h(env)) {
        /* Switch to the saved EL2 version of the register.  */
        ri = ri->opaque;
        writefn = ri->writefn;
    } else {
        writefn = ri->orig_writefn;
    }
    if (writefn == NULL) {
        writefn = raw_write;
    }
    writefn(env, ri, value);
}

static void define_arm_vh_e2h_redirects_aliases(ARMCPU *cpu)
{
    struct E2HAlias {
        uint32_t src_key, dst_key, new_key;
        const char *src_name, *dst_name, *new_name;
        bool (*feature)(const ARMISARegisters *id);
    };

#define K(op0, op1, crn, crm, op2) \
    ENCODE_AA64_CP_REG(CP_REG_ARM64_SYSREG_CP, crn, crm, op0, op1, op2)

    static const struct E2HAlias aliases[] = {
        { K(3, 0,  1, 0, 0), K(3, 4,  1, 0, 0), K(3, 5, 1, 0, 0),
          "SCTLR", "SCTLR_EL2", "SCTLR_EL12" },
        { K(3, 0,  1, 0, 2), K(3, 4,  1, 1, 2), K(3, 5, 1, 0, 2),
          "CPACR", "CPTR_EL2", "CPACR_EL12" },
        { K(3, 0,  2, 0, 0), K(3, 4,  2, 0, 0), K(3, 5, 2, 0, 0),
          "TTBR0_EL1", "TTBR0_EL2", "TTBR0_EL12" },
        { K(3, 0,  2, 0, 1), K(3, 4,  2, 0, 1), K(3, 5, 2, 0, 1),
          "TTBR1_EL1", "TTBR1_EL2", "TTBR1_EL12" },
        { K(3, 0,  2, 0, 2), K(3, 4,  2, 0, 2), K(3, 5, 2, 0, 2),
          "TCR_EL1", "TCR_EL2", "TCR_EL12" },
        { K(3, 0,  4, 0, 0), K(3, 4,  4, 0, 0), K(3, 5, 4, 0, 0),
          "SPSR_EL1", "SPSR_EL2", "SPSR_EL12" },
        { K(3, 0,  4, 0, 1), K(3, 4,  4, 0, 1), K(3, 5, 4, 0, 1),
          "ELR_EL1", "ELR_EL2", "ELR_EL12" },
        { K(3, 0,  5, 1, 0), K(3, 4,  5, 1, 0), K(3, 5, 5, 1, 0),
          "AFSR0_EL1", "AFSR0_EL2", "AFSR0_EL12" },
        { K(3, 0,  5, 1, 1), K(3, 4,  5, 1, 1), K(3, 5, 5, 1, 1),
          "AFSR1_EL1", "AFSR1_EL2", "AFSR1_EL12" },
        { K(3, 0,  5, 2, 0), K(3, 4,  5, 2, 0), K(3, 5, 5, 2, 0),
          "ESR_EL1", "ESR_EL2", "ESR_EL12" },
        { K(3, 0,  6, 0, 0), K(3, 4,  6, 0, 0), K(3, 5, 6, 0, 0),
          "FAR_EL1", "FAR_EL2", "FAR_EL12" },
        { K(3, 0, 10, 2, 0), K(3, 4, 10, 2, 0), K(3, 5, 10, 2, 0),
          "MAIR_EL1", "MAIR_EL2", "MAIR_EL12" },
        { K(3, 0, 10, 3, 0), K(3, 4, 10, 3, 0), K(3, 5, 10, 3, 0),
          "AMAIR0", "AMAIR_EL2", "AMAIR_EL12" },
        { K(3, 0, 12, 0, 0), K(3, 4, 12, 0, 0), K(3, 5, 12, 0, 0),
          "VBAR", "VBAR_EL2", "VBAR_EL12" },
        { K(3, 0, 13, 0, 1), K(3, 4, 13, 0, 1), K(3, 5, 13, 0, 1),
          "CONTEXTIDR_EL1", "CONTEXTIDR_EL2", "CONTEXTIDR_EL12" },
        { K(3, 0, 14, 1, 0), K(3, 4, 14, 1, 0), K(3, 5, 14, 1, 0),
          "CNTKCTL", "CNTHCTL_EL2", "CNTKCTL_EL12" },

        /*
         * Note that redirection of ZCR is mentioned in the description
         * of ZCR_EL2, and aliasing in the description of ZCR_EL1, but
         * not in the summary table.
         */
        { K(3, 0,  1, 2, 0), K(3, 4,  1, 2, 0), K(3, 5, 1, 2, 0),
          "ZCR_EL1", "ZCR_EL2", "ZCR_EL12", isar_feature_aa64_sve },
        { K(3, 0,  1, 2, 6), K(3, 4,  1, 2, 6), K(3, 5, 1, 2, 6),
          "SMCR_EL1", "SMCR_EL2", "SMCR_EL12", isar_feature_aa64_sme },

        { K(3, 0,  5, 6, 0), K(3, 4,  5, 6, 0), K(3, 5, 5, 6, 0),
          "TFSR_EL1", "TFSR_EL2", "TFSR_EL12", isar_feature_aa64_mte },

        { K(3, 0, 13, 0, 7), K(3, 4, 13, 0, 7), K(3, 5, 13, 0, 7),
          "SCXTNUM_EL1", "SCXTNUM_EL2", "SCXTNUM_EL12",
          isar_feature_aa64_scxtnum },

        /* TODO: ARMv8.2-SPE -- PMSCR_EL2 */
        /* TODO: ARMv8.4-Trace -- TRFCR_EL2 */
    };
#undef K

    size_t i;

    for (i = 0; i < ARRAY_SIZE(aliases); i++) {
        const struct E2HAlias *a = &aliases[i];
        ARMCPRegInfo *src_reg, *dst_reg, *new_reg;
        bool ok;

        if (a->feature && !a->feature(&cpu->isar)) {
            continue;
        }

        src_reg = g_hash_table_lookup(cpu->cp_regs,
                                      (gpointer)(uintptr_t)a->src_key);
        dst_reg = g_hash_table_lookup(cpu->cp_regs,
                                      (gpointer)(uintptr_t)a->dst_key);
        g_assert(src_reg != NULL);
        g_assert(dst_reg != NULL);

        /* Cross-compare names to detect typos in the keys.  */
        g_assert(strcmp(src_reg->name, a->src_name) == 0);
        g_assert(strcmp(dst_reg->name, a->dst_name) == 0);

        /* None of the core system registers use opaque; we will.  */
        g_assert(src_reg->opaque == NULL);

        /* Create alias before redirection so we dup the right data. */
        new_reg = g_memdup(src_reg, sizeof(ARMCPRegInfo));

        new_reg->name = a->new_name;
        new_reg->type |= ARM_CP_ALIAS;
        /* Remove PL1/PL0 access, leaving PL2/PL3 R/W in place.  */
        new_reg->access &= PL2_RW | PL3_RW;

        ok = g_hash_table_insert(cpu->cp_regs,
                                 (gpointer)(uintptr_t)a->new_key, new_reg);
        g_assert(ok);

        src_reg->opaque = dst_reg;
        src_reg->orig_readfn = src_reg->readfn ?: raw_read;
        src_reg->orig_writefn = src_reg->writefn ?: raw_write;
        if (!src_reg->raw_readfn) {
            src_reg->raw_readfn = raw_read;
        }
        if (!src_reg->raw_writefn) {
            src_reg->raw_writefn = raw_write;
        }
        src_reg->readfn = el2_e2h_read;
        src_reg->writefn = el2_e2h_write;
    }
}
#endif

static CPAccessResult ctr_el0_access(CPUARMState *env, const ARMCPRegInfo *ri,
                                     bool isread)
{
    int cur_el = arm_current_el(env);

    if (cur_el < 2) {
        uint64_t hcr = arm_hcr_el2_eff(env);

        if (cur_el == 0) {
            if ((hcr & (HCR_E2H | HCR_TGE)) == (HCR_E2H | HCR_TGE)) {
                if (!(env->cp15.sctlr_el[2] & SCTLR_UCT)) {
                    return CP_ACCESS_TRAP_EL2;
                }
            } else {
                if (!(env->cp15.sctlr_el[1] & SCTLR_UCT)) {
                    return CP_ACCESS_TRAP;
                }
                if (hcr & HCR_TID2) {
                    return CP_ACCESS_TRAP_EL2;
                }
            }
        } else if (hcr & HCR_TID2) {
            return CP_ACCESS_TRAP_EL2;
        }
    }

    if (arm_current_el(env) < 2 && arm_hcr_el2_eff(env) & HCR_TID2) {
        return CP_ACCESS_TRAP_EL2;
    }

    return CP_ACCESS_OK;
}

<<<<<<< HEAD
static void dcc_write(CPUARMState *env, const ARMCPRegInfo *ri,
                        uint64_t value)
{
    putchar(value);
}

static void oslar_write(CPUARMState *env, const ARMCPRegInfo *ri,
                        uint64_t value)
{
    /* Writes to OSLAR_EL1 may update the OS lock status, which can be
     * read via a bit in OSLSR_EL1.
     */
    int oslock;

    if (ri->state == ARM_CP_STATE_AA32) {
        oslock = (value == 0xC5ACCE55);
    } else {
        oslock = value & 1;
    }

    env->cp15.oslsr_el1 = deposit32(env->cp15.oslsr_el1, 1, 1, oslock);
}

static const ARMCPRegInfo debug_cp_reginfo[] = {
    /* DBGDRAR, DBGDSAR: always RAZ since we don't implement memory mapped
     * debug components. The AArch64 version of DBGDRAR is named MDRAR_EL1;
     * unlike DBGDRAR it is never accessible from EL0.
     * DBGDSAR is deprecated and must RAZ from v8 anyway, so it has no AArch64
     * accessor.
     */
    { .name = "DBGDRAR", .cp = 14, .crn = 1, .crm = 0, .opc1 = 0, .opc2 = 0,
      .access = PL0_R, .accessfn = access_tdra,
      .type = ARM_CP_CONST, .resetvalue = 0 },
    { .name = "MDRAR_EL1", .state = ARM_CP_STATE_AA64,
      .opc0 = 2, .opc1 = 0, .crn = 1, .crm = 0, .opc2 = 0,
      .access = PL1_R, .accessfn = access_tdra,
      .type = ARM_CP_CONST, .resetvalue = 0 },
    { .name = "DBGDSAR", .cp = 14, .crn = 2, .crm = 0, .opc1 = 0, .opc2 = 0,
      .access = PL0_R, .accessfn = access_tdra,
      .type = ARM_CP_CONST, .resetvalue = 0 },
    /* Monitor debug system control register; the 32-bit alias is DBGDSCRext. */
    { .name = "MDSCR_EL1", .state = ARM_CP_STATE_BOTH,
      .cp = 14, .opc0 = 2, .opc1 = 0, .crn = 0, .crm = 2, .opc2 = 2,
      .access = PL1_RW, .accessfn = access_tda,
      .fieldoffset = offsetof(CPUARMState, cp15.mdscr_el1),
      .resetvalue = 0 },
    /*
     * MDCCSR_EL0[30:29] map to EDSCR[30:29].  Simply RAZ as the external
     * Debug Communication Channel is not implemented.
     */
    { .name = "MDCCSR_EL0", .state = ARM_CP_STATE_AA64,
      .opc0 = 2, .opc1 = 3, .crn = 0, .crm = 1, .opc2 = 0,
      .access = PL0_R, .accessfn = access_tda,
      .type = ARM_CP_CONST, .resetvalue = 0 },
    /*
     * DBGDSCRint[15,12,5:2] map to MDSCR_EL1[15,12,5:2].  Map all bits as
     * it is unlikely a guest will care.
     * We don't implement the configurable EL0 access.
     */
    { .name = "DBGDSCRint", .state = ARM_CP_STATE_AA32,
      .cp = 14, .opc1 = 0, .crn = 0, .crm = 1, .opc2 = 0,
      .type = ARM_CP_ALIAS,
      .access = PL1_R, .accessfn = access_tda,
      .fieldoffset = offsetof(CPUARMState, cp15.mdscr_el1), },
    { .name = "OSLAR_EL1", .state = ARM_CP_STATE_BOTH,
      .cp = 14, .opc0 = 2, .opc1 = 0, .crn = 1, .crm = 0, .opc2 = 4,
      .access = PL1_W, .type = ARM_CP_NO_RAW,
      .accessfn = access_tdosa,
      .writefn = oslar_write },
    { .name = "OSLSR_EL1", .state = ARM_CP_STATE_BOTH,
      .cp = 14, .opc0 = 2, .opc1 = 0, .crn = 1, .crm = 1, .opc2 = 4,
      .access = PL1_R, .resetvalue = 10,
      .accessfn = access_tdosa,
      .fieldoffset = offsetof(CPUARMState, cp15.oslsr_el1) },
    /* Dummy OSDLR_EL1: 32-bit Linux will read this */
    { .name = "OSDLR_EL1", .state = ARM_CP_STATE_BOTH,
      .cp = 14, .opc0 = 2, .opc1 = 0, .crn = 1, .crm = 3, .opc2 = 4,
      .access = PL1_RW, .accessfn = access_tdosa,
      .type = ARM_CP_NOP },
    /* Dummy DBGVCR: Linux wants to clear this on startup, but we don't
     * implement vector catch debug events yet.
     */
    { .name = "DBGVCR",
      .cp = 14, .opc1 = 0, .crn = 0, .crm = 7, .opc2 = 0,
      .access = PL1_RW, .accessfn = access_tda,
      .type = ARM_CP_NOP },
    /* Dummy DBGVCR32_EL2 (which is only for a 64-bit hypervisor
     * to save and restore a 32-bit guest's DBGVCR)
     */
    { .name = "DBGVCR32_EL2", .state = ARM_CP_STATE_AA64,
      .opc0 = 2, .opc1 = 4, .crn = 0, .crm = 7, .opc2 = 0,
      .access = PL2_RW, .accessfn = access_tda,
      .type = ARM_CP_NOP | ARM_CP_EL3_NO_EL2_KEEP },
    /* Dummy MDCCINT_EL1, since we don't implement the Debug Communications
     * Channel but Linux may try to access this register. The 32-bit
     * alias is DBGDCCINT.
     */
    { .name = "MDCCINT_EL1", .state = ARM_CP_STATE_BOTH,
      .cp = 14, .opc0 = 2, .opc1 = 0, .crn = 0, .crm = 2, .opc2 = 0,
      .access = PL1_RW, .accessfn = access_tda,
      .type = ARM_CP_NOP },
    { .name = "DBGDTRTX_EL0", .state = ARM_CP_STATE_AA64,
      .opc0 = 2, .opc1 = 3, .crn = 0, .crm = 5, .opc2 = 0,
      .access = PL0_W, .writefn = dcc_write, .type = ARM_CP_NO_RAW },
};

static const ARMCPRegInfo debug_lpae_cp_reginfo[] = {
    /* 64 bit access versions of the (dummy) debug registers */
    { .name = "DBGDRAR", .cp = 14, .crm = 1, .opc1 = 0,
      .access = PL0_R, .type = ARM_CP_CONST|ARM_CP_64BIT, .resetvalue = 0 },
    { .name = "DBGDSAR", .cp = 14, .crm = 2, .opc1 = 0,
      .access = PL0_R, .type = ARM_CP_CONST|ARM_CP_64BIT, .resetvalue = 0 },
};

=======
>>>>>>> 63b38f6c
/*
 * Check for traps to RAS registers, which are controlled
 * by HCR_EL2.TERR and SCR_EL3.TERR.
 */
static CPAccessResult access_terr(CPUARMState *env, const ARMCPRegInfo *ri,
                                  bool isread)
{
    int el = arm_current_el(env);

    if (el < 2 && (arm_hcr_el2_eff(env) & HCR_TERR)) {
        return CP_ACCESS_TRAP_EL2;
    }
    if (el < 3 && (env->cp15.scr_el3 & SCR_TERR)) {
        return CP_ACCESS_TRAP_EL3;
    }
    return CP_ACCESS_OK;
}

static uint64_t disr_read(CPUARMState *env, const ARMCPRegInfo *ri)
{
    int el = arm_current_el(env);

    if (el < 2 && (arm_hcr_el2_eff(env) & HCR_AMO)) {
        return env->cp15.vdisr_el2;
    }
    if (el < 3 && (env->cp15.scr_el3 & SCR_EA)) {
        return 0; /* RAZ/WI */
    }
    return env->cp15.disr_el1;
}

static void disr_write(CPUARMState *env, const ARMCPRegInfo *ri, uint64_t val)
{
    int el = arm_current_el(env);

    if (el < 2 && (arm_hcr_el2_eff(env) & HCR_AMO)) {
        env->cp15.vdisr_el2 = val;
        return;
    }
    if (el < 3 && (env->cp15.scr_el3 & SCR_EA)) {
        return; /* RAZ/WI */
    }
    env->cp15.disr_el1 = val;
}

/*
 * Minimal RAS implementation with no Error Records.
 * Which means that all of the Error Record registers:
 *   ERXADDR_EL1
 *   ERXCTLR_EL1
 *   ERXFR_EL1
 *   ERXMISC0_EL1
 *   ERXMISC1_EL1
 *   ERXMISC2_EL1
 *   ERXMISC3_EL1
 *   ERXPFGCDN_EL1  (RASv1p1)
 *   ERXPFGCTL_EL1  (RASv1p1)
 *   ERXPFGF_EL1    (RASv1p1)
 *   ERXSTATUS_EL1
 * and
 *   ERRSELR_EL1
 * may generate UNDEFINED, which is the effect we get by not
 * listing them at all.
 */
static const ARMCPRegInfo minimal_ras_reginfo[] = {
    { .name = "DISR_EL1", .state = ARM_CP_STATE_BOTH,
      .opc0 = 3, .opc1 = 0, .crn = 12, .crm = 1, .opc2 = 1,
      .access = PL1_RW, .fieldoffset = offsetof(CPUARMState, cp15.disr_el1),
      .readfn = disr_read, .writefn = disr_write, .raw_writefn = raw_write },
    { .name = "ERRIDR_EL1", .state = ARM_CP_STATE_BOTH,
      .opc0 = 3, .opc1 = 0, .crn = 5, .crm = 3, .opc2 = 0,
      .access = PL1_R, .accessfn = access_terr,
      .type = ARM_CP_CONST, .resetvalue = 0 },
    { .name = "VDISR_EL2", .state = ARM_CP_STATE_BOTH,
      .opc0 = 3, .opc1 = 4, .crn = 12, .crm = 1, .opc2 = 1,
      .access = PL2_RW, .fieldoffset = offsetof(CPUARMState, cp15.vdisr_el2) },
    { .name = "VSESR_EL2", .state = ARM_CP_STATE_BOTH,
      .opc0 = 3, .opc1 = 4, .crn = 5, .crm = 2, .opc2 = 3,
      .access = PL2_RW, .fieldoffset = offsetof(CPUARMState, cp15.vsesr_el2) },
};

/*
 * Return the exception level to which exceptions should be taken
 * via SVEAccessTrap.  This excludes the check for whether the exception
 * should be routed through AArch64.AdvSIMDFPAccessTrap.  That can easily
 * be found by testing 0 < fp_exception_el < sve_exception_el.
 *
 * C.f. the ARM pseudocode function CheckSVEEnabled.  Note that the
 * pseudocode does *not* separate out the FP trap checks, but has them
 * all in one function.
 */
int sve_exception_el(CPUARMState *env, int el)
{
#ifndef CONFIG_USER_ONLY
    if (el <= 1 && !el_is_in_host(env, el)) {
        switch (FIELD_EX64(env->cp15.cpacr_el1, CPACR_EL1, ZEN)) {
        case 1:
            if (el != 0) {
                break;
            }
            /* fall through */
        case 0:
        case 2:
            return 1;
        }
    }

    if (el <= 2 && arm_is_el2_enabled(env)) {
        /* CPTR_EL2 changes format with HCR_EL2.E2H (regardless of TGE). */
        if (env->cp15.hcr_el2 & HCR_E2H) {
            switch (FIELD_EX64(env->cp15.cptr_el[2], CPTR_EL2, ZEN)) {
            case 1:
                if (el != 0 || !(env->cp15.hcr_el2 & HCR_TGE)) {
                    break;
                }
                /* fall through */
            case 0:
            case 2:
                return 2;
            }
        } else {
            if (FIELD_EX64(env->cp15.cptr_el[2], CPTR_EL2, TZ)) {
                return 2;
            }
        }
    }

    /* CPTR_EL3.  Since EZ is negative we must check for EL3.  */
    if (arm_feature(env, ARM_FEATURE_EL3)
        && !FIELD_EX64(env->cp15.cptr_el[3], CPTR_EL3, EZ)) {
        return 3;
    }
#endif
    return 0;
}

/*
 * Return the exception level to which exceptions should be taken for SME.
 * C.f. the ARM pseudocode function CheckSMEAccess.
 */
int sme_exception_el(CPUARMState *env, int el)
{
#ifndef CONFIG_USER_ONLY
    if (el <= 1 && !el_is_in_host(env, el)) {
        switch (FIELD_EX64(env->cp15.cpacr_el1, CPACR_EL1, SMEN)) {
        case 1:
            if (el != 0) {
                break;
            }
            /* fall through */
        case 0:
        case 2:
            return 1;
        }
    }

    if (el <= 2 && arm_is_el2_enabled(env)) {
        /* CPTR_EL2 changes format with HCR_EL2.E2H (regardless of TGE). */
        if (env->cp15.hcr_el2 & HCR_E2H) {
            switch (FIELD_EX64(env->cp15.cptr_el[2], CPTR_EL2, SMEN)) {
            case 1:
                if (el != 0 || !(env->cp15.hcr_el2 & HCR_TGE)) {
                    break;
                }
                /* fall through */
            case 0:
            case 2:
                return 2;
            }
        } else {
            if (FIELD_EX64(env->cp15.cptr_el[2], CPTR_EL2, TSM)) {
                return 2;
            }
        }
    }

    /* CPTR_EL3.  Since ESM is negative we must check for EL3.  */
    if (arm_feature(env, ARM_FEATURE_EL3)
        && !FIELD_EX64(env->cp15.cptr_el[3], CPTR_EL3, ESM)) {
        return 3;
    }
#endif
    return 0;
}

/*
 * Given that SVE is enabled, return the vector length for EL.
 */
uint32_t sve_vqm1_for_el_sm(CPUARMState *env, int el, bool sm)
{
    ARMCPU *cpu = env_archcpu(env);
    uint64_t *cr = env->vfp.zcr_el;
    uint32_t map = cpu->sve_vq.map;
    uint32_t len = ARM_MAX_VQ - 1;

    if (sm) {
        cr = env->vfp.smcr_el;
        map = cpu->sme_vq.map;
    }

    if (el <= 1 && !el_is_in_host(env, el)) {
        len = MIN(len, 0xf & (uint32_t)cr[1]);
    }
    if (el <= 2 && arm_feature(env, ARM_FEATURE_EL2)) {
        len = MIN(len, 0xf & (uint32_t)cr[2]);
    }
    if (arm_feature(env, ARM_FEATURE_EL3)) {
        len = MIN(len, 0xf & (uint32_t)cr[3]);
    }

    map &= MAKE_64BIT_MASK(0, len + 1);
    if (map != 0) {
        return 31 - clz32(map);
    }

    /* Bit 0 is always set for Normal SVE -- not so for Streaming SVE. */
    assert(sm);
    return ctz32(cpu->sme_vq.map);
}

uint32_t sve_vqm1_for_el(CPUARMState *env, int el)
{
    return sve_vqm1_for_el_sm(env, el, FIELD_EX64(env->svcr, SVCR, SM));
}

static void zcr_write(CPUARMState *env, const ARMCPRegInfo *ri,
                      uint64_t value)
{
    int cur_el = arm_current_el(env);
    int old_len = sve_vqm1_for_el(env, cur_el);
    int new_len;

    /* Bits other than [3:0] are RAZ/WI.  */
    QEMU_BUILD_BUG_ON(ARM_MAX_VQ > 16);
    raw_write(env, ri, value & 0xf);

    /*
     * Because we arrived here, we know both FP and SVE are enabled;
     * otherwise we would have trapped access to the ZCR_ELn register.
     */
    new_len = sve_vqm1_for_el(env, cur_el);
    if (new_len < old_len) {
        aarch64_sve_narrow_vq(env, new_len + 1);
    }
}

static const ARMCPRegInfo zcr_reginfo[] = {
    { .name = "ZCR_EL1", .state = ARM_CP_STATE_AA64,
      .opc0 = 3, .opc1 = 0, .crn = 1, .crm = 2, .opc2 = 0,
      .access = PL1_RW, .type = ARM_CP_SVE,
      .fieldoffset = offsetof(CPUARMState, vfp.zcr_el[1]),
      .writefn = zcr_write, .raw_writefn = raw_write },
    { .name = "ZCR_EL2", .state = ARM_CP_STATE_AA64,
      .opc0 = 3, .opc1 = 4, .crn = 1, .crm = 2, .opc2 = 0,
      .access = PL2_RW, .type = ARM_CP_SVE,
      .fieldoffset = offsetof(CPUARMState, vfp.zcr_el[2]),
      .writefn = zcr_write, .raw_writefn = raw_write },
    { .name = "ZCR_EL3", .state = ARM_CP_STATE_AA64,
      .opc0 = 3, .opc1 = 6, .crn = 1, .crm = 2, .opc2 = 0,
      .access = PL3_RW, .type = ARM_CP_SVE,
      .fieldoffset = offsetof(CPUARMState, vfp.zcr_el[3]),
      .writefn = zcr_write, .raw_writefn = raw_write },
};

#ifdef TARGET_AARCH64
static CPAccessResult access_tpidr2(CPUARMState *env, const ARMCPRegInfo *ri,
                                    bool isread)
{
    int el = arm_current_el(env);

    if (el == 0) {
        uint64_t sctlr = arm_sctlr(env, el);
        if (!(sctlr & SCTLR_EnTP2)) {
            return CP_ACCESS_TRAP;
        }
    }
    /* TODO: FEAT_FGT */
    if (el < 3
        && arm_feature(env, ARM_FEATURE_EL3)
        && !(env->cp15.scr_el3 & SCR_ENTP2)) {
        return CP_ACCESS_TRAP_EL3;
    }
    return CP_ACCESS_OK;
}

static CPAccessResult access_esm(CPUARMState *env, const ARMCPRegInfo *ri,
                                 bool isread)
{
    /* TODO: FEAT_FGT for SMPRI_EL1 but not SMPRIMAP_EL2 */
    if (arm_current_el(env) < 3
        && arm_feature(env, ARM_FEATURE_EL3)
        && !FIELD_EX64(env->cp15.cptr_el[3], CPTR_EL3, ESM)) {
        return CP_ACCESS_TRAP_EL3;
    }
    return CP_ACCESS_OK;
}

static void svcr_write(CPUARMState *env, const ARMCPRegInfo *ri,
                       uint64_t value)
{
    helper_set_pstate_sm(env, FIELD_EX64(value, SVCR, SM));
    helper_set_pstate_za(env, FIELD_EX64(value, SVCR, ZA));
    arm_rebuild_hflags(env);
}

static void smcr_write(CPUARMState *env, const ARMCPRegInfo *ri,
                       uint64_t value)
{
    int cur_el = arm_current_el(env);
    int old_len = sve_vqm1_for_el(env, cur_el);
    int new_len;

    QEMU_BUILD_BUG_ON(ARM_MAX_VQ > R_SMCR_LEN_MASK + 1);
    value &= R_SMCR_LEN_MASK | R_SMCR_FA64_MASK;
    raw_write(env, ri, value);

    /*
     * Note that it is CONSTRAINED UNPREDICTABLE what happens to ZA storage
     * when SVL is widened (old values kept, or zeros).  Choose to keep the
     * current values for simplicity.  But for QEMU internals, we must still
     * apply the narrower SVL to the Zregs and Pregs -- see the comment
     * above aarch64_sve_narrow_vq.
     */
    new_len = sve_vqm1_for_el(env, cur_el);
    if (new_len < old_len) {
        aarch64_sve_narrow_vq(env, new_len + 1);
    }
}

static const ARMCPRegInfo sme_reginfo[] = {
    { .name = "TPIDR2_EL0", .state = ARM_CP_STATE_AA64,
      .opc0 = 3, .opc1 = 3, .crn = 13, .crm = 0, .opc2 = 5,
      .access = PL0_RW, .accessfn = access_tpidr2,
      .fieldoffset = offsetof(CPUARMState, cp15.tpidr2_el0) },
    { .name = "SVCR", .state = ARM_CP_STATE_AA64,
      .opc0 = 3, .opc1 = 3, .crn = 4, .crm = 2, .opc2 = 2,
      .access = PL0_RW, .type = ARM_CP_SME,
      .fieldoffset = offsetof(CPUARMState, svcr),
      .writefn = svcr_write, .raw_writefn = raw_write },
    { .name = "SMCR_EL1", .state = ARM_CP_STATE_AA64,
      .opc0 = 3, .opc1 = 0, .crn = 1, .crm = 2, .opc2 = 6,
      .access = PL1_RW, .type = ARM_CP_SME,
      .fieldoffset = offsetof(CPUARMState, vfp.smcr_el[1]),
      .writefn = smcr_write, .raw_writefn = raw_write },
    { .name = "SMCR_EL2", .state = ARM_CP_STATE_AA64,
      .opc0 = 3, .opc1 = 4, .crn = 1, .crm = 2, .opc2 = 6,
      .access = PL2_RW, .type = ARM_CP_SME,
      .fieldoffset = offsetof(CPUARMState, vfp.smcr_el[2]),
      .writefn = smcr_write, .raw_writefn = raw_write },
    { .name = "SMCR_EL3", .state = ARM_CP_STATE_AA64,
      .opc0 = 3, .opc1 = 6, .crn = 1, .crm = 2, .opc2 = 6,
      .access = PL3_RW, .type = ARM_CP_SME,
      .fieldoffset = offsetof(CPUARMState, vfp.smcr_el[3]),
      .writefn = smcr_write, .raw_writefn = raw_write },
    { .name = "SMIDR_EL1", .state = ARM_CP_STATE_AA64,
      .opc0 = 3, .opc1 = 1, .crn = 0, .crm = 0, .opc2 = 6,
      .access = PL1_R, .accessfn = access_aa64_tid1,
      /*
       * IMPLEMENTOR = 0 (software)
       * REVISION    = 0 (implementation defined)
       * SMPS        = 0 (no streaming execution priority in QEMU)
       * AFFINITY    = 0 (streaming sve mode not shared with other PEs)
       */
      .type = ARM_CP_CONST, .resetvalue = 0, },
    /*
     * Because SMIDR_EL1.SMPS is 0, SMPRI_EL1 and SMPRIMAP_EL2 are RES 0.
     */
    { .name = "SMPRI_EL1", .state = ARM_CP_STATE_AA64,
      .opc0 = 3, .opc1 = 0, .crn = 1, .crm = 2, .opc2 = 4,
      .access = PL1_RW, .accessfn = access_esm,
      .type = ARM_CP_CONST, .resetvalue = 0 },
    { .name = "SMPRIMAP_EL2", .state = ARM_CP_STATE_AA64,
      .opc0 = 3, .opc1 = 4, .crn = 1, .crm = 2, .opc2 = 5,
      .access = PL2_RW, .accessfn = access_esm,
      .type = ARM_CP_CONST, .resetvalue = 0 },
};
#endif /* TARGET_AARCH64 */

static void define_pmu_regs(ARMCPU *cpu)
{
    /*
     * v7 performance monitor control register: same implementor
     * field as main ID register, and we implement four counters in
     * addition to the cycle count register.
     */
    unsigned int i, pmcrn = pmu_num_counters(&cpu->env);
    ARMCPRegInfo pmcr = {
        .name = "PMCR", .cp = 15, .crn = 9, .crm = 12, .opc1 = 0, .opc2 = 0,
        .access = PL0_RW,
        .type = ARM_CP_IO | ARM_CP_ALIAS,
        .fieldoffset = offsetoflow32(CPUARMState, cp15.c9_pmcr),
        .accessfn = pmreg_access, .writefn = pmcr_write,
        .raw_writefn = raw_write,
    };
    ARMCPRegInfo pmcr64 = {
        .name = "PMCR_EL0", .state = ARM_CP_STATE_AA64,
        .opc0 = 3, .opc1 = 3, .crn = 9, .crm = 12, .opc2 = 0,
        .access = PL0_RW, .accessfn = pmreg_access,
        .type = ARM_CP_IO,
        .fieldoffset = offsetof(CPUARMState, cp15.c9_pmcr),
        .resetvalue = cpu->isar.reset_pmcr_el0,
        .writefn = pmcr_write, .raw_writefn = raw_write,
    };

    define_one_arm_cp_reg(cpu, &pmcr);
    define_one_arm_cp_reg(cpu, &pmcr64);
    for (i = 0; i < pmcrn; i++) {
        char *pmevcntr_name = g_strdup_printf("PMEVCNTR%d", i);
        char *pmevcntr_el0_name = g_strdup_printf("PMEVCNTR%d_EL0", i);
        char *pmevtyper_name = g_strdup_printf("PMEVTYPER%d", i);
        char *pmevtyper_el0_name = g_strdup_printf("PMEVTYPER%d_EL0", i);
        ARMCPRegInfo pmev_regs[] = {
            { .name = pmevcntr_name, .cp = 15, .crn = 14,
              .crm = 8 | (3 & (i >> 3)), .opc1 = 0, .opc2 = i & 7,
              .access = PL0_RW, .type = ARM_CP_IO | ARM_CP_ALIAS,
              .readfn = pmevcntr_readfn, .writefn = pmevcntr_writefn,
              .accessfn = pmreg_access_xevcntr },
            { .name = pmevcntr_el0_name, .state = ARM_CP_STATE_AA64,
              .opc0 = 3, .opc1 = 3, .crn = 14, .crm = 8 | (3 & (i >> 3)),
              .opc2 = i & 7, .access = PL0_RW, .accessfn = pmreg_access_xevcntr,
              .type = ARM_CP_IO,
              .readfn = pmevcntr_readfn, .writefn = pmevcntr_writefn,
              .raw_readfn = pmevcntr_rawread,
              .raw_writefn = pmevcntr_rawwrite },
            { .name = pmevtyper_name, .cp = 15, .crn = 14,
              .crm = 12 | (3 & (i >> 3)), .opc1 = 0, .opc2 = i & 7,
              .access = PL0_RW, .type = ARM_CP_IO | ARM_CP_ALIAS,
              .readfn = pmevtyper_readfn, .writefn = pmevtyper_writefn,
              .accessfn = pmreg_access },
            { .name = pmevtyper_el0_name, .state = ARM_CP_STATE_AA64,
              .opc0 = 3, .opc1 = 3, .crn = 14, .crm = 12 | (3 & (i >> 3)),
              .opc2 = i & 7, .access = PL0_RW, .accessfn = pmreg_access,
              .type = ARM_CP_IO,
              .readfn = pmevtyper_readfn, .writefn = pmevtyper_writefn,
              .raw_writefn = pmevtyper_rawwrite },
        };
        define_arm_cp_regs(cpu, pmev_regs);
        g_free(pmevcntr_name);
        g_free(pmevcntr_el0_name);
        g_free(pmevtyper_name);
        g_free(pmevtyper_el0_name);
    }
    if (cpu_isar_feature(aa32_pmu_8_1, cpu)) {
        ARMCPRegInfo v81_pmu_regs[] = {
            { .name = "PMCEID2", .state = ARM_CP_STATE_AA32,
              .cp = 15, .opc1 = 0, .crn = 9, .crm = 14, .opc2 = 4,
              .access = PL0_R, .accessfn = pmreg_access, .type = ARM_CP_CONST,
              .resetvalue = extract64(cpu->pmceid0, 32, 32) },
            { .name = "PMCEID3", .state = ARM_CP_STATE_AA32,
              .cp = 15, .opc1 = 0, .crn = 9, .crm = 14, .opc2 = 5,
              .access = PL0_R, .accessfn = pmreg_access, .type = ARM_CP_CONST,
              .resetvalue = extract64(cpu->pmceid1, 32, 32) },
        };
        define_arm_cp_regs(cpu, v81_pmu_regs);
    }
    if (cpu_isar_feature(any_pmu_8_4, cpu)) {
        static const ARMCPRegInfo v84_pmmir = {
            .name = "PMMIR_EL1", .state = ARM_CP_STATE_BOTH,
            .opc0 = 3, .opc1 = 0, .crn = 9, .crm = 14, .opc2 = 6,
            .access = PL1_R, .accessfn = pmreg_access, .type = ARM_CP_CONST,
            .resetvalue = 0
        };
        define_one_arm_cp_reg(cpu, &v84_pmmir);
    }
}

/* We don't know until after realize whether there's a GICv3
 * attached, and that is what registers the gicv3 sysregs.
 * So we have to fill in the GIC fields in ID_PFR/ID_PFR1_EL1/ID_AA64PFR0_EL1
 * at runtime.
 */
static uint64_t id_pfr1_read(CPUARMState *env, const ARMCPRegInfo *ri)
{
    ARMCPU *cpu = env_archcpu(env);
    uint64_t pfr1 = cpu->isar.id_pfr1;

    if (env->gicv3state) {
        pfr1 |= 1 << 28;
    }
    return pfr1;
}

#ifndef CONFIG_USER_ONLY
static uint64_t id_aa64pfr0_read(CPUARMState *env, const ARMCPRegInfo *ri)
{
    ARMCPU *cpu = env_archcpu(env);
    uint64_t pfr0 = cpu->isar.id_aa64pfr0;

    if (env->gicv3state) {
        pfr0 |= 1 << 24;
    }
    return pfr0;
}
#endif

/* Shared logic between LORID and the rest of the LOR* registers.
 * Secure state exclusion has already been dealt with.
 */
static CPAccessResult access_lor_ns(CPUARMState *env,
                                    const ARMCPRegInfo *ri, bool isread)
{
    int el = arm_current_el(env);

    if (el < 2 && (arm_hcr_el2_eff(env) & HCR_TLOR)) {
        return CP_ACCESS_TRAP_EL2;
    }
    if (el < 3 && (env->cp15.scr_el3 & SCR_TLOR)) {
        return CP_ACCESS_TRAP_EL3;
    }
    return CP_ACCESS_OK;
}

static CPAccessResult access_lor_other(CPUARMState *env,
                                       const ARMCPRegInfo *ri, bool isread)
{
    if (arm_is_secure_below_el3(env)) {
        /* Access denied in secure mode.  */
        return CP_ACCESS_TRAP;
    }
    return access_lor_ns(env, ri, isread);
}

/*
 * A trivial implementation of ARMv8.1-LOR leaves all of these
 * registers fixed at 0, which indicates that there are zero
 * supported Limited Ordering regions.
 */
static const ARMCPRegInfo lor_reginfo[] = {
    { .name = "LORSA_EL1", .state = ARM_CP_STATE_AA64,
      .opc0 = 3, .opc1 = 0, .crn = 10, .crm = 4, .opc2 = 0,
      .access = PL1_RW, .accessfn = access_lor_other,
      .type = ARM_CP_CONST, .resetvalue = 0 },
    { .name = "LOREA_EL1", .state = ARM_CP_STATE_AA64,
      .opc0 = 3, .opc1 = 0, .crn = 10, .crm = 4, .opc2 = 1,
      .access = PL1_RW, .accessfn = access_lor_other,
      .type = ARM_CP_CONST, .resetvalue = 0 },
    { .name = "LORN_EL1", .state = ARM_CP_STATE_AA64,
      .opc0 = 3, .opc1 = 0, .crn = 10, .crm = 4, .opc2 = 2,
      .access = PL1_RW, .accessfn = access_lor_other,
      .type = ARM_CP_CONST, .resetvalue = 0 },
    { .name = "LORC_EL1", .state = ARM_CP_STATE_AA64,
      .opc0 = 3, .opc1 = 0, .crn = 10, .crm = 4, .opc2 = 3,
      .access = PL1_RW, .accessfn = access_lor_other,
      .type = ARM_CP_CONST, .resetvalue = 0 },
    { .name = "LORID_EL1", .state = ARM_CP_STATE_AA64,
      .opc0 = 3, .opc1 = 0, .crn = 10, .crm = 4, .opc2 = 7,
      .access = PL1_R, .accessfn = access_lor_ns,
      .type = ARM_CP_CONST, .resetvalue = 0 },
};

#ifdef TARGET_AARCH64
static CPAccessResult access_pauth(CPUARMState *env, const ARMCPRegInfo *ri,
                                   bool isread)
{
    int el = arm_current_el(env);

    if (el < 2 &&
        arm_is_el2_enabled(env) &&
        !(arm_hcr_el2_eff(env) & HCR_APK)) {
        return CP_ACCESS_TRAP_EL2;
    }
    if (el < 3 &&
        arm_feature(env, ARM_FEATURE_EL3) &&
        !(env->cp15.scr_el3 & SCR_APK)) {
        return CP_ACCESS_TRAP_EL3;
    }
    return CP_ACCESS_OK;
}

static const ARMCPRegInfo pauth_reginfo[] = {
    { .name = "APDAKEYLO_EL1", .state = ARM_CP_STATE_AA64,
      .opc0 = 3, .opc1 = 0, .crn = 2, .crm = 2, .opc2 = 0,
      .access = PL1_RW, .accessfn = access_pauth,
      .fieldoffset = offsetof(CPUARMState, keys.apda.lo) },
    { .name = "APDAKEYHI_EL1", .state = ARM_CP_STATE_AA64,
      .opc0 = 3, .opc1 = 0, .crn = 2, .crm = 2, .opc2 = 1,
      .access = PL1_RW, .accessfn = access_pauth,
      .fieldoffset = offsetof(CPUARMState, keys.apda.hi) },
    { .name = "APDBKEYLO_EL1", .state = ARM_CP_STATE_AA64,
      .opc0 = 3, .opc1 = 0, .crn = 2, .crm = 2, .opc2 = 2,
      .access = PL1_RW, .accessfn = access_pauth,
      .fieldoffset = offsetof(CPUARMState, keys.apdb.lo) },
    { .name = "APDBKEYHI_EL1", .state = ARM_CP_STATE_AA64,
      .opc0 = 3, .opc1 = 0, .crn = 2, .crm = 2, .opc2 = 3,
      .access = PL1_RW, .accessfn = access_pauth,
      .fieldoffset = offsetof(CPUARMState, keys.apdb.hi) },
    { .name = "APGAKEYLO_EL1", .state = ARM_CP_STATE_AA64,
      .opc0 = 3, .opc1 = 0, .crn = 2, .crm = 3, .opc2 = 0,
      .access = PL1_RW, .accessfn = access_pauth,
      .fieldoffset = offsetof(CPUARMState, keys.apga.lo) },
    { .name = "APGAKEYHI_EL1", .state = ARM_CP_STATE_AA64,
      .opc0 = 3, .opc1 = 0, .crn = 2, .crm = 3, .opc2 = 1,
      .access = PL1_RW, .accessfn = access_pauth,
      .fieldoffset = offsetof(CPUARMState, keys.apga.hi) },
    { .name = "APIAKEYLO_EL1", .state = ARM_CP_STATE_AA64,
      .opc0 = 3, .opc1 = 0, .crn = 2, .crm = 1, .opc2 = 0,
      .access = PL1_RW, .accessfn = access_pauth,
      .fieldoffset = offsetof(CPUARMState, keys.apia.lo) },
    { .name = "APIAKEYHI_EL1", .state = ARM_CP_STATE_AA64,
      .opc0 = 3, .opc1 = 0, .crn = 2, .crm = 1, .opc2 = 1,
      .access = PL1_RW, .accessfn = access_pauth,
      .fieldoffset = offsetof(CPUARMState, keys.apia.hi) },
    { .name = "APIBKEYLO_EL1", .state = ARM_CP_STATE_AA64,
      .opc0 = 3, .opc1 = 0, .crn = 2, .crm = 1, .opc2 = 2,
      .access = PL1_RW, .accessfn = access_pauth,
      .fieldoffset = offsetof(CPUARMState, keys.apib.lo) },
    { .name = "APIBKEYHI_EL1", .state = ARM_CP_STATE_AA64,
      .opc0 = 3, .opc1 = 0, .crn = 2, .crm = 1, .opc2 = 3,
      .access = PL1_RW, .accessfn = access_pauth,
      .fieldoffset = offsetof(CPUARMState, keys.apib.hi) },
};

static const ARMCPRegInfo tlbirange_reginfo[] = {
    { .name = "TLBI_RVAE1IS", .state = ARM_CP_STATE_AA64,
      .opc0 = 1, .opc1 = 0, .crn = 8, .crm = 2, .opc2 = 1,
      .access = PL1_W, .type = ARM_CP_NO_RAW,
      .writefn = tlbi_aa64_rvae1is_write },
    { .name = "TLBI_RVAAE1IS", .state = ARM_CP_STATE_AA64,
      .opc0 = 1, .opc1 = 0, .crn = 8, .crm = 2, .opc2 = 3,
      .access = PL1_W, .type = ARM_CP_NO_RAW,
      .writefn = tlbi_aa64_rvae1is_write },
   { .name = "TLBI_RVALE1IS", .state = ARM_CP_STATE_AA64,
      .opc0 = 1, .opc1 = 0, .crn = 8, .crm = 2, .opc2 = 5,
      .access = PL1_W, .type = ARM_CP_NO_RAW,
      .writefn = tlbi_aa64_rvae1is_write },
    { .name = "TLBI_RVAALE1IS", .state = ARM_CP_STATE_AA64,
      .opc0 = 1, .opc1 = 0, .crn = 8, .crm = 2, .opc2 = 7,
      .access = PL1_W, .type = ARM_CP_NO_RAW,
      .writefn = tlbi_aa64_rvae1is_write },
    { .name = "TLBI_RVAE1OS", .state = ARM_CP_STATE_AA64,
      .opc0 = 1, .opc1 = 0, .crn = 8, .crm = 5, .opc2 = 1,
      .access = PL1_W, .type = ARM_CP_NO_RAW,
      .writefn = tlbi_aa64_rvae1is_write },
    { .name = "TLBI_RVAAE1OS", .state = ARM_CP_STATE_AA64,
      .opc0 = 1, .opc1 = 0, .crn = 8, .crm = 5, .opc2 = 3,
      .access = PL1_W, .type = ARM_CP_NO_RAW,
      .writefn = tlbi_aa64_rvae1is_write },
   { .name = "TLBI_RVALE1OS", .state = ARM_CP_STATE_AA64,
      .opc0 = 1, .opc1 = 0, .crn = 8, .crm = 5, .opc2 = 5,
      .access = PL1_W, .type = ARM_CP_NO_RAW,
      .writefn = tlbi_aa64_rvae1is_write },
    { .name = "TLBI_RVAALE1OS", .state = ARM_CP_STATE_AA64,
      .opc0 = 1, .opc1 = 0, .crn = 8, .crm = 5, .opc2 = 7,
      .access = PL1_W, .type = ARM_CP_NO_RAW,
      .writefn = tlbi_aa64_rvae1is_write },
    { .name = "TLBI_RVAE1", .state = ARM_CP_STATE_AA64,
      .opc0 = 1, .opc1 = 0, .crn = 8, .crm = 6, .opc2 = 1,
      .access = PL1_W, .type = ARM_CP_NO_RAW,
      .writefn = tlbi_aa64_rvae1_write },
    { .name = "TLBI_RVAAE1", .state = ARM_CP_STATE_AA64,
      .opc0 = 1, .opc1 = 0, .crn = 8, .crm = 6, .opc2 = 3,
      .access = PL1_W, .type = ARM_CP_NO_RAW,
      .writefn = tlbi_aa64_rvae1_write },
   { .name = "TLBI_RVALE1", .state = ARM_CP_STATE_AA64,
      .opc0 = 1, .opc1 = 0, .crn = 8, .crm = 6, .opc2 = 5,
      .access = PL1_W, .type = ARM_CP_NO_RAW,
      .writefn = tlbi_aa64_rvae1_write },
    { .name = "TLBI_RVAALE1", .state = ARM_CP_STATE_AA64,
      .opc0 = 1, .opc1 = 0, .crn = 8, .crm = 6, .opc2 = 7,
      .access = PL1_W, .type = ARM_CP_NO_RAW,
      .writefn = tlbi_aa64_rvae1_write },
    { .name = "TLBI_RIPAS2E1IS", .state = ARM_CP_STATE_AA64,
      .opc0 = 1, .opc1 = 4, .crn = 8, .crm = 0, .opc2 = 2,
      .access = PL2_W, .type = ARM_CP_NOP },
    { .name = "TLBI_RIPAS2LE1IS", .state = ARM_CP_STATE_AA64,
      .opc0 = 1, .opc1 = 4, .crn = 8, .crm = 0, .opc2 = 6,
      .access = PL2_W, .type = ARM_CP_NOP },
    { .name = "TLBI_RVAE2IS", .state = ARM_CP_STATE_AA64,
      .opc0 = 1, .opc1 = 4, .crn = 8, .crm = 2, .opc2 = 1,
      .access = PL2_W, .type = ARM_CP_NO_RAW | ARM_CP_EL3_NO_EL2_UNDEF,
      .writefn = tlbi_aa64_rvae2is_write },
   { .name = "TLBI_RVALE2IS", .state = ARM_CP_STATE_AA64,
      .opc0 = 1, .opc1 = 4, .crn = 8, .crm = 2, .opc2 = 5,
      .access = PL2_W, .type = ARM_CP_NO_RAW | ARM_CP_EL3_NO_EL2_UNDEF,
      .writefn = tlbi_aa64_rvae2is_write },
    { .name = "TLBI_RIPAS2E1", .state = ARM_CP_STATE_AA64,
      .opc0 = 1, .opc1 = 4, .crn = 8, .crm = 4, .opc2 = 2,
      .access = PL2_W, .type = ARM_CP_NOP },
   { .name = "TLBI_RIPAS2LE1", .state = ARM_CP_STATE_AA64,
      .opc0 = 1, .opc1 = 4, .crn = 8, .crm = 4, .opc2 = 6,
      .access = PL2_W, .type = ARM_CP_NOP },
   { .name = "TLBI_RVAE2OS", .state = ARM_CP_STATE_AA64,
      .opc0 = 1, .opc1 = 4, .crn = 8, .crm = 5, .opc2 = 1,
      .access = PL2_W, .type = ARM_CP_NO_RAW | ARM_CP_EL3_NO_EL2_UNDEF,
      .writefn = tlbi_aa64_rvae2is_write },
   { .name = "TLBI_RVALE2OS", .state = ARM_CP_STATE_AA64,
      .opc0 = 1, .opc1 = 4, .crn = 8, .crm = 5, .opc2 = 5,
      .access = PL2_W, .type = ARM_CP_NO_RAW | ARM_CP_EL3_NO_EL2_UNDEF,
      .writefn = tlbi_aa64_rvae2is_write },
    { .name = "TLBI_RVAE2", .state = ARM_CP_STATE_AA64,
      .opc0 = 1, .opc1 = 4, .crn = 8, .crm = 6, .opc2 = 1,
      .access = PL2_W, .type = ARM_CP_NO_RAW | ARM_CP_EL3_NO_EL2_UNDEF,
      .writefn = tlbi_aa64_rvae2_write },
   { .name = "TLBI_RVALE2", .state = ARM_CP_STATE_AA64,
      .opc0 = 1, .opc1 = 4, .crn = 8, .crm = 6, .opc2 = 5,
      .access = PL2_W, .type = ARM_CP_NO_RAW | ARM_CP_EL3_NO_EL2_UNDEF,
      .writefn = tlbi_aa64_rvae2_write },
   { .name = "TLBI_RVAE3IS", .state = ARM_CP_STATE_AA64,
      .opc0 = 1, .opc1 = 6, .crn = 8, .crm = 2, .opc2 = 1,
      .access = PL3_W, .type = ARM_CP_NO_RAW,
      .writefn = tlbi_aa64_rvae3is_write },
   { .name = "TLBI_RVALE3IS", .state = ARM_CP_STATE_AA64,
      .opc0 = 1, .opc1 = 6, .crn = 8, .crm = 2, .opc2 = 5,
      .access = PL3_W, .type = ARM_CP_NO_RAW,
      .writefn = tlbi_aa64_rvae3is_write },
   { .name = "TLBI_RVAE3OS", .state = ARM_CP_STATE_AA64,
      .opc0 = 1, .opc1 = 6, .crn = 8, .crm = 5, .opc2 = 1,
      .access = PL3_W, .type = ARM_CP_NO_RAW,
      .writefn = tlbi_aa64_rvae3is_write },
   { .name = "TLBI_RVALE3OS", .state = ARM_CP_STATE_AA64,
      .opc0 = 1, .opc1 = 6, .crn = 8, .crm = 5, .opc2 = 5,
      .access = PL3_W, .type = ARM_CP_NO_RAW,
      .writefn = tlbi_aa64_rvae3is_write },
   { .name = "TLBI_RVAE3", .state = ARM_CP_STATE_AA64,
      .opc0 = 1, .opc1 = 6, .crn = 8, .crm = 6, .opc2 = 1,
      .access = PL3_W, .type = ARM_CP_NO_RAW,
      .writefn = tlbi_aa64_rvae3_write },
   { .name = "TLBI_RVALE3", .state = ARM_CP_STATE_AA64,
      .opc0 = 1, .opc1 = 6, .crn = 8, .crm = 6, .opc2 = 5,
      .access = PL3_W, .type = ARM_CP_NO_RAW,
      .writefn = tlbi_aa64_rvae3_write },
};

static const ARMCPRegInfo tlbios_reginfo[] = {
    { .name = "TLBI_VMALLE1OS", .state = ARM_CP_STATE_AA64,
      .opc0 = 1, .opc1 = 0, .crn = 8, .crm = 1, .opc2 = 0,
      .access = PL1_W, .type = ARM_CP_NO_RAW,
      .writefn = tlbi_aa64_vmalle1is_write },
    { .name = "TLBI_VAE1OS", .state = ARM_CP_STATE_AA64,
      .opc0 = 1, .opc1 = 0, .crn = 8, .crm = 1, .opc2 = 1,
      .access = PL1_W, .type = ARM_CP_NO_RAW,
      .writefn = tlbi_aa64_vae1is_write },
    { .name = "TLBI_ASIDE1OS", .state = ARM_CP_STATE_AA64,
      .opc0 = 1, .opc1 = 0, .crn = 8, .crm = 1, .opc2 = 2,
      .access = PL1_W, .type = ARM_CP_NO_RAW,
      .writefn = tlbi_aa64_vmalle1is_write },
    { .name = "TLBI_VAAE1OS", .state = ARM_CP_STATE_AA64,
      .opc0 = 1, .opc1 = 0, .crn = 8, .crm = 1, .opc2 = 3,
      .access = PL1_W, .type = ARM_CP_NO_RAW,
      .writefn = tlbi_aa64_vae1is_write },
    { .name = "TLBI_VALE1OS", .state = ARM_CP_STATE_AA64,
      .opc0 = 1, .opc1 = 0, .crn = 8, .crm = 1, .opc2 = 5,
      .access = PL1_W, .type = ARM_CP_NO_RAW,
      .writefn = tlbi_aa64_vae1is_write },
    { .name = "TLBI_VAALE1OS", .state = ARM_CP_STATE_AA64,
      .opc0 = 1, .opc1 = 0, .crn = 8, .crm = 1, .opc2 = 7,
      .access = PL1_W, .type = ARM_CP_NO_RAW,
      .writefn = tlbi_aa64_vae1is_write },
    { .name = "TLBI_ALLE2OS", .state = ARM_CP_STATE_AA64,
      .opc0 = 1, .opc1 = 4, .crn = 8, .crm = 1, .opc2 = 0,
      .access = PL2_W, .type = ARM_CP_NO_RAW | ARM_CP_EL3_NO_EL2_UNDEF,
      .writefn = tlbi_aa64_alle2is_write },
    { .name = "TLBI_VAE2OS", .state = ARM_CP_STATE_AA64,
      .opc0 = 1, .opc1 = 4, .crn = 8, .crm = 1, .opc2 = 1,
      .access = PL2_W, .type = ARM_CP_NO_RAW | ARM_CP_EL3_NO_EL2_UNDEF,
      .writefn = tlbi_aa64_vae2is_write },
   { .name = "TLBI_ALLE1OS", .state = ARM_CP_STATE_AA64,
      .opc0 = 1, .opc1 = 4, .crn = 8, .crm = 1, .opc2 = 4,
      .access = PL2_W, .type = ARM_CP_NO_RAW,
      .writefn = tlbi_aa64_alle1is_write },
    { .name = "TLBI_VALE2OS", .state = ARM_CP_STATE_AA64,
      .opc0 = 1, .opc1 = 4, .crn = 8, .crm = 1, .opc2 = 5,
      .access = PL2_W, .type = ARM_CP_NO_RAW | ARM_CP_EL3_NO_EL2_UNDEF,
      .writefn = tlbi_aa64_vae2is_write },
    { .name = "TLBI_VMALLS12E1OS", .state = ARM_CP_STATE_AA64,
      .opc0 = 1, .opc1 = 4, .crn = 8, .crm = 1, .opc2 = 6,
      .access = PL2_W, .type = ARM_CP_NO_RAW,
      .writefn = tlbi_aa64_alle1is_write },
    { .name = "TLBI_IPAS2E1OS", .state = ARM_CP_STATE_AA64,
      .opc0 = 1, .opc1 = 4, .crn = 8, .crm = 4, .opc2 = 0,
      .access = PL2_W, .type = ARM_CP_NOP },
    { .name = "TLBI_RIPAS2E1OS", .state = ARM_CP_STATE_AA64,
      .opc0 = 1, .opc1 = 4, .crn = 8, .crm = 4, .opc2 = 3,
      .access = PL2_W, .type = ARM_CP_NOP },
    { .name = "TLBI_IPAS2LE1OS", .state = ARM_CP_STATE_AA64,
      .opc0 = 1, .opc1 = 4, .crn = 8, .crm = 4, .opc2 = 4,
      .access = PL2_W, .type = ARM_CP_NOP },
    { .name = "TLBI_RIPAS2LE1OS", .state = ARM_CP_STATE_AA64,
      .opc0 = 1, .opc1 = 4, .crn = 8, .crm = 4, .opc2 = 7,
      .access = PL2_W, .type = ARM_CP_NOP },
    { .name = "TLBI_ALLE3OS", .state = ARM_CP_STATE_AA64,
      .opc0 = 1, .opc1 = 6, .crn = 8, .crm = 1, .opc2 = 0,
      .access = PL3_W, .type = ARM_CP_NO_RAW,
      .writefn = tlbi_aa64_alle3is_write },
    { .name = "TLBI_VAE3OS", .state = ARM_CP_STATE_AA64,
      .opc0 = 1, .opc1 = 6, .crn = 8, .crm = 1, .opc2 = 1,
      .access = PL3_W, .type = ARM_CP_NO_RAW,
      .writefn = tlbi_aa64_vae3is_write },
    { .name = "TLBI_VALE3OS", .state = ARM_CP_STATE_AA64,
      .opc0 = 1, .opc1 = 6, .crn = 8, .crm = 1, .opc2 = 5,
      .access = PL3_W, .type = ARM_CP_NO_RAW,
      .writefn = tlbi_aa64_vae3is_write },
};

static uint64_t rndr_readfn(CPUARMState *env, const ARMCPRegInfo *ri)
{
    Error *err = NULL;
    uint64_t ret;

    /* Success sets NZCV = 0000.  */
    env->NF = env->CF = env->VF = 0, env->ZF = 1;

    if (qemu_guest_getrandom(&ret, sizeof(ret), &err) < 0) {
        /*
         * ??? Failed, for unknown reasons in the crypto subsystem.
         * The best we can do is log the reason and return the
         * timed-out indication to the guest.  There is no reason
         * we know to expect this failure to be transitory, so the
         * guest may well hang retrying the operation.
         */
        qemu_log_mask(LOG_UNIMP, "%s: Crypto failure: %s",
                      ri->name, error_get_pretty(err));
        error_free(err);

        env->ZF = 0; /* NZCF = 0100 */
        return 0;
    }
    return ret;
}

/* We do not support re-seeding, so the two registers operate the same.  */
static const ARMCPRegInfo rndr_reginfo[] = {
    { .name = "RNDR", .state = ARM_CP_STATE_AA64,
      .type = ARM_CP_NO_RAW | ARM_CP_SUPPRESS_TB_END | ARM_CP_IO,
      .opc0 = 3, .opc1 = 3, .crn = 2, .crm = 4, .opc2 = 0,
      .access = PL0_R, .readfn = rndr_readfn },
    { .name = "RNDRRS", .state = ARM_CP_STATE_AA64,
      .type = ARM_CP_NO_RAW | ARM_CP_SUPPRESS_TB_END | ARM_CP_IO,
      .opc0 = 3, .opc1 = 3, .crn = 2, .crm = 4, .opc2 = 1,
      .access = PL0_R, .readfn = rndr_readfn },
};

#ifndef CONFIG_USER_ONLY
static void dccvap_writefn(CPUARMState *env, const ARMCPRegInfo *opaque,
                          uint64_t value)
{
    ARMCPU *cpu = env_archcpu(env);
    /* CTR_EL0 System register -> DminLine, bits [19:16] */
    uint64_t dline_size = 4 << ((cpu->ctr >> 16) & 0xF);
    uint64_t vaddr_in = (uint64_t) value;
    uint64_t vaddr = vaddr_in & ~(dline_size - 1);
    void *haddr;
    int mem_idx = cpu_mmu_index(env, false);

    /* This won't be crossing page boundaries */
    haddr = probe_read(env, vaddr, dline_size, mem_idx, GETPC());
    if (haddr) {

        ram_addr_t offset;
        MemoryRegion *mr;

        /* RCU lock is already being held */
        mr = memory_region_from_host(haddr, &offset);

        if (mr) {
            memory_region_writeback(mr, offset, dline_size);
        }
    }
}

static const ARMCPRegInfo dcpop_reg[] = {
    { .name = "DC_CVAP", .state = ARM_CP_STATE_AA64,
      .opc0 = 1, .opc1 = 3, .crn = 7, .crm = 12, .opc2 = 1,
      .access = PL0_W, .type = ARM_CP_NO_RAW | ARM_CP_SUPPRESS_TB_END,
      .accessfn = aa64_cacheop_poc_access, .writefn = dccvap_writefn },
};

static const ARMCPRegInfo dcpodp_reg[] = {
    { .name = "DC_CVADP", .state = ARM_CP_STATE_AA64,
      .opc0 = 1, .opc1 = 3, .crn = 7, .crm = 13, .opc2 = 1,
      .access = PL0_W, .type = ARM_CP_NO_RAW | ARM_CP_SUPPRESS_TB_END,
      .accessfn = aa64_cacheop_poc_access, .writefn = dccvap_writefn },
};
#endif /*CONFIG_USER_ONLY*/

static CPAccessResult access_aa64_tid5(CPUARMState *env, const ARMCPRegInfo *ri,
                                       bool isread)
{
    if ((arm_current_el(env) < 2) && (arm_hcr_el2_eff(env) & HCR_TID5)) {
        return CP_ACCESS_TRAP_EL2;
    }

    return CP_ACCESS_OK;
}

static CPAccessResult access_mte(CPUARMState *env, const ARMCPRegInfo *ri,
                                 bool isread)
{
    int el = arm_current_el(env);

    if (el < 2 && arm_is_el2_enabled(env)) {
        uint64_t hcr = arm_hcr_el2_eff(env);
        if (!(hcr & HCR_ATA) && (!(hcr & HCR_E2H) || !(hcr & HCR_TGE))) {
            return CP_ACCESS_TRAP_EL2;
        }
    }
    if (el < 3 &&
        arm_feature(env, ARM_FEATURE_EL3) &&
        !(env->cp15.scr_el3 & SCR_ATA)) {
        return CP_ACCESS_TRAP_EL3;
    }
    return CP_ACCESS_OK;
}

static uint64_t tco_read(CPUARMState *env, const ARMCPRegInfo *ri)
{
    return env->pstate & PSTATE_TCO;
}

static void tco_write(CPUARMState *env, const ARMCPRegInfo *ri, uint64_t val)
{
    env->pstate = (env->pstate & ~PSTATE_TCO) | (val & PSTATE_TCO);
}

static const ARMCPRegInfo mte_reginfo[] = {
    { .name = "TFSRE0_EL1", .state = ARM_CP_STATE_AA64,
      .opc0 = 3, .opc1 = 0, .crn = 5, .crm = 6, .opc2 = 1,
      .access = PL1_RW, .accessfn = access_mte,
      .fieldoffset = offsetof(CPUARMState, cp15.tfsr_el[0]) },
    { .name = "TFSR_EL1", .state = ARM_CP_STATE_AA64,
      .opc0 = 3, .opc1 = 0, .crn = 5, .crm = 6, .opc2 = 0,
      .access = PL1_RW, .accessfn = access_mte,
      .fieldoffset = offsetof(CPUARMState, cp15.tfsr_el[1]) },
    { .name = "TFSR_EL2", .state = ARM_CP_STATE_AA64,
      .opc0 = 3, .opc1 = 4, .crn = 5, .crm = 6, .opc2 = 0,
      .access = PL2_RW, .accessfn = access_mte,
      .fieldoffset = offsetof(CPUARMState, cp15.tfsr_el[2]) },
    { .name = "TFSR_EL3", .state = ARM_CP_STATE_AA64,
      .opc0 = 3, .opc1 = 6, .crn = 5, .crm = 6, .opc2 = 0,
      .access = PL3_RW,
      .fieldoffset = offsetof(CPUARMState, cp15.tfsr_el[3]) },
    { .name = "RGSR_EL1", .state = ARM_CP_STATE_AA64,
      .opc0 = 3, .opc1 = 0, .crn = 1, .crm = 0, .opc2 = 5,
      .access = PL1_RW, .accessfn = access_mte,
      .fieldoffset = offsetof(CPUARMState, cp15.rgsr_el1) },
    { .name = "GCR_EL1", .state = ARM_CP_STATE_AA64,
      .opc0 = 3, .opc1 = 0, .crn = 1, .crm = 0, .opc2 = 6,
      .access = PL1_RW, .accessfn = access_mte,
      .fieldoffset = offsetof(CPUARMState, cp15.gcr_el1) },
    { .name = "GMID_EL1", .state = ARM_CP_STATE_AA64,
      .opc0 = 3, .opc1 = 1, .crn = 0, .crm = 0, .opc2 = 4,
      .access = PL1_R, .accessfn = access_aa64_tid5,
      .type = ARM_CP_CONST, .resetvalue = GMID_EL1_BS },
    { .name = "TCO", .state = ARM_CP_STATE_AA64,
      .opc0 = 3, .opc1 = 3, .crn = 4, .crm = 2, .opc2 = 7,
      .type = ARM_CP_NO_RAW,
      .access = PL0_RW, .readfn = tco_read, .writefn = tco_write },
    { .name = "DC_IGVAC", .state = ARM_CP_STATE_AA64,
      .opc0 = 1, .opc1 = 0, .crn = 7, .crm = 6, .opc2 = 3,
      .type = ARM_CP_NOP, .access = PL1_W,
      .accessfn = aa64_cacheop_poc_access },
    { .name = "DC_IGSW", .state = ARM_CP_STATE_AA64,
      .opc0 = 1, .opc1 = 0, .crn = 7, .crm = 6, .opc2 = 4,
      .type = ARM_CP_NOP, .access = PL1_W, .accessfn = access_tsw },
    { .name = "DC_IGDVAC", .state = ARM_CP_STATE_AA64,
      .opc0 = 1, .opc1 = 0, .crn = 7, .crm = 6, .opc2 = 5,
      .type = ARM_CP_NOP, .access = PL1_W,
      .accessfn = aa64_cacheop_poc_access },
    { .name = "DC_IGDSW", .state = ARM_CP_STATE_AA64,
      .opc0 = 1, .opc1 = 0, .crn = 7, .crm = 6, .opc2 = 6,
      .type = ARM_CP_NOP, .access = PL1_W, .accessfn = access_tsw },
    { .name = "DC_CGSW", .state = ARM_CP_STATE_AA64,
      .opc0 = 1, .opc1 = 0, .crn = 7, .crm = 10, .opc2 = 4,
      .type = ARM_CP_NOP, .access = PL1_W, .accessfn = access_tsw },
    { .name = "DC_CGDSW", .state = ARM_CP_STATE_AA64,
      .opc0 = 1, .opc1 = 0, .crn = 7, .crm = 10, .opc2 = 6,
      .type = ARM_CP_NOP, .access = PL1_W, .accessfn = access_tsw },
    { .name = "DC_CIGSW", .state = ARM_CP_STATE_AA64,
      .opc0 = 1, .opc1 = 0, .crn = 7, .crm = 14, .opc2 = 4,
      .type = ARM_CP_NOP, .access = PL1_W, .accessfn = access_tsw },
    { .name = "DC_CIGDSW", .state = ARM_CP_STATE_AA64,
      .opc0 = 1, .opc1 = 0, .crn = 7, .crm = 14, .opc2 = 6,
      .type = ARM_CP_NOP, .access = PL1_W, .accessfn = access_tsw },
};

static const ARMCPRegInfo mte_tco_ro_reginfo[] = {
    { .name = "TCO", .state = ARM_CP_STATE_AA64,
      .opc0 = 3, .opc1 = 3, .crn = 4, .crm = 2, .opc2 = 7,
      .type = ARM_CP_CONST, .access = PL0_RW, },
};

static const ARMCPRegInfo mte_el0_cacheop_reginfo[] = {
    { .name = "DC_CGVAC", .state = ARM_CP_STATE_AA64,
      .opc0 = 1, .opc1 = 3, .crn = 7, .crm = 10, .opc2 = 3,
      .type = ARM_CP_NOP, .access = PL0_W,
      .accessfn = aa64_cacheop_poc_access },
    { .name = "DC_CGDVAC", .state = ARM_CP_STATE_AA64,
      .opc0 = 1, .opc1 = 3, .crn = 7, .crm = 10, .opc2 = 5,
      .type = ARM_CP_NOP, .access = PL0_W,
      .accessfn = aa64_cacheop_poc_access },
    { .name = "DC_CGVAP", .state = ARM_CP_STATE_AA64,
      .opc0 = 1, .opc1 = 3, .crn = 7, .crm = 12, .opc2 = 3,
      .type = ARM_CP_NOP, .access = PL0_W,
      .accessfn = aa64_cacheop_poc_access },
    { .name = "DC_CGDVAP", .state = ARM_CP_STATE_AA64,
      .opc0 = 1, .opc1 = 3, .crn = 7, .crm = 12, .opc2 = 5,
      .type = ARM_CP_NOP, .access = PL0_W,
      .accessfn = aa64_cacheop_poc_access },
    { .name = "DC_CGVADP", .state = ARM_CP_STATE_AA64,
      .opc0 = 1, .opc1 = 3, .crn = 7, .crm = 13, .opc2 = 3,
      .type = ARM_CP_NOP, .access = PL0_W,
      .accessfn = aa64_cacheop_poc_access },
    { .name = "DC_CGDVADP", .state = ARM_CP_STATE_AA64,
      .opc0 = 1, .opc1 = 3, .crn = 7, .crm = 13, .opc2 = 5,
      .type = ARM_CP_NOP, .access = PL0_W,
      .accessfn = aa64_cacheop_poc_access },
    { .name = "DC_CIGVAC", .state = ARM_CP_STATE_AA64,
      .opc0 = 1, .opc1 = 3, .crn = 7, .crm = 14, .opc2 = 3,
      .type = ARM_CP_NOP, .access = PL0_W,
      .accessfn = aa64_cacheop_poc_access },
    { .name = "DC_CIGDVAC", .state = ARM_CP_STATE_AA64,
      .opc0 = 1, .opc1 = 3, .crn = 7, .crm = 14, .opc2 = 5,
      .type = ARM_CP_NOP, .access = PL0_W,
      .accessfn = aa64_cacheop_poc_access },
    { .name = "DC_GVA", .state = ARM_CP_STATE_AA64,
      .opc0 = 1, .opc1 = 3, .crn = 7, .crm = 4, .opc2 = 3,
      .access = PL0_W, .type = ARM_CP_DC_GVA,
#ifndef CONFIG_USER_ONLY
      /* Avoid overhead of an access check that always passes in user-mode */
      .accessfn = aa64_zva_access,
#endif
    },
    { .name = "DC_GZVA", .state = ARM_CP_STATE_AA64,
      .opc0 = 1, .opc1 = 3, .crn = 7, .crm = 4, .opc2 = 4,
      .access = PL0_W, .type = ARM_CP_DC_GZVA,
#ifndef CONFIG_USER_ONLY
      /* Avoid overhead of an access check that always passes in user-mode */
      .accessfn = aa64_zva_access,
#endif
    },
};

static CPAccessResult access_scxtnum(CPUARMState *env, const ARMCPRegInfo *ri,
                                     bool isread)
{
    uint64_t hcr = arm_hcr_el2_eff(env);
    int el = arm_current_el(env);

    if (el == 0 && !((hcr & HCR_E2H) && (hcr & HCR_TGE))) {
        if (env->cp15.sctlr_el[1] & SCTLR_TSCXT) {
            if (hcr & HCR_TGE) {
                return CP_ACCESS_TRAP_EL2;
            }
            return CP_ACCESS_TRAP;
        }
    } else if (el < 2 && (env->cp15.sctlr_el[2] & SCTLR_TSCXT)) {
        return CP_ACCESS_TRAP_EL2;
    }
    if (el < 2 && arm_is_el2_enabled(env) && !(hcr & HCR_ENSCXT)) {
        return CP_ACCESS_TRAP_EL2;
    }
    if (el < 3
        && arm_feature(env, ARM_FEATURE_EL3)
        && !(env->cp15.scr_el3 & SCR_ENSCXT)) {
        return CP_ACCESS_TRAP_EL3;
    }
    return CP_ACCESS_OK;
}

static const ARMCPRegInfo scxtnum_reginfo[] = {
    { .name = "SCXTNUM_EL0", .state = ARM_CP_STATE_AA64,
      .opc0 = 3, .opc1 = 3, .crn = 13, .crm = 0, .opc2 = 7,
      .access = PL0_RW, .accessfn = access_scxtnum,
      .fieldoffset = offsetof(CPUARMState, scxtnum_el[0]) },
    { .name = "SCXTNUM_EL1", .state = ARM_CP_STATE_AA64,
      .opc0 = 3, .opc1 = 0, .crn = 13, .crm = 0, .opc2 = 7,
      .access = PL1_RW, .accessfn = access_scxtnum,
      .fieldoffset = offsetof(CPUARMState, scxtnum_el[1]) },
    { .name = "SCXTNUM_EL2", .state = ARM_CP_STATE_AA64,
      .opc0 = 3, .opc1 = 4, .crn = 13, .crm = 0, .opc2 = 7,
      .access = PL2_RW, .accessfn = access_scxtnum,
      .fieldoffset = offsetof(CPUARMState, scxtnum_el[2]) },
    { .name = "SCXTNUM_EL3", .state = ARM_CP_STATE_AA64,
      .opc0 = 3, .opc1 = 6, .crn = 13, .crm = 0, .opc2 = 7,
      .access = PL3_RW,
      .fieldoffset = offsetof(CPUARMState, scxtnum_el[3]) },
};
#endif /* TARGET_AARCH64 */

static CPAccessResult access_predinv(CPUARMState *env, const ARMCPRegInfo *ri,
                                     bool isread)
{
    int el = arm_current_el(env);

    if (el == 0) {
        uint64_t sctlr = arm_sctlr(env, el);
        if (!(sctlr & SCTLR_EnRCTX)) {
            return CP_ACCESS_TRAP;
        }
    } else if (el == 1) {
        uint64_t hcr = arm_hcr_el2_eff(env);
        if (hcr & HCR_NV) {
            return CP_ACCESS_TRAP_EL2;
        }
    }
    return CP_ACCESS_OK;
}

static const ARMCPRegInfo predinv_reginfo[] = {
    { .name = "CFP_RCTX", .state = ARM_CP_STATE_AA64,
      .opc0 = 1, .opc1 = 3, .crn = 7, .crm = 3, .opc2 = 4,
      .type = ARM_CP_NOP, .access = PL0_W, .accessfn = access_predinv },
    { .name = "DVP_RCTX", .state = ARM_CP_STATE_AA64,
      .opc0 = 1, .opc1 = 3, .crn = 7, .crm = 3, .opc2 = 5,
      .type = ARM_CP_NOP, .access = PL0_W, .accessfn = access_predinv },
    { .name = "CPP_RCTX", .state = ARM_CP_STATE_AA64,
      .opc0 = 1, .opc1 = 3, .crn = 7, .crm = 3, .opc2 = 7,
      .type = ARM_CP_NOP, .access = PL0_W, .accessfn = access_predinv },
    /*
     * Note the AArch32 opcodes have a different OPC1.
     */
    { .name = "CFPRCTX", .state = ARM_CP_STATE_AA32,
      .cp = 15, .opc1 = 0, .crn = 7, .crm = 3, .opc2 = 4,
      .type = ARM_CP_NOP, .access = PL0_W, .accessfn = access_predinv },
    { .name = "DVPRCTX", .state = ARM_CP_STATE_AA32,
      .cp = 15, .opc1 = 0, .crn = 7, .crm = 3, .opc2 = 5,
      .type = ARM_CP_NOP, .access = PL0_W, .accessfn = access_predinv },
    { .name = "CPPRCTX", .state = ARM_CP_STATE_AA32,
      .cp = 15, .opc1 = 0, .crn = 7, .crm = 3, .opc2 = 7,
      .type = ARM_CP_NOP, .access = PL0_W, .accessfn = access_predinv },
};

static uint64_t ccsidr2_read(CPUARMState *env, const ARMCPRegInfo *ri)
{
    /* Read the high 32 bits of the current CCSIDR */
    return extract64(ccsidr_read(env, ri), 32, 32);
}

static const ARMCPRegInfo ccsidr2_reginfo[] = {
    { .name = "CCSIDR2", .state = ARM_CP_STATE_BOTH,
      .opc0 = 3, .opc1 = 1, .crn = 0, .crm = 0, .opc2 = 2,
      .access = PL1_R,
      .accessfn = access_aa64_tid2,
      .readfn = ccsidr2_read, .type = ARM_CP_NO_RAW },
};

static CPAccessResult access_aa64_tid3(CPUARMState *env, const ARMCPRegInfo *ri,
                                       bool isread)
{
    if ((arm_current_el(env) < 2) && (arm_hcr_el2_eff(env) & HCR_TID3)) {
        return CP_ACCESS_TRAP_EL2;
    }

    return CP_ACCESS_OK;
}

static CPAccessResult access_aa32_tid3(CPUARMState *env, const ARMCPRegInfo *ri,
                                       bool isread)
{
    if (arm_feature(env, ARM_FEATURE_V8)) {
        return access_aa64_tid3(env, ri, isread);
    }

    return CP_ACCESS_OK;
}

static CPAccessResult access_jazelle(CPUARMState *env, const ARMCPRegInfo *ri,
                                     bool isread)
{
    if (arm_current_el(env) == 1 && (arm_hcr_el2_eff(env) & HCR_TID0)) {
        return CP_ACCESS_TRAP_EL2;
    }

    return CP_ACCESS_OK;
}

static CPAccessResult access_joscr_jmcr(CPUARMState *env,
                                        const ARMCPRegInfo *ri, bool isread)
{
    /*
     * HSTR.TJDBX traps JOSCR and JMCR accesses, but it exists only
     * in v7A, not in v8A.
     */
    if (!arm_feature(env, ARM_FEATURE_V8) &&
        arm_current_el(env) < 2 && !arm_is_secure_below_el3(env) &&
        (env->cp15.hstr_el2 & HSTR_TJDBX)) {
        return CP_ACCESS_TRAP_EL2;
    }
    return CP_ACCESS_OK;
}

static const ARMCPRegInfo jazelle_regs[] = {
    { .name = "JIDR",
      .cp = 14, .crn = 0, .crm = 0, .opc1 = 7, .opc2 = 0,
      .access = PL1_R, .accessfn = access_jazelle,
      .type = ARM_CP_CONST, .resetvalue = 0 },
    { .name = "JOSCR",
      .cp = 14, .crn = 1, .crm = 0, .opc1 = 7, .opc2 = 0,
      .accessfn = access_joscr_jmcr,
      .access = PL1_RW, .type = ARM_CP_CONST, .resetvalue = 0 },
    { .name = "JMCR",
      .cp = 14, .crn = 2, .crm = 0, .opc1 = 7, .opc2 = 0,
      .accessfn = access_joscr_jmcr,
      .access = PL1_RW, .type = ARM_CP_CONST, .resetvalue = 0 },
};

static const ARMCPRegInfo contextidr_el2 = {
    .name = "CONTEXTIDR_EL2", .state = ARM_CP_STATE_AA64,
    .opc0 = 3, .opc1 = 4, .crn = 13, .crm = 0, .opc2 = 1,
    .access = PL2_RW,
    .fieldoffset = offsetof(CPUARMState, cp15.contextidr_el[2])
};

static const ARMCPRegInfo vhe_reginfo[] = {
    { .name = "TTBR1_EL2", .state = ARM_CP_STATE_AA64,
      .opc0 = 3, .opc1 = 4, .crn = 2, .crm = 0, .opc2 = 1,
      .access = PL2_RW, .writefn = vmsa_tcr_ttbr_el2_write,
      .fieldoffset = offsetof(CPUARMState, cp15.ttbr1_el[2]) },
#ifndef CONFIG_USER_ONLY
    { .name = "CNTHV_CVAL_EL2", .state = ARM_CP_STATE_AA64,
      .opc0 = 3, .opc1 = 4, .crn = 14, .crm = 3, .opc2 = 2,
      .fieldoffset =
        offsetof(CPUARMState, cp15.c14_timer[GTIMER_HYPVIRT].cval),
      .type = ARM_CP_IO, .access = PL2_RW,
      .writefn = gt_hv_cval_write, .raw_writefn = raw_write },
    { .name = "CNTHV_TVAL_EL2", .state = ARM_CP_STATE_BOTH,
      .opc0 = 3, .opc1 = 4, .crn = 14, .crm = 3, .opc2 = 0,
      .type = ARM_CP_NO_RAW | ARM_CP_IO, .access = PL2_RW,
      .resetfn = gt_hv_timer_reset,
      .readfn = gt_hv_tval_read, .writefn = gt_hv_tval_write },
    { .name = "CNTHV_CTL_EL2", .state = ARM_CP_STATE_BOTH,
      .type = ARM_CP_IO,
      .opc0 = 3, .opc1 = 4, .crn = 14, .crm = 3, .opc2 = 1,
      .access = PL2_RW,
      .fieldoffset = offsetof(CPUARMState, cp15.c14_timer[GTIMER_HYPVIRT].ctl),
      .writefn = gt_hv_ctl_write, .raw_writefn = raw_write },
    { .name = "CNTP_CTL_EL02", .state = ARM_CP_STATE_AA64,
      .opc0 = 3, .opc1 = 5, .crn = 14, .crm = 2, .opc2 = 1,
      .type = ARM_CP_IO | ARM_CP_ALIAS,
      .access = PL2_RW, .accessfn = e2h_access,
      .fieldoffset = offsetof(CPUARMState, cp15.c14_timer[GTIMER_PHYS].ctl),
      .writefn = gt_phys_ctl_write, .raw_writefn = raw_write },
    { .name = "CNTV_CTL_EL02", .state = ARM_CP_STATE_AA64,
      .opc0 = 3, .opc1 = 5, .crn = 14, .crm = 3, .opc2 = 1,
      .type = ARM_CP_IO | ARM_CP_ALIAS,
      .access = PL2_RW, .accessfn = e2h_access,
      .fieldoffset = offsetof(CPUARMState, cp15.c14_timer[GTIMER_VIRT].ctl),
      .writefn = gt_virt_ctl_write, .raw_writefn = raw_write },
    { .name = "CNTP_TVAL_EL02", .state = ARM_CP_STATE_AA64,
      .opc0 = 3, .opc1 = 5, .crn = 14, .crm = 2, .opc2 = 0,
      .type = ARM_CP_NO_RAW | ARM_CP_IO | ARM_CP_ALIAS,
      .access = PL2_RW, .accessfn = e2h_access,
      .readfn = gt_phys_tval_read, .writefn = gt_phys_tval_write },
    { .name = "CNTV_TVAL_EL02", .state = ARM_CP_STATE_AA64,
      .opc0 = 3, .opc1 = 5, .crn = 14, .crm = 3, .opc2 = 0,
      .type = ARM_CP_NO_RAW | ARM_CP_IO | ARM_CP_ALIAS,
      .access = PL2_RW, .accessfn = e2h_access,
      .readfn = gt_virt_tval_read, .writefn = gt_virt_tval_write },
    { .name = "CNTP_CVAL_EL02", .state = ARM_CP_STATE_AA64,
      .opc0 = 3, .opc1 = 5, .crn = 14, .crm = 2, .opc2 = 2,
      .type = ARM_CP_IO | ARM_CP_ALIAS,
      .fieldoffset = offsetof(CPUARMState, cp15.c14_timer[GTIMER_PHYS].cval),
      .access = PL2_RW, .accessfn = e2h_access,
      .writefn = gt_phys_cval_write, .raw_writefn = raw_write },
    { .name = "CNTV_CVAL_EL02", .state = ARM_CP_STATE_AA64,
      .opc0 = 3, .opc1 = 5, .crn = 14, .crm = 3, .opc2 = 2,
      .type = ARM_CP_IO | ARM_CP_ALIAS,
      .fieldoffset = offsetof(CPUARMState, cp15.c14_timer[GTIMER_VIRT].cval),
      .access = PL2_RW, .accessfn = e2h_access,
      .writefn = gt_virt_cval_write, .raw_writefn = raw_write },
#endif
};

#ifndef CONFIG_USER_ONLY
static const ARMCPRegInfo ats1e1_reginfo[] = {
    { .name = "AT_S1E1R", .state = ARM_CP_STATE_AA64,
      .opc0 = 1, .opc1 = 0, .crn = 7, .crm = 9, .opc2 = 0,
      .access = PL1_W, .type = ARM_CP_NO_RAW | ARM_CP_RAISES_EXC,
      .writefn = ats_write64 },
    { .name = "AT_S1E1W", .state = ARM_CP_STATE_AA64,
      .opc0 = 1, .opc1 = 0, .crn = 7, .crm = 9, .opc2 = 1,
      .access = PL1_W, .type = ARM_CP_NO_RAW | ARM_CP_RAISES_EXC,
      .writefn = ats_write64 },
};

static const ARMCPRegInfo ats1cp_reginfo[] = {
    { .name = "ATS1CPRP",
      .cp = 15, .opc1 = 0, .crn = 7, .crm = 9, .opc2 = 0,
      .access = PL1_W, .type = ARM_CP_NO_RAW | ARM_CP_RAISES_EXC,
      .writefn = ats_write },
    { .name = "ATS1CPWP",
      .cp = 15, .opc1 = 0, .crn = 7, .crm = 9, .opc2 = 1,
      .access = PL1_W, .type = ARM_CP_NO_RAW | ARM_CP_RAISES_EXC,
      .writefn = ats_write },
};
#endif

/*
 * ACTLR2 and HACTLR2 map to ACTLR_EL1[63:32] and
 * ACTLR_EL2[63:32]. They exist only if the ID_MMFR4.AC2 field
 * is non-zero, which is never for ARMv7, optionally in ARMv8
 * and mandatorily for ARMv8.2 and up.
 * ACTLR2 is banked for S and NS if EL3 is AArch32. Since QEMU's
 * implementation is RAZ/WI we can ignore this detail, as we
 * do for ACTLR.
 */
static const ARMCPRegInfo actlr2_hactlr2_reginfo[] = {
    { .name = "ACTLR2", .state = ARM_CP_STATE_AA32,
      .cp = 15, .opc1 = 0, .crn = 1, .crm = 0, .opc2 = 3,
      .access = PL1_RW, .accessfn = access_tacr,
      .type = ARM_CP_CONST, .resetvalue = 0 },
    { .name = "HACTLR2", .state = ARM_CP_STATE_AA32,
      .cp = 15, .opc1 = 4, .crn = 1, .crm = 0, .opc2 = 3,
      .access = PL2_RW, .type = ARM_CP_CONST,
      .resetvalue = 0 },
};

void register_cp_regs_for_features(ARMCPU *cpu)
{
    /* Register all the coprocessor registers based on feature bits */
    CPUARMState *env = &cpu->env;
    if (arm_feature(env, ARM_FEATURE_M)) {
        /* M profile has no coprocessor registers */
        return;
    }

    define_arm_cp_regs(cpu, cp_reginfo);
    if (!arm_feature(env, ARM_FEATURE_V8)) {
        /* Must go early as it is full of wildcards that may be
         * overridden by later definitions.
         */
        define_arm_cp_regs(cpu, not_v8_cp_reginfo);
    }

    if (arm_feature(env, ARM_FEATURE_V6)) {
        /* The ID registers all have impdef reset values */
        ARMCPRegInfo v6_idregs[] = {
            { .name = "ID_PFR0", .state = ARM_CP_STATE_BOTH,
              .opc0 = 3, .opc1 = 0, .crn = 0, .crm = 1, .opc2 = 0,
              .access = PL1_R, .type = ARM_CP_CONST,
              .accessfn = access_aa32_tid3,
              .resetvalue = cpu->isar.id_pfr0 },
            /* ID_PFR1 is not a plain ARM_CP_CONST because we don't know
             * the value of the GIC field until after we define these regs.
             */
            { .name = "ID_PFR1", .state = ARM_CP_STATE_BOTH,
              .opc0 = 3, .opc1 = 0, .crn = 0, .crm = 1, .opc2 = 1,
              .access = PL1_R, .type = ARM_CP_NO_RAW,
              .accessfn = access_aa32_tid3,
              .readfn = id_pfr1_read,
              .writefn = arm_cp_write_ignore },
            { .name = "ID_DFR0", .state = ARM_CP_STATE_BOTH,
              .opc0 = 3, .opc1 = 0, .crn = 0, .crm = 1, .opc2 = 2,
              .access = PL1_R, .type = ARM_CP_CONST,
              .accessfn = access_aa32_tid3,
              .resetvalue = cpu->isar.id_dfr0 },
            { .name = "ID_AFR0", .state = ARM_CP_STATE_BOTH,
              .opc0 = 3, .opc1 = 0, .crn = 0, .crm = 1, .opc2 = 3,
              .access = PL1_R, .type = ARM_CP_CONST,
              .accessfn = access_aa32_tid3,
              .resetvalue = cpu->id_afr0 },
            { .name = "ID_MMFR0", .state = ARM_CP_STATE_BOTH,
              .opc0 = 3, .opc1 = 0, .crn = 0, .crm = 1, .opc2 = 4,
              .access = PL1_R, .type = ARM_CP_CONST,
              .accessfn = access_aa32_tid3,
              .resetvalue = cpu->isar.id_mmfr0 },
            { .name = "ID_MMFR1", .state = ARM_CP_STATE_BOTH,
              .opc0 = 3, .opc1 = 0, .crn = 0, .crm = 1, .opc2 = 5,
              .access = PL1_R, .type = ARM_CP_CONST,
              .accessfn = access_aa32_tid3,
              .resetvalue = cpu->isar.id_mmfr1 },
            { .name = "ID_MMFR2", .state = ARM_CP_STATE_BOTH,
              .opc0 = 3, .opc1 = 0, .crn = 0, .crm = 1, .opc2 = 6,
              .access = PL1_R, .type = ARM_CP_CONST,
              .accessfn = access_aa32_tid3,
              .resetvalue = cpu->isar.id_mmfr2 },
            { .name = "ID_MMFR3", .state = ARM_CP_STATE_BOTH,
              .opc0 = 3, .opc1 = 0, .crn = 0, .crm = 1, .opc2 = 7,
              .access = PL1_R, .type = ARM_CP_CONST,
              .accessfn = access_aa32_tid3,
              .resetvalue = cpu->isar.id_mmfr3 },
            { .name = "ID_ISAR0", .state = ARM_CP_STATE_BOTH,
              .opc0 = 3, .opc1 = 0, .crn = 0, .crm = 2, .opc2 = 0,
              .access = PL1_R, .type = ARM_CP_CONST,
              .accessfn = access_aa32_tid3,
              .resetvalue = cpu->isar.id_isar0 },
            { .name = "ID_ISAR1", .state = ARM_CP_STATE_BOTH,
              .opc0 = 3, .opc1 = 0, .crn = 0, .crm = 2, .opc2 = 1,
              .access = PL1_R, .type = ARM_CP_CONST,
              .accessfn = access_aa32_tid3,
              .resetvalue = cpu->isar.id_isar1 },
            { .name = "ID_ISAR2", .state = ARM_CP_STATE_BOTH,
              .opc0 = 3, .opc1 = 0, .crn = 0, .crm = 2, .opc2 = 2,
              .access = PL1_R, .type = ARM_CP_CONST,
              .accessfn = access_aa32_tid3,
              .resetvalue = cpu->isar.id_isar2 },
            { .name = "ID_ISAR3", .state = ARM_CP_STATE_BOTH,
              .opc0 = 3, .opc1 = 0, .crn = 0, .crm = 2, .opc2 = 3,
              .access = PL1_R, .type = ARM_CP_CONST,
              .accessfn = access_aa32_tid3,
              .resetvalue = cpu->isar.id_isar3 },
            { .name = "ID_ISAR4", .state = ARM_CP_STATE_BOTH,
              .opc0 = 3, .opc1 = 0, .crn = 0, .crm = 2, .opc2 = 4,
              .access = PL1_R, .type = ARM_CP_CONST,
              .accessfn = access_aa32_tid3,
              .resetvalue = cpu->isar.id_isar4 },
            { .name = "ID_ISAR5", .state = ARM_CP_STATE_BOTH,
              .opc0 = 3, .opc1 = 0, .crn = 0, .crm = 2, .opc2 = 5,
              .access = PL1_R, .type = ARM_CP_CONST,
              .accessfn = access_aa32_tid3,
              .resetvalue = cpu->isar.id_isar5 },
            { .name = "ID_MMFR4", .state = ARM_CP_STATE_BOTH,
              .opc0 = 3, .opc1 = 0, .crn = 0, .crm = 2, .opc2 = 6,
              .access = PL1_R, .type = ARM_CP_CONST,
              .accessfn = access_aa32_tid3,
              .resetvalue = cpu->isar.id_mmfr4 },
            { .name = "ID_ISAR6", .state = ARM_CP_STATE_BOTH,
              .opc0 = 3, .opc1 = 0, .crn = 0, .crm = 2, .opc2 = 7,
              .access = PL1_R, .type = ARM_CP_CONST,
              .accessfn = access_aa32_tid3,
              .resetvalue = cpu->isar.id_isar6 },
        };
        define_arm_cp_regs(cpu, v6_idregs);
        define_arm_cp_regs(cpu, v6_cp_reginfo);
    } else {
        define_arm_cp_regs(cpu, not_v6_cp_reginfo);
    }
    if (arm_feature(env, ARM_FEATURE_V6K)) {
        define_arm_cp_regs(cpu, v6k_cp_reginfo);
    }
    if (arm_feature(env, ARM_FEATURE_V7MP) &&
        !arm_feature(env, ARM_FEATURE_PMSA)) {
        define_arm_cp_regs(cpu, v7mp_cp_reginfo);
    }
    if (arm_feature(env, ARM_FEATURE_V7VE)) {
        define_arm_cp_regs(cpu, pmovsset_cp_reginfo);
    }
    if (arm_feature(env, ARM_FEATURE_V7)) {
        ARMCPRegInfo clidr = {
            .name = "CLIDR", .state = ARM_CP_STATE_BOTH,
            .opc0 = 3, .crn = 0, .crm = 0, .opc1 = 1, .opc2 = 1,
            .access = PL1_R, .type = ARM_CP_CONST,
            .accessfn = access_aa64_tid2,
            .resetvalue = cpu->clidr
        };
        define_one_arm_cp_reg(cpu, &clidr);
        define_arm_cp_regs(cpu, v7_cp_reginfo);
        define_debug_regs(cpu);
        define_pmu_regs(cpu);
    } else {
        define_arm_cp_regs(cpu, not_v7_cp_reginfo);
    }
    if (arm_feature(env, ARM_FEATURE_V8)) {
        /* AArch64 ID registers, which all have impdef reset values.
         * Note that within the ID register ranges the unused slots
         * must all RAZ, not UNDEF; future architecture versions may
         * define new registers here.
         */
        ARMCPRegInfo v8_idregs[] = {
            /*
             * ID_AA64PFR0_EL1 is not a plain ARM_CP_CONST in system
             * emulation because we don't know the right value for the
             * GIC field until after we define these regs.
             */
            { .name = "ID_AA64PFR0_EL1", .state = ARM_CP_STATE_AA64,
              .opc0 = 3, .opc1 = 0, .crn = 0, .crm = 4, .opc2 = 0,
              .access = PL1_R,
#ifdef CONFIG_USER_ONLY
              .type = ARM_CP_CONST,
              .resetvalue = cpu->isar.id_aa64pfr0
#else
              .type = ARM_CP_NO_RAW,
              .accessfn = access_aa64_tid3,
              .readfn = id_aa64pfr0_read,
              .writefn = arm_cp_write_ignore
#endif
            },
            { .name = "ID_AA64PFR1_EL1", .state = ARM_CP_STATE_AA64,
              .opc0 = 3, .opc1 = 0, .crn = 0, .crm = 4, .opc2 = 1,
              .access = PL1_R, .type = ARM_CP_CONST,
              .accessfn = access_aa64_tid3,
              .resetvalue = cpu->isar.id_aa64pfr1},
            { .name = "ID_AA64PFR2_EL1_RESERVED", .state = ARM_CP_STATE_AA64,
              .opc0 = 3, .opc1 = 0, .crn = 0, .crm = 4, .opc2 = 2,
              .access = PL1_R, .type = ARM_CP_CONST,
              .accessfn = access_aa64_tid3,
              .resetvalue = 0 },
            { .name = "ID_AA64PFR3_EL1_RESERVED", .state = ARM_CP_STATE_AA64,
              .opc0 = 3, .opc1 = 0, .crn = 0, .crm = 4, .opc2 = 3,
              .access = PL1_R, .type = ARM_CP_CONST,
              .accessfn = access_aa64_tid3,
              .resetvalue = 0 },
            { .name = "ID_AA64ZFR0_EL1", .state = ARM_CP_STATE_AA64,
              .opc0 = 3, .opc1 = 0, .crn = 0, .crm = 4, .opc2 = 4,
              .access = PL1_R, .type = ARM_CP_CONST,
              .accessfn = access_aa64_tid3,
              .resetvalue = cpu->isar.id_aa64zfr0 },
            { .name = "ID_AA64SMFR0_EL1", .state = ARM_CP_STATE_AA64,
              .opc0 = 3, .opc1 = 0, .crn = 0, .crm = 4, .opc2 = 5,
              .access = PL1_R, .type = ARM_CP_CONST,
              .accessfn = access_aa64_tid3,
              .resetvalue = cpu->isar.id_aa64smfr0 },
            { .name = "ID_AA64PFR6_EL1_RESERVED", .state = ARM_CP_STATE_AA64,
              .opc0 = 3, .opc1 = 0, .crn = 0, .crm = 4, .opc2 = 6,
              .access = PL1_R, .type = ARM_CP_CONST,
              .accessfn = access_aa64_tid3,
              .resetvalue = 0 },
            { .name = "ID_AA64PFR7_EL1_RESERVED", .state = ARM_CP_STATE_AA64,
              .opc0 = 3, .opc1 = 0, .crn = 0, .crm = 4, .opc2 = 7,
              .access = PL1_R, .type = ARM_CP_CONST,
              .accessfn = access_aa64_tid3,
              .resetvalue = 0 },
            { .name = "ID_AA64DFR0_EL1", .state = ARM_CP_STATE_AA64,
              .opc0 = 3, .opc1 = 0, .crn = 0, .crm = 5, .opc2 = 0,
              .access = PL1_R, .type = ARM_CP_CONST,
              .accessfn = access_aa64_tid3,
              .resetvalue = cpu->isar.id_aa64dfr0 },
            { .name = "ID_AA64DFR1_EL1", .state = ARM_CP_STATE_AA64,
              .opc0 = 3, .opc1 = 0, .crn = 0, .crm = 5, .opc2 = 1,
              .access = PL1_R, .type = ARM_CP_CONST,
              .accessfn = access_aa64_tid3,
              .resetvalue = cpu->isar.id_aa64dfr1 },
            { .name = "ID_AA64DFR2_EL1_RESERVED", .state = ARM_CP_STATE_AA64,
              .opc0 = 3, .opc1 = 0, .crn = 0, .crm = 5, .opc2 = 2,
              .access = PL1_R, .type = ARM_CP_CONST,
              .accessfn = access_aa64_tid3,
              .resetvalue = 0 },
            { .name = "ID_AA64DFR3_EL1_RESERVED", .state = ARM_CP_STATE_AA64,
              .opc0 = 3, .opc1 = 0, .crn = 0, .crm = 5, .opc2 = 3,
              .access = PL1_R, .type = ARM_CP_CONST,
              .accessfn = access_aa64_tid3,
              .resetvalue = 0 },
            { .name = "ID_AA64AFR0_EL1", .state = ARM_CP_STATE_AA64,
              .opc0 = 3, .opc1 = 0, .crn = 0, .crm = 5, .opc2 = 4,
              .access = PL1_R, .type = ARM_CP_CONST,
              .accessfn = access_aa64_tid3,
              .resetvalue = cpu->id_aa64afr0 },
            { .name = "ID_AA64AFR1_EL1", .state = ARM_CP_STATE_AA64,
              .opc0 = 3, .opc1 = 0, .crn = 0, .crm = 5, .opc2 = 5,
              .access = PL1_R, .type = ARM_CP_CONST,
              .accessfn = access_aa64_tid3,
              .resetvalue = cpu->id_aa64afr1 },
            { .name = "ID_AA64AFR2_EL1_RESERVED", .state = ARM_CP_STATE_AA64,
              .opc0 = 3, .opc1 = 0, .crn = 0, .crm = 5, .opc2 = 6,
              .access = PL1_R, .type = ARM_CP_CONST,
              .accessfn = access_aa64_tid3,
              .resetvalue = 0 },
            { .name = "ID_AA64AFR3_EL1_RESERVED", .state = ARM_CP_STATE_AA64,
              .opc0 = 3, .opc1 = 0, .crn = 0, .crm = 5, .opc2 = 7,
              .access = PL1_R, .type = ARM_CP_CONST,
              .accessfn = access_aa64_tid3,
              .resetvalue = 0 },
            { .name = "ID_AA64ISAR0_EL1", .state = ARM_CP_STATE_AA64,
              .opc0 = 3, .opc1 = 0, .crn = 0, .crm = 6, .opc2 = 0,
              .access = PL1_R, .type = ARM_CP_CONST,
              .accessfn = access_aa64_tid3,
              .resetvalue = cpu->isar.id_aa64isar0 },
            { .name = "ID_AA64ISAR1_EL1", .state = ARM_CP_STATE_AA64,
              .opc0 = 3, .opc1 = 0, .crn = 0, .crm = 6, .opc2 = 1,
              .access = PL1_R, .type = ARM_CP_CONST,
              .accessfn = access_aa64_tid3,
              .resetvalue = cpu->isar.id_aa64isar1 },
            { .name = "ID_AA64ISAR2_EL1_RESERVED", .state = ARM_CP_STATE_AA64,
              .opc0 = 3, .opc1 = 0, .crn = 0, .crm = 6, .opc2 = 2,
              .access = PL1_R, .type = ARM_CP_CONST,
              .accessfn = access_aa64_tid3,
              .resetvalue = 0 },
            { .name = "ID_AA64ISAR3_EL1_RESERVED", .state = ARM_CP_STATE_AA64,
              .opc0 = 3, .opc1 = 0, .crn = 0, .crm = 6, .opc2 = 3,
              .access = PL1_R, .type = ARM_CP_CONST,
              .accessfn = access_aa64_tid3,
              .resetvalue = 0 },
            { .name = "ID_AA64ISAR4_EL1_RESERVED", .state = ARM_CP_STATE_AA64,
              .opc0 = 3, .opc1 = 0, .crn = 0, .crm = 6, .opc2 = 4,
              .access = PL1_R, .type = ARM_CP_CONST,
              .accessfn = access_aa64_tid3,
              .resetvalue = 0 },
            { .name = "ID_AA64ISAR5_EL1_RESERVED", .state = ARM_CP_STATE_AA64,
              .opc0 = 3, .opc1 = 0, .crn = 0, .crm = 6, .opc2 = 5,
              .access = PL1_R, .type = ARM_CP_CONST,
              .accessfn = access_aa64_tid3,
              .resetvalue = 0 },
            { .name = "ID_AA64ISAR6_EL1_RESERVED", .state = ARM_CP_STATE_AA64,
              .opc0 = 3, .opc1 = 0, .crn = 0, .crm = 6, .opc2 = 6,
              .access = PL1_R, .type = ARM_CP_CONST,
              .accessfn = access_aa64_tid3,
              .resetvalue = 0 },
            { .name = "ID_AA64ISAR7_EL1_RESERVED", .state = ARM_CP_STATE_AA64,
              .opc0 = 3, .opc1 = 0, .crn = 0, .crm = 6, .opc2 = 7,
              .access = PL1_R, .type = ARM_CP_CONST,
              .accessfn = access_aa64_tid3,
              .resetvalue = 0 },
            { .name = "ID_AA64MMFR0_EL1", .state = ARM_CP_STATE_AA64,
              .opc0 = 3, .opc1 = 0, .crn = 0, .crm = 7, .opc2 = 0,
              .access = PL1_R, .type = ARM_CP_CONST,
              .accessfn = access_aa64_tid3,
              .resetvalue = cpu->isar.id_aa64mmfr0 },
            { .name = "ID_AA64MMFR1_EL1", .state = ARM_CP_STATE_AA64,
              .opc0 = 3, .opc1 = 0, .crn = 0, .crm = 7, .opc2 = 1,
              .access = PL1_R, .type = ARM_CP_CONST,
              .accessfn = access_aa64_tid3,
              .resetvalue = cpu->isar.id_aa64mmfr1 },
            { .name = "ID_AA64MMFR2_EL1", .state = ARM_CP_STATE_AA64,
              .opc0 = 3, .opc1 = 0, .crn = 0, .crm = 7, .opc2 = 2,
              .access = PL1_R, .type = ARM_CP_CONST,
              .accessfn = access_aa64_tid3,
              .resetvalue = cpu->isar.id_aa64mmfr2 },
            { .name = "ID_AA64MMFR3_EL1_RESERVED", .state = ARM_CP_STATE_AA64,
              .opc0 = 3, .opc1 = 0, .crn = 0, .crm = 7, .opc2 = 3,
              .access = PL1_R, .type = ARM_CP_CONST,
              .accessfn = access_aa64_tid3,
              .resetvalue = 0 },
            { .name = "ID_AA64MMFR4_EL1_RESERVED", .state = ARM_CP_STATE_AA64,
              .opc0 = 3, .opc1 = 0, .crn = 0, .crm = 7, .opc2 = 4,
              .access = PL1_R, .type = ARM_CP_CONST,
              .accessfn = access_aa64_tid3,
              .resetvalue = 0 },
            { .name = "ID_AA64MMFR5_EL1_RESERVED", .state = ARM_CP_STATE_AA64,
              .opc0 = 3, .opc1 = 0, .crn = 0, .crm = 7, .opc2 = 5,
              .access = PL1_R, .type = ARM_CP_CONST,
              .accessfn = access_aa64_tid3,
              .resetvalue = 0 },
            { .name = "ID_AA64MMFR6_EL1_RESERVED", .state = ARM_CP_STATE_AA64,
              .opc0 = 3, .opc1 = 0, .crn = 0, .crm = 7, .opc2 = 6,
              .access = PL1_R, .type = ARM_CP_CONST,
              .accessfn = access_aa64_tid3,
              .resetvalue = 0 },
            { .name = "ID_AA64MMFR7_EL1_RESERVED", .state = ARM_CP_STATE_AA64,
              .opc0 = 3, .opc1 = 0, .crn = 0, .crm = 7, .opc2 = 7,
              .access = PL1_R, .type = ARM_CP_CONST,
              .accessfn = access_aa64_tid3,
              .resetvalue = 0 },
            { .name = "MVFR0_EL1", .state = ARM_CP_STATE_AA64,
              .opc0 = 3, .opc1 = 0, .crn = 0, .crm = 3, .opc2 = 0,
              .access = PL1_R, .type = ARM_CP_CONST,
              .accessfn = access_aa64_tid3,
              .resetvalue = cpu->isar.mvfr0 },
            { .name = "MVFR1_EL1", .state = ARM_CP_STATE_AA64,
              .opc0 = 3, .opc1 = 0, .crn = 0, .crm = 3, .opc2 = 1,
              .access = PL1_R, .type = ARM_CP_CONST,
              .accessfn = access_aa64_tid3,
              .resetvalue = cpu->isar.mvfr1 },
            { .name = "MVFR2_EL1", .state = ARM_CP_STATE_AA64,
              .opc0 = 3, .opc1 = 0, .crn = 0, .crm = 3, .opc2 = 2,
              .access = PL1_R, .type = ARM_CP_CONST,
              .accessfn = access_aa64_tid3,
              .resetvalue = cpu->isar.mvfr2 },
            { .name = "MVFR3_EL1_RESERVED", .state = ARM_CP_STATE_AA64,
              .opc0 = 3, .opc1 = 0, .crn = 0, .crm = 3, .opc2 = 3,
              .access = PL1_R, .type = ARM_CP_CONST,
              .accessfn = access_aa64_tid3,
              .resetvalue = 0 },
            { .name = "ID_PFR2", .state = ARM_CP_STATE_BOTH,
              .opc0 = 3, .opc1 = 0, .crn = 0, .crm = 3, .opc2 = 4,
              .access = PL1_R, .type = ARM_CP_CONST,
              .accessfn = access_aa64_tid3,
              .resetvalue = cpu->isar.id_pfr2 },
            { .name = "MVFR5_EL1_RESERVED", .state = ARM_CP_STATE_AA64,
              .opc0 = 3, .opc1 = 0, .crn = 0, .crm = 3, .opc2 = 5,
              .access = PL1_R, .type = ARM_CP_CONST,
              .accessfn = access_aa64_tid3,
              .resetvalue = 0 },
            { .name = "MVFR6_EL1_RESERVED", .state = ARM_CP_STATE_AA64,
              .opc0 = 3, .opc1 = 0, .crn = 0, .crm = 3, .opc2 = 6,
              .access = PL1_R, .type = ARM_CP_CONST,
              .accessfn = access_aa64_tid3,
              .resetvalue = 0 },
            { .name = "MVFR7_EL1_RESERVED", .state = ARM_CP_STATE_AA64,
              .opc0 = 3, .opc1 = 0, .crn = 0, .crm = 3, .opc2 = 7,
              .access = PL1_R, .type = ARM_CP_CONST,
              .accessfn = access_aa64_tid3,
              .resetvalue = 0 },
            { .name = "PMCEID0", .state = ARM_CP_STATE_AA32,
              .cp = 15, .opc1 = 0, .crn = 9, .crm = 12, .opc2 = 6,
              .access = PL0_R, .accessfn = pmreg_access, .type = ARM_CP_CONST,
              .resetvalue = extract64(cpu->pmceid0, 0, 32) },
            { .name = "PMCEID0_EL0", .state = ARM_CP_STATE_AA64,
              .opc0 = 3, .opc1 = 3, .crn = 9, .crm = 12, .opc2 = 6,
              .access = PL0_R, .accessfn = pmreg_access, .type = ARM_CP_CONST,
              .resetvalue = cpu->pmceid0 },
            { .name = "PMCEID1", .state = ARM_CP_STATE_AA32,
              .cp = 15, .opc1 = 0, .crn = 9, .crm = 12, .opc2 = 7,
              .access = PL0_R, .accessfn = pmreg_access, .type = ARM_CP_CONST,
              .resetvalue = extract64(cpu->pmceid1, 0, 32) },
            { .name = "PMCEID1_EL0", .state = ARM_CP_STATE_AA64,
              .opc0 = 3, .opc1 = 3, .crn = 9, .crm = 12, .opc2 = 7,
              .access = PL0_R, .accessfn = pmreg_access, .type = ARM_CP_CONST,
              .resetvalue = cpu->pmceid1 },
        };
#ifdef CONFIG_USER_ONLY
        static const ARMCPRegUserSpaceInfo v8_user_idregs[] = {
            { .name = "ID_AA64PFR0_EL1",
              .exported_bits = 0x000f000f00ff0000,
              .fixed_bits    = 0x0000000000000011 },
            { .name = "ID_AA64PFR1_EL1",
              .exported_bits = 0x00000000000000f0 },
            { .name = "ID_AA64PFR*_EL1_RESERVED",
              .is_glob = true                     },
            { .name = "ID_AA64ZFR0_EL1"           },
            { .name = "ID_AA64MMFR0_EL1",
              .fixed_bits    = 0x00000000ff000000 },
            { .name = "ID_AA64MMFR1_EL1"          },
            { .name = "ID_AA64MMFR*_EL1_RESERVED",
              .is_glob = true                     },
            { .name = "ID_AA64DFR0_EL1",
              .fixed_bits    = 0x0000000000000006 },
            { .name = "ID_AA64DFR1_EL1"           },
            { .name = "ID_AA64DFR*_EL1_RESERVED",
              .is_glob = true                     },
            { .name = "ID_AA64AFR*",
              .is_glob = true                     },
            { .name = "ID_AA64ISAR0_EL1",
              .exported_bits = 0x00fffffff0fffff0 },
            { .name = "ID_AA64ISAR1_EL1",
              .exported_bits = 0x000000f0ffffffff },
            { .name = "ID_AA64ISAR*_EL1_RESERVED",
              .is_glob = true                     },
        };
        modify_arm_cp_regs(v8_idregs, v8_user_idregs);
#endif
        /* RVBAR_EL1 is only implemented if EL1 is the highest EL */
        if (!arm_feature(env, ARM_FEATURE_EL3) &&
            !arm_feature(env, ARM_FEATURE_EL2)) {
            ARMCPRegInfo rvbar = {
                .name = "RVBAR_EL1", .state = ARM_CP_STATE_AA64,
                .opc0 = 3, .opc1 = 0, .crn = 12, .crm = 0, .opc2 = 1,
                .access = PL1_R,
                .fieldoffset = offsetof(CPUARMState, cp15.rvbar),
            };
            define_one_arm_cp_reg(cpu, &rvbar);
        }
        define_arm_cp_regs(cpu, v8_idregs);
        define_arm_cp_regs(cpu, v8_cp_reginfo);
    }

    /*
     * Register the base EL2 cpregs.
     * Pre v8, these registers are implemented only as part of the
     * Virtualization Extensions (EL2 present).  Beginning with v8,
     * if EL2 is missing but EL3 is enabled, mostly these become
     * RES0 from EL3, with some specific exceptions.
     */
    if (arm_feature(env, ARM_FEATURE_EL2)
        || (arm_feature(env, ARM_FEATURE_EL3)
            && arm_feature(env, ARM_FEATURE_V8))) {
        uint64_t vmpidr_def = mpidr_read_val(env);
        ARMCPRegInfo vpidr_regs[] = {
            { .name = "VPIDR", .state = ARM_CP_STATE_AA32,
              .cp = 15, .opc1 = 4, .crn = 0, .crm = 0, .opc2 = 0,
              .access = PL2_RW, .accessfn = access_el3_aa32ns,
              .resetvalue = cpu->midr,
              .type = ARM_CP_ALIAS | ARM_CP_EL3_NO_EL2_C_NZ,
              .fieldoffset = offsetoflow32(CPUARMState, cp15.vpidr_el2) },
            { .name = "VPIDR_EL2", .state = ARM_CP_STATE_AA64,
              .opc0 = 3, .opc1 = 4, .crn = 0, .crm = 0, .opc2 = 0,
              .access = PL2_RW, .resetvalue = cpu->midr,
              .type = ARM_CP_EL3_NO_EL2_C_NZ,
              .fieldoffset = offsetof(CPUARMState, cp15.vpidr_el2) },
            { .name = "VMPIDR", .state = ARM_CP_STATE_AA32,
              .cp = 15, .opc1 = 4, .crn = 0, .crm = 0, .opc2 = 5,
              .access = PL2_RW, .accessfn = access_el3_aa32ns,
              .resetvalue = vmpidr_def,
              .type = ARM_CP_ALIAS | ARM_CP_EL3_NO_EL2_C_NZ,
              .fieldoffset = offsetoflow32(CPUARMState, cp15.vmpidr_el2) },
            { .name = "VMPIDR_EL2", .state = ARM_CP_STATE_AA64,
              .opc0 = 3, .opc1 = 4, .crn = 0, .crm = 0, .opc2 = 5,
              .access = PL2_RW, .resetvalue = vmpidr_def,
              .type = ARM_CP_EL3_NO_EL2_C_NZ,
              .fieldoffset = offsetof(CPUARMState, cp15.vmpidr_el2) },
        };
        /*
         * The only field of MDCR_EL2 that has a defined architectural reset
         * value is MDCR_EL2.HPMN which should reset to the value of PMCR_EL0.N.
         */
        ARMCPRegInfo mdcr_el2 = {
            .name = "MDCR_EL2", .state = ARM_CP_STATE_BOTH,
            .opc0 = 3, .opc1 = 4, .crn = 1, .crm = 1, .opc2 = 1,
            .access = PL2_RW, .resetvalue = pmu_num_counters(env),
            .fieldoffset = offsetof(CPUARMState, cp15.mdcr_el2),
        };
        define_one_arm_cp_reg(cpu, &mdcr_el2);
        define_arm_cp_regs(cpu, vpidr_regs);
        define_arm_cp_regs(cpu, el2_cp_reginfo);
        if (arm_feature(env, ARM_FEATURE_V8)) {
            define_arm_cp_regs(cpu, el2_v8_cp_reginfo);
        }
        if (cpu_isar_feature(aa64_sel2, cpu)) {
            define_arm_cp_regs(cpu, el2_sec_cp_reginfo);
        }
        /* RVBAR_EL2 is only implemented if EL2 is the highest EL */
        if (!arm_feature(env, ARM_FEATURE_EL3)) {
            ARMCPRegInfo rvbar = {
                .name = "RVBAR_EL2", .state = ARM_CP_STATE_AA64,
                .opc0 = 3, .opc1 = 4, .crn = 12, .crm = 0, .opc2 = 1,
                .access = PL2_R,
                .fieldoffset = offsetof(CPUARMState, cp15.rvbar),
            };
            define_one_arm_cp_reg(cpu, &rvbar);
        }
    }

    /* Register the base EL3 cpregs. */
    if (arm_feature(env, ARM_FEATURE_EL3)) {
        define_arm_cp_regs(cpu, el3_cp_reginfo);
        ARMCPRegInfo el3_regs[] = {
            { .name = "RVBAR_EL3", .state = ARM_CP_STATE_AA64,
              .opc0 = 3, .opc1 = 6, .crn = 12, .crm = 0, .opc2 = 1,
              .access = PL3_R,
              .fieldoffset = offsetof(CPUARMState, cp15.rvbar),
            },
            { .name = "SCTLR_EL3", .state = ARM_CP_STATE_AA64,
              .opc0 = 3, .opc1 = 6, .crn = 1, .crm = 0, .opc2 = 0,
              .access = PL3_RW,
              .raw_writefn = raw_write, .writefn = sctlr_write,
              .fieldoffset = offsetof(CPUARMState, cp15.sctlr_el[3]),
              .resetvalue = cpu->reset_sctlr },
        };

        define_arm_cp_regs(cpu, el3_regs);
    }
    /* The behaviour of NSACR is sufficiently various that we don't
     * try to describe it in a single reginfo:
     *  if EL3 is 64 bit, then trap to EL3 from S EL1,
     *     reads as constant 0xc00 from NS EL1 and NS EL2
     *  if EL3 is 32 bit, then RW at EL3, RO at NS EL1 and NS EL2
     *  if v7 without EL3, register doesn't exist
     *  if v8 without EL3, reads as constant 0xc00 from NS EL1 and NS EL2
     */
    if (arm_feature(env, ARM_FEATURE_EL3)) {
        if (arm_feature(env, ARM_FEATURE_AARCH64)) {
            static const ARMCPRegInfo nsacr = {
                .name = "NSACR", .type = ARM_CP_CONST,
                .cp = 15, .opc1 = 0, .crn = 1, .crm = 1, .opc2 = 2,
                .access = PL1_RW, .accessfn = nsacr_access,
                .resetvalue = 0xc00
            };
            define_one_arm_cp_reg(cpu, &nsacr);
        } else {
            static const ARMCPRegInfo nsacr = {
                .name = "NSACR",
                .cp = 15, .opc1 = 0, .crn = 1, .crm = 1, .opc2 = 2,
                .access = PL3_RW | PL1_R,
                .resetvalue = 0,
                .fieldoffset = offsetof(CPUARMState, cp15.nsacr)
            };
            define_one_arm_cp_reg(cpu, &nsacr);
        }
    } else {
        if (arm_feature(env, ARM_FEATURE_V8)) {
            static const ARMCPRegInfo nsacr = {
                .name = "NSACR", .type = ARM_CP_CONST,
                .cp = 15, .opc1 = 0, .crn = 1, .crm = 1, .opc2 = 2,
                .access = PL1_R,
                .resetvalue = 0xc00
            };
            define_one_arm_cp_reg(cpu, &nsacr);
        }
    }

    if (arm_feature(env, ARM_FEATURE_PMSA)) {
        if (arm_feature(env, ARM_FEATURE_V8)) {
            define_arm_cp_regs(cpu, vmsa_pmsa_cp_reginfo);
            define_arm_cp_regs(cpu, pmsav8_cp_reginfo);
        } else if (arm_feature(env, ARM_FEATURE_V6)) {
            /* PMSAv6 not implemented */
            assert(arm_feature(env, ARM_FEATURE_V7));
            define_arm_cp_regs(cpu, vmsa_pmsa_cp_reginfo);
            define_arm_cp_regs(cpu, pmsav7_cp_reginfo);
        } else {
            define_arm_cp_regs(cpu, pmsav5_cp_reginfo);
        }
    } else {
        define_arm_cp_regs(cpu, vmsa_pmsa_cp_reginfo);
        define_arm_cp_regs(cpu, vmsa_cp_reginfo);
        /* TTCBR2 is introduced with ARMv8.2-AA32HPD.  */
        if (cpu_isar_feature(aa32_hpd, cpu)) {
            define_one_arm_cp_reg(cpu, &ttbcr2_reginfo);
        }
    }
    if (arm_feature(env, ARM_FEATURE_THUMB2EE)) {
        define_arm_cp_regs(cpu, t2ee_cp_reginfo);
    }
    if (arm_feature(env, ARM_FEATURE_GENERIC_TIMER)) {
        define_arm_cp_regs(cpu, generic_timer_cp_reginfo);
    }
    if (arm_feature(env, ARM_FEATURE_VAPA)) {
        define_arm_cp_regs(cpu, vapa_cp_reginfo);
    }
    if (arm_feature(env, ARM_FEATURE_CACHE_TEST_CLEAN)) {
        define_arm_cp_regs(cpu, cache_test_clean_cp_reginfo);
    }
    if (arm_feature(env, ARM_FEATURE_CACHE_DIRTY_REG)) {
        define_arm_cp_regs(cpu, cache_dirty_status_cp_reginfo);
    }
    if (arm_feature(env, ARM_FEATURE_CACHE_BLOCK_OPS)) {
        define_arm_cp_regs(cpu, cache_block_ops_cp_reginfo);
    }
    if (arm_feature(env, ARM_FEATURE_OMAPCP)) {
        define_arm_cp_regs(cpu, omap_cp_reginfo);
    }
    if (arm_feature(env, ARM_FEATURE_STRONGARM)) {
        define_arm_cp_regs(cpu, strongarm_cp_reginfo);
    }
    if (arm_feature(env, ARM_FEATURE_XSCALE)) {
        define_arm_cp_regs(cpu, xscale_cp_reginfo);
    }
    if (arm_feature(env, ARM_FEATURE_DUMMY_C15_REGS)) {
        define_arm_cp_regs(cpu, dummy_c15_cp_reginfo);
    }
    if (arm_feature(env, ARM_FEATURE_LPAE)) {
        define_arm_cp_regs(cpu, lpae_cp_reginfo);
    }
    if (cpu_isar_feature(aa32_jazelle, cpu)) {
        define_arm_cp_regs(cpu, jazelle_regs);
    }
    /* Slightly awkwardly, the OMAP and StrongARM cores need all of
     * cp15 crn=0 to be writes-ignored, whereas for other cores they should
     * be read-only (ie write causes UNDEF exception).
     */
    {
        ARMCPRegInfo id_pre_v8_midr_cp_reginfo[] = {
            /* Pre-v8 MIDR space.
             * Note that the MIDR isn't a simple constant register because
             * of the TI925 behaviour where writes to another register can
             * cause the MIDR value to change.
             *
             * Unimplemented registers in the c15 0 0 0 space default to
             * MIDR. Define MIDR first as this entire space, then CTR, TCMTR
             * and friends override accordingly.
             */
            { .name = "MIDR",
              .cp = 15, .crn = 0, .crm = 0, .opc1 = 0, .opc2 = CP_ANY,
              .access = PL1_R, .resetvalue = cpu->midr,
              .writefn = arm_cp_write_ignore, .raw_writefn = raw_write,
              .readfn = midr_read,
              .fieldoffset = offsetof(CPUARMState, cp15.c0_cpuid),
              .type = ARM_CP_OVERRIDE },
            /* crn = 0 op1 = 0 crm = 3..7 : currently unassigned; we RAZ. */
            { .name = "DUMMY",
              .cp = 15, .crn = 0, .crm = 3, .opc1 = 0, .opc2 = CP_ANY,
              .access = PL1_R, .type = ARM_CP_CONST, .resetvalue = 0 },
            { .name = "DUMMY",
              .cp = 15, .crn = 0, .crm = 4, .opc1 = 0, .opc2 = CP_ANY,
              .access = PL1_R, .type = ARM_CP_CONST, .resetvalue = 0 },
            { .name = "DUMMY",
              .cp = 15, .crn = 0, .crm = 5, .opc1 = 0, .opc2 = CP_ANY,
              .access = PL1_R, .type = ARM_CP_CONST, .resetvalue = 0 },
            { .name = "DUMMY",
              .cp = 15, .crn = 0, .crm = 6, .opc1 = 0, .opc2 = CP_ANY,
              .access = PL1_R, .type = ARM_CP_CONST, .resetvalue = 0 },
            { .name = "DUMMY",
              .cp = 15, .crn = 0, .crm = 7, .opc1 = 0, .opc2 = CP_ANY,
              .access = PL1_R, .type = ARM_CP_CONST, .resetvalue = 0 },
        };
        ARMCPRegInfo id_v8_midr_cp_reginfo[] = {
            { .name = "MIDR_EL1", .state = ARM_CP_STATE_BOTH,
              .opc0 = 3, .opc1 = 0, .crn = 0, .crm = 0, .opc2 = 0,
              .access = PL1_R, .type = ARM_CP_NO_RAW, .resetvalue = cpu->midr,
              .fieldoffset = offsetof(CPUARMState, cp15.c0_cpuid),
              .readfn = midr_read },
            /* crn = 0 op1 = 0 crm = 0 op2 = 4,7 : AArch32 aliases of MIDR */
            { .name = "MIDR", .type = ARM_CP_ALIAS | ARM_CP_CONST,
              .cp = 15, .crn = 0, .crm = 0, .opc1 = 0, .opc2 = 7,
              .access = PL1_R, .resetvalue = cpu->midr },
            { .name = "REVIDR_EL1", .state = ARM_CP_STATE_BOTH,
              .opc0 = 3, .opc1 = 0, .crn = 0, .crm = 0, .opc2 = 6,
              .access = PL1_R,
              .accessfn = access_aa64_tid1,
              .type = ARM_CP_CONST, .resetvalue = cpu->revidr },
        };
        ARMCPRegInfo id_cp_reginfo[] = {
            /* These are common to v8 and pre-v8 */
            { .name = "CTR",
              .cp = 15, .crn = 0, .crm = 0, .opc1 = 0, .opc2 = 1,
              .access = PL1_R, .accessfn = ctr_el0_access,
              .type = ARM_CP_CONST, .resetvalue = cpu->ctr },
            { .name = "CTR_EL0", .state = ARM_CP_STATE_AA64,
              .opc0 = 3, .opc1 = 3, .opc2 = 1, .crn = 0, .crm = 0,
              .access = PL0_R, .accessfn = ctr_el0_access,
              .type = ARM_CP_CONST, .resetvalue = cpu->ctr },
            /* TCMTR and TLBTR exist in v8 but have no 64-bit versions */
            { .name = "TCMTR",
              .cp = 15, .crn = 0, .crm = 0, .opc1 = 0, .opc2 = 2,
              .access = PL1_R,
              .accessfn = access_aa32_tid1,
              .type = ARM_CP_CONST, .resetvalue = cpu->tcmtr },
        };
        /* MIDR opc=4 alias is specific to VMSA < v8 */
        ARMCPRegInfo id_midr_opc4_non_pmsav8_reginfo = {
              .name = "MIDR", .type = ARM_CP_ALIAS | ARM_CP_CONST,
              .cp = 15, .crn = 0, .crm = 0, .opc1 = 0, .opc2 = 4,
              .access = PL1_R, .resetvalue = cpu->midr,
        };
        /* TLBTR is specific to VMSA */
        ARMCPRegInfo id_tlbtr_reginfo = {
              .name = "TLBTR",
              .cp = 15, .crn = 0, .crm = 0, .opc1 = 0, .opc2 = 3,
              .access = PL1_R,
              .accessfn = access_aa32_tid1,
              .type = ARM_CP_CONST, .resetvalue = 0,
        };
        /* MPUIR is specific to PMSA V6+ */
        ARMCPRegInfo id_mpuir_reginfo = {
              .name = "MPUIR",
              .cp = 15, .crn = 0, .crm = 0, .opc1 = 0, .opc2 = 4,
              .access = PL1_R, .type = ARM_CP_CONST,
              .resetvalue = cpu->pmsav7_dregion << 8
        };
        static const ARMCPRegInfo crn0_wi_reginfo = {
            .name = "CRN0_WI", .cp = 15, .crn = 0, .crm = CP_ANY,
            .opc1 = CP_ANY, .opc2 = CP_ANY, .access = PL1_W,
            .type = ARM_CP_NOP | ARM_CP_OVERRIDE
        };
#ifdef CONFIG_USER_ONLY
        static const ARMCPRegUserSpaceInfo id_v8_user_midr_cp_reginfo[] = {
            { .name = "MIDR_EL1",
              .exported_bits = 0x00000000ffffffff },
            { .name = "REVIDR_EL1"                },
        };
        modify_arm_cp_regs(id_v8_midr_cp_reginfo, id_v8_user_midr_cp_reginfo);
#endif
        if (arm_feature(env, ARM_FEATURE_OMAPCP) ||
            arm_feature(env, ARM_FEATURE_STRONGARM)) {
            size_t i;
            /* Register the blanket "writes ignored" value first to cover the
             * whole space. Then update the specific ID registers to allow write
             * access, so that they ignore writes rather than causing them to
             * UNDEF.
             */
            define_one_arm_cp_reg(cpu, &crn0_wi_reginfo);
            for (i = 0; i < ARRAY_SIZE(id_pre_v8_midr_cp_reginfo); ++i) {
                id_pre_v8_midr_cp_reginfo[i].access = PL1_RW;
            }
            for (i = 0; i < ARRAY_SIZE(id_cp_reginfo); ++i) {
                id_cp_reginfo[i].access = PL1_RW;
            }
            id_mpuir_reginfo.access = PL1_RW;
            id_tlbtr_reginfo.access = PL1_RW;
        }
        if (arm_feature(env, ARM_FEATURE_V8)) {
            define_arm_cp_regs(cpu, id_v8_midr_cp_reginfo);
        } else {
            define_arm_cp_regs(cpu, id_pre_v8_midr_cp_reginfo);
            if (!arm_feature(env, ARM_FEATURE_PMSA)) {
                define_one_arm_cp_reg(cpu, &id_midr_opc4_non_pmsav8_reginfo);
            }
        }
        define_arm_cp_regs(cpu, id_cp_reginfo);
        if (!arm_feature(env, ARM_FEATURE_PMSA)) {
            define_one_arm_cp_reg(cpu, &id_tlbtr_reginfo);
        } else if (arm_feature(env, ARM_FEATURE_V7)) {
            define_one_arm_cp_reg(cpu, &id_mpuir_reginfo);
        }
    }

    if (arm_feature(env, ARM_FEATURE_MPIDR)) {
        ARMCPRegInfo mpidr_cp_reginfo[] = {
            { .name = "MPIDR_EL1", .state = ARM_CP_STATE_BOTH,
              .opc0 = 3, .crn = 0, .crm = 0, .opc1 = 0, .opc2 = 5,
              .access = PL1_R, .readfn = mpidr_read, .type = ARM_CP_NO_RAW },
        };
#ifdef CONFIG_USER_ONLY
        static const ARMCPRegUserSpaceInfo mpidr_user_cp_reginfo[] = {
            { .name = "MPIDR_EL1",
              .fixed_bits = 0x0000000080000000 },
        };
        modify_arm_cp_regs(mpidr_cp_reginfo, mpidr_user_cp_reginfo);
#endif
        define_arm_cp_regs(cpu, mpidr_cp_reginfo);
    }

    if (arm_feature(env, ARM_FEATURE_AUXCR)) {
        ARMCPRegInfo auxcr_reginfo[] = {
            { .name = "ACTLR_EL1", .state = ARM_CP_STATE_BOTH,
              .opc0 = 3, .opc1 = 0, .crn = 1, .crm = 0, .opc2 = 1,
              .access = PL1_RW, .accessfn = access_tacr,
              .type = ARM_CP_CONST, .resetvalue = cpu->reset_auxcr },
            { .name = "ACTLR_EL2", .state = ARM_CP_STATE_BOTH,
              .opc0 = 3, .opc1 = 4, .crn = 1, .crm = 0, .opc2 = 1,
              .access = PL2_RW, .type = ARM_CP_CONST,
              .resetvalue = 0 },
            { .name = "ACTLR_EL3", .state = ARM_CP_STATE_AA64,
              .opc0 = 3, .opc1 = 6, .crn = 1, .crm = 0, .opc2 = 1,
              .access = PL3_RW, .type = ARM_CP_CONST,
              .resetvalue = 0 },
        };
        define_arm_cp_regs(cpu, auxcr_reginfo);
        if (cpu_isar_feature(aa32_ac2, cpu)) {
            define_arm_cp_regs(cpu, actlr2_hactlr2_reginfo);
        }
    }

    if (arm_feature(env, ARM_FEATURE_CBAR)) {
        /*
         * CBAR is IMPDEF, but common on Arm Cortex-A implementations.
         * There are two flavours:
         *  (1) older 32-bit only cores have a simple 32-bit CBAR
         *  (2) 64-bit cores have a 64-bit CBAR visible to AArch64, plus a
         *      32-bit register visible to AArch32 at a different encoding
         *      to the "flavour 1" register and with the bits rearranged to
         *      be able to squash a 64-bit address into the 32-bit view.
         * We distinguish the two via the ARM_FEATURE_AARCH64 flag, but
         * in future if we support AArch32-only configs of some of the
         * AArch64 cores we might need to add a specific feature flag
         * to indicate cores with "flavour 2" CBAR.
         */
        if (arm_feature(env, ARM_FEATURE_AARCH64)) {
            /* 32 bit view is [31:18] 0...0 [43:32]. */
            uint32_t cbar32 = (extract64(cpu->reset_cbar, 18, 14) << 18)
                | extract64(cpu->reset_cbar, 32, 12);
            ARMCPRegInfo cbar_reginfo[] = {
                { .name = "CBAR",
                  .type = ARM_CP_CONST,
                  .cp = 15, .crn = 15, .crm = 3, .opc1 = 1, .opc2 = 0,
                  .access = PL1_R, .resetvalue = cbar32 },
                { .name = "CBAR_EL1", .state = ARM_CP_STATE_AA64,
                  .type = ARM_CP_CONST,
                  .opc0 = 3, .opc1 = 1, .crn = 15, .crm = 3, .opc2 = 0,
                  .access = PL1_R, .resetvalue = cpu->reset_cbar },
            };
            /* We don't implement a r/w 64 bit CBAR currently */
            assert(arm_feature(env, ARM_FEATURE_CBAR_RO));
            define_arm_cp_regs(cpu, cbar_reginfo);
        } else {
            if (arm_feature(env, ARM_FEATURE_V8)) {
                ARMCPRegInfo cbar = {
                    .name = "CBAR",
                    .type = ARM_CP_CONST,
                    .cp = 15, .crn = 15, .crm = 3, .opc1 = 1, .opc2 = 0,
                    .access = PL1_R | PL2_R, .resetvalue = cpu->reset_cbar
                };
                define_one_arm_cp_reg(cpu, &cbar);
            } else {
                ARMCPRegInfo cbar = {
                    .name = "CBAR",
                    .cp = 15, .crn = 15, .crm = 0, .opc1 = 4, .opc2 = 0,
                    .access = PL1_R|PL3_W, .resetvalue = cpu->reset_cbar,
                    .fieldoffset = offsetof(CPUARMState,
                                            cp15.c15_config_base_address)
                };
                if (arm_feature(env, ARM_FEATURE_CBAR_RO)) {
                    cbar.access = PL1_R;
                    cbar.fieldoffset = 0;
                    cbar.type = ARM_CP_CONST;
                }
                define_one_arm_cp_reg(cpu, &cbar);
            }
        }
    }

    if (arm_feature(env, ARM_FEATURE_VBAR)) {
        static const ARMCPRegInfo vbar_cp_reginfo[] = {
            { .name = "VBAR", .state = ARM_CP_STATE_BOTH,
              .opc0 = 3, .crn = 12, .crm = 0, .opc1 = 0, .opc2 = 0,
              .access = PL1_RW, .writefn = vbar_write,
              .bank_fieldoffsets = { offsetof(CPUARMState, cp15.vbar_s),
                                     offsetof(CPUARMState, cp15.vbar_ns) },
              .resetvalue = 0 },
        };
        define_arm_cp_regs(cpu, vbar_cp_reginfo);
    }

    /* Generic registers whose values depend on the implementation */
    {
        ARMCPRegInfo sctlr = {
            .name = "SCTLR", .state = ARM_CP_STATE_BOTH,
            .opc0 = 3, .opc1 = 0, .crn = 1, .crm = 0, .opc2 = 0,
            .access = PL1_RW, .accessfn = access_tvm_trvm,
            .bank_fieldoffsets = { offsetof(CPUARMState, cp15.sctlr_s),
                                   offsetof(CPUARMState, cp15.sctlr_ns) },
            .writefn = sctlr_write, .resetvalue = cpu->reset_sctlr,
            .raw_writefn = raw_write,
        };
        if (arm_feature(env, ARM_FEATURE_XSCALE)) {
            /* Normally we would always end the TB on an SCTLR write, but Linux
             * arch/arm/mach-pxa/sleep.S expects two instructions following
             * an MMU enable to execute from cache.  Imitate this behaviour.
             */
            sctlr.type |= ARM_CP_SUPPRESS_TB_END;
        }
        define_one_arm_cp_reg(cpu, &sctlr);
    }

    if (cpu_isar_feature(aa64_lor, cpu)) {
        define_arm_cp_regs(cpu, lor_reginfo);
    }
    if (cpu_isar_feature(aa64_pan, cpu)) {
        define_one_arm_cp_reg(cpu, &pan_reginfo);
    }
#ifndef CONFIG_USER_ONLY
    if (cpu_isar_feature(aa64_ats1e1, cpu)) {
        define_arm_cp_regs(cpu, ats1e1_reginfo);
    }
    if (cpu_isar_feature(aa32_ats1e1, cpu)) {
        define_arm_cp_regs(cpu, ats1cp_reginfo);
    }
#endif
    if (cpu_isar_feature(aa64_uao, cpu)) {
        define_one_arm_cp_reg(cpu, &uao_reginfo);
    }

    if (cpu_isar_feature(aa64_dit, cpu)) {
        define_one_arm_cp_reg(cpu, &dit_reginfo);
    }
    if (cpu_isar_feature(aa64_ssbs, cpu)) {
        define_one_arm_cp_reg(cpu, &ssbs_reginfo);
    }
    if (cpu_isar_feature(any_ras, cpu)) {
        define_arm_cp_regs(cpu, minimal_ras_reginfo);
    }

    if (cpu_isar_feature(aa64_vh, cpu) ||
        cpu_isar_feature(aa64_debugv8p2, cpu)) {
        define_one_arm_cp_reg(cpu, &contextidr_el2);
    }
    if (arm_feature(env, ARM_FEATURE_EL2) && cpu_isar_feature(aa64_vh, cpu)) {
        define_arm_cp_regs(cpu, vhe_reginfo);
    }

    if (cpu_isar_feature(aa64_sve, cpu)) {
        define_arm_cp_regs(cpu, zcr_reginfo);
    }

    if (cpu_isar_feature(aa64_hcx, cpu)) {
        define_one_arm_cp_reg(cpu, &hcrx_el2_reginfo);
    }

#ifdef TARGET_AARCH64
    if (cpu_isar_feature(aa64_sme, cpu)) {
        define_arm_cp_regs(cpu, sme_reginfo);
    }
    if (cpu_isar_feature(aa64_pauth, cpu)) {
        define_arm_cp_regs(cpu, pauth_reginfo);
    }
    if (cpu_isar_feature(aa64_rndr, cpu)) {
        define_arm_cp_regs(cpu, rndr_reginfo);
    }
    if (cpu_isar_feature(aa64_tlbirange, cpu)) {
        define_arm_cp_regs(cpu, tlbirange_reginfo);
    }
    if (cpu_isar_feature(aa64_tlbios, cpu)) {
        define_arm_cp_regs(cpu, tlbios_reginfo);
    }
#ifndef CONFIG_USER_ONLY
    /* Data Cache clean instructions up to PoP */
    if (cpu_isar_feature(aa64_dcpop, cpu)) {
        define_one_arm_cp_reg(cpu, dcpop_reg);

        if (cpu_isar_feature(aa64_dcpodp, cpu)) {
            define_one_arm_cp_reg(cpu, dcpodp_reg);
        }
    }
#endif /*CONFIG_USER_ONLY*/

    /*
     * If full MTE is enabled, add all of the system registers.
     * If only "instructions available at EL0" are enabled,
     * then define only a RAZ/WI version of PSTATE.TCO.
     */
    if (cpu_isar_feature(aa64_mte, cpu)) {
        define_arm_cp_regs(cpu, mte_reginfo);
        define_arm_cp_regs(cpu, mte_el0_cacheop_reginfo);
    } else if (cpu_isar_feature(aa64_mte_insn_reg, cpu)) {
        define_arm_cp_regs(cpu, mte_tco_ro_reginfo);
        define_arm_cp_regs(cpu, mte_el0_cacheop_reginfo);
    }

    if (cpu_isar_feature(aa64_scxtnum, cpu)) {
        define_arm_cp_regs(cpu, scxtnum_reginfo);
    }
#endif

    if (cpu_isar_feature(any_predinv, cpu)) {
        define_arm_cp_regs(cpu, predinv_reginfo);
    }

    if (cpu_isar_feature(any_ccidx, cpu)) {
        define_arm_cp_regs(cpu, ccsidr2_reginfo);
    }

#ifndef CONFIG_USER_ONLY
    /*
     * Register redirections and aliases must be done last,
     * after the registers from the other extensions have been defined.
     */
    if (arm_feature(env, ARM_FEATURE_EL2) && cpu_isar_feature(aa64_vh, cpu)) {
        define_arm_vh_e2h_redirects_aliases(cpu);
    }
#endif
}

/* Sort alphabetically by type name, except for "any". */
static gint arm_cpu_list_compare(gconstpointer a, gconstpointer b)
{
    ObjectClass *class_a = (ObjectClass *)a;
    ObjectClass *class_b = (ObjectClass *)b;
    const char *name_a, *name_b;

    name_a = object_class_get_name(class_a);
    name_b = object_class_get_name(class_b);
    if (strcmp(name_a, "any-" TYPE_ARM_CPU) == 0) {
        return 1;
    } else if (strcmp(name_b, "any-" TYPE_ARM_CPU) == 0) {
        return -1;
    } else {
        return strcmp(name_a, name_b);
    }
}

static void arm_cpu_list_entry(gpointer data, gpointer user_data)
{
    ObjectClass *oc = data;
    const char *typename;
    char *name;

    typename = object_class_get_name(oc);
    name = g_strndup(typename, strlen(typename) - strlen("-" TYPE_ARM_CPU));
    qemu_printf("  %s\n", name);
    g_free(name);
}

void arm_cpu_list(void)
{
    GSList *list;

    list = object_class_get_list(TYPE_ARM_CPU, false);
    list = g_slist_sort(list, arm_cpu_list_compare);
    qemu_printf("Available CPUs:\n");
    g_slist_foreach(list, arm_cpu_list_entry, NULL);
    g_slist_free(list);
}

static void arm_cpu_add_definition(gpointer data, gpointer user_data)
{
    ObjectClass *oc = data;
    CpuDefinitionInfoList **cpu_list = user_data;
    CpuDefinitionInfo *info;
    const char *typename;

    typename = object_class_get_name(oc);
    info = g_malloc0(sizeof(*info));
    info->name = g_strndup(typename,
                           strlen(typename) - strlen("-" TYPE_ARM_CPU));
    info->q_typename = g_strdup(typename);

    QAPI_LIST_PREPEND(*cpu_list, info);
}

CpuDefinitionInfoList *qmp_query_cpu_definitions(Error **errp)
{
    CpuDefinitionInfoList *cpu_list = NULL;
    GSList *list;

    list = object_class_get_list(TYPE_ARM_CPU, false);
    g_slist_foreach(list, arm_cpu_add_definition, &cpu_list);
    g_slist_free(list);

    return cpu_list;
}

/*
 * Private utility function for define_one_arm_cp_reg_with_opaque():
 * add a single reginfo struct to the hash table.
 */
static void add_cpreg_to_hashtable(ARMCPU *cpu, const ARMCPRegInfo *r,
                                   void *opaque, CPState state,
                                   CPSecureState secstate,
                                   int crm, int opc1, int opc2,
                                   const char *name)
{
    CPUARMState *env = &cpu->env;
    uint32_t key;
    ARMCPRegInfo *r2;
    bool is64 = r->type & ARM_CP_64BIT;
    bool ns = secstate & ARM_CP_SECSTATE_NS;
    int cp = r->cp;
    size_t name_len;
    bool make_const;

    switch (state) {
    case ARM_CP_STATE_AA32:
        /* We assume it is a cp15 register if the .cp field is left unset. */
        if (cp == 0 && r->state == ARM_CP_STATE_BOTH) {
            cp = 15;
        }
        key = ENCODE_CP_REG(cp, is64, ns, r->crn, crm, opc1, opc2);
        break;
    case ARM_CP_STATE_AA64:
        /*
         * To allow abbreviation of ARMCPRegInfo definitions, we treat
         * cp == 0 as equivalent to the value for "standard guest-visible
         * sysreg".  STATE_BOTH definitions are also always "standard sysreg"
         * in their AArch64 view (the .cp value may be non-zero for the
         * benefit of the AArch32 view).
         */
        if (cp == 0 || r->state == ARM_CP_STATE_BOTH) {
            cp = CP_REG_ARM64_SYSREG_CP;
        }
        key = ENCODE_AA64_CP_REG(cp, r->crn, crm, r->opc0, opc1, opc2);
        break;
    default:
        g_assert_not_reached();
    }

    /* Overriding of an existing definition must be explicitly requested. */
    if (!(r->type & ARM_CP_OVERRIDE)) {
        const ARMCPRegInfo *oldreg = get_arm_cp_reginfo(cpu->cp_regs, key);
        if (oldreg) {
            assert(oldreg->type & ARM_CP_OVERRIDE);
        }
    }

    /*
     * Eliminate registers that are not present because the EL is missing.
     * Doing this here makes it easier to put all registers for a given
     * feature into the same ARMCPRegInfo array and define them all at once.
     */
    make_const = false;
    if (arm_feature(env, ARM_FEATURE_EL3)) {
        /*
         * An EL2 register without EL2 but with EL3 is (usually) RES0.
         * See rule RJFFP in section D1.1.3 of DDI0487H.a.
         */
        int min_el = ctz32(r->access) / 2;
        if (min_el == 2 && !arm_feature(env, ARM_FEATURE_EL2)) {
            if (r->type & ARM_CP_EL3_NO_EL2_UNDEF) {
                return;
            }
            make_const = !(r->type & ARM_CP_EL3_NO_EL2_KEEP);
        }
    } else {
        CPAccessRights max_el = (arm_feature(env, ARM_FEATURE_EL2)
                                 ? PL2_RW : PL1_RW);
        if ((r->access & max_el) == 0) {
            return;
        }
    }

    /* Combine cpreg and name into one allocation. */
    name_len = strlen(name) + 1;
    r2 = g_malloc(sizeof(*r2) + name_len);
    *r2 = *r;
    r2->name = memcpy(r2 + 1, name, name_len);

    /*
     * Update fields to match the instantiation, overwiting wildcards
     * such as CP_ANY, ARM_CP_STATE_BOTH, or ARM_CP_SECSTATE_BOTH.
     */
    r2->cp = cp;
    r2->crm = crm;
    r2->opc1 = opc1;
    r2->opc2 = opc2;
    r2->state = state;
    r2->secure = secstate;
    if (opaque) {
        r2->opaque = opaque;
    }

    if (make_const) {
        /* This should not have been a very special register to begin. */
        int old_special = r2->type & ARM_CP_SPECIAL_MASK;
        assert(old_special == 0 || old_special == ARM_CP_NOP);
        /*
         * Set the special function to CONST, retaining the other flags.
         * This is important for e.g. ARM_CP_SVE so that we still
         * take the SVE trap if CPTR_EL3.EZ == 0.
         */
        r2->type = (r2->type & ~ARM_CP_SPECIAL_MASK) | ARM_CP_CONST;
        /*
         * Usually, these registers become RES0, but there are a few
         * special cases like VPIDR_EL2 which have a constant non-zero
         * value with writes ignored.
         */
        if (!(r->type & ARM_CP_EL3_NO_EL2_C_NZ)) {
            r2->resetvalue = 0;
        }
        /*
         * ARM_CP_CONST has precedence, so removing the callbacks and
         * offsets are not strictly necessary, but it is potentially
         * less confusing to debug later.
         */
        r2->readfn = NULL;
        r2->writefn = NULL;
        r2->raw_readfn = NULL;
        r2->raw_writefn = NULL;
        r2->resetfn = NULL;
        r2->fieldoffset = 0;
        r2->bank_fieldoffsets[0] = 0;
        r2->bank_fieldoffsets[1] = 0;
    } else {
        bool isbanked = r->bank_fieldoffsets[0] && r->bank_fieldoffsets[1];

        if (isbanked) {
            /*
             * Register is banked (using both entries in array).
             * Overwriting fieldoffset as the array is only used to define
             * banked registers but later only fieldoffset is used.
             */
            r2->fieldoffset = r->bank_fieldoffsets[ns];
        }
        if (state == ARM_CP_STATE_AA32) {
            if (isbanked) {
                /*
                 * If the register is banked then we don't need to migrate or
                 * reset the 32-bit instance in certain cases:
                 *
                 * 1) If the register has both 32-bit and 64-bit instances
                 *    then we can count on the 64-bit instance taking care
                 *    of the non-secure bank.
                 * 2) If ARMv8 is enabled then we can count on a 64-bit
                 *    version taking care of the secure bank.  This requires
                 *    that separate 32 and 64-bit definitions are provided.
                 */
                if ((r->state == ARM_CP_STATE_BOTH && ns) ||
                    (arm_feature(env, ARM_FEATURE_V8) && !ns)) {
                    r2->type |= ARM_CP_ALIAS;
                }
            } else if ((secstate != r->secure) && !ns) {
                /*
                 * The register is not banked so we only want to allow
                 * migration of the non-secure instance.
                 */
                r2->type |= ARM_CP_ALIAS;
            }

            if (HOST_BIG_ENDIAN &&
                r->state == ARM_CP_STATE_BOTH && r2->fieldoffset) {
                r2->fieldoffset += sizeof(uint32_t);
            }
        }
    }

    /*
     * By convention, for wildcarded registers only the first
     * entry is used for migration; the others are marked as
     * ALIAS so we don't try to transfer the register
     * multiple times. Special registers (ie NOP/WFI) are
     * never migratable and not even raw-accessible.
     */
    if (r2->type & ARM_CP_SPECIAL_MASK) {
        r2->type |= ARM_CP_NO_RAW;
    }
    if (((r->crm == CP_ANY) && crm != 0) ||
        ((r->opc1 == CP_ANY) && opc1 != 0) ||
        ((r->opc2 == CP_ANY) && opc2 != 0)) {
        r2->type |= ARM_CP_ALIAS | ARM_CP_NO_GDB;
    }

    /*
     * Check that raw accesses are either forbidden or handled. Note that
     * we can't assert this earlier because the setup of fieldoffset for
     * banked registers has to be done first.
     */
    if (!(r2->type & ARM_CP_NO_RAW)) {
        assert(!raw_accessors_invalid(r2));
    }

    g_hash_table_insert(cpu->cp_regs, (gpointer)(uintptr_t)key, r2);
}


void define_one_arm_cp_reg_with_opaque(ARMCPU *cpu,
                                       const ARMCPRegInfo *r, void *opaque)
{
    /* Define implementations of coprocessor registers.
     * We store these in a hashtable because typically
     * there are less than 150 registers in a space which
     * is 16*16*16*8*8 = 262144 in size.
     * Wildcarding is supported for the crm, opc1 and opc2 fields.
     * If a register is defined twice then the second definition is
     * used, so this can be used to define some generic registers and
     * then override them with implementation specific variations.
     * At least one of the original and the second definition should
     * include ARM_CP_OVERRIDE in its type bits -- this is just a guard
     * against accidental use.
     *
     * The state field defines whether the register is to be
     * visible in the AArch32 or AArch64 execution state. If the
     * state is set to ARM_CP_STATE_BOTH then we synthesise a
     * reginfo structure for the AArch32 view, which sees the lower
     * 32 bits of the 64 bit register.
     *
     * Only registers visible in AArch64 may set r->opc0; opc0 cannot
     * be wildcarded. AArch64 registers are always considered to be 64
     * bits; the ARM_CP_64BIT* flag applies only to the AArch32 view of
     * the register, if any.
     */
    int crm, opc1, opc2;
    int crmmin = (r->crm == CP_ANY) ? 0 : r->crm;
    int crmmax = (r->crm == CP_ANY) ? 15 : r->crm;
    int opc1min = (r->opc1 == CP_ANY) ? 0 : r->opc1;
    int opc1max = (r->opc1 == CP_ANY) ? 7 : r->opc1;
    int opc2min = (r->opc2 == CP_ANY) ? 0 : r->opc2;
    int opc2max = (r->opc2 == CP_ANY) ? 7 : r->opc2;
    CPState state;

    /* 64 bit registers have only CRm and Opc1 fields */
    assert(!((r->type & ARM_CP_64BIT) && (r->opc2 || r->crn)));
    /* op0 only exists in the AArch64 encodings */
    assert((r->state != ARM_CP_STATE_AA32) || (r->opc0 == 0));
    /* AArch64 regs are all 64 bit so ARM_CP_64BIT is meaningless */
    assert((r->state != ARM_CP_STATE_AA64) || !(r->type & ARM_CP_64BIT));
    /*
     * This API is only for Arm's system coprocessors (14 and 15) or
     * (M-profile or v7A-and-earlier only) for implementation defined
     * coprocessors in the range 0..7.  Our decode assumes this, since
     * 8..13 can be used for other insns including VFP and Neon. See
     * valid_cp() in translate.c.  Assert here that we haven't tried
     * to use an invalid coprocessor number.
     */
    switch (r->state) {
    case ARM_CP_STATE_BOTH:
        /* 0 has a special meaning, but otherwise the same rules as AA32. */
        if (r->cp == 0) {
            break;
        }
        /* fall through */
    case ARM_CP_STATE_AA32:
        if (arm_feature(&cpu->env, ARM_FEATURE_V8) &&
            !arm_feature(&cpu->env, ARM_FEATURE_M)) {
            assert(r->cp >= 14 && r->cp <= 15);
        } else {
            assert(r->cp < 8 || (r->cp >= 14 && r->cp <= 15));
        }
        break;
    case ARM_CP_STATE_AA64:
        assert(r->cp == 0 || r->cp == CP_REG_ARM64_SYSREG_CP);
        break;
    default:
        g_assert_not_reached();
    }
    /* The AArch64 pseudocode CheckSystemAccess() specifies that op1
     * encodes a minimum access level for the register. We roll this
     * runtime check into our general permission check code, so check
     * here that the reginfo's specified permissions are strict enough
     * to encompass the generic architectural permission check.
     */
    if (r->state != ARM_CP_STATE_AA32) {
        CPAccessRights mask;
        switch (r->opc1) {
        case 0:
            /* min_EL EL1, but some accessible to EL0 via kernel ABI */
            mask = PL0U_R | PL1_RW;
            break;
        case 1: case 2:
            /* min_EL EL1 */
            mask = PL1_RW;
            break;
        case 3:
            /* min_EL EL0 */
            mask = PL0_RW;
            break;
        case 4:
        case 5:
            /* min_EL EL2 */
            mask = PL2_RW;
            break;
        case 6:
            /* min_EL EL3 */
            mask = PL3_RW;
            break;
        case 7:
            /* min_EL EL1, secure mode only (we don't check the latter) */
            mask = PL1_RW;
            break;
        default:
            /* broken reginfo with out-of-range opc1 */
            g_assert_not_reached();
        }
        /* assert our permissions are not too lax (stricter is fine) */
        assert((r->access & ~mask) == 0);
    }

    /* Check that the register definition has enough info to handle
     * reads and writes if they are permitted.
     */
    if (!(r->type & (ARM_CP_SPECIAL_MASK | ARM_CP_CONST))) {
        if (r->access & PL3_R) {
            assert((r->fieldoffset ||
                   (r->bank_fieldoffsets[0] && r->bank_fieldoffsets[1])) ||
                   r->readfn);
        }
        if (r->access & PL3_W) {
            assert((r->fieldoffset ||
                   (r->bank_fieldoffsets[0] && r->bank_fieldoffsets[1])) ||
                   r->writefn);
        }
    }

    for (crm = crmmin; crm <= crmmax; crm++) {
        for (opc1 = opc1min; opc1 <= opc1max; opc1++) {
            for (opc2 = opc2min; opc2 <= opc2max; opc2++) {
                for (state = ARM_CP_STATE_AA32;
                     state <= ARM_CP_STATE_AA64; state++) {
                    if (r->state != state && r->state != ARM_CP_STATE_BOTH) {
                        continue;
                    }
                    if (state == ARM_CP_STATE_AA32) {
                        /* Under AArch32 CP registers can be common
                         * (same for secure and non-secure world) or banked.
                         */
                        char *name;

                        switch (r->secure) {
                        case ARM_CP_SECSTATE_S:
                        case ARM_CP_SECSTATE_NS:
                            add_cpreg_to_hashtable(cpu, r, opaque, state,
                                                   r->secure, crm, opc1, opc2,
                                                   r->name);
                            break;
                        case ARM_CP_SECSTATE_BOTH:
                            name = g_strdup_printf("%s_S", r->name);
                            add_cpreg_to_hashtable(cpu, r, opaque, state,
                                                   ARM_CP_SECSTATE_S,
                                                   crm, opc1, opc2, name);
                            g_free(name);
                            add_cpreg_to_hashtable(cpu, r, opaque, state,
                                                   ARM_CP_SECSTATE_NS,
                                                   crm, opc1, opc2, r->name);
                            break;
                        default:
                            g_assert_not_reached();
                        }
                    } else {
                        /* AArch64 registers get mapped to non-secure instance
                         * of AArch32 */
                        add_cpreg_to_hashtable(cpu, r, opaque, state,
                                               ARM_CP_SECSTATE_NS,
                                               crm, opc1, opc2, r->name);
                    }
                }
            }
        }
    }
}

/* Define a whole list of registers */
void define_arm_cp_regs_with_opaque_len(ARMCPU *cpu, const ARMCPRegInfo *regs,
                                        void *opaque, size_t len)
{
    size_t i;
    for (i = 0; i < len; ++i) {
        define_one_arm_cp_reg_with_opaque(cpu, regs + i, opaque);
    }
}

/*
 * Modify ARMCPRegInfo for access from userspace.
 *
 * This is a data driven modification directed by
 * ARMCPRegUserSpaceInfo. All registers become ARM_CP_CONST as
 * user-space cannot alter any values and dynamic values pertaining to
 * execution state are hidden from user space view anyway.
 */
void modify_arm_cp_regs_with_len(ARMCPRegInfo *regs, size_t regs_len,
                                 const ARMCPRegUserSpaceInfo *mods,
                                 size_t mods_len)
{
    for (size_t mi = 0; mi < mods_len; ++mi) {
        const ARMCPRegUserSpaceInfo *m = mods + mi;
        GPatternSpec *pat = NULL;

        if (m->is_glob) {
            pat = g_pattern_spec_new(m->name);
        }
        for (size_t ri = 0; ri < regs_len; ++ri) {
            ARMCPRegInfo *r = regs + ri;

            if (pat && g_pattern_match_string(pat, r->name)) {
                r->type = ARM_CP_CONST;
                r->access = PL0U_R;
                r->resetvalue = 0;
                /* continue */
            } else if (strcmp(r->name, m->name) == 0) {
                r->type = ARM_CP_CONST;
                r->access = PL0U_R;
                r->resetvalue &= m->exported_bits;
                r->resetvalue |= m->fixed_bits;
                break;
            }
        }
        if (pat) {
            g_pattern_spec_free(pat);
        }
    }
}

const ARMCPRegInfo *get_arm_cp_reginfo(GHashTable *cpregs, uint32_t encoded_cp)
{
    return g_hash_table_lookup(cpregs, (gpointer)(uintptr_t)encoded_cp);
}

void arm_cp_write_ignore(CPUARMState *env, const ARMCPRegInfo *ri,
                         uint64_t value)
{
    /* Helper coprocessor write function for write-ignore registers */
}

uint64_t arm_cp_read_zero(CPUARMState *env, const ARMCPRegInfo *ri)
{
    /* Helper coprocessor write function for read-as-zero registers */
    return 0;
}

void arm_cp_reset_ignore(CPUARMState *env, const ARMCPRegInfo *opaque)
{
    /* Helper coprocessor reset function for do-nothing-on-reset registers */
}

static int bad_mode_switch(CPUARMState *env, int mode, CPSRWriteType write_type)
{
    /* Return true if it is not valid for us to switch to
     * this CPU mode (ie all the UNPREDICTABLE cases in
     * the ARM ARM CPSRWriteByInstr pseudocode).
     */

    /* Changes to or from Hyp via MSR and CPS are illegal. */
    if (write_type == CPSRWriteByInstr &&
        ((env->uncached_cpsr & CPSR_M) == ARM_CPU_MODE_HYP ||
         mode == ARM_CPU_MODE_HYP)) {
        return 1;
    }

    switch (mode) {
    case ARM_CPU_MODE_USR:
        return 0;
    case ARM_CPU_MODE_SYS:
    case ARM_CPU_MODE_SVC:
    case ARM_CPU_MODE_ABT:
    case ARM_CPU_MODE_UND:
    case ARM_CPU_MODE_IRQ:
    case ARM_CPU_MODE_FIQ:
        /* Note that we don't implement the IMPDEF NSACR.RFR which in v7
         * allows FIQ mode to be Secure-only. (In v8 this doesn't exist.)
         */
        /* If HCR.TGE is set then changes from Monitor to NS PL1 via MSR
         * and CPS are treated as illegal mode changes.
         */
        if (write_type == CPSRWriteByInstr &&
            (env->uncached_cpsr & CPSR_M) == ARM_CPU_MODE_MON &&
            (arm_hcr_el2_eff(env) & HCR_TGE)) {
            return 1;
        }
        return 0;
    case ARM_CPU_MODE_HYP:
        return !arm_is_el2_enabled(env) || arm_current_el(env) < 2;
    case ARM_CPU_MODE_MON:
        return arm_current_el(env) < 3;
    default:
        return 1;
    }
}

uint32_t cpsr_read(CPUARMState *env)
{
    int ZF;
    ZF = (env->ZF == 0);
    return env->uncached_cpsr | (env->NF & 0x80000000) | (ZF << 30) |
        (env->CF << 29) | ((env->VF & 0x80000000) >> 3) | (env->QF << 27)
        | (env->thumb << 5) | ((env->condexec_bits & 3) << 25)
        | ((env->condexec_bits & 0xfc) << 8)
        | (env->GE << 16) | (env->daif & CPSR_AIF);
}

void cpsr_write(CPUARMState *env, uint32_t val, uint32_t mask,
                CPSRWriteType write_type)
{
    uint32_t changed_daif;
    bool rebuild_hflags = (write_type != CPSRWriteRaw) &&
        (mask & (CPSR_M | CPSR_E | CPSR_IL));

    if (mask & CPSR_NZCV) {
        env->ZF = (~val) & CPSR_Z;
        env->NF = val;
        env->CF = (val >> 29) & 1;
        env->VF = (val << 3) & 0x80000000;
    }
    if (mask & CPSR_Q)
        env->QF = ((val & CPSR_Q) != 0);
    if (mask & CPSR_T)
        env->thumb = ((val & CPSR_T) != 0);
    if (mask & CPSR_IT_0_1) {
        env->condexec_bits &= ~3;
        env->condexec_bits |= (val >> 25) & 3;
    }
    if (mask & CPSR_IT_2_7) {
        env->condexec_bits &= 3;
        env->condexec_bits |= (val >> 8) & 0xfc;
    }
    if (mask & CPSR_GE) {
        env->GE = (val >> 16) & 0xf;
    }

    /* In a V7 implementation that includes the security extensions but does
     * not include Virtualization Extensions the SCR.FW and SCR.AW bits control
     * whether non-secure software is allowed to change the CPSR_F and CPSR_A
     * bits respectively.
     *
     * In a V8 implementation, it is permitted for privileged software to
     * change the CPSR A/F bits regardless of the SCR.AW/FW bits.
     */
    if (write_type != CPSRWriteRaw && !arm_feature(env, ARM_FEATURE_V8) &&
        arm_feature(env, ARM_FEATURE_EL3) &&
        !arm_feature(env, ARM_FEATURE_EL2) &&
        !arm_is_secure(env)) {

        changed_daif = (env->daif ^ val) & mask;

        if (changed_daif & CPSR_A) {
            /* Check to see if we are allowed to change the masking of async
             * abort exceptions from a non-secure state.
             */
            if (!(env->cp15.scr_el3 & SCR_AW)) {
                qemu_log_mask(LOG_GUEST_ERROR,
                              "Ignoring attempt to switch CPSR_A flag from "
                              "non-secure world with SCR.AW bit clear\n");
                mask &= ~CPSR_A;
            }
        }

        if (changed_daif & CPSR_F) {
            /* Check to see if we are allowed to change the masking of FIQ
             * exceptions from a non-secure state.
             */
            if (!(env->cp15.scr_el3 & SCR_FW)) {
                qemu_log_mask(LOG_GUEST_ERROR,
                              "Ignoring attempt to switch CPSR_F flag from "
                              "non-secure world with SCR.FW bit clear\n");
                mask &= ~CPSR_F;
            }

            /* Check whether non-maskable FIQ (NMFI) support is enabled.
             * If this bit is set software is not allowed to mask
             * FIQs, but is allowed to set CPSR_F to 0.
             */
            if ((A32_BANKED_CURRENT_REG_GET(env, sctlr) & SCTLR_NMFI) &&
                (val & CPSR_F)) {
                qemu_log_mask(LOG_GUEST_ERROR,
                              "Ignoring attempt to enable CPSR_F flag "
                              "(non-maskable FIQ [NMFI] support enabled)\n");
                mask &= ~CPSR_F;
            }
        }
    }

    env->daif &= ~(CPSR_AIF & mask);
    env->daif |= val & CPSR_AIF & mask;

    if (write_type != CPSRWriteRaw &&
        ((env->uncached_cpsr ^ val) & mask & CPSR_M)) {
        if ((env->uncached_cpsr & CPSR_M) == ARM_CPU_MODE_USR) {
            /* Note that we can only get here in USR mode if this is a
             * gdb stub write; for this case we follow the architectural
             * behaviour for guest writes in USR mode of ignoring an attempt
             * to switch mode. (Those are caught by translate.c for writes
             * triggered by guest instructions.)
             */
            mask &= ~CPSR_M;
        } else if (bad_mode_switch(env, val & CPSR_M, write_type)) {
            /* Attempt to switch to an invalid mode: this is UNPREDICTABLE in
             * v7, and has defined behaviour in v8:
             *  + leave CPSR.M untouched
             *  + allow changes to the other CPSR fields
             *  + set PSTATE.IL
             * For user changes via the GDB stub, we don't set PSTATE.IL,
             * as this would be unnecessarily harsh for a user error.
             */
            mask &= ~CPSR_M;
            if (write_type != CPSRWriteByGDBStub &&
                arm_feature(env, ARM_FEATURE_V8)) {
                mask |= CPSR_IL;
                val |= CPSR_IL;
            }
            qemu_log_mask(LOG_GUEST_ERROR,
                          "Illegal AArch32 mode switch attempt from %s to %s\n",
                          aarch32_mode_name(env->uncached_cpsr),
                          aarch32_mode_name(val));
        } else {
            qemu_log_mask(CPU_LOG_INT, "%s %s to %s PC 0x%" PRIx32 "\n",
                          write_type == CPSRWriteExceptionReturn ?
                          "Exception return from AArch32" :
                          "AArch32 mode switch from",
                          aarch32_mode_name(env->uncached_cpsr),
                          aarch32_mode_name(val), env->regs[15]);
            switch_mode(env, val & CPSR_M);
        }
    }
    mask &= ~CACHED_CPSR_BITS;
    env->uncached_cpsr = (env->uncached_cpsr & ~mask) | (val & mask);
    if (rebuild_hflags) {
        arm_rebuild_hflags(env);
    }
}

/* Sign/zero extend */
uint32_t HELPER(sxtb16)(uint32_t x)
{
    uint32_t res;
    res = (uint16_t)(int8_t)x;
    res |= (uint32_t)(int8_t)(x >> 16) << 16;
    return res;
}

static void handle_possible_div0_trap(CPUARMState *env, uintptr_t ra)
{
    /*
     * Take a division-by-zero exception if necessary; otherwise return
     * to get the usual non-trapping division behaviour (result of 0)
     */
    if (arm_feature(env, ARM_FEATURE_M)
        && (env->v7m.ccr[env->v7m.secure] & R_V7M_CCR_DIV_0_TRP_MASK)) {
        raise_exception_ra(env, EXCP_DIVBYZERO, 0, 1, ra);
    }
}

uint32_t HELPER(uxtb16)(uint32_t x)
{
    uint32_t res;
    res = (uint16_t)(uint8_t)x;
    res |= (uint32_t)(uint8_t)(x >> 16) << 16;
    return res;
}

int32_t HELPER(sdiv)(CPUARMState *env, int32_t num, int32_t den)
{
    if (den == 0) {
        handle_possible_div0_trap(env, GETPC());
        return 0;
    }
    if (num == INT_MIN && den == -1) {
        return INT_MIN;
    }
    return num / den;
}

uint32_t HELPER(udiv)(CPUARMState *env, uint32_t num, uint32_t den)
{
    if (den == 0) {
        handle_possible_div0_trap(env, GETPC());
        return 0;
    }
    return num / den;
}

uint32_t HELPER(rbit)(uint32_t x)
{
    return revbit32(x);
}

#ifdef CONFIG_USER_ONLY

static void switch_mode(CPUARMState *env, int mode)
{
    ARMCPU *cpu = env_archcpu(env);

    if (mode != ARM_CPU_MODE_USR) {
        cpu_abort(CPU(cpu), "Tried to switch out of user mode\n");
    }
}

uint32_t arm_phys_excp_target_el(CPUState *cs, uint32_t excp_idx,
                                 uint32_t cur_el, bool secure)
{
    return 1;
}

void aarch64_sync_64_to_32(CPUARMState *env)
{
    g_assert_not_reached();
}

#else

static void switch_mode(CPUARMState *env, int mode)
{
    int old_mode;
    int i;

    old_mode = env->uncached_cpsr & CPSR_M;
    if (mode == old_mode)
        return;

    if (old_mode == ARM_CPU_MODE_FIQ) {
        memcpy (env->fiq_regs, env->regs + 8, 5 * sizeof(uint32_t));
        memcpy (env->regs + 8, env->usr_regs, 5 * sizeof(uint32_t));
    } else if (mode == ARM_CPU_MODE_FIQ) {
        memcpy (env->usr_regs, env->regs + 8, 5 * sizeof(uint32_t));
        memcpy (env->regs + 8, env->fiq_regs, 5 * sizeof(uint32_t));
    }

    i = bank_number(old_mode);
    env->banked_r13[i] = env->regs[13];
    env->banked_spsr[i] = env->spsr;

    i = bank_number(mode);
    env->regs[13] = env->banked_r13[i];
    env->spsr = env->banked_spsr[i];

    env->banked_r14[r14_bank_number(old_mode)] = env->regs[14];
    env->regs[14] = env->banked_r14[r14_bank_number(mode)];
}

/* Physical Interrupt Target EL Lookup Table
 *
 * [ From ARM ARM section G1.13.4 (Table G1-15) ]
 *
 * The below multi-dimensional table is used for looking up the target
 * exception level given numerous condition criteria.  Specifically, the
 * target EL is based on SCR and HCR routing controls as well as the
 * currently executing EL and secure state.
 *
 *    Dimensions:
 *    target_el_table[2][2][2][2][2][4]
 *                    |  |  |  |  |  +--- Current EL
 *                    |  |  |  |  +------ Non-secure(0)/Secure(1)
 *                    |  |  |  +--------- HCR mask override
 *                    |  |  +------------ SCR exec state control
 *                    |  +--------------- SCR mask override
 *                    +------------------ 32-bit(0)/64-bit(1) EL3
 *
 *    The table values are as such:
 *    0-3 = EL0-EL3
 *     -1 = Cannot occur
 *
 * The ARM ARM target EL table includes entries indicating that an "exception
 * is not taken".  The two cases where this is applicable are:
 *    1) An exception is taken from EL3 but the SCR does not have the exception
 *    routed to EL3.
 *    2) An exception is taken from EL2 but the HCR does not have the exception
 *    routed to EL2.
 * In these two cases, the below table contain a target of EL1.  This value is
 * returned as it is expected that the consumer of the table data will check
 * for "target EL >= current EL" to ensure the exception is not taken.
 *
 *            SCR     HCR
 *         64  EA     AMO                 From
 *        BIT IRQ     IMO      Non-secure         Secure
 *        EL3 FIQ  RW FMO   EL0 EL1 EL2 EL3   EL0 EL1 EL2 EL3
 */
static const int8_t target_el_table[2][2][2][2][2][4] = {
    {{{{/* 0   0   0   0 */{ 1,  1,  2, -1 },{ 3, -1, -1,  3 },},
       {/* 0   0   0   1 */{ 2,  2,  2, -1 },{ 3, -1, -1,  3 },},},
      {{/* 0   0   1   0 */{ 1,  1,  2, -1 },{ 3, -1, -1,  3 },},
       {/* 0   0   1   1 */{ 2,  2,  2, -1 },{ 3, -1, -1,  3 },},},},
     {{{/* 0   1   0   0 */{ 3,  3,  3, -1 },{ 3, -1, -1,  3 },},
       {/* 0   1   0   1 */{ 3,  3,  3, -1 },{ 3, -1, -1,  3 },},},
      {{/* 0   1   1   0 */{ 3,  3,  3, -1 },{ 3, -1, -1,  3 },},
       {/* 0   1   1   1 */{ 3,  3,  3, -1 },{ 3, -1, -1,  3 },},},},},
    {{{{/* 1   0   0   0 */{ 1,  1,  2, -1 },{ 1,  1, -1,  1 },},
       {/* 1   0   0   1 */{ 2,  2,  2, -1 },{ 2,  2, -1,  1 },},},
      {{/* 1   0   1   0 */{ 1,  1,  1, -1 },{ 1,  1,  1,  1 },},
       {/* 1   0   1   1 */{ 2,  2,  2, -1 },{ 2,  2,  2,  1 },},},},
     {{{/* 1   1   0   0 */{ 3,  3,  3, -1 },{ 3,  3, -1,  3 },},
       {/* 1   1   0   1 */{ 3,  3,  3, -1 },{ 3,  3, -1,  3 },},},
      {{/* 1   1   1   0 */{ 3,  3,  3, -1 },{ 3,  3,  3,  3 },},
       {/* 1   1   1   1 */{ 3,  3,  3, -1 },{ 3,  3,  3,  3 },},},},},
};

/*
 * Determine the target EL for physical exceptions
 */
uint32_t arm_phys_excp_target_el(CPUState *cs, uint32_t excp_idx,
                                 uint32_t cur_el, bool secure)
{
    CPUARMState *env = cs->env_ptr;
    bool rw;
    bool scr;
    bool hcr;
    int target_el;
    /* Is the highest EL AArch64? */
    bool is64 = arm_feature(env, ARM_FEATURE_AARCH64);
    uint64_t hcr_el2;

    if (arm_feature(env, ARM_FEATURE_EL3)) {
        rw = ((env->cp15.scr_el3 & SCR_RW) == SCR_RW);
    } else {
        /* Either EL2 is the highest EL (and so the EL2 register width
         * is given by is64); or there is no EL2 or EL3, in which case
         * the value of 'rw' does not affect the table lookup anyway.
         */
        rw = is64;
    }

    hcr_el2 = arm_hcr_el2_eff(env);
    switch (excp_idx) {
    case EXCP_IRQ:
        scr = ((env->cp15.scr_el3 & SCR_IRQ) == SCR_IRQ);
        hcr = hcr_el2 & HCR_IMO;
        break;
    case EXCP_FIQ:
        scr = ((env->cp15.scr_el3 & SCR_FIQ) == SCR_FIQ);
        hcr = hcr_el2 & HCR_FMO;
        break;
    default:
        scr = ((env->cp15.scr_el3 & SCR_EA) == SCR_EA);
        hcr = hcr_el2 & HCR_AMO;
        break;
    };

    /*
     * For these purposes, TGE and AMO/IMO/FMO both force the
     * interrupt to EL2.  Fold TGE into the bit extracted above.
     */
    hcr |= (hcr_el2 & HCR_TGE) != 0;

    /* Perform a table-lookup for the target EL given the current state */
    target_el = target_el_table[is64][scr][rw][hcr][secure][cur_el];

    assert(target_el > 0);

    return target_el;
}

void arm_log_exception(CPUState *cs)
{
    int idx = cs->exception_index;

    if (qemu_loglevel_mask(CPU_LOG_INT)) {
        const char *exc = NULL;
        static const char * const excnames[] = {
            [EXCP_UDEF] = "Undefined Instruction",
            [EXCP_SWI] = "SVC",
            [EXCP_PREFETCH_ABORT] = "Prefetch Abort",
            [EXCP_DATA_ABORT] = "Data Abort",
            [EXCP_IRQ] = "IRQ",
            [EXCP_FIQ] = "FIQ",
            [EXCP_BKPT] = "Breakpoint",
            [EXCP_EXCEPTION_EXIT] = "QEMU v7M exception exit",
            [EXCP_KERNEL_TRAP] = "QEMU intercept of kernel commpage",
            [EXCP_HVC] = "Hypervisor Call",
            [EXCP_HYP_TRAP] = "Hypervisor Trap",
            [EXCP_SMC] = "Secure Monitor Call",
            [EXCP_VIRQ] = "Virtual IRQ",
            [EXCP_VFIQ] = "Virtual FIQ",
            [EXCP_SEMIHOST] = "Semihosting call",
            [EXCP_NOCP] = "v7M NOCP UsageFault",
            [EXCP_INVSTATE] = "v7M INVSTATE UsageFault",
            [EXCP_STKOF] = "v8M STKOF UsageFault",
            [EXCP_LAZYFP] = "v7M exception during lazy FP stacking",
            [EXCP_LSERR] = "v8M LSERR UsageFault",
            [EXCP_UNALIGNED] = "v7M UNALIGNED UsageFault",
            [EXCP_DIVBYZERO] = "v7M DIVBYZERO UsageFault",
            [EXCP_VSERR] = "Virtual SERR",
        };

        if (idx >= 0 && idx < ARRAY_SIZE(excnames)) {
            exc = excnames[idx];
        }
        if (!exc) {
            exc = "unknown";
        }
        qemu_log_mask(CPU_LOG_INT, "Taking exception %d [%s] on CPU %d\n",
                      idx, exc, cs->cpu_index);
    }
}

/*
 * Function used to synchronize QEMU's AArch64 register set with AArch32
 * register set.  This is necessary when switching between AArch32 and AArch64
 * execution state.
 */
void aarch64_sync_32_to_64(CPUARMState *env)
{
    int i;
    uint32_t mode = env->uncached_cpsr & CPSR_M;

    /* We can blanket copy R[0:7] to X[0:7] */
    for (i = 0; i < 8; i++) {
        env->xregs[i] = env->regs[i];
    }

    /*
     * Unless we are in FIQ mode, x8-x12 come from the user registers r8-r12.
     * Otherwise, they come from the banked user regs.
     */
    if (mode == ARM_CPU_MODE_FIQ) {
        for (i = 8; i < 13; i++) {
            env->xregs[i] = env->usr_regs[i - 8];
        }
    } else {
        for (i = 8; i < 13; i++) {
            env->xregs[i] = env->regs[i];
        }
    }

    /*
     * Registers x13-x23 are the various mode SP and FP registers. Registers
     * r13 and r14 are only copied if we are in that mode, otherwise we copy
     * from the mode banked register.
     */
    if (mode == ARM_CPU_MODE_USR || mode == ARM_CPU_MODE_SYS) {
        env->xregs[13] = env->regs[13];
        env->xregs[14] = env->regs[14];
    } else {
        env->xregs[13] = env->banked_r13[bank_number(ARM_CPU_MODE_USR)];
        /* HYP is an exception in that it is copied from r14 */
        if (mode == ARM_CPU_MODE_HYP) {
            env->xregs[14] = env->regs[14];
        } else {
            env->xregs[14] = env->banked_r14[r14_bank_number(ARM_CPU_MODE_USR)];
        }
    }

    if (mode == ARM_CPU_MODE_HYP) {
        env->xregs[15] = env->regs[13];
    } else {
        env->xregs[15] = env->banked_r13[bank_number(ARM_CPU_MODE_HYP)];
    }

    if (mode == ARM_CPU_MODE_IRQ) {
        env->xregs[16] = env->regs[14];
        env->xregs[17] = env->regs[13];
    } else {
        env->xregs[16] = env->banked_r14[r14_bank_number(ARM_CPU_MODE_IRQ)];
        env->xregs[17] = env->banked_r13[bank_number(ARM_CPU_MODE_IRQ)];
    }

    if (mode == ARM_CPU_MODE_SVC) {
        env->xregs[18] = env->regs[14];
        env->xregs[19] = env->regs[13];
    } else {
        env->xregs[18] = env->banked_r14[r14_bank_number(ARM_CPU_MODE_SVC)];
        env->xregs[19] = env->banked_r13[bank_number(ARM_CPU_MODE_SVC)];
    }

    if (mode == ARM_CPU_MODE_ABT) {
        env->xregs[20] = env->regs[14];
        env->xregs[21] = env->regs[13];
    } else {
        env->xregs[20] = env->banked_r14[r14_bank_number(ARM_CPU_MODE_ABT)];
        env->xregs[21] = env->banked_r13[bank_number(ARM_CPU_MODE_ABT)];
    }

    if (mode == ARM_CPU_MODE_UND) {
        env->xregs[22] = env->regs[14];
        env->xregs[23] = env->regs[13];
    } else {
        env->xregs[22] = env->banked_r14[r14_bank_number(ARM_CPU_MODE_UND)];
        env->xregs[23] = env->banked_r13[bank_number(ARM_CPU_MODE_UND)];
    }

    /*
     * Registers x24-x30 are mapped to r8-r14 in FIQ mode.  If we are in FIQ
     * mode, then we can copy from r8-r14.  Otherwise, we copy from the
     * FIQ bank for r8-r14.
     */
    if (mode == ARM_CPU_MODE_FIQ) {
        for (i = 24; i < 31; i++) {
            env->xregs[i] = env->regs[i - 16];   /* X[24:30] <- R[8:14] */
        }
    } else {
        for (i = 24; i < 29; i++) {
            env->xregs[i] = env->fiq_regs[i - 24];
        }
        env->xregs[29] = env->banked_r13[bank_number(ARM_CPU_MODE_FIQ)];
        env->xregs[30] = env->banked_r14[r14_bank_number(ARM_CPU_MODE_FIQ)];
    }

    env->pc = env->regs[15];
}

/*
 * Function used to synchronize QEMU's AArch32 register set with AArch64
 * register set.  This is necessary when switching between AArch32 and AArch64
 * execution state.
 */
void aarch64_sync_64_to_32(CPUARMState *env)
{
    int i;
    uint32_t mode = env->uncached_cpsr & CPSR_M;

    /* We can blanket copy X[0:7] to R[0:7] */
    for (i = 0; i < 8; i++) {
        env->regs[i] = env->xregs[i];
    }

    /*
     * Unless we are in FIQ mode, r8-r12 come from the user registers x8-x12.
     * Otherwise, we copy x8-x12 into the banked user regs.
     */
    if (mode == ARM_CPU_MODE_FIQ) {
        for (i = 8; i < 13; i++) {
            env->usr_regs[i - 8] = env->xregs[i];
        }
    } else {
        for (i = 8; i < 13; i++) {
            env->regs[i] = env->xregs[i];
        }
    }

    /*
     * Registers r13 & r14 depend on the current mode.
     * If we are in a given mode, we copy the corresponding x registers to r13
     * and r14.  Otherwise, we copy the x register to the banked r13 and r14
     * for the mode.
     */
    if (mode == ARM_CPU_MODE_USR || mode == ARM_CPU_MODE_SYS) {
        env->regs[13] = env->xregs[13];
        env->regs[14] = env->xregs[14];
    } else {
        env->banked_r13[bank_number(ARM_CPU_MODE_USR)] = env->xregs[13];

        /*
         * HYP is an exception in that it does not have its own banked r14 but
         * shares the USR r14
         */
        if (mode == ARM_CPU_MODE_HYP) {
            env->regs[14] = env->xregs[14];
        } else {
            env->banked_r14[r14_bank_number(ARM_CPU_MODE_USR)] = env->xregs[14];
        }
    }

    if (mode == ARM_CPU_MODE_HYP) {
        env->regs[13] = env->xregs[15];
    } else {
        env->banked_r13[bank_number(ARM_CPU_MODE_HYP)] = env->xregs[15];
    }

    if (mode == ARM_CPU_MODE_IRQ) {
        env->regs[14] = env->xregs[16];
        env->regs[13] = env->xregs[17];
    } else {
        env->banked_r14[r14_bank_number(ARM_CPU_MODE_IRQ)] = env->xregs[16];
        env->banked_r13[bank_number(ARM_CPU_MODE_IRQ)] = env->xregs[17];
    }

    if (mode == ARM_CPU_MODE_SVC) {
        env->regs[14] = env->xregs[18];
        env->regs[13] = env->xregs[19];
    } else {
        env->banked_r14[r14_bank_number(ARM_CPU_MODE_SVC)] = env->xregs[18];
        env->banked_r13[bank_number(ARM_CPU_MODE_SVC)] = env->xregs[19];
    }

    if (mode == ARM_CPU_MODE_ABT) {
        env->regs[14] = env->xregs[20];
        env->regs[13] = env->xregs[21];
    } else {
        env->banked_r14[r14_bank_number(ARM_CPU_MODE_ABT)] = env->xregs[20];
        env->banked_r13[bank_number(ARM_CPU_MODE_ABT)] = env->xregs[21];
    }

    if (mode == ARM_CPU_MODE_UND) {
        env->regs[14] = env->xregs[22];
        env->regs[13] = env->xregs[23];
    } else {
        env->banked_r14[r14_bank_number(ARM_CPU_MODE_UND)] = env->xregs[22];
        env->banked_r13[bank_number(ARM_CPU_MODE_UND)] = env->xregs[23];
    }

    /* Registers x24-x30 are mapped to r8-r14 in FIQ mode.  If we are in FIQ
     * mode, then we can copy to r8-r14.  Otherwise, we copy to the
     * FIQ bank for r8-r14.
     */
    if (mode == ARM_CPU_MODE_FIQ) {
        for (i = 24; i < 31; i++) {
            env->regs[i - 16] = env->xregs[i];   /* X[24:30] -> R[8:14] */
        }
    } else {
        for (i = 24; i < 29; i++) {
            env->fiq_regs[i - 24] = env->xregs[i];
        }
        env->banked_r13[bank_number(ARM_CPU_MODE_FIQ)] = env->xregs[29];
        env->banked_r14[r14_bank_number(ARM_CPU_MODE_FIQ)] = env->xregs[30];
    }

    env->regs[15] = env->pc;
}

static void take_aarch32_exception(CPUARMState *env, int new_mode,
                                   uint32_t mask, uint32_t offset,
                                   uint32_t newpc)
{
    int new_el;

    /* Change the CPU state so as to actually take the exception. */
    switch_mode(env, new_mode);

    /*
     * For exceptions taken to AArch32 we must clear the SS bit in both
     * PSTATE and in the old-state value we save to SPSR_<mode>, so zero it now.
     */
    env->pstate &= ~PSTATE_SS;
    env->spsr = cpsr_read(env);
    /* Clear IT bits.  */
    env->condexec_bits = 0;
    /* Switch to the new mode, and to the correct instruction set.  */
    env->uncached_cpsr = (env->uncached_cpsr & ~CPSR_M) | new_mode;

    /* This must be after mode switching. */
    new_el = arm_current_el(env);

    /* Set new mode endianness */
    env->uncached_cpsr &= ~CPSR_E;
    if (env->cp15.sctlr_el[new_el] & SCTLR_EE) {
        env->uncached_cpsr |= CPSR_E;
    }
    /* J and IL must always be cleared for exception entry */
    env->uncached_cpsr &= ~(CPSR_IL | CPSR_J);
    env->daif |= mask;

    if (cpu_isar_feature(aa32_ssbs, env_archcpu(env))) {
        if (env->cp15.sctlr_el[new_el] & SCTLR_DSSBS_32) {
            env->uncached_cpsr |= CPSR_SSBS;
        } else {
            env->uncached_cpsr &= ~CPSR_SSBS;
        }
    }

    if (new_mode == ARM_CPU_MODE_HYP) {
        env->thumb = (env->cp15.sctlr_el[2] & SCTLR_TE) != 0;
        env->elr_el[2] = env->regs[15];
    } else {
        /* CPSR.PAN is normally preserved preserved unless...  */
        if (cpu_isar_feature(aa32_pan, env_archcpu(env))) {
            switch (new_el) {
            case 3:
                if (!arm_is_secure_below_el3(env)) {
                    /* ... the target is EL3, from non-secure state.  */
                    env->uncached_cpsr &= ~CPSR_PAN;
                    break;
                }
                /* ... the target is EL3, from secure state ... */
                /* fall through */
            case 1:
                /* ... the target is EL1 and SCTLR.SPAN is 0.  */
                if (!(env->cp15.sctlr_el[new_el] & SCTLR_SPAN)) {
                    env->uncached_cpsr |= CPSR_PAN;
                }
                break;
            }
        }
        /*
         * this is a lie, as there was no c1_sys on V4T/V5, but who cares
         * and we should just guard the thumb mode on V4
         */
        if (arm_feature(env, ARM_FEATURE_V4T)) {
            env->thumb =
                (A32_BANKED_CURRENT_REG_GET(env, sctlr) & SCTLR_TE) != 0;
        }
        env->regs[14] = env->regs[15] + offset;
    }
    env->regs[15] = newpc;
    arm_rebuild_hflags(env);
}

static void arm_cpu_do_interrupt_aarch32_hyp(CPUState *cs)
{
    /*
     * Handle exception entry to Hyp mode; this is sufficiently
     * different to entry to other AArch32 modes that we handle it
     * separately here.
     *
     * The vector table entry used is always the 0x14 Hyp mode entry point,
     * unless this is an UNDEF/SVC/HVC/abort taken from Hyp to Hyp.
     * The offset applied to the preferred return address is always zero
     * (see DDI0487C.a section G1.12.3).
     * PSTATE A/I/F masks are set based only on the SCR.EA/IRQ/FIQ values.
     */
    uint32_t addr, mask;
    ARMCPU *cpu = ARM_CPU(cs);
    CPUARMState *env = &cpu->env;

    switch (cs->exception_index) {
    case EXCP_UDEF:
        addr = 0x04;
        break;
    case EXCP_SWI:
        addr = 0x08;
        break;
    case EXCP_BKPT:
        /* Fall through to prefetch abort.  */
    case EXCP_PREFETCH_ABORT:
        env->cp15.ifar_s = env->exception.vaddress;
        qemu_log_mask(CPU_LOG_INT, "...with HIFAR 0x%x\n",
                      (uint32_t)env->exception.vaddress);
        addr = 0x0c;
        break;
    case EXCP_DATA_ABORT:
        env->cp15.dfar_s = env->exception.vaddress;
        qemu_log_mask(CPU_LOG_INT, "...with HDFAR 0x%x\n",
                      (uint32_t)env->exception.vaddress);
        addr = 0x10;
        break;
    case EXCP_IRQ:
        addr = 0x18;
        break;
    case EXCP_FIQ:
        addr = 0x1c;
        break;
    case EXCP_HVC:
        addr = 0x08;
        break;
    case EXCP_HYP_TRAP:
        addr = 0x14;
        break;
    default:
        cpu_abort(cs, "Unhandled exception 0x%x\n", cs->exception_index);
    }

    if (cs->exception_index != EXCP_IRQ && cs->exception_index != EXCP_FIQ) {
        if (!arm_feature(env, ARM_FEATURE_V8)) {
            /*
             * QEMU syndrome values are v8-style. v7 has the IL bit
             * UNK/SBZP for "field not valid" cases, where v8 uses RES1.
             * If this is a v7 CPU, squash the IL bit in those cases.
             */
            if (cs->exception_index == EXCP_PREFETCH_ABORT ||
                (cs->exception_index == EXCP_DATA_ABORT &&
                 !(env->exception.syndrome & ARM_EL_ISV)) ||
                syn_get_ec(env->exception.syndrome) == EC_UNCATEGORIZED) {
                env->exception.syndrome &= ~ARM_EL_IL;
            }
        }
        env->cp15.esr_el[2] = env->exception.syndrome;
    }

    if (arm_current_el(env) != 2 && addr < 0x14) {
        addr = 0x14;
    }

    mask = 0;
    if (!(env->cp15.scr_el3 & SCR_EA)) {
        mask |= CPSR_A;
    }
    if (!(env->cp15.scr_el3 & SCR_IRQ)) {
        mask |= CPSR_I;
    }
    if (!(env->cp15.scr_el3 & SCR_FIQ)) {
        mask |= CPSR_F;
    }

    addr += env->cp15.hvbar;

    take_aarch32_exception(env, ARM_CPU_MODE_HYP, mask, 0, addr);
}

static void arm_cpu_do_interrupt_aarch32(CPUState *cs)
{
    ARMCPU *cpu = ARM_CPU(cs);
    CPUARMState *env = &cpu->env;
    uint32_t addr;
    uint32_t mask;
    int new_mode;
    uint32_t offset;
    uint32_t moe;

    /* If this is a debug exception we must update the DBGDSCR.MOE bits */
    switch (syn_get_ec(env->exception.syndrome)) {
    case EC_BREAKPOINT:
    case EC_BREAKPOINT_SAME_EL:
        moe = 1;
        break;
    case EC_WATCHPOINT:
    case EC_WATCHPOINT_SAME_EL:
        moe = 10;
        break;
    case EC_AA32_BKPT:
        moe = 3;
        break;
    case EC_VECTORCATCH:
        moe = 5;
        break;
    default:
        moe = 0;
        break;
    }

    if (moe) {
        env->cp15.mdscr_el1 = deposit64(env->cp15.mdscr_el1, 2, 4, moe);
    }

    if (env->exception.target_el == 2) {
        arm_cpu_do_interrupt_aarch32_hyp(cs);
        return;
    }

    switch (cs->exception_index) {
    case EXCP_UDEF:
        new_mode = ARM_CPU_MODE_UND;
        addr = 0x04;
        mask = CPSR_I;
        if (env->thumb)
            offset = 2;
        else
            offset = 4;
        break;
    case EXCP_SWI:
        new_mode = ARM_CPU_MODE_SVC;
        addr = 0x08;
        mask = CPSR_I;
        /* The PC already points to the next instruction.  */
        offset = 0;
        break;
    case EXCP_BKPT:
        /* Fall through to prefetch abort.  */
    case EXCP_PREFETCH_ABORT:
        A32_BANKED_CURRENT_REG_SET(env, ifsr, env->exception.fsr);
        A32_BANKED_CURRENT_REG_SET(env, ifar, env->exception.vaddress);
        qemu_log_mask(CPU_LOG_INT, "...with IFSR 0x%x IFAR 0x%x\n",
                      env->exception.fsr, (uint32_t)env->exception.vaddress);
        new_mode = ARM_CPU_MODE_ABT;
        addr = 0x0c;
        mask = CPSR_A | CPSR_I;
        offset = 4;
        break;
    case EXCP_DATA_ABORT:
        A32_BANKED_CURRENT_REG_SET(env, dfsr, env->exception.fsr);
        A32_BANKED_CURRENT_REG_SET(env, dfar, env->exception.vaddress);
        qemu_log_mask(CPU_LOG_INT, "...with DFSR 0x%x DFAR 0x%x\n",
                      env->exception.fsr,
                      (uint32_t)env->exception.vaddress);
        new_mode = ARM_CPU_MODE_ABT;
        addr = 0x10;
        mask = CPSR_A | CPSR_I;
        offset = 8;
        break;
    case EXCP_IRQ:
        new_mode = ARM_CPU_MODE_IRQ;
        addr = 0x18;
        /* Disable IRQ and imprecise data aborts.  */
        mask = CPSR_A | CPSR_I;
        offset = 4;
        if (env->cp15.scr_el3 & SCR_IRQ) {
            /* IRQ routed to monitor mode */
            new_mode = ARM_CPU_MODE_MON;
            mask |= CPSR_F;
        }
        break;
    case EXCP_FIQ:
        new_mode = ARM_CPU_MODE_FIQ;
        addr = 0x1c;
        /* Disable FIQ, IRQ and imprecise data aborts.  */
        mask = CPSR_A | CPSR_I | CPSR_F;
        if (env->cp15.scr_el3 & SCR_FIQ) {
            /* FIQ routed to monitor mode */
            new_mode = ARM_CPU_MODE_MON;
        }
        offset = 4;
        break;
    case EXCP_VIRQ:
        new_mode = ARM_CPU_MODE_IRQ;
        addr = 0x18;
        /* Disable IRQ and imprecise data aborts.  */
        mask = CPSR_A | CPSR_I;
        offset = 4;
        break;
    case EXCP_VFIQ:
        new_mode = ARM_CPU_MODE_FIQ;
        addr = 0x1c;
        /* Disable FIQ, IRQ and imprecise data aborts.  */
        mask = CPSR_A | CPSR_I | CPSR_F;
        offset = 4;
        break;
    case EXCP_VSERR:
        {
            /*
             * Note that this is reported as a data abort, but the DFAR
             * has an UNKNOWN value.  Construct the SError syndrome from
             * AET and ExT fields.
             */
            ARMMMUFaultInfo fi = { .type = ARMFault_AsyncExternal, };

            if (extended_addresses_enabled(env)) {
                env->exception.fsr = arm_fi_to_lfsc(&fi);
            } else {
                env->exception.fsr = arm_fi_to_sfsc(&fi);
            }
            env->exception.fsr |= env->cp15.vsesr_el2 & 0xd000;
            A32_BANKED_CURRENT_REG_SET(env, dfsr, env->exception.fsr);
            qemu_log_mask(CPU_LOG_INT, "...with IFSR 0x%x\n",
                          env->exception.fsr);

            new_mode = ARM_CPU_MODE_ABT;
            addr = 0x10;
            mask = CPSR_A | CPSR_I;
            offset = 8;
        }
        break;
    case EXCP_SMC:
        new_mode = ARM_CPU_MODE_MON;
        addr = 0x08;
        mask = CPSR_A | CPSR_I | CPSR_F;
        offset = 0;
        break;
    default:
        cpu_abort(cs, "Unhandled exception 0x%x\n", cs->exception_index);
        return; /* Never happens.  Keep compiler happy.  */
    }

    if (new_mode == ARM_CPU_MODE_MON) {
        addr += env->cp15.mvbar;
    } else if (A32_BANKED_CURRENT_REG_GET(env, sctlr) & SCTLR_V) {
        /* High vectors. When enabled, base address cannot be remapped. */
        addr += 0xffff0000;
    } else {
        /* ARM v7 architectures provide a vector base address register to remap
         * the interrupt vector table.
         * This register is only followed in non-monitor mode, and is banked.
         * Note: only bits 31:5 are valid.
         */
        addr += A32_BANKED_CURRENT_REG_GET(env, vbar);
    }

    if ((env->uncached_cpsr & CPSR_M) == ARM_CPU_MODE_MON) {
        env->cp15.scr_el3 &= ~SCR_NS;
    }

    take_aarch32_exception(env, new_mode, mask, offset, addr);
}

static int aarch64_regnum(CPUARMState *env, int aarch32_reg)
{
    /*
     * Return the register number of the AArch64 view of the AArch32
     * register @aarch32_reg. The CPUARMState CPSR is assumed to still
     * be that of the AArch32 mode the exception came from.
     */
    int mode = env->uncached_cpsr & CPSR_M;

    switch (aarch32_reg) {
    case 0 ... 7:
        return aarch32_reg;
    case 8 ... 12:
        return mode == ARM_CPU_MODE_FIQ ? aarch32_reg + 16 : aarch32_reg;
    case 13:
        switch (mode) {
        case ARM_CPU_MODE_USR:
        case ARM_CPU_MODE_SYS:
            return 13;
        case ARM_CPU_MODE_HYP:
            return 15;
        case ARM_CPU_MODE_IRQ:
            return 17;
        case ARM_CPU_MODE_SVC:
            return 19;
        case ARM_CPU_MODE_ABT:
            return 21;
        case ARM_CPU_MODE_UND:
            return 23;
        case ARM_CPU_MODE_FIQ:
            return 29;
        default:
            g_assert_not_reached();
        }
    case 14:
        switch (mode) {
        case ARM_CPU_MODE_USR:
        case ARM_CPU_MODE_SYS:
        case ARM_CPU_MODE_HYP:
            return 14;
        case ARM_CPU_MODE_IRQ:
            return 16;
        case ARM_CPU_MODE_SVC:
            return 18;
        case ARM_CPU_MODE_ABT:
            return 20;
        case ARM_CPU_MODE_UND:
            return 22;
        case ARM_CPU_MODE_FIQ:
            return 30;
        default:
            g_assert_not_reached();
        }
    case 15:
        return 31;
    default:
        g_assert_not_reached();
    }
}

static uint32_t cpsr_read_for_spsr_elx(CPUARMState *env)
{
    uint32_t ret = cpsr_read(env);

    /* Move DIT to the correct location for SPSR_ELx */
    if (ret & CPSR_DIT) {
        ret &= ~CPSR_DIT;
        ret |= PSTATE_DIT;
    }
    /* Merge PSTATE.SS into SPSR_ELx */
    ret |= env->pstate & PSTATE_SS;

    return ret;
}

static bool syndrome_is_sync_extabt(uint32_t syndrome)
{
    /* Return true if this syndrome value is a synchronous external abort */
    switch (syn_get_ec(syndrome)) {
    case EC_INSNABORT:
    case EC_INSNABORT_SAME_EL:
    case EC_DATAABORT:
    case EC_DATAABORT_SAME_EL:
        /* Look at fault status code for all the synchronous ext abort cases */
        switch (syndrome & 0x3f) {
        case 0x10:
        case 0x13:
        case 0x14:
        case 0x15:
        case 0x16:
        case 0x17:
            return true;
        default:
            return false;
        }
    default:
        return false;
    }
}

/* Handle exception entry to a target EL which is using AArch64 */
static void arm_cpu_do_interrupt_aarch64(CPUState *cs)
{
    ARMCPU *cpu = ARM_CPU(cs);
    CPUARMState *env = &cpu->env;
    unsigned int new_el = env->exception.target_el;
    target_ulong addr = env->cp15.vbar_el[new_el];
    unsigned int new_mode = aarch64_pstate_mode(new_el, true);
    unsigned int old_mode;
    unsigned int cur_el = arm_current_el(env);
    int rt;

    /*
     * Note that new_el can never be 0.  If cur_el is 0, then
     * el0_a64 is is_a64(), else el0_a64 is ignored.
     */
    aarch64_sve_change_el(env, cur_el, new_el, is_a64(env));

    if (cur_el < new_el) {
        /* Entry vector offset depends on whether the implemented EL
         * immediately lower than the target level is using AArch32 or AArch64
         */
        bool is_aa64;
        uint64_t hcr;

        switch (new_el) {
        case 3:
            is_aa64 = (env->cp15.scr_el3 & SCR_RW) != 0;
            break;
        case 2:
            hcr = arm_hcr_el2_eff(env);
            if ((hcr & (HCR_E2H | HCR_TGE)) != (HCR_E2H | HCR_TGE)) {
                is_aa64 = (hcr & HCR_RW) != 0;
                break;
            }
            /* fall through */
        case 1:
            is_aa64 = is_a64(env);
            break;
        default:
            g_assert_not_reached();
        }

        if (is_aa64) {
            addr += 0x400;
        } else {
            addr += 0x600;
        }
    } else if (pstate_read(env) & PSTATE_SP) {
        addr += 0x200;
    }

    switch (cs->exception_index) {
    case EXCP_PREFETCH_ABORT:
    case EXCP_DATA_ABORT:
        /*
         * FEAT_DoubleFault allows synchronous external aborts taken to EL3
         * to be taken to the SError vector entrypoint.
         */
        if (new_el == 3 && (env->cp15.scr_el3 & SCR_EASE) &&
            syndrome_is_sync_extabt(env->exception.syndrome)) {
            addr += 0x180;
        }
        env->cp15.far_el[new_el] = env->exception.vaddress;
        qemu_log_mask(CPU_LOG_INT, "...with FAR 0x%" PRIx64 "\n",
                      env->cp15.far_el[new_el]);
        /* fall through */
    case EXCP_BKPT:
    case EXCP_UDEF:
    case EXCP_SWI:
    case EXCP_HVC:
    case EXCP_HYP_TRAP:
    case EXCP_SMC:
        switch (syn_get_ec(env->exception.syndrome)) {
        case EC_ADVSIMDFPACCESSTRAP:
            /*
             * QEMU internal FP/SIMD syndromes from AArch32 include the
             * TA and coproc fields which are only exposed if the exception
             * is taken to AArch32 Hyp mode. Mask them out to get a valid
             * AArch64 format syndrome.
             */
            env->exception.syndrome &= ~MAKE_64BIT_MASK(0, 20);
            break;
        case EC_CP14RTTRAP:
        case EC_CP15RTTRAP:
        case EC_CP14DTTRAP:
            /*
             * For a trap on AArch32 MRC/MCR/LDC/STC the Rt field is currently
             * the raw register field from the insn; when taking this to
             * AArch64 we must convert it to the AArch64 view of the register
             * number. Notice that we read a 4-bit AArch32 register number and
             * write back a 5-bit AArch64 one.
             */
            rt = extract32(env->exception.syndrome, 5, 4);
            rt = aarch64_regnum(env, rt);
            env->exception.syndrome = deposit32(env->exception.syndrome,
                                                5, 5, rt);
            break;
        case EC_CP15RRTTRAP:
        case EC_CP14RRTTRAP:
            /* Similarly for MRRC/MCRR traps for Rt and Rt2 fields */
            rt = extract32(env->exception.syndrome, 5, 4);
            rt = aarch64_regnum(env, rt);
            env->exception.syndrome = deposit32(env->exception.syndrome,
                                                5, 5, rt);
            rt = extract32(env->exception.syndrome, 10, 4);
            rt = aarch64_regnum(env, rt);
            env->exception.syndrome = deposit32(env->exception.syndrome,
                                                10, 5, rt);
            break;
        }
        env->cp15.esr_el[new_el] = env->exception.syndrome;
        break;
    case EXCP_IRQ:
    case EXCP_VIRQ:
        addr += 0x80;
        break;
    case EXCP_FIQ:
    case EXCP_VFIQ:
        addr += 0x100;
        break;
    case EXCP_VSERR:
        addr += 0x180;
        /* Construct the SError syndrome from IDS and ISS fields. */
        env->exception.syndrome = syn_serror(env->cp15.vsesr_el2 & 0x1ffffff);
        env->cp15.esr_el[new_el] = env->exception.syndrome;
        break;
    default:
        cpu_abort(cs, "Unhandled exception 0x%x\n", cs->exception_index);
    }

    if (is_a64(env)) {
        old_mode = pstate_read(env);
        aarch64_save_sp(env, arm_current_el(env));
        env->elr_el[new_el] = env->pc;
    } else {
        old_mode = cpsr_read_for_spsr_elx(env);
        env->elr_el[new_el] = env->regs[15];

        aarch64_sync_32_to_64(env);

        env->condexec_bits = 0;
    }
    env->banked_spsr[aarch64_banked_spsr_index(new_el)] = old_mode;

    qemu_log_mask(CPU_LOG_INT, "...with ELR 0x%" PRIx64 "\n",
                  env->elr_el[new_el]);

    if (cpu_isar_feature(aa64_pan, cpu)) {
        /* The value of PSTATE.PAN is normally preserved, except when ... */
        new_mode |= old_mode & PSTATE_PAN;
        switch (new_el) {
        case 2:
            /* ... the target is EL2 with HCR_EL2.{E2H,TGE} == '11' ...  */
            if ((arm_hcr_el2_eff(env) & (HCR_E2H | HCR_TGE))
                != (HCR_E2H | HCR_TGE)) {
                break;
            }
            /* fall through */
        case 1:
            /* ... the target is EL1 ... */
            /* ... and SCTLR_ELx.SPAN == 0, then set to 1.  */
            if ((env->cp15.sctlr_el[new_el] & SCTLR_SPAN) == 0) {
                new_mode |= PSTATE_PAN;
            }
            break;
        }
    }
    if (cpu_isar_feature(aa64_mte, cpu)) {
        new_mode |= PSTATE_TCO;
    }

    if (cpu_isar_feature(aa64_ssbs, cpu)) {
        if (env->cp15.sctlr_el[new_el] & SCTLR_DSSBS_64) {
            new_mode |= PSTATE_SSBS;
        } else {
            new_mode &= ~PSTATE_SSBS;
        }
    }

    pstate_write(env, PSTATE_DAIF | new_mode);
    env->aarch64 = true;
    aarch64_restore_sp(env, new_el);
    helper_rebuild_hflags_a64(env, new_el);

    env->pc = addr;

    qemu_log_mask(CPU_LOG_INT, "...to EL%d PC 0x%" PRIx64 " PSTATE 0x%x\n",
                  new_el, env->pc, pstate_read(env));
}

/*
 * Do semihosting call and set the appropriate return value. All the
 * permission and validity checks have been done at translate time.
 *
 * We only see semihosting exceptions in TCG only as they are not
 * trapped to the hypervisor in KVM.
 */
#ifdef CONFIG_TCG
static void handle_semihosting(CPUState *cs)
{
    ARMCPU *cpu = ARM_CPU(cs);
    CPUARMState *env = &cpu->env;

    if (is_a64(env)) {
        qemu_log_mask(CPU_LOG_INT,
                      "...handling as semihosting call 0x%" PRIx64 "\n",
                      env->xregs[0]);
        do_common_semihosting(cs);
        env->pc += 4;
    } else {
        qemu_log_mask(CPU_LOG_INT,
                      "...handling as semihosting call 0x%x\n",
                      env->regs[0]);
        do_common_semihosting(cs);
        env->regs[15] += env->thumb ? 2 : 4;
    }
}
#endif

/* Handle a CPU exception for A and R profile CPUs.
 * Do any appropriate logging, handle PSCI calls, and then hand off
 * to the AArch64-entry or AArch32-entry function depending on the
 * target exception level's register width.
 *
 * Note: this is used for both TCG (as the do_interrupt tcg op),
 *       and KVM to re-inject guest debug exceptions, and to
 *       inject a Synchronous-External-Abort.
 */
void arm_cpu_do_interrupt(CPUState *cs)
{
    ARMCPU *cpu = ARM_CPU(cs);
    CPUARMState *env = &cpu->env;
    unsigned int new_el = env->exception.target_el;

    assert(!arm_feature(env, ARM_FEATURE_M));

    arm_log_exception(cs);
    qemu_log_mask(CPU_LOG_INT, "...from EL%d to EL%d\n", arm_current_el(env),
                  new_el);
    if (qemu_loglevel_mask(CPU_LOG_INT)
        && !excp_is_internal(cs->exception_index)) {
        qemu_log_mask(CPU_LOG_INT, "...with ESR 0x%x/0x%" PRIx32 "\n",
                      syn_get_ec(env->exception.syndrome),
                      env->exception.syndrome);
    }

    if (arm_is_psci_call(cpu, cs->exception_index)) {
        arm_handle_psci_call(cpu);
        qemu_log_mask(CPU_LOG_INT, "...handled as PSCI call\n");
        return;
    }

    /*
     * Semihosting semantics depend on the register width of the code
     * that caused the exception, not the target exception level, so
     * must be handled here.
     */
#ifdef CONFIG_TCG
    if (cs->exception_index == EXCP_SEMIHOST) {
        handle_semihosting(cs);
        return;
    }
#endif

    /* Hooks may change global state so BQL should be held, also the
     * BQL needs to be held for any modification of
     * cs->interrupt_request.
     */
    g_assert(qemu_mutex_iothread_locked());

    arm_call_pre_el_change_hook(cpu);

    assert(!excp_is_internal(cs->exception_index));
    if (arm_el_is_aa64(env, new_el)) {
        arm_cpu_do_interrupt_aarch64(cs);
    } else {
        arm_cpu_do_interrupt_aarch32(cs);
    }

    arm_call_el_change_hook(cpu);

    if (!kvm_enabled()) {
        cs->interrupt_request |= CPU_INTERRUPT_EXITTB;
    }
}
#endif /* !CONFIG_USER_ONLY */

uint64_t arm_sctlr(CPUARMState *env, int el)
{
    /* Only EL0 needs to be adjusted for EL1&0 or EL2&0. */
    if (el == 0) {
        ARMMMUIdx mmu_idx = arm_mmu_idx_el(env, 0);
        el = (mmu_idx == ARMMMUIdx_E20_0 || mmu_idx == ARMMMUIdx_SE20_0)
             ? 2 : 1;
    }
    return env->cp15.sctlr_el[el];
}

int aa64_va_parameter_tbi(uint64_t tcr, ARMMMUIdx mmu_idx)
{
    if (regime_has_2_ranges(mmu_idx)) {
        return extract64(tcr, 37, 2);
    } else if (mmu_idx == ARMMMUIdx_Stage2 || mmu_idx == ARMMMUIdx_Stage2_S) {
        return 0; /* VTCR_EL2 */
    } else {
        /* Replicate the single TBI bit so we always have 2 bits.  */
        return extract32(tcr, 20, 1) * 3;
    }
}

int aa64_va_parameter_tbid(uint64_t tcr, ARMMMUIdx mmu_idx)
{
    if (regime_has_2_ranges(mmu_idx)) {
        return extract64(tcr, 51, 2);
    } else if (mmu_idx == ARMMMUIdx_Stage2 || mmu_idx == ARMMMUIdx_Stage2_S) {
        return 0; /* VTCR_EL2 */
    } else {
        /* Replicate the single TBID bit so we always have 2 bits.  */
        return extract32(tcr, 29, 1) * 3;
    }
}

static int aa64_va_parameter_tcma(uint64_t tcr, ARMMMUIdx mmu_idx)
{
    if (regime_has_2_ranges(mmu_idx)) {
        return extract64(tcr, 57, 2);
    } else {
        /* Replicate the single TCMA bit so we always have 2 bits.  */
        return extract32(tcr, 30, 1) * 3;
    }
}

ARMVAParameters aa64_va_parameters(CPUARMState *env, uint64_t va,
                                   ARMMMUIdx mmu_idx, bool data)
{
    uint64_t tcr = regime_tcr(env, mmu_idx)->raw_tcr;
    bool epd, hpd, using16k, using64k, tsz_oob, ds;
    int select, tsz, tbi, max_tsz, min_tsz, ps, sh;
    ARMCPU *cpu = env_archcpu(env);

    if (!regime_has_2_ranges(mmu_idx)) {
        select = 0;
        tsz = extract32(tcr, 0, 6);
        using64k = extract32(tcr, 14, 1);
        using16k = extract32(tcr, 15, 1);
        if (mmu_idx == ARMMMUIdx_Stage2 || mmu_idx == ARMMMUIdx_Stage2_S) {
            /* VTCR_EL2 */
            hpd = false;
        } else {
            hpd = extract32(tcr, 24, 1);
        }
        epd = false;
        sh = extract32(tcr, 12, 2);
        ps = extract32(tcr, 16, 3);
        ds = extract64(tcr, 32, 1);
    } else {
        /*
         * Bit 55 is always between the two regions, and is canonical for
         * determining if address tagging is enabled.
         */
        select = extract64(va, 55, 1);
        if (!select) {
            tsz = extract32(tcr, 0, 6);
            epd = extract32(tcr, 7, 1);
            sh = extract32(tcr, 12, 2);
            using64k = extract32(tcr, 14, 1);
            using16k = extract32(tcr, 15, 1);
            hpd = extract64(tcr, 41, 1);
        } else {
            int tg = extract32(tcr, 30, 2);
            using16k = tg == 1;
            using64k = tg == 3;
            tsz = extract32(tcr, 16, 6);
            epd = extract32(tcr, 23, 1);
            sh = extract32(tcr, 28, 2);
            hpd = extract64(tcr, 42, 1);
        }
        ps = extract64(tcr, 32, 3);
        ds = extract64(tcr, 59, 1);
    }

    if (cpu_isar_feature(aa64_st, cpu)) {
        max_tsz = 48 - using64k;
    } else {
        max_tsz = 39;
    }

    /*
     * DS is RES0 unless FEAT_LPA2 is supported for the given page size;
     * adjust the effective value of DS, as documented.
     */
    min_tsz = 16;
    if (using64k) {
        if (cpu_isar_feature(aa64_lva, cpu)) {
            min_tsz = 12;
        }
        ds = false;
    } else if (ds) {
        switch (mmu_idx) {
        case ARMMMUIdx_Stage2:
        case ARMMMUIdx_Stage2_S:
            if (using16k) {
                ds = cpu_isar_feature(aa64_tgran16_2_lpa2, cpu);
            } else {
                ds = cpu_isar_feature(aa64_tgran4_2_lpa2, cpu);
            }
            break;
        default:
            if (using16k) {
                ds = cpu_isar_feature(aa64_tgran16_lpa2, cpu);
            } else {
                ds = cpu_isar_feature(aa64_tgran4_lpa2, cpu);
            }
            break;
        }
        if (ds) {
            min_tsz = 12;
        }
    }

    if (tsz > max_tsz) {
        tsz = max_tsz;
        tsz_oob = true;
    } else if (tsz < min_tsz) {
        tsz = min_tsz;
        tsz_oob = true;
    } else {
        tsz_oob = false;
    }

    /* Xilinx */
    if (!cpu_isar_feature(aa64_lva, cpu)) {
        tsz_oob = false;
    }

    /* Present TBI as a composite with TBID.  */
    tbi = aa64_va_parameter_tbi(tcr, mmu_idx);
    if (!data) {
        tbi &= ~aa64_va_parameter_tbid(tcr, mmu_idx);
    }
    tbi = (tbi >> select) & 1;

    return (ARMVAParameters) {
        .tsz = tsz,
        .ps = ps,
        .sh = sh,
        .select = select,
        .tbi = tbi,
        .epd = epd,
        .hpd = hpd,
        .using16k = using16k,
        .using64k = using64k,
        .tsz_oob = tsz_oob,
        .ds = ds,
    };
}

/* Note that signed overflow is undefined in C.  The following routines are
   careful to use unsigned types where modulo arithmetic is required.
   Failure to do so _will_ break on newer gcc.  */

/* Signed saturating arithmetic.  */

/* Perform 16-bit signed saturating addition.  */
static inline uint16_t add16_sat(uint16_t a, uint16_t b)
{
    uint16_t res;

    res = a + b;
    if (((res ^ a) & 0x8000) && !((a ^ b) & 0x8000)) {
        if (a & 0x8000)
            res = 0x8000;
        else
            res = 0x7fff;
    }
    return res;
}

/* Perform 8-bit signed saturating addition.  */
static inline uint8_t add8_sat(uint8_t a, uint8_t b)
{
    uint8_t res;

    res = a + b;
    if (((res ^ a) & 0x80) && !((a ^ b) & 0x80)) {
        if (a & 0x80)
            res = 0x80;
        else
            res = 0x7f;
    }
    return res;
}

/* Perform 16-bit signed saturating subtraction.  */
static inline uint16_t sub16_sat(uint16_t a, uint16_t b)
{
    uint16_t res;

    res = a - b;
    if (((res ^ a) & 0x8000) && ((a ^ b) & 0x8000)) {
        if (a & 0x8000)
            res = 0x8000;
        else
            res = 0x7fff;
    }
    return res;
}

/* Perform 8-bit signed saturating subtraction.  */
static inline uint8_t sub8_sat(uint8_t a, uint8_t b)
{
    uint8_t res;

    res = a - b;
    if (((res ^ a) & 0x80) && ((a ^ b) & 0x80)) {
        if (a & 0x80)
            res = 0x80;
        else
            res = 0x7f;
    }
    return res;
}

#define ADD16(a, b, n) RESULT(add16_sat(a, b), n, 16);
#define SUB16(a, b, n) RESULT(sub16_sat(a, b), n, 16);
#define ADD8(a, b, n)  RESULT(add8_sat(a, b), n, 8);
#define SUB8(a, b, n)  RESULT(sub8_sat(a, b), n, 8);
#define PFX q

#include "op_addsub.h"

/* Unsigned saturating arithmetic.  */
static inline uint16_t add16_usat(uint16_t a, uint16_t b)
{
    uint16_t res;
    res = a + b;
    if (res < a)
        res = 0xffff;
    return res;
}

static inline uint16_t sub16_usat(uint16_t a, uint16_t b)
{
    if (a > b)
        return a - b;
    else
        return 0;
}

static inline uint8_t add8_usat(uint8_t a, uint8_t b)
{
    uint8_t res;
    res = a + b;
    if (res < a)
        res = 0xff;
    return res;
}

static inline uint8_t sub8_usat(uint8_t a, uint8_t b)
{
    if (a > b)
        return a - b;
    else
        return 0;
}

#define ADD16(a, b, n) RESULT(add16_usat(a, b), n, 16);
#define SUB16(a, b, n) RESULT(sub16_usat(a, b), n, 16);
#define ADD8(a, b, n)  RESULT(add8_usat(a, b), n, 8);
#define SUB8(a, b, n)  RESULT(sub8_usat(a, b), n, 8);
#define PFX uq

#include "op_addsub.h"

/* Signed modulo arithmetic.  */
#define SARITH16(a, b, n, op) do { \
    int32_t sum; \
    sum = (int32_t)(int16_t)(a) op (int32_t)(int16_t)(b); \
    RESULT(sum, n, 16); \
    if (sum >= 0) \
        ge |= 3 << (n * 2); \
    } while(0)

#define SARITH8(a, b, n, op) do { \
    int32_t sum; \
    sum = (int32_t)(int8_t)(a) op (int32_t)(int8_t)(b); \
    RESULT(sum, n, 8); \
    if (sum >= 0) \
        ge |= 1 << n; \
    } while(0)


#define ADD16(a, b, n) SARITH16(a, b, n, +)
#define SUB16(a, b, n) SARITH16(a, b, n, -)
#define ADD8(a, b, n)  SARITH8(a, b, n, +)
#define SUB8(a, b, n)  SARITH8(a, b, n, -)
#define PFX s
#define ARITH_GE

#include "op_addsub.h"

/* Unsigned modulo arithmetic.  */
#define ADD16(a, b, n) do { \
    uint32_t sum; \
    sum = (uint32_t)(uint16_t)(a) + (uint32_t)(uint16_t)(b); \
    RESULT(sum, n, 16); \
    if ((sum >> 16) == 1) \
        ge |= 3 << (n * 2); \
    } while(0)

#define ADD8(a, b, n) do { \
    uint32_t sum; \
    sum = (uint32_t)(uint8_t)(a) + (uint32_t)(uint8_t)(b); \
    RESULT(sum, n, 8); \
    if ((sum >> 8) == 1) \
        ge |= 1 << n; \
    } while(0)

#define SUB16(a, b, n) do { \
    uint32_t sum; \
    sum = (uint32_t)(uint16_t)(a) - (uint32_t)(uint16_t)(b); \
    RESULT(sum, n, 16); \
    if ((sum >> 16) == 0) \
        ge |= 3 << (n * 2); \
    } while(0)

#define SUB8(a, b, n) do { \
    uint32_t sum; \
    sum = (uint32_t)(uint8_t)(a) - (uint32_t)(uint8_t)(b); \
    RESULT(sum, n, 8); \
    if ((sum >> 8) == 0) \
        ge |= 1 << n; \
    } while(0)

#define PFX u
#define ARITH_GE

#include "op_addsub.h"

/* Halved signed arithmetic.  */
#define ADD16(a, b, n) \
  RESULT(((int32_t)(int16_t)(a) + (int32_t)(int16_t)(b)) >> 1, n, 16)
#define SUB16(a, b, n) \
  RESULT(((int32_t)(int16_t)(a) - (int32_t)(int16_t)(b)) >> 1, n, 16)
#define ADD8(a, b, n) \
  RESULT(((int32_t)(int8_t)(a) + (int32_t)(int8_t)(b)) >> 1, n, 8)
#define SUB8(a, b, n) \
  RESULT(((int32_t)(int8_t)(a) - (int32_t)(int8_t)(b)) >> 1, n, 8)
#define PFX sh

#include "op_addsub.h"

/* Halved unsigned arithmetic.  */
#define ADD16(a, b, n) \
  RESULT(((uint32_t)(uint16_t)(a) + (uint32_t)(uint16_t)(b)) >> 1, n, 16)
#define SUB16(a, b, n) \
  RESULT(((uint32_t)(uint16_t)(a) - (uint32_t)(uint16_t)(b)) >> 1, n, 16)
#define ADD8(a, b, n) \
  RESULT(((uint32_t)(uint8_t)(a) + (uint32_t)(uint8_t)(b)) >> 1, n, 8)
#define SUB8(a, b, n) \
  RESULT(((uint32_t)(uint8_t)(a) - (uint32_t)(uint8_t)(b)) >> 1, n, 8)
#define PFX uh

#include "op_addsub.h"

static inline uint8_t do_usad(uint8_t a, uint8_t b)
{
    if (a > b)
        return a - b;
    else
        return b - a;
}

/* Unsigned sum of absolute byte differences.  */
uint32_t HELPER(usad8)(uint32_t a, uint32_t b)
{
    uint32_t sum;
    sum = do_usad(a, b);
    sum += do_usad(a >> 8, b >> 8);
    sum += do_usad(a >> 16, b >> 16);
    sum += do_usad(a >> 24, b >> 24);
    return sum;
}

/* For ARMv6 SEL instruction.  */
uint32_t HELPER(sel_flags)(uint32_t flags, uint32_t a, uint32_t b)
{
    uint32_t mask;

    mask = 0;
    if (flags & 1)
        mask |= 0xff;
    if (flags & 2)
        mask |= 0xff00;
    if (flags & 4)
        mask |= 0xff0000;
    if (flags & 8)
        mask |= 0xff000000;
    return (a & mask) | (b & ~mask);
}

/* CRC helpers.
 * The upper bytes of val (above the number specified by 'bytes') must have
 * been zeroed out by the caller.
 */
uint32_t HELPER(crc32)(uint32_t acc, uint32_t val, uint32_t bytes)
{
    uint8_t buf[4];

    stl_le_p(buf, val);

    /* zlib crc32 converts the accumulator and output to one's complement.  */
    return crc32(acc ^ 0xffffffff, buf, bytes) ^ 0xffffffff;
}

uint32_t HELPER(crc32c)(uint32_t acc, uint32_t val, uint32_t bytes)
{
    uint8_t buf[4];

    stl_le_p(buf, val);

    /* Linux crc32c converts the output to one's complement.  */
    return crc32c(acc, buf, bytes) ^ 0xffffffff;
}

/* Return the exception level to which FP-disabled exceptions should
 * be taken, or 0 if FP is enabled.
 */
int fp_exception_el(CPUARMState *env, int cur_el)
{
#ifndef CONFIG_USER_ONLY
    uint64_t hcr_el2;

    /* CPACR and the CPTR registers don't exist before v6, so FP is
     * always accessible
     */
    if (!arm_feature(env, ARM_FEATURE_V6)) {
        return 0;
    }

    if (arm_feature(env, ARM_FEATURE_M)) {
        /* CPACR can cause a NOCP UsageFault taken to current security state */
        if (!v7m_cpacr_pass(env, env->v7m.secure, cur_el != 0)) {
            return 1;
        }

        if (arm_feature(env, ARM_FEATURE_M_SECURITY) && !env->v7m.secure) {
            if (!extract32(env->v7m.nsacr, 10, 1)) {
                /* FP insns cause a NOCP UsageFault taken to Secure */
                return 3;
            }
        }

        return 0;
    }

    hcr_el2 = arm_hcr_el2_eff(env);

    /* The CPACR controls traps to EL1, or PL1 if we're 32 bit:
     * 0, 2 : trap EL0 and EL1/PL1 accesses
     * 1    : trap only EL0 accesses
     * 3    : trap no accesses
     * This register is ignored if E2H+TGE are both set.
     */
    if ((hcr_el2 & (HCR_E2H | HCR_TGE)) != (HCR_E2H | HCR_TGE)) {
        int fpen = FIELD_EX64(env->cp15.cpacr_el1, CPACR_EL1, FPEN);

        switch (fpen) {
        case 1:
            if (cur_el != 0) {
                break;
            }
            /* fall through */
        case 0:
        case 2:
            /* Trap from Secure PL0 or PL1 to Secure PL1. */
            if (!arm_el_is_aa64(env, 3)
                && (cur_el == 3 || arm_is_secure_below_el3(env))) {
                return 3;
            }
            if (cur_el <= 1) {
                return 1;
            }
            break;
        }
    }

    /*
     * The NSACR allows A-profile AArch32 EL3 and M-profile secure mode
     * to control non-secure access to the FPU. It doesn't have any
     * effect if EL3 is AArch64 or if EL3 doesn't exist at all.
     */
    if ((arm_feature(env, ARM_FEATURE_EL3) && !arm_el_is_aa64(env, 3) &&
         cur_el <= 2 && !arm_is_secure_below_el3(env))) {
        if (!extract32(env->cp15.nsacr, 10, 1)) {
            /* FP insns act as UNDEF */
            return cur_el == 2 ? 2 : 1;
        }
    }

    /*
     * CPTR_EL2 is present in v7VE or v8, and changes format
     * with HCR_EL2.E2H (regardless of TGE).
     */
    if (cur_el <= 2) {
        if (hcr_el2 & HCR_E2H) {
            switch (FIELD_EX64(env->cp15.cptr_el[2], CPTR_EL2, FPEN)) {
            case 1:
                if (cur_el != 0 || !(hcr_el2 & HCR_TGE)) {
                    break;
                }
                /* fall through */
            case 0:
            case 2:
                return 2;
            }
        } else if (arm_is_el2_enabled(env)) {
            if (FIELD_EX64(env->cp15.cptr_el[2], CPTR_EL2, TFP)) {
                return 2;
            }
        }
    }

    /* CPTR_EL3 : present in v8 */
    if (FIELD_EX64(env->cp15.cptr_el[3], CPTR_EL3, TFP)) {
        /* Trap all FP ops to EL3 */
        return 3;
    }
#endif
    return 0;
}

/* Return the exception level we're running at if this is our mmu_idx */
int arm_mmu_idx_to_el(ARMMMUIdx mmu_idx)
{
    if (mmu_idx & ARM_MMU_IDX_M) {
        return mmu_idx & ARM_MMU_IDX_M_PRIV;
    }

    switch (mmu_idx) {
    case ARMMMUIdx_E10_0:
    case ARMMMUIdx_E20_0:
    case ARMMMUIdx_SE10_0:
    case ARMMMUIdx_SE20_0:
        return 0;
    case ARMMMUIdx_E10_1:
    case ARMMMUIdx_E10_1_PAN:
    case ARMMMUIdx_SE10_1:
    case ARMMMUIdx_SE10_1_PAN:
        return 1;
    case ARMMMUIdx_E2:
    case ARMMMUIdx_E20_2:
    case ARMMMUIdx_E20_2_PAN:
    case ARMMMUIdx_SE2:
    case ARMMMUIdx_SE20_2:
    case ARMMMUIdx_SE20_2_PAN:
        return 2;
    case ARMMMUIdx_SE3:
        return 3;
    default:
        g_assert_not_reached();
    }
}

#ifndef CONFIG_TCG
ARMMMUIdx arm_v7m_mmu_idx_for_secstate(CPUARMState *env, bool secstate)
{
    g_assert_not_reached();
}
#endif

ARMMMUIdx arm_mmu_idx_el(CPUARMState *env, int el)
{
    ARMMMUIdx idx;
    uint64_t hcr;

    if (arm_feature(env, ARM_FEATURE_M)) {
        return arm_v7m_mmu_idx_for_secstate(env, env->v7m.secure);
    }

    /* See ARM pseudo-function ELIsInHost.  */
    switch (el) {
    case 0:
        hcr = arm_hcr_el2_eff(env);
        if ((hcr & (HCR_E2H | HCR_TGE)) == (HCR_E2H | HCR_TGE)) {
            idx = ARMMMUIdx_E20_0;
        } else {
            idx = ARMMMUIdx_E10_0;
        }
        break;
    case 1:
        if (env->pstate & PSTATE_PAN) {
            idx = ARMMMUIdx_E10_1_PAN;
        } else {
            idx = ARMMMUIdx_E10_1;
        }
        break;
    case 2:
        /* Note that TGE does not apply at EL2.  */
        if (arm_hcr_el2_eff(env) & HCR_E2H) {
            if (env->pstate & PSTATE_PAN) {
                idx = ARMMMUIdx_E20_2_PAN;
            } else {
                idx = ARMMMUIdx_E20_2;
            }
        } else {
            idx = ARMMMUIdx_E2;
        }
        break;
    case 3:
        return ARMMMUIdx_SE3;
    default:
        g_assert_not_reached();
    }

    if (arm_is_secure_below_el3(env)) {
        idx &= ~ARM_MMU_IDX_A_NS;
    }

    return idx;
}

ARMMMUIdx arm_mmu_idx(CPUARMState *env)
{
    return arm_mmu_idx_el(env, arm_current_el(env));
}

static CPUARMTBFlags rebuild_hflags_common(CPUARMState *env, int fp_el,
                                           ARMMMUIdx mmu_idx,
                                           CPUARMTBFlags flags)
{
    DP_TBFLAG_ANY(flags, FPEXC_EL, fp_el);
    DP_TBFLAG_ANY(flags, MMUIDX, arm_to_core_mmu_idx(mmu_idx));

    if (arm_singlestep_active(env)) {
        DP_TBFLAG_ANY(flags, SS_ACTIVE, 1);
    }
    return flags;
}

static CPUARMTBFlags rebuild_hflags_common_32(CPUARMState *env, int fp_el,
                                              ARMMMUIdx mmu_idx,
                                              CPUARMTBFlags flags)
{
    bool sctlr_b = arm_sctlr_b(env);

    if (sctlr_b) {
        DP_TBFLAG_A32(flags, SCTLR__B, 1);
    }
    if (arm_cpu_data_is_big_endian_a32(env, sctlr_b)) {
        DP_TBFLAG_ANY(flags, BE_DATA, 1);
    }
    DP_TBFLAG_A32(flags, NS, !access_secure_reg(env));

    return rebuild_hflags_common(env, fp_el, mmu_idx, flags);
}

static CPUARMTBFlags rebuild_hflags_m32(CPUARMState *env, int fp_el,
                                        ARMMMUIdx mmu_idx)
{
    CPUARMTBFlags flags = {};
    uint32_t ccr = env->v7m.ccr[env->v7m.secure];

    /* Without HaveMainExt, CCR.UNALIGN_TRP is RES1. */
    if (ccr & R_V7M_CCR_UNALIGN_TRP_MASK) {
        DP_TBFLAG_ANY(flags, ALIGN_MEM, 1);
    }

    if (arm_v7m_is_handler_mode(env)) {
        DP_TBFLAG_M32(flags, HANDLER, 1);
    }

    /*
     * v8M always applies stack limit checks unless CCR.STKOFHFNMIGN
     * is suppressing them because the requested execution priority
     * is less than 0.
     */
    if (arm_feature(env, ARM_FEATURE_V8) &&
        !((mmu_idx & ARM_MMU_IDX_M_NEGPRI) &&
          (ccr & R_V7M_CCR_STKOFHFNMIGN_MASK))) {
        DP_TBFLAG_M32(flags, STACKCHECK, 1);
    }

    return rebuild_hflags_common_32(env, fp_el, mmu_idx, flags);
}

static CPUARMTBFlags rebuild_hflags_a32(CPUARMState *env, int fp_el,
                                        ARMMMUIdx mmu_idx)
{
    CPUARMTBFlags flags = {};
    int el = arm_current_el(env);

    if (arm_sctlr(env, el) & SCTLR_A) {
        DP_TBFLAG_ANY(flags, ALIGN_MEM, 1);
    }

    if (arm_el_is_aa64(env, 1)) {
        DP_TBFLAG_A32(flags, VFPEN, 1);
    }

    if (el < 2 && env->cp15.hstr_el2 &&
        (arm_hcr_el2_eff(env) & (HCR_E2H | HCR_TGE)) != (HCR_E2H | HCR_TGE)) {
        DP_TBFLAG_A32(flags, HSTR_ACTIVE, 1);
    }

    if (env->uncached_cpsr & CPSR_IL) {
        DP_TBFLAG_ANY(flags, PSTATE__IL, 1);
    }

    return rebuild_hflags_common_32(env, fp_el, mmu_idx, flags);
}

static CPUARMTBFlags rebuild_hflags_a64(CPUARMState *env, int el, int fp_el,
                                        ARMMMUIdx mmu_idx)
{
    CPUARMTBFlags flags = {};
    ARMMMUIdx stage1 = stage_1_mmu_idx(mmu_idx);
    uint64_t tcr = regime_tcr(env, mmu_idx)->raw_tcr;
    uint64_t sctlr;
    int tbii, tbid;

    DP_TBFLAG_ANY(flags, AARCH64_STATE, 1);

    /* Get control bits for tagged addresses.  */
    tbid = aa64_va_parameter_tbi(tcr, mmu_idx);
    tbii = tbid & ~aa64_va_parameter_tbid(tcr, mmu_idx);

    DP_TBFLAG_A64(flags, TBII, tbii);
    DP_TBFLAG_A64(flags, TBID, tbid);

    if (cpu_isar_feature(aa64_sve, env_archcpu(env))) {
        int sve_el = sve_exception_el(env, el);

        /*
         * If either FP or SVE are disabled, translator does not need len.
         * If SVE EL > FP EL, FP exception has precedence, and translator
         * does not need SVE EL.  Save potential re-translations by forcing
         * the unneeded data to zero.
         */
        if (fp_el != 0) {
            if (sve_el > fp_el) {
                sve_el = 0;
            }
        } else if (sve_el == 0) {
            DP_TBFLAG_A64(flags, VL, sve_vqm1_for_el(env, el));
        }
        DP_TBFLAG_A64(flags, SVEEXC_EL, sve_el);
    }
    if (cpu_isar_feature(aa64_sme, env_archcpu(env))) {
        int sme_el = sme_exception_el(env, el);

        DP_TBFLAG_A64(flags, SMEEXC_EL, sme_el);
        if (sme_el == 0) {
            /* Similarly, do not compute SVL if SME is disabled. */
            DP_TBFLAG_A64(flags, SVL, sve_vqm1_for_el_sm(env, el, true));
        }
        if (FIELD_EX64(env->svcr, SVCR, SM)) {
            DP_TBFLAG_A64(flags, PSTATE_SM, 1);
        }
        DP_TBFLAG_A64(flags, PSTATE_ZA, FIELD_EX64(env->svcr, SVCR, ZA));
    }

    sctlr = regime_sctlr(env, stage1);

    if (sctlr & SCTLR_A) {
        DP_TBFLAG_ANY(flags, ALIGN_MEM, 1);
    }

    if (arm_cpu_data_is_big_endian_a64(el, sctlr)) {
        DP_TBFLAG_ANY(flags, BE_DATA, 1);
    }

    if (cpu_isar_feature(aa64_pauth, env_archcpu(env))) {
        /*
         * In order to save space in flags, we record only whether
         * pauth is "inactive", meaning all insns are implemented as
         * a nop, or "active" when some action must be performed.
         * The decision of which action to take is left to a helper.
         */
        if (sctlr & (SCTLR_EnIA | SCTLR_EnIB | SCTLR_EnDA | SCTLR_EnDB)) {
            DP_TBFLAG_A64(flags, PAUTH_ACTIVE, 1);
        }
    }

    if (cpu_isar_feature(aa64_bti, env_archcpu(env))) {
        /* Note that SCTLR_EL[23].BT == SCTLR_BT1.  */
        if (sctlr & (el == 0 ? SCTLR_BT0 : SCTLR_BT1)) {
            DP_TBFLAG_A64(flags, BT, 1);
        }
    }

    /* Compute the condition for using AccType_UNPRIV for LDTR et al. */
    if (!(env->pstate & PSTATE_UAO)) {
        switch (mmu_idx) {
        case ARMMMUIdx_E10_1:
        case ARMMMUIdx_E10_1_PAN:
        case ARMMMUIdx_SE10_1:
        case ARMMMUIdx_SE10_1_PAN:
            /* TODO: ARMv8.3-NV */
            DP_TBFLAG_A64(flags, UNPRIV, 1);
            break;
        case ARMMMUIdx_E20_2:
        case ARMMMUIdx_E20_2_PAN:
        case ARMMMUIdx_SE20_2:
        case ARMMMUIdx_SE20_2_PAN:
            /*
             * Note that EL20_2 is gated by HCR_EL2.E2H == 1, but EL20_0 is
             * gated by HCR_EL2.<E2H,TGE> == '11', and so is LDTR.
             */
            if (env->cp15.hcr_el2 & HCR_TGE) {
                DP_TBFLAG_A64(flags, UNPRIV, 1);
            }
            break;
        default:
            break;
        }
    }

    if (env->pstate & PSTATE_IL) {
        DP_TBFLAG_ANY(flags, PSTATE__IL, 1);
    }

    if (cpu_isar_feature(aa64_mte, env_archcpu(env))) {
        /*
         * Set MTE_ACTIVE if any access may be Checked, and leave clear
         * if all accesses must be Unchecked:
         * 1) If no TBI, then there are no tags in the address to check,
         * 2) If Tag Check Override, then all accesses are Unchecked,
         * 3) If Tag Check Fail == 0, then Checked access have no effect,
         * 4) If no Allocation Tag Access, then all accesses are Unchecked.
         */
        if (allocation_tag_access_enabled(env, el, sctlr)) {
            DP_TBFLAG_A64(flags, ATA, 1);
            if (tbid
                && !(env->pstate & PSTATE_TCO)
                && (sctlr & (el == 0 ? SCTLR_TCF0 : SCTLR_TCF))) {
                DP_TBFLAG_A64(flags, MTE_ACTIVE, 1);
            }
        }
        /* And again for unprivileged accesses, if required.  */
        if (EX_TBFLAG_A64(flags, UNPRIV)
            && tbid
            && !(env->pstate & PSTATE_TCO)
            && (sctlr & SCTLR_TCF0)
            && allocation_tag_access_enabled(env, 0, sctlr)) {
            DP_TBFLAG_A64(flags, MTE0_ACTIVE, 1);
        }
        /* Cache TCMA as well as TBI. */
        DP_TBFLAG_A64(flags, TCMA, aa64_va_parameter_tcma(tcr, mmu_idx));
    }

    return rebuild_hflags_common(env, fp_el, mmu_idx, flags);
}

static CPUARMTBFlags rebuild_hflags_internal(CPUARMState *env)
{
    int el = arm_current_el(env);
    int fp_el = fp_exception_el(env, el);
    ARMMMUIdx mmu_idx = arm_mmu_idx_el(env, el);

    if (is_a64(env)) {
        return rebuild_hflags_a64(env, el, fp_el, mmu_idx);
    } else if (arm_feature(env, ARM_FEATURE_M)) {
        return rebuild_hflags_m32(env, fp_el, mmu_idx);
    } else {
        return rebuild_hflags_a32(env, fp_el, mmu_idx);
    }
}

void arm_rebuild_hflags(CPUARMState *env)
{
    env->hflags = rebuild_hflags_internal(env);
}

/*
 * If we have triggered a EL state change we can't rely on the
 * translator having passed it to us, we need to recompute.
 */
void HELPER(rebuild_hflags_m32_newel)(CPUARMState *env)
{
    int el = arm_current_el(env);
    int fp_el = fp_exception_el(env, el);
    ARMMMUIdx mmu_idx = arm_mmu_idx_el(env, el);

    env->hflags = rebuild_hflags_m32(env, fp_el, mmu_idx);
}

void HELPER(rebuild_hflags_m32)(CPUARMState *env, int el)
{
    int fp_el = fp_exception_el(env, el);
    ARMMMUIdx mmu_idx = arm_mmu_idx_el(env, el);

    env->hflags = rebuild_hflags_m32(env, fp_el, mmu_idx);
}

/*
 * If we have triggered a EL state change we can't rely on the
 * translator having passed it to us, we need to recompute.
 */
void HELPER(rebuild_hflags_a32_newel)(CPUARMState *env)
{
    int el = arm_current_el(env);
    int fp_el = fp_exception_el(env, el);
    ARMMMUIdx mmu_idx = arm_mmu_idx_el(env, el);
    env->hflags = rebuild_hflags_a32(env, fp_el, mmu_idx);
}

void HELPER(rebuild_hflags_a32)(CPUARMState *env, int el)
{
    int fp_el = fp_exception_el(env, el);
    ARMMMUIdx mmu_idx = arm_mmu_idx_el(env, el);

    env->hflags = rebuild_hflags_a32(env, fp_el, mmu_idx);
}

void HELPER(rebuild_hflags_a64)(CPUARMState *env, int el)
{
    int fp_el = fp_exception_el(env, el);
    ARMMMUIdx mmu_idx = arm_mmu_idx_el(env, el);

    env->hflags = rebuild_hflags_a64(env, el, fp_el, mmu_idx);
}

static inline void assert_hflags_rebuild_correctly(CPUARMState *env)
{
#ifdef CONFIG_DEBUG_TCG
    CPUARMTBFlags c = env->hflags;
    CPUARMTBFlags r = rebuild_hflags_internal(env);

    if (unlikely(c.flags != r.flags || c.flags2 != r.flags2)) {
        fprintf(stderr, "TCG hflags mismatch "
                        "(current:(0x%08x,0x" TARGET_FMT_lx ")"
                        " rebuilt:(0x%08x,0x" TARGET_FMT_lx ")\n",
                c.flags, c.flags2, r.flags, r.flags2);
        abort();
    }
#endif
}

static bool mve_no_pred(CPUARMState *env)
{
    /*
     * Return true if there is definitely no predication of MVE
     * instructions by VPR or LTPSIZE. (Returning false even if there
     * isn't any predication is OK; generated code will just be
     * a little worse.)
     * If the CPU does not implement MVE then this TB flag is always 0.
     *
     * NOTE: if you change this logic, the "recalculate s->mve_no_pred"
     * logic in gen_update_fp_context() needs to be updated to match.
     *
     * We do not include the effect of the ECI bits here -- they are
     * tracked in other TB flags. This simplifies the logic for
     * "when did we emit code that changes the MVE_NO_PRED TB flag
     * and thus need to end the TB?".
     */
    if (cpu_isar_feature(aa32_mve, env_archcpu(env))) {
        return false;
    }
    if (env->v7m.vpr) {
        return false;
    }
    if (env->v7m.ltpsize < 4) {
        return false;
    }
    return true;
}

void cpu_get_tb_cpu_state(CPUARMState *env, target_ulong *pc,
                          target_ulong *cs_base, uint32_t *pflags)
{
    CPUARMTBFlags flags;

    assert_hflags_rebuild_correctly(env);
    flags = env->hflags;

    if (EX_TBFLAG_ANY(flags, AARCH64_STATE)) {
        *pc = env->pc;
        if (cpu_isar_feature(aa64_bti, env_archcpu(env))) {
            DP_TBFLAG_A64(flags, BTYPE, env->btype);
        }
    } else {
        *pc = env->regs[15];

        if (arm_feature(env, ARM_FEATURE_M)) {
            if (arm_feature(env, ARM_FEATURE_M_SECURITY) &&
                FIELD_EX32(env->v7m.fpccr[M_REG_S], V7M_FPCCR, S)
                != env->v7m.secure) {
                DP_TBFLAG_M32(flags, FPCCR_S_WRONG, 1);
            }

            if ((env->v7m.fpccr[env->v7m.secure] & R_V7M_FPCCR_ASPEN_MASK) &&
                (!(env->v7m.control[M_REG_S] & R_V7M_CONTROL_FPCA_MASK) ||
                 (env->v7m.secure &&
                  !(env->v7m.control[M_REG_S] & R_V7M_CONTROL_SFPA_MASK)))) {
                /*
                 * ASPEN is set, but FPCA/SFPA indicate that there is no
                 * active FP context; we must create a new FP context before
                 * executing any FP insn.
                 */
                DP_TBFLAG_M32(flags, NEW_FP_CTXT_NEEDED, 1);
            }

            bool is_secure = env->v7m.fpccr[M_REG_S] & R_V7M_FPCCR_S_MASK;
            if (env->v7m.fpccr[is_secure] & R_V7M_FPCCR_LSPACT_MASK) {
                DP_TBFLAG_M32(flags, LSPACT, 1);
            }

            if (mve_no_pred(env)) {
                DP_TBFLAG_M32(flags, MVE_NO_PRED, 1);
            }
        } else {
            /*
             * Note that XSCALE_CPAR shares bits with VECSTRIDE.
             * Note that VECLEN+VECSTRIDE are RES0 for M-profile.
             */
            if (arm_feature(env, ARM_FEATURE_XSCALE)) {
                DP_TBFLAG_A32(flags, XSCALE_CPAR, env->cp15.c15_cpar);
            } else {
                DP_TBFLAG_A32(flags, VECLEN, env->vfp.vec_len);
                DP_TBFLAG_A32(flags, VECSTRIDE, env->vfp.vec_stride);
            }
            if (env->vfp.xregs[ARM_VFP_FPEXC] & (1 << 30)) {
                DP_TBFLAG_A32(flags, VFPEN, 1);
            }
        }

        DP_TBFLAG_AM32(flags, THUMB, env->thumb);
        DP_TBFLAG_AM32(flags, CONDEXEC, env->condexec_bits);
    }

    /*
     * The SS_ACTIVE and PSTATE_SS bits correspond to the state machine
     * states defined in the ARM ARM for software singlestep:
     *  SS_ACTIVE   PSTATE.SS   State
     *     0            x       Inactive (the TB flag for SS is always 0)
     *     1            0       Active-pending
     *     1            1       Active-not-pending
     * SS_ACTIVE is set in hflags; PSTATE__SS is computed every TB.
     */
    if (EX_TBFLAG_ANY(flags, SS_ACTIVE) && (env->pstate & PSTATE_SS)) {
        DP_TBFLAG_ANY(flags, PSTATE__SS, 1);
    }

    *pflags = flags.flags;
    *cs_base = flags.flags2;
}

#ifdef TARGET_AARCH64
/*
 * The manual says that when SVE is enabled and VQ is widened the
 * implementation is allowed to zero the previously inaccessible
 * portion of the registers.  The corollary to that is that when
 * SVE is enabled and VQ is narrowed we are also allowed to zero
 * the now inaccessible portion of the registers.
 *
 * The intent of this is that no predicate bit beyond VQ is ever set.
 * Which means that some operations on predicate registers themselves
 * may operate on full uint64_t or even unrolled across the maximum
 * uint64_t[4].  Performing 4 bits of host arithmetic unconditionally
 * may well be cheaper than conditionals to restrict the operation
 * to the relevant portion of a uint16_t[16].
 */
void aarch64_sve_narrow_vq(CPUARMState *env, unsigned vq)
{
    int i, j;
    uint64_t pmask;

    assert(vq >= 1 && vq <= ARM_MAX_VQ);
    assert(vq <= env_archcpu(env)->sve_max_vq);

    /* Zap the high bits of the zregs.  */
    for (i = 0; i < 32; i++) {
        memset(&env->vfp.zregs[i].d[2 * vq], 0, 16 * (ARM_MAX_VQ - vq));
    }

    /* Zap the high bits of the pregs and ffr.  */
    pmask = 0;
    if (vq & 3) {
        pmask = ~(-1ULL << (16 * (vq & 3)));
    }
    for (j = vq / 4; j < ARM_MAX_VQ / 4; j++) {
        for (i = 0; i < 17; ++i) {
            env->vfp.pregs[i].p[j] &= pmask;
        }
        pmask = 0;
    }
}

/*
 * Notice a change in SVE vector size when changing EL.
 */
void aarch64_sve_change_el(CPUARMState *env, int old_el,
                           int new_el, bool el0_a64)
{
    ARMCPU *cpu = env_archcpu(env);
    int old_len, new_len;
    bool old_a64, new_a64;

    /* Nothing to do if no SVE.  */
    if (!cpu_isar_feature(aa64_sve, cpu)) {
        return;
    }

    /* Nothing to do if FP is disabled in either EL.  */
    if (fp_exception_el(env, old_el) || fp_exception_el(env, new_el)) {
        return;
    }

    /*
     * DDI0584A.d sec 3.2: "If SVE instructions are disabled or trapped
     * at ELx, or not available because the EL is in AArch32 state, then
     * for all purposes other than a direct read, the ZCR_ELx.LEN field
     * has an effective value of 0".
     *
     * Consider EL2 (aa64, vq=4) -> EL0 (aa32) -> EL1 (aa64, vq=0).
     * If we ignore aa32 state, we would fail to see the vq4->vq0 transition
     * from EL2->EL1.  Thus we go ahead and narrow when entering aa32 so that
     * we already have the correct register contents when encountering the
     * vq0->vq0 transition between EL0->EL1.
     */
    old_a64 = old_el ? arm_el_is_aa64(env, old_el) : el0_a64;
    old_len = (old_a64 && !sve_exception_el(env, old_el)
               ? sve_vqm1_for_el(env, old_el) : 0);
    new_a64 = new_el ? arm_el_is_aa64(env, new_el) : el0_a64;
    new_len = (new_a64 && !sve_exception_el(env, new_el)
               ? sve_vqm1_for_el(env, new_el) : 0);

    /* When changing vector length, clear inaccessible state.  */
    if (new_len < old_len) {
        aarch64_sve_narrow_vq(env, new_len + 1);
    }
}
#endif<|MERGE_RESOLUTION|>--- conflicted
+++ resolved
@@ -5938,123 +5938,6 @@
     return CP_ACCESS_OK;
 }
 
-<<<<<<< HEAD
-static void dcc_write(CPUARMState *env, const ARMCPRegInfo *ri,
-                        uint64_t value)
-{
-    putchar(value);
-}
-
-static void oslar_write(CPUARMState *env, const ARMCPRegInfo *ri,
-                        uint64_t value)
-{
-    /* Writes to OSLAR_EL1 may update the OS lock status, which can be
-     * read via a bit in OSLSR_EL1.
-     */
-    int oslock;
-
-    if (ri->state == ARM_CP_STATE_AA32) {
-        oslock = (value == 0xC5ACCE55);
-    } else {
-        oslock = value & 1;
-    }
-
-    env->cp15.oslsr_el1 = deposit32(env->cp15.oslsr_el1, 1, 1, oslock);
-}
-
-static const ARMCPRegInfo debug_cp_reginfo[] = {
-    /* DBGDRAR, DBGDSAR: always RAZ since we don't implement memory mapped
-     * debug components. The AArch64 version of DBGDRAR is named MDRAR_EL1;
-     * unlike DBGDRAR it is never accessible from EL0.
-     * DBGDSAR is deprecated and must RAZ from v8 anyway, so it has no AArch64
-     * accessor.
-     */
-    { .name = "DBGDRAR", .cp = 14, .crn = 1, .crm = 0, .opc1 = 0, .opc2 = 0,
-      .access = PL0_R, .accessfn = access_tdra,
-      .type = ARM_CP_CONST, .resetvalue = 0 },
-    { .name = "MDRAR_EL1", .state = ARM_CP_STATE_AA64,
-      .opc0 = 2, .opc1 = 0, .crn = 1, .crm = 0, .opc2 = 0,
-      .access = PL1_R, .accessfn = access_tdra,
-      .type = ARM_CP_CONST, .resetvalue = 0 },
-    { .name = "DBGDSAR", .cp = 14, .crn = 2, .crm = 0, .opc1 = 0, .opc2 = 0,
-      .access = PL0_R, .accessfn = access_tdra,
-      .type = ARM_CP_CONST, .resetvalue = 0 },
-    /* Monitor debug system control register; the 32-bit alias is DBGDSCRext. */
-    { .name = "MDSCR_EL1", .state = ARM_CP_STATE_BOTH,
-      .cp = 14, .opc0 = 2, .opc1 = 0, .crn = 0, .crm = 2, .opc2 = 2,
-      .access = PL1_RW, .accessfn = access_tda,
-      .fieldoffset = offsetof(CPUARMState, cp15.mdscr_el1),
-      .resetvalue = 0 },
-    /*
-     * MDCCSR_EL0[30:29] map to EDSCR[30:29].  Simply RAZ as the external
-     * Debug Communication Channel is not implemented.
-     */
-    { .name = "MDCCSR_EL0", .state = ARM_CP_STATE_AA64,
-      .opc0 = 2, .opc1 = 3, .crn = 0, .crm = 1, .opc2 = 0,
-      .access = PL0_R, .accessfn = access_tda,
-      .type = ARM_CP_CONST, .resetvalue = 0 },
-    /*
-     * DBGDSCRint[15,12,5:2] map to MDSCR_EL1[15,12,5:2].  Map all bits as
-     * it is unlikely a guest will care.
-     * We don't implement the configurable EL0 access.
-     */
-    { .name = "DBGDSCRint", .state = ARM_CP_STATE_AA32,
-      .cp = 14, .opc1 = 0, .crn = 0, .crm = 1, .opc2 = 0,
-      .type = ARM_CP_ALIAS,
-      .access = PL1_R, .accessfn = access_tda,
-      .fieldoffset = offsetof(CPUARMState, cp15.mdscr_el1), },
-    { .name = "OSLAR_EL1", .state = ARM_CP_STATE_BOTH,
-      .cp = 14, .opc0 = 2, .opc1 = 0, .crn = 1, .crm = 0, .opc2 = 4,
-      .access = PL1_W, .type = ARM_CP_NO_RAW,
-      .accessfn = access_tdosa,
-      .writefn = oslar_write },
-    { .name = "OSLSR_EL1", .state = ARM_CP_STATE_BOTH,
-      .cp = 14, .opc0 = 2, .opc1 = 0, .crn = 1, .crm = 1, .opc2 = 4,
-      .access = PL1_R, .resetvalue = 10,
-      .accessfn = access_tdosa,
-      .fieldoffset = offsetof(CPUARMState, cp15.oslsr_el1) },
-    /* Dummy OSDLR_EL1: 32-bit Linux will read this */
-    { .name = "OSDLR_EL1", .state = ARM_CP_STATE_BOTH,
-      .cp = 14, .opc0 = 2, .opc1 = 0, .crn = 1, .crm = 3, .opc2 = 4,
-      .access = PL1_RW, .accessfn = access_tdosa,
-      .type = ARM_CP_NOP },
-    /* Dummy DBGVCR: Linux wants to clear this on startup, but we don't
-     * implement vector catch debug events yet.
-     */
-    { .name = "DBGVCR",
-      .cp = 14, .opc1 = 0, .crn = 0, .crm = 7, .opc2 = 0,
-      .access = PL1_RW, .accessfn = access_tda,
-      .type = ARM_CP_NOP },
-    /* Dummy DBGVCR32_EL2 (which is only for a 64-bit hypervisor
-     * to save and restore a 32-bit guest's DBGVCR)
-     */
-    { .name = "DBGVCR32_EL2", .state = ARM_CP_STATE_AA64,
-      .opc0 = 2, .opc1 = 4, .crn = 0, .crm = 7, .opc2 = 0,
-      .access = PL2_RW, .accessfn = access_tda,
-      .type = ARM_CP_NOP | ARM_CP_EL3_NO_EL2_KEEP },
-    /* Dummy MDCCINT_EL1, since we don't implement the Debug Communications
-     * Channel but Linux may try to access this register. The 32-bit
-     * alias is DBGDCCINT.
-     */
-    { .name = "MDCCINT_EL1", .state = ARM_CP_STATE_BOTH,
-      .cp = 14, .opc0 = 2, .opc1 = 0, .crn = 0, .crm = 2, .opc2 = 0,
-      .access = PL1_RW, .accessfn = access_tda,
-      .type = ARM_CP_NOP },
-    { .name = "DBGDTRTX_EL0", .state = ARM_CP_STATE_AA64,
-      .opc0 = 2, .opc1 = 3, .crn = 0, .crm = 5, .opc2 = 0,
-      .access = PL0_W, .writefn = dcc_write, .type = ARM_CP_NO_RAW },
-};
-
-static const ARMCPRegInfo debug_lpae_cp_reginfo[] = {
-    /* 64 bit access versions of the (dummy) debug registers */
-    { .name = "DBGDRAR", .cp = 14, .crm = 1, .opc1 = 0,
-      .access = PL0_R, .type = ARM_CP_CONST|ARM_CP_64BIT, .resetvalue = 0 },
-    { .name = "DBGDSAR", .cp = 14, .crm = 2, .opc1 = 0,
-      .access = PL0_R, .type = ARM_CP_CONST|ARM_CP_64BIT, .resetvalue = 0 },
-};
-
-=======
->>>>>>> 63b38f6c
 /*
  * Check for traps to RAS registers, which are controlled
  * by HCR_EL2.TERR and SCR_EL3.TERR.
