#!/bin/sh
#
# qemu configure script (c) 2003 Fabrice Bellard
#

# Unset some variables known to interfere with behavior of common tools,
# just as autoconf does.
CLICOLOR_FORCE= GREP_OPTIONS=
unset CLICOLOR_FORCE GREP_OPTIONS

# Don't allow CCACHE, if present, to use cached results of compile tests!
export CCACHE_RECACHE=yes

# Temporary directory used for files created while
# configure runs. Since it is in the build directory
# we can safely blow away any previous version of it
# (and we need not jump through hoops to try to delete
# it when configure exits.)
TMPDIR1="config-temp"
rm -rf "${TMPDIR1}"
mkdir -p "${TMPDIR1}"
if [ $? -ne 0 ]; then
    echo "ERROR: failed to create temporary directory"
    exit 1
fi

TMPB="qemu-conf"
TMPC="${TMPDIR1}/${TMPB}.c"
TMPO="${TMPDIR1}/${TMPB}.o"
TMPCXX="${TMPDIR1}/${TMPB}.cxx"
TMPE="${TMPDIR1}/${TMPB}.exe"
TMPMO="${TMPDIR1}/${TMPB}.mo"

rm -f config.log

# Print a helpful header at the top of config.log
echo "# QEMU configure log $(date)" >> config.log
printf "# Configured with:" >> config.log
printf " '%s'" "$0" "$@" >> config.log
echo >> config.log
echo "#" >> config.log

print_error() {
    (echo
    echo "ERROR: $1"
    while test -n "$2"; do
        echo "       $2"
        shift
    done
    echo) >&2
}

error_exit() {
    print_error "$@"
    exit 1
}

do_compiler() {
    # Run the compiler, capturing its output to the log. First argument
    # is compiler binary to execute.
    local compiler="$1"
    shift
    echo $compiler "$@" >> config.log
    $compiler "$@" >> config.log 2>&1 || return $?
    # Test passed. If this is an --enable-werror build, rerun
    # the test with -Werror and bail out if it fails. This
    # makes warning-generating-errors in configure test code
    # obvious to developers.
    if test "$werror" != "yes"; then
        return 0
    fi
    # Don't bother rerunning the compile if we were already using -Werror
    case "$*" in
        *-Werror*)
           return 0
        ;;
    esac
    echo $compiler -Werror "$@" >> config.log
    $compiler -Werror "$@" >> config.log 2>&1 && return $?
    error_exit "configure test passed without -Werror but failed with -Werror." \
        "This is probably a bug in the configure script. The failing command" \
        "will be at the bottom of config.log." \
        "You can run configure with --disable-werror to bypass this check."
}

do_cc() {
    do_compiler "$cc" "$@"
}

do_cxx() {
    do_compiler "$cxx" "$@"
}

update_cxxflags() {
    # Set QEMU_CXXFLAGS from QEMU_CFLAGS by filtering out those
    # options which some versions of GCC's C++ compiler complain about
    # because they only make sense for C programs.
    QEMU_CXXFLAGS="$QEMU_CXXFLAGS -D__STDC_LIMIT_MACROS"

    for arg in $QEMU_CFLAGS; do
        case $arg in
            -Wstrict-prototypes|-Wmissing-prototypes|-Wnested-externs|\
            -Wold-style-declaration|-Wold-style-definition|-Wredundant-decls)
                ;;
            *)
                QEMU_CXXFLAGS=${QEMU_CXXFLAGS:+$QEMU_CXXFLAGS }$arg
                ;;
        esac
    done
}

compile_object() {
  local_cflags="$1"
  do_cc $QEMU_CFLAGS $local_cflags -c -o $TMPO $TMPC
}

compile_prog() {
  local_cflags="$1"
  local_ldflags="$2"
  do_cc $QEMU_CFLAGS $local_cflags -o $TMPE $TMPC $LDFLAGS $local_ldflags
}

# symbolically link $1 to $2.  Portable version of "ln -sf".
symlink() {
  rm -rf "$2"
  mkdir -p "$(dirname "$2")"
  ln -s "$1" "$2"
}

# check whether a command is available to this shell (may be either an
# executable or a builtin)
has() {
    type "$1" >/dev/null 2>&1
}

# search for an executable in PATH
path_of() {
    local_command="$1"
    local_ifs="$IFS"
    local_dir=""

    # pathname has a dir component?
    if [ "${local_command#*/}" != "$local_command" ]; then
        if [ -x "$local_command" ] && [ ! -d "$local_command" ]; then
            echo "$local_command"
            return 0
        fi
    fi
    if [ -z "$local_command" ]; then
        return 1
    fi

    IFS=:
    for local_dir in $PATH; do
        if [ -x "$local_dir/$local_command" ] && [ ! -d "$local_dir/$local_command" ]; then
            echo "$local_dir/$local_command"
            IFS="${local_ifs:-$(printf ' \t\n')}"
            return 0
        fi
    done
    # not found
    IFS="${local_ifs:-$(printf ' \t\n')}"
    return 1
}

have_backend () {
    echo "$trace_backends" | grep "$1" >/dev/null
}

glob() {
    eval test -z '"${1#'"$2"'}"'
}

supported_hax_target() {
    test "$hax" = "yes" || return 1
    glob "$1" "*-softmmu" || return 1
    case "${1%-softmmu}" in
        i386|x86_64)
            return 0
        ;;
    esac
    return 1
}

supported_kvm_target() {
    test "$kvm" = "yes" || return 1
    glob "$1" "*-softmmu" || return 1
    case "${1%-softmmu}:$cpu" in
        arm:arm | aarch64:aarch64 | \
        i386:i386 | i386:x86_64 | i386:x32 | \
        x86_64:i386 | x86_64:x86_64 | x86_64:x32 | \
        mips:mips | mipsel:mips | \
        ppc:ppc | ppcemb:ppc | ppc64:ppc | \
        ppc:ppc64 | ppcemb:ppc64 | ppc64:ppc64 | \
        s390x:s390x)
            return 0
        ;;
    esac
    return 1
}

supported_xen_target() {
    test "$xen" = "yes" || return 1
    glob "$1" "*-softmmu" || return 1
    # Only i386 and x86_64 provide the xenpv machine.
    case "${1%-softmmu}" in
        i386|x86_64)
            return 0
        ;;
    esac
    return 1
}

supported_target() {
    case "$1" in
        *-softmmu)
            ;;
        *-linux-user)
            if test "$linux" != "yes"; then
                print_error "Target '$target' is only available on a Linux host"
                return 1
            fi
            ;;
        *-bsd-user)
            if test "$bsd" != "yes"; then
                print_error "Target '$target' is only available on a BSD host"
                return 1
            fi
            ;;
        *)
            print_error "Invalid target name '$target'"
            return 1
            ;;
    esac
    test "$tcg" = "yes" && return 0
    supported_kvm_target "$1" && return 0
    supported_xen_target "$1" && return 0
    supported_hax_target "$1" && return 0
    print_error "TCG disabled, but hardware accelerator not available for '$target'"
    return 1
}

# default parameters
source_path=$(dirname "$0")
cpu=""
iasl="iasl"
interp_prefix="/usr/gnemul/qemu-%M"
static="no"
cross_prefix=""
audio_drv_list=""
block_drv_rw_whitelist=""
block_drv_ro_whitelist=""
host_cc="cc"
libs_softmmu=""
libs_tools=""
audio_pt_int=""
audio_win_int=""
cc_i386=i386-pc-linux-gnu-gcc
libs_qga=""
debug_info="yes"
stack_protector=""

# Don't accept a target_list environment variable.
unset target_list

# Default value for a variable defining feature "foo".
#  * foo="no"  feature will only be used if --enable-foo arg is given
#  * foo=""    feature will be searched for, and if found, will be used
#              unless --disable-foo is given
#  * foo="yes" this value will only be set by --enable-foo flag.
#              feature will searched for,
#              if not found, configure exits with error
#
# Always add --enable-foo and --disable-foo command line args.
# Distributions want to ensure that several features are compiled in, and it
# is impossible without a --enable-foo that exits if a feature is not found.

bluez=""
brlapi=""
curl=""
curses=""
docs=""
fdt=""
netmap="no"
pixman=""
sdl=""
sdlabi=""
virtfs=""
vnc="yes"
sparse="no"
vde=""
vnc_sasl=""
vnc_jpeg=""
vnc_png=""
xen=""
xen_ctrl_version=""
xen_pv_domain_build="no"
xen_pci_passthrough=""
linux_aio=""
cap_ng=""
attr=""
libattr=""
xfs=""
tcg="yes"

vhost_net="no"
vhost_scsi="no"
vhost_vsock="no"
vhost_user=""
kvm="no"
hax="no"
rdma=""
gprof="no"
debug_tcg="no"
debug="no"
fortify_source=""
strip_opt="yes"
tcg_interpreter="no"
bigendian="no"
mingw32="no"
gcov="no"
gcov_tool="gcov"
EXESUF=""
DSOSUF=".so"
LDFLAGS_SHARED="-shared"
modules="no"
prefix="/usr/local"
mandir="\${prefix}/share/man"
datadir="\${prefix}/share"
qemu_docdir="\${prefix}/share/doc/qemu"
bindir="\${prefix}/bin"
libdir="\${prefix}/lib"
libexecdir="\${prefix}/libexec"
includedir="\${prefix}/include"
sysconfdir="\${prefix}/etc"
local_statedir="\${prefix}/var"
confsuffix="/qemu"
slirp="yes"
oss_lib=""
bsd="no"
linux="no"
solaris="no"
profiler="no"
cocoa="no"
softmmu="yes"
linux_user="no"
bsd_user="no"
aix="no"
blobs="yes"
pkgversion=""
pie=""
qom_cast_debug="yes"
trace_backends="log"
trace_file="trace"
spice=""
rbd=""
smartcard=""
libusb=""
usb_redir=""
opengl=""
opengl_dmabuf="no"
cpuid_h="no"
avx2_opt="no"
zlib="yes"
lzo=""
snappy=""
bzip2=""
guest_agent=""
guest_agent_with_vss="no"
guest_agent_ntddscsi="no"
guest_agent_msi=""
vss_win32_sdk=""
win_sdk="no"
want_tools="yes"
libiscsi=""
libnfs=""
coroutine=""
coroutine_pool=""
debug_stack_usage="no"
crypto_afalg="no"
seccomp=""
glusterfs=""
glusterfs_xlator_opt="no"
glusterfs_discard="no"
glusterfs_fallocate="no"
glusterfs_zerofill="no"
gtk=""
gtkabi=""
gtk_gl="no"
tls_priority="NORMAL"
gnutls=""
gnutls_rnd=""
nettle=""
nettle_kdf="no"
gcrypt=""
gcrypt_hmac="no"
gcrypt_kdf="no"
vte=""
virglrenderer=""
tpm="yes"
libssh2=""
live_block_migration="yes"
numa=""
tcmalloc="no"
jemalloc="no"
replication="yes"
vxhs=""

supported_cpu="no"
supported_os="no"
bogus_os="no"

# parse CC options first
for opt do
  optarg=$(expr "x$opt" : 'x[^=]*=\(.*\)')
  case "$opt" in
  --cross-prefix=*) cross_prefix="$optarg"
  ;;
  --cc=*) CC="$optarg"
  ;;
  --cxx=*) CXX="$optarg"
  ;;
  --source-path=*) source_path="$optarg"
  ;;
  --cpu=*) cpu="$optarg"
  ;;
  --extra-cflags=*) QEMU_CFLAGS="$QEMU_CFLAGS $optarg"
                    EXTRA_CFLAGS="$optarg"
  ;;
  --extra-cxxflags=*) QEMU_CXXFLAGS="$QEMU_CXXFLAGS $optarg"
                      EXTRA_CXXFLAGS="$optarg"
  ;;
  --extra-ldflags=*) LDFLAGS="$LDFLAGS $optarg"
                     EXTRA_LDFLAGS="$optarg"
  ;;
  --enable-debug-info) debug_info="yes"
  ;;
  --disable-debug-info) debug_info="no"
  ;;
  esac
done
# OS specific
# Using uname is really, really broken.  Once we have the right set of checks
# we can eliminate its usage altogether.

# Preferred compiler:
#  ${CC} (if set)
#  ${cross_prefix}gcc (if cross-prefix specified)
#  system compiler
if test -z "${CC}${cross_prefix}"; then
  cc="$host_cc"
else
  cc="${CC-${cross_prefix}gcc}"
fi

if test -z "${CXX}${cross_prefix}"; then
  cxx="c++"
else
  cxx="${CXX-${cross_prefix}g++}"
fi

ar="${AR-${cross_prefix}ar}"
as="${AS-${cross_prefix}as}"
ccas="${CCAS-$cc}"
cpp="${CPP-$cc -E}"
objcopy="${OBJCOPY-${cross_prefix}objcopy}"
ld="${LD-${cross_prefix}ld}"
nm="${NM-${cross_prefix}nm}"
strip="${STRIP-${cross_prefix}strip}"
windres="${WINDRES-${cross_prefix}windres}"
pkg_config_exe="${PKG_CONFIG-${cross_prefix}pkg-config}"
query_pkg_config() {
    "${pkg_config_exe}" ${QEMU_PKG_CONFIG_FLAGS} "$@"
}
pkg_config=query_pkg_config
sdl_config="${SDL_CONFIG-${cross_prefix}sdl-config}"
sdl2_config="${SDL2_CONFIG-${cross_prefix}sdl2-config}"

# If the user hasn't specified ARFLAGS, default to 'rv', just as make does.
ARFLAGS="${ARFLAGS-rv}"

# default flags for all hosts
# We use -fwrapv to tell the compiler that we require a C dialect where
# left shift of signed integers is well defined and has the expected
# 2s-complement style results. (Both clang and gcc agree that it
# provides these semantics.)
QEMU_CFLAGS="-fno-strict-aliasing -fno-common -fwrapv $QEMU_CFLAGS"
QEMU_CFLAGS="-Wall -Wundef -Wwrite-strings -Wmissing-prototypes $QEMU_CFLAGS"
QEMU_CFLAGS="-Wstrict-prototypes -Wredundant-decls $QEMU_CFLAGS"
QEMU_CFLAGS="-D_GNU_SOURCE -D_FILE_OFFSET_BITS=64 -D_LARGEFILE_SOURCE $QEMU_CFLAGS"
QEMU_INCLUDES="-I. -I\$(SRC_PATH) -I\$(SRC_PATH)/accel/tcg -I\$(SRC_PATH)/include"
if test "$debug_info" = "yes"; then
    CFLAGS="-g $CFLAGS"
    LDFLAGS="-g $LDFLAGS"
fi

# make source path absolute
source_path=$(cd "$source_path"; pwd)

# running configure in the source tree?
# we know that's the case if configure is there.
if test -f "./configure"; then
    pwd_is_source_path="y"
else
    pwd_is_source_path="n"
fi

check_define() {
cat > $TMPC <<EOF
#if !defined($1)
#error $1 not defined
#endif
int main(void) { return 0; }
EOF
  compile_object
}

check_include() {
cat > $TMPC <<EOF
#include <$1>
int main(void) { return 0; }
EOF
  compile_object
}

write_c_skeleton() {
    cat > $TMPC <<EOF
int main(void) { return 0; }
EOF
}

if check_define __linux__ ; then
  targetos="Linux"
elif check_define _WIN32 ; then
  targetos='MINGW32'
elif check_define __OpenBSD__ ; then
  targetos='OpenBSD'
elif check_define __sun__ ; then
  targetos='SunOS'
elif check_define __HAIKU__ ; then
  targetos='Haiku'
elif check_define __FreeBSD__ ; then
  targetos='FreeBSD'
elif check_define __FreeBSD_kernel__ && check_define __GLIBC__; then
  targetos='GNU/kFreeBSD'
elif check_define __DragonFly__ ; then
  targetos='DragonFly'
elif check_define __NetBSD__; then
  targetos='NetBSD'
elif check_define __APPLE__; then
  targetos='Darwin'
elif check_define _AIX; then
  targetos='AIX'
else
  # This is a fatal error, but don't report it yet, because we
  # might be going to just print the --help text, or it might
  # be the result of a missing compiler.
  targetos='bogus'
  bogus_os='yes'
fi

# Some host OSes need non-standard checks for which CPU to use.
# Note that these checks are broken for cross-compilation: if you're
# cross-compiling to one of these OSes then you'll need to specify
# the correct CPU with the --cpu option.
case $targetos in
Darwin)
  # on Leopard most of the system is 32-bit, so we have to ask the kernel if we can
  # run 64-bit userspace code.
  # If the user didn't specify a CPU explicitly and the kernel says this is
  # 64 bit hw, then assume x86_64. Otherwise fall through to the usual detection code.
  if test -z "$cpu" && test "$(sysctl -n hw.optional.x86_64)" = "1"; then
    cpu="x86_64"
  fi
  ;;
SunOS)
  # $(uname -m) returns i86pc even on an x86_64 box, so default based on isainfo
  if test -z "$cpu" && test "$(isainfo -k)" = "amd64"; then
    cpu="x86_64"
  fi
esac

if test ! -z "$cpu" ; then
  # command line argument
  :
elif check_define __i386__ ; then
  cpu="i386"
elif check_define __x86_64__ ; then
  if check_define __ILP32__ ; then
    cpu="x32"
  else
    cpu="x86_64"
  fi
elif check_define __sparc__ ; then
  if check_define __arch64__ ; then
    cpu="sparc64"
  else
    cpu="sparc"
  fi
elif check_define _ARCH_PPC ; then
  if check_define _ARCH_PPC64 ; then
    cpu="ppc64"
  else
    cpu="ppc"
  fi
elif check_define __mips__ ; then
  cpu="mips"
elif check_define __ia64__ ; then
  cpu="ia64"
elif check_define __s390__ ; then
  if check_define __s390x__ ; then
    cpu="s390x"
  else
    cpu="s390"
  fi
elif check_define __arm__ ; then
  cpu="arm"
elif check_define __aarch64__ ; then
  cpu="aarch64"
else
  cpu=$(uname -m)
fi

ARCH=
# Normalise host CPU name and set ARCH.
# Note that this case should only have supported host CPUs, not guests.
case "$cpu" in
  ppc|ppc64|s390|s390x|sparc64|x32)
    cpu="$cpu"
    supported_cpu="yes"
  ;;
  ia64)
    cpu="$cpu"
  ;;
  i386|i486|i586|i686|i86pc|BePC)
    cpu="i386"
    supported_cpu="yes"
  ;;
  x86_64|amd64)
    cpu="x86_64"
    supported_cpu="yes"
  ;;
  armv*b|armv*l|arm)
    cpu="arm"
    supported_cpu="yes"
  ;;
  aarch64)
    cpu="aarch64"
    supported_cpu="yes"
  ;;
  mips*)
    cpu="mips"
    supported_cpu="yes"
  ;;
  sparc|sun4[cdmuv])
    cpu="sparc"
    supported_cpu="yes"
  ;;
  *)
    # This will result in either an error or falling back to TCI later
    ARCH=unknown
  ;;
esac
if test -z "$ARCH"; then
  ARCH="$cpu"
fi

# OS specific

# host *BSD for user mode
HOST_VARIANT_DIR=""

case $targetos in
MINGW32*)
  mingw32="yes"
  hax="yes"
  audio_possible_drivers="dsound sdl"
  if check_include dsound.h; then
    audio_drv_list="dsound"
  else
    audio_drv_list=""
  fi
  supported_os="yes"
;;
GNU/kFreeBSD)
  bsd="yes"
  audio_drv_list="oss"
  audio_possible_drivers="oss sdl pa"
;;
FreeBSD)
  bsd="yes"
  make="${MAKE-gmake}"
  audio_drv_list="oss"
  audio_possible_drivers="oss sdl pa"
  # needed for kinfo_getvmmap(3) in libutil.h
  LIBS="-lutil $LIBS"
  # needed for kinfo_getproc
  libs_qga="-lutil $libs_qga"
  netmap=""  # enable netmap autodetect
  HOST_VARIANT_DIR="freebsd"
  supported_os="yes"
;;
DragonFly)
  bsd="yes"
  make="${MAKE-gmake}"
  audio_drv_list="oss"
  audio_possible_drivers="oss sdl pa"
  HOST_VARIANT_DIR="dragonfly"
;;
NetBSD)
  bsd="yes"
  make="${MAKE-gmake}"
  audio_drv_list="oss"
  audio_possible_drivers="oss sdl"
  oss_lib="-lossaudio"
  HOST_VARIANT_DIR="netbsd"
  supported_os="yes"
;;
OpenBSD)
  bsd="yes"
  make="${MAKE-gmake}"
  audio_drv_list="sdl"
  audio_possible_drivers="sdl"
  HOST_VARIANT_DIR="openbsd"
;;
Darwin)
  bsd="yes"
  darwin="yes"
  hax="yes"
  LDFLAGS_SHARED="-bundle -undefined dynamic_lookup"
  if [ "$cpu" = "x86_64" ] ; then
    QEMU_CFLAGS="-arch x86_64 $QEMU_CFLAGS"
    LDFLAGS="-arch x86_64 $LDFLAGS"
  fi
  cocoa="yes"
  audio_drv_list="coreaudio"
  audio_possible_drivers="coreaudio sdl"
  LDFLAGS="-framework CoreFoundation -framework IOKit $LDFLAGS"
  libs_softmmu="-F/System/Library/Frameworks -framework Cocoa -framework IOKit $libs_softmmu"
  # Disable attempts to use ObjectiveC features in os/object.h since they
  # won't work when we're compiling with gcc as a C compiler.
  QEMU_CFLAGS="-DOS_OBJECT_USE_OBJC=0 $QEMU_CFLAGS"
  HOST_VARIANT_DIR="darwin"
  supported_os="yes"
;;
SunOS)
  solaris="yes"
  make="${MAKE-gmake}"
  install="${INSTALL-ginstall}"
  ld="gld"
  smbd="${SMBD-/usr/sfw/sbin/smbd}"
  if test -f /usr/include/sys/soundcard.h ; then
    audio_drv_list="oss"
  fi
  audio_possible_drivers="oss sdl"
# needed for CMSG_ macros in sys/socket.h
  QEMU_CFLAGS="-D_XOPEN_SOURCE=600 $QEMU_CFLAGS"
# needed for TIOCWIN* defines in termios.h
  QEMU_CFLAGS="-D__EXTENSIONS__ $QEMU_CFLAGS"
  QEMU_CFLAGS="-std=gnu99 $QEMU_CFLAGS"
  solarisnetlibs="-lsocket -lnsl -lresolv"
  LIBS="$solarisnetlibs $LIBS"
  libs_qga="$solarisnetlibs $libs_qga"
;;
AIX)
  aix="yes"
  make="${MAKE-gmake}"
;;
Haiku)
  haiku="yes"
  QEMU_CFLAGS="-DB_USE_POSITIVE_POSIX_ERRORS $QEMU_CFLAGS"
  LIBS="-lposix_error_mapper -lnetwork $LIBS"
;;
Linux)
  audio_drv_list="oss"
  audio_possible_drivers="oss alsa sdl pa"
  linux="yes"
  linux_user="yes"
  kvm="yes"
  vhost_net="yes"
  vhost_scsi="yes"
  vhost_vsock="yes"
  QEMU_INCLUDES="-I\$(SRC_PATH)/linux-headers -I$(pwd)/linux-headers $QEMU_INCLUDES"
  supported_os="yes"
;;
esac

if [ "$bsd" = "yes" ] ; then
  if [ "$darwin" != "yes" ] ; then
    bsd_user="yes"
  fi
fi

: ${make=${MAKE-make}}
: ${install=${INSTALL-install}}
: ${python=${PYTHON-python}}
: ${smbd=${SMBD-/usr/sbin/smbd}}

# Default objcc to clang if available, otherwise use CC
if has clang; then
  objcc=clang
else
  objcc="$cc"
fi

if test "$mingw32" = "yes" ; then
  EXESUF=".exe"
  DSOSUF=".dll"
  QEMU_CFLAGS="-DWIN32_LEAN_AND_MEAN -DWINVER=0x501 $QEMU_CFLAGS"
  # enable C99/POSIX format strings (needs mingw32-runtime 3.15 or later)
  QEMU_CFLAGS="-D__USE_MINGW_ANSI_STDIO=1 $QEMU_CFLAGS"
  # MinGW needs -mthreads for TLS and macro _MT.
  QEMU_CFLAGS="-mthreads $QEMU_CFLAGS"
  LIBS="-lwinmm -lws2_32 -liphlpapi $LIBS"
  write_c_skeleton;
  if compile_prog "" "-liberty" ; then
    LIBS="-liberty $LIBS"
  fi
  prefix="c:/Program Files/QEMU"
  mandir="\${prefix}"
  datadir="\${prefix}"
  qemu_docdir="\${prefix}"
  bindir="\${prefix}"
  sysconfdir="\${prefix}"
  local_statedir=
  confsuffix=""
  libs_qga="-lws2_32 -lwinmm -lpowrprof -lwtsapi32 -liphlpapi -lnetapi32 $libs_qga"
fi

werror=""

for opt do
  optarg=$(expr "x$opt" : 'x[^=]*=\(.*\)')
  case "$opt" in
  --help|-h) show_help=yes
  ;;
  --version|-V) exec cat $source_path/VERSION
  ;;
  --prefix=*) prefix="$optarg"
  ;;
  --interp-prefix=*) interp_prefix="$optarg"
  ;;
  --source-path=*)
  ;;
  --cross-prefix=*)
  ;;
  --cc=*)
  ;;
  --host-cc=*) host_cc="$optarg"
  ;;
  --cxx=*)
  ;;
  --iasl=*) iasl="$optarg"
  ;;
  --objcc=*) objcc="$optarg"
  ;;
  --make=*) make="$optarg"
  ;;
  --install=*) install="$optarg"
  ;;
  --python=*) python="$optarg"
  ;;
  --gcov=*) gcov_tool="$optarg"
  ;;
  --smbd=*) smbd="$optarg"
  ;;
  --extra-cflags=*)
  ;;
  --extra-cxxflags=*)
  ;;
  --extra-ldflags=*)
  ;;
  --enable-debug-info)
  ;;
  --disable-debug-info)
  ;;
  --enable-modules)
      modules="yes"
  ;;
  --disable-modules)
      modules="no"
  ;;
  --cpu=*)
  ;;
  --target-list=*) target_list="$optarg"
  ;;
  --enable-trace-backends=*) trace_backends="$optarg"
  ;;
  # XXX: backwards compatibility
  --enable-trace-backend=*) trace_backends="$optarg"
  ;;
  --with-trace-file=*) trace_file="$optarg"
  ;;
  --enable-gprof) gprof="yes"
  ;;
  --enable-gcov) gcov="yes"
  ;;
  --static)
    static="yes"
    LDFLAGS="-static $LDFLAGS"
    QEMU_PKG_CONFIG_FLAGS="--static $QEMU_PKG_CONFIG_FLAGS"
  ;;
  --mandir=*) mandir="$optarg"
  ;;
  --bindir=*) bindir="$optarg"
  ;;
  --libdir=*) libdir="$optarg"
  ;;
  --libexecdir=*) libexecdir="$optarg"
  ;;
  --includedir=*) includedir="$optarg"
  ;;
  --datadir=*) datadir="$optarg"
  ;;
  --with-confsuffix=*) confsuffix="$optarg"
  ;;
  --docdir=*) qemu_docdir="$optarg"
  ;;
  --sysconfdir=*) sysconfdir="$optarg"
  ;;
  --localstatedir=*) local_statedir="$optarg"
  ;;
  --sbindir=*|--sharedstatedir=*|\
  --oldincludedir=*|--datarootdir=*|--infodir=*|--localedir=*|\
  --htmldir=*|--dvidir=*|--pdfdir=*|--psdir=*)
    # These switches are silently ignored, for compatibility with
    # autoconf-generated configure scripts. This allows QEMU's
    # configure to be used by RPM and similar macros that set
    # lots of directory switches by default.
  ;;
  --with-system-pixman) pixman="system"
  ;;
  --without-system-pixman) pixman="internal"
  ;;
  --without-pixman) pixman="none"
  ;;
  --disable-sdl) sdl="no"
  ;;
  --enable-sdl) sdl="yes"
  ;;
  --with-sdlabi=*) sdlabi="$optarg"
  ;;
  --disable-qom-cast-debug) qom_cast_debug="no"
  ;;
  --enable-qom-cast-debug) qom_cast_debug="yes"
  ;;
  --disable-virtfs) virtfs="no"
  ;;
  --enable-virtfs) virtfs="yes"
  ;;
  --disable-vnc) vnc="no"
  ;;
  --enable-vnc) vnc="yes"
  ;;
  --oss-lib=*) oss_lib="$optarg"
  ;;
  --audio-drv-list=*) audio_drv_list="$optarg"
  ;;
  --block-drv-rw-whitelist=*|--block-drv-whitelist=*) block_drv_rw_whitelist=$(echo "$optarg" | sed -e 's/,/ /g')
  ;;
  --block-drv-ro-whitelist=*) block_drv_ro_whitelist=$(echo "$optarg" | sed -e 's/,/ /g')
  ;;
  --enable-debug-tcg) debug_tcg="yes"
  ;;
  --disable-debug-tcg) debug_tcg="no"
  ;;
  --enable-debug)
      # Enable debugging options that aren't excessively noisy
      debug_tcg="yes"
      debug="yes"
      strip_opt="no"
      fortify_source="no"
  ;;
  --enable-sparse) sparse="yes"
  ;;
  --disable-sparse) sparse="no"
  ;;
  --disable-strip) strip_opt="no"
  ;;
  --disable-vnc-sasl) vnc_sasl="no"
  ;;
  --enable-vnc-sasl) vnc_sasl="yes"
  ;;
  --disable-vnc-jpeg) vnc_jpeg="no"
  ;;
  --enable-vnc-jpeg) vnc_jpeg="yes"
  ;;
  --disable-vnc-png) vnc_png="no"
  ;;
  --enable-vnc-png) vnc_png="yes"
  ;;
  --disable-slirp) slirp="no"
  ;;
  --disable-vde) vde="no"
  ;;
  --enable-vde) vde="yes"
  ;;
  --disable-netmap) netmap="no"
  ;;
  --enable-netmap) netmap="yes"
  ;;
  --disable-xen) xen="no"
  ;;
  --enable-xen) xen="yes"
  ;;
  --disable-xen-pci-passthrough) xen_pci_passthrough="no"
  ;;
  --enable-xen-pci-passthrough) xen_pci_passthrough="yes"
  ;;
  --disable-xen-pv-domain-build) xen_pv_domain_build="no"
  ;;
  --enable-xen-pv-domain-build) xen_pv_domain_build="yes"
  ;;
  --disable-brlapi) brlapi="no"
  ;;
  --enable-brlapi) brlapi="yes"
  ;;
  --disable-bluez) bluez="no"
  ;;
  --enable-bluez) bluez="yes"
  ;;
  --disable-kvm) kvm="no"
  ;;
  --enable-kvm) kvm="yes"
  ;;
  --disable-hax) hax="no"
  ;;
  --enable-hax) hax="yes"
  ;;
  --disable-tcg-interpreter) tcg_interpreter="no"
  ;;
  --enable-tcg-interpreter) tcg_interpreter="yes"
  ;;
  --disable-cap-ng)  cap_ng="no"
  ;;
  --enable-cap-ng) cap_ng="yes"
  ;;
  --disable-tcg) tcg="no"
  ;;
  --enable-tcg) tcg="yes"
  ;;
  --disable-spice) spice="no"
  ;;
  --enable-spice) spice="yes"
  ;;
  --disable-libiscsi) libiscsi="no"
  ;;
  --enable-libiscsi) libiscsi="yes"
  ;;
  --disable-libnfs) libnfs="no"
  ;;
  --enable-libnfs) libnfs="yes"
  ;;
  --enable-profiler) profiler="yes"
  ;;
  --disable-cocoa) cocoa="no"
  ;;
  --enable-cocoa)
      cocoa="yes" ;
      audio_drv_list="coreaudio $(echo $audio_drv_list | sed s,coreaudio,,g)"
  ;;
  --disable-system) softmmu="no"
  ;;
  --enable-system) softmmu="yes"
  ;;
  --disable-user)
      linux_user="no" ;
      bsd_user="no" ;
  ;;
  --enable-user) ;;
  --disable-linux-user) linux_user="no"
  ;;
  --enable-linux-user) linux_user="yes"
  ;;
  --disable-bsd-user) bsd_user="no"
  ;;
  --enable-bsd-user) bsd_user="yes"
  ;;
  --enable-pie) pie="yes"
  ;;
  --disable-pie) pie="no"
  ;;
  --enable-werror) werror="yes"
  ;;
  --disable-werror) werror="no"
  ;;
  --enable-stack-protector) stack_protector="yes"
  ;;
  --disable-stack-protector) stack_protector="no"
  ;;
  --disable-curses) curses="no"
  ;;
  --enable-curses) curses="yes"
  ;;
  --disable-curl) curl="no"
  ;;
  --enable-curl) curl="yes"
  ;;
  --disable-fdt) fdt="no"
  ;;
  --enable-fdt) fdt="yes"
  ;;
  --disable-linux-aio) linux_aio="no"
  ;;
  --enable-linux-aio) linux_aio="yes"
  ;;
  --disable-attr) attr="no"
  ;;
  --enable-attr) attr="yes"
  ;;
  --disable-blobs) blobs="no"
  ;;
  --with-pkgversion=*) pkgversion=" ($optarg)"
  ;;
  --with-coroutine=*) coroutine="$optarg"
  ;;
  --disable-coroutine-pool) coroutine_pool="no"
  ;;
  --enable-coroutine-pool) coroutine_pool="yes"
  ;;
  --enable-debug-stack-usage) debug_stack_usage="yes"
  ;;
  --enable-crypto-afalg) crypto_afalg="yes"
  ;;
  --disable-crypto-afalg) crypto_afalg="no"
  ;;
  --disable-docs) docs="no"
  ;;
  --enable-docs) docs="yes"
  ;;
  --disable-vhost-net) vhost_net="no"
  ;;
  --enable-vhost-net) vhost_net="yes"
  ;;
  --disable-vhost-scsi) vhost_scsi="no"
  ;;
  --enable-vhost-scsi) vhost_scsi="yes"
  ;;
  --disable-vhost-vsock) vhost_vsock="no"
  ;;
  --enable-vhost-vsock) vhost_vsock="yes"
  ;;
  --disable-opengl) opengl="no"
  ;;
  --enable-opengl) opengl="yes"
  ;;
  --disable-rbd) rbd="no"
  ;;
  --enable-rbd) rbd="yes"
  ;;
  --disable-xfsctl) xfs="no"
  ;;
  --enable-xfsctl) xfs="yes"
  ;;
  --disable-smartcard) smartcard="no"
  ;;
  --enable-smartcard) smartcard="yes"
  ;;
  --disable-libusb) libusb="no"
  ;;
  --enable-libusb) libusb="yes"
  ;;
  --disable-usb-redir) usb_redir="no"
  ;;
  --enable-usb-redir) usb_redir="yes"
  ;;
  --disable-zlib-test) zlib="no"
  ;;
  --disable-lzo) lzo="no"
  ;;
  --enable-lzo) lzo="yes"
  ;;
  --disable-snappy) snappy="no"
  ;;
  --enable-snappy) snappy="yes"
  ;;
  --disable-bzip2) bzip2="no"
  ;;
  --enable-bzip2) bzip2="yes"
  ;;
  --enable-guest-agent) guest_agent="yes"
  ;;
  --disable-guest-agent) guest_agent="no"
  ;;
  --enable-guest-agent-msi) guest_agent_msi="yes"
  ;;
  --disable-guest-agent-msi) guest_agent_msi="no"
  ;;
  --with-vss-sdk) vss_win32_sdk=""
  ;;
  --with-vss-sdk=*) vss_win32_sdk="$optarg"
  ;;
  --without-vss-sdk) vss_win32_sdk="no"
  ;;
  --with-win-sdk) win_sdk=""
  ;;
  --with-win-sdk=*) win_sdk="$optarg"
  ;;
  --without-win-sdk) win_sdk="no"
  ;;
  --enable-tools) want_tools="yes"
  ;;
  --disable-tools) want_tools="no"
  ;;
  --enable-seccomp) seccomp="yes"
  ;;
  --disable-seccomp) seccomp="no"
  ;;
  --disable-glusterfs) glusterfs="no"
  ;;
  --enable-glusterfs) glusterfs="yes"
  ;;
  --disable-virtio-blk-data-plane|--enable-virtio-blk-data-plane)
      echo "$0: $opt is obsolete, virtio-blk data-plane is always on" >&2
  ;;
  --enable-vhdx|--disable-vhdx)
      echo "$0: $opt is obsolete, VHDX driver is always built" >&2
  ;;
  --enable-uuid|--disable-uuid)
      echo "$0: $opt is obsolete, UUID support is always built" >&2
  ;;
  --disable-gtk) gtk="no"
  ;;
  --enable-gtk) gtk="yes"
  ;;
  --tls-priority=*) tls_priority="$optarg"
  ;;
  --disable-gnutls) gnutls="no"
  ;;
  --enable-gnutls) gnutls="yes"
  ;;
  --disable-nettle) nettle="no"
  ;;
  --enable-nettle) nettle="yes"
  ;;
  --disable-gcrypt) gcrypt="no"
  ;;
  --enable-gcrypt) gcrypt="yes"
  ;;
  --enable-rdma) rdma="yes"
  ;;
  --disable-rdma) rdma="no"
  ;;
  --with-gtkabi=*) gtkabi="$optarg"
  ;;
  --disable-vte) vte="no"
  ;;
  --enable-vte) vte="yes"
  ;;
  --disable-virglrenderer) virglrenderer="no"
  ;;
  --enable-virglrenderer) virglrenderer="yes"
  ;;
  --disable-tpm) tpm="no"
  ;;
  --enable-tpm) tpm="yes"
  ;;
  --disable-libssh2) libssh2="no"
  ;;
  --enable-libssh2) libssh2="yes"
  ;;
  --disable-live-block-migration) live_block_migration="no"
  ;;
  --enable-live-block-migration) live_block_migration="yes"
  ;;
  --disable-numa) numa="no"
  ;;
  --enable-numa) numa="yes"
  ;;
  --disable-tcmalloc) tcmalloc="no"
  ;;
  --enable-tcmalloc) tcmalloc="yes"
  ;;
  --disable-jemalloc) jemalloc="no"
  ;;
  --enable-jemalloc) jemalloc="yes"
  ;;
  --disable-replication) replication="no"
  ;;
  --enable-replication) replication="yes"
  ;;
  --disable-vxhs) vxhs="no"
  ;;
  --enable-vxhs) vxhs="yes"
  ;;
  --disable-vhost-user) vhost_user="no"
  ;;
  --enable-vhost-user)
      vhost_user="yes"
      if test "$mingw32" = "yes"; then
          error_exit "vhost-user isn't available on win32"
      fi
  ;;
  *)
      echo "ERROR: unknown option $opt"
      echo "Try '$0 --help' for more information"
      exit 1
  ;;
  esac
done

if test "$vhost_user" = ""; then
    if test "$mingw32" = "yes"; then
        vhost_user="no"
    else
        vhost_user="yes"
    fi
fi

case "$cpu" in
    ppc)
           CPU_CFLAGS="-m32"
           LDFLAGS="-m32 $LDFLAGS"
           ;;
    ppc64)
           CPU_CFLAGS="-m64"
           LDFLAGS="-m64 $LDFLAGS"
           ;;
    sparc)
           CPU_CFLAGS="-m32 -mv8plus -mcpu=ultrasparc"
           LDFLAGS="-m32 -mv8plus $LDFLAGS"
           ;;
    sparc64)
           CPU_CFLAGS="-m64 -mcpu=ultrasparc"
           LDFLAGS="-m64 $LDFLAGS"
           ;;
    s390)
           CPU_CFLAGS="-m31"
           LDFLAGS="-m31 $LDFLAGS"
           ;;
    s390x)
           CPU_CFLAGS="-m64"
           LDFLAGS="-m64 $LDFLAGS"
           ;;
    i386)
           CPU_CFLAGS="-m32"
           LDFLAGS="-m32 $LDFLAGS"
           cc_i386='$(CC) -m32'
           ;;
    x86_64)
           # ??? Only extremely old AMD cpus do not have cmpxchg16b.
           # If we truly care, we should simply detect this case at
           # runtime and generate the fallback to serial emulation.
           CPU_CFLAGS="-m64 -mcx16"
           LDFLAGS="-m64 $LDFLAGS"
           cc_i386='$(CC) -m32'
           ;;
    x32)
           CPU_CFLAGS="-mx32"
           LDFLAGS="-mx32 $LDFLAGS"
           cc_i386='$(CC) -m32'
           ;;
    # No special flags required for other host CPUs
esac

QEMU_CFLAGS="$CPU_CFLAGS $QEMU_CFLAGS"
EXTRA_CFLAGS="$CPU_CFLAGS $EXTRA_CFLAGS"

# For user-mode emulation the host arch has to be one we explicitly
# support, even if we're using TCI.
if [ "$ARCH" = "unknown" ]; then
  bsd_user="no"
  linux_user="no"
fi

default_target_list=""

mak_wilds=""

if [ "$softmmu" = "yes" ]; then
    mak_wilds="${mak_wilds} $source_path/default-configs/*-softmmu.mak"
fi
if [ "$linux_user" = "yes" ]; then
    mak_wilds="${mak_wilds} $source_path/default-configs/*-linux-user.mak"
fi
if [ "$bsd_user" = "yes" ]; then
    mak_wilds="${mak_wilds} $source_path/default-configs/*-bsd-user.mak"
fi

for config in $mak_wilds; do
    default_target_list="${default_target_list} $(basename "$config" .mak)"
done

# Enumerate public trace backends for --help output
trace_backend_list=$(echo $(grep -le '^PUBLIC = True$' "$source_path"/scripts/tracetool/backend/*.py | sed -e 's/^.*\/\(.*\)\.py$/\1/'))

if test x"$show_help" = x"yes" ; then
cat << EOF

Usage: configure [options]
Options: [defaults in brackets after descriptions]

Standard options:
  --help                   print this message
  --prefix=PREFIX          install in PREFIX [$prefix]
  --interp-prefix=PREFIX   where to find shared libraries, etc.
                           use %M for cpu name [$interp_prefix]
  --target-list=LIST       set target list (default: build everything)
$(echo Available targets: $default_target_list | \
  fold -s -w 53 | sed -e 's/^/                           /')

Advanced options (experts only):
  --source-path=PATH       path of source code [$source_path]
  --cross-prefix=PREFIX    use PREFIX for compile tools [$cross_prefix]
  --cc=CC                  use C compiler CC [$cc]
  --iasl=IASL              use ACPI compiler IASL [$iasl]
  --host-cc=CC             use C compiler CC [$host_cc] for code run at
                           build time
  --cxx=CXX                use C++ compiler CXX [$cxx]
  --objcc=OBJCC            use Objective-C compiler OBJCC [$objcc]
  --extra-cflags=CFLAGS    append extra C compiler flags QEMU_CFLAGS
  --extra-cxxflags=CXXFLAGS append extra C++ compiler flags QEMU_CXXFLAGS
  --extra-ldflags=LDFLAGS  append extra linker flags LDFLAGS
  --make=MAKE              use specified make [$make]
  --install=INSTALL        use specified install [$install]
  --python=PYTHON          use specified python [$python]
  --smbd=SMBD              use specified smbd [$smbd]
  --static                 enable static build [$static]
  --mandir=PATH            install man pages in PATH
  --datadir=PATH           install firmware in PATH$confsuffix
  --docdir=PATH            install documentation in PATH$confsuffix
  --bindir=PATH            install binaries in PATH
  --libdir=PATH            install libraries in PATH
  --sysconfdir=PATH        install config in PATH$confsuffix
  --localstatedir=PATH     install local state in PATH (set at runtime on win32)
  --with-confsuffix=SUFFIX suffix for QEMU data inside datadir/libdir/sysconfdir [$confsuffix]
  --enable-debug           enable common debug build options
  --disable-strip          disable stripping binaries
  --disable-werror         disable compilation abort on warning
  --disable-stack-protector disable compiler-provided stack protection
  --audio-drv-list=LIST    set audio drivers list:
                           Available drivers: $audio_possible_drivers
  --block-drv-whitelist=L  Same as --block-drv-rw-whitelist=L
  --block-drv-rw-whitelist=L
                           set block driver read-write whitelist
                           (affects only QEMU, not qemu-img)
  --block-drv-ro-whitelist=L
                           set block driver read-only whitelist
                           (affects only QEMU, not qemu-img)
  --enable-trace-backends=B Set trace backend
                           Available backends: $trace_backend_list
  --with-trace-file=NAME   Full PATH,NAME of file to store traces
                           Default:trace-<pid>
  --disable-slirp          disable SLIRP userspace network connectivity
  --enable-tcg-interpreter enable TCG with bytecode interpreter (TCI)
  --oss-lib                path to OSS library
  --cpu=CPU                Build for host CPU [$cpu]
  --with-coroutine=BACKEND coroutine backend. Supported options:
                           ucontext, sigaltstack, windows
  --enable-gcov            enable test coverage analysis with gcov
  --gcov=GCOV              use specified gcov [$gcov_tool]
  --disable-blobs          disable installing provided firmware blobs
  --with-vss-sdk=SDK-path  enable Windows VSS support in QEMU Guest Agent
  --with-win-sdk=SDK-path  path to Windows Platform SDK (to build VSS .tlb)
  --tls-priority           default TLS protocol/cipher priority string
  --enable-gprof           QEMU profiling with gprof
  --enable-profiler        profiler support
  --enable-xen-pv-domain-build
                           xen pv domain builder
  --enable-debug-stack-usage
                           track the maximum stack usage of stacks created by qemu_alloc_stack

Optional features, enabled with --enable-FEATURE and
disabled with --disable-FEATURE, default is enabled if available:

  system          all system emulation targets
  user            supported user emulation targets
  linux-user      all linux usermode emulation targets
  bsd-user        all BSD usermode emulation targets
  docs            build documentation
  guest-agent     build the QEMU Guest Agent
  guest-agent-msi build guest agent Windows MSI installation package
  pie             Position Independent Executables
  modules         modules support
  debug-tcg       TCG debugging (default is disabled)
  debug-info      debugging information
  sparse          sparse checker

  gnutls          GNUTLS cryptography support
  nettle          nettle cryptography support
  gcrypt          libgcrypt cryptography support
  sdl             SDL UI
  --with-sdlabi     select preferred SDL ABI 1.2 or 2.0
  gtk             gtk UI
  --with-gtkabi     select preferred GTK ABI 2.0 or 3.0
  vte             vte support for the gtk UI
  curses          curses UI
  vnc             VNC UI support
  vnc-sasl        SASL encryption for VNC server
  vnc-jpeg        JPEG lossy compression for VNC server
  vnc-png         PNG compression for VNC server
  cocoa           Cocoa UI (Mac OS X only)
  virtfs          VirtFS
  xen             xen backend driver support
  xen-pci-passthrough
  brlapi          BrlAPI (Braile)
  curl            curl connectivity
  fdt             fdt device tree
  bluez           bluez stack connectivity
  kvm             KVM acceleration support
  hax             HAX acceleration support
  rdma            RDMA-based migration support
  vde             support for vde network
  netmap          support for netmap network
  linux-aio       Linux AIO support
  cap-ng          libcap-ng support
  attr            attr and xattr support
  vhost-net       vhost-net acceleration support
  spice           spice
  rbd             rados block device (rbd)
  libiscsi        iscsi support
  libnfs          nfs support
  smartcard       smartcard support (libcacard)
  libusb          libusb (for usb passthrough)
  live-block-migration   Block migration in the main migration stream
  usb-redir       usb network redirection support
  lzo             support of lzo compression library
  snappy          support of snappy compression library
  bzip2           support of bzip2 compression library
                  (for reading bzip2-compressed dmg images)
  seccomp         seccomp support
  coroutine-pool  coroutine freelist (better performance)
  glusterfs       GlusterFS backend
  tpm             TPM support
  libssh2         ssh block device support
  numa            libnuma support
  tcmalloc        tcmalloc support
  jemalloc        jemalloc support
  replication     replication support
  vhost-vsock     virtio sockets device support
  opengl          opengl support
  virglrenderer   virgl rendering support
  xfsctl          xfsctl support
  qom-cast-debug  cast debugging support
  tools           build qemu-io, qemu-nbd and qemu-image tools
  vxhs            Veritas HyperScale vDisk backend support
  crypto-afalg    Linux AF_ALG crypto backend driver
  vhost-user      vhost-user support

NOTE: The object files are built at the place where configure is launched
EOF
exit 0
fi

if ! has $python; then
  error_exit "Python not found. Use --python=/path/to/python"
fi

# Note that if the Python conditional here evaluates True we will exit
# with status 1 which is a shell 'false' value.
if ! $python -c 'import sys; sys.exit(sys.version_info < (2,6) or sys.version_info >= (3,))'; then
  error_exit "Cannot use '$python', Python 2.6 or later is required." \
      "Note that Python 3 or later is not yet supported." \
      "Use --python=/path/to/python to specify a supported Python."
fi

# Suppress writing compiled files
python="$python -B"

# Now we have handled --enable-tcg-interpreter and know we're not just
# printing the help message, bail out if the host CPU isn't supported.
if test "$ARCH" = "unknown"; then
    if test "$tcg_interpreter" = "yes" ; then
        echo "Unsupported CPU = $cpu, will use TCG with TCI (experimental)"
    else
        error_exit "Unsupported CPU = $cpu, try --enable-tcg-interpreter"
    fi
fi

# Consult white-list to determine whether to enable werror
# by default.  Only enable by default for git builds
if test -z "$werror" ; then
    if test -d "$source_path/.git" -a \
        \( "$linux" = "yes" -o "$mingw32" = "yes" \) ; then
        werror="yes"
    else
        werror="no"
    fi
fi

# check that the C compiler works.
write_c_skeleton;
if compile_object ; then
  : C compiler works ok
else
    error_exit "\"$cc\" either does not exist or does not work"
fi
if ! compile_prog ; then
    error_exit "\"$cc\" cannot build an executable (is your linker broken?)"
fi

if test "$bogus_os" = "yes"; then
    # Now that we know that we're not printing the help and that
    # the compiler works (so the results of the check_defines we used
    # to identify the OS are reliable), if we didn't recognize the
    # host OS we should stop now.
    error_exit "Unrecognized host OS (uname -s reports '$(uname -s)')"
fi

gcc_flags="-Wold-style-declaration -Wold-style-definition -Wtype-limits"
gcc_flags="-Wformat-security -Wformat-y2k -Winit-self -Wignored-qualifiers $gcc_flags"
gcc_flags="-Wno-missing-include-dirs -Wempty-body -Wnested-externs $gcc_flags"
gcc_flags="-Wendif-labels -Wno-shift-negative-value $gcc_flags"
gcc_flags="-Wno-initializer-overrides -Wexpansion-to-defined $gcc_flags"
gcc_flags="-Wno-string-plus-int $gcc_flags"
# Note that we do not add -Werror to gcc_flags here, because that would
# enable it for all configure tests. If a configure test failed due
# to -Werror this would just silently disable some features,
# so it's too error prone.

cc_has_warning_flag() {
    write_c_skeleton;

    # Use the positive sense of the flag when testing for -Wno-wombat
    # support (gcc will happily accept the -Wno- form of unknown
    # warning options).
    optflag="$(echo $1 | sed -e 's/^-Wno-/-W/')"
    compile_prog "-Werror $optflag" ""
}

for flag in $gcc_flags; do
    if cc_has_warning_flag $flag ; then
        QEMU_CFLAGS="$QEMU_CFLAGS $flag"
    fi
done

if test "$stack_protector" != "no"; then
  cat > $TMPC << EOF
int main(int argc, char *argv[])
{
    char arr[64], *p = arr, *c = argv[0];
    while (*c) {
        *p++ = *c++;
    }
    return 0;
}
EOF
  gcc_flags="-fstack-protector-strong -fstack-protector-all"
  sp_on=0
  for flag in $gcc_flags; do
    # We need to check both a compile and a link, since some compiler
    # setups fail only on a .c->.o compile and some only at link time
    if do_cc $QEMU_CFLAGS -Werror $flag -c -o $TMPO $TMPC &&
       compile_prog "-Werror $flag" ""; then
      QEMU_CFLAGS="$QEMU_CFLAGS $flag"
      sp_on=1
      break
    fi
  done
  if test "$stack_protector" = yes; then
    if test $sp_on = 0; then
      error_exit "Stack protector not supported"
    fi
  fi
fi

# Workaround for http://gcc.gnu.org/PR55489.  Happens with -fPIE/-fPIC and
# large functions that use global variables.  The bug is in all releases of
# GCC, but it became particularly acute in 4.6.x and 4.7.x.  It is fixed in
# 4.7.3 and 4.8.0.  We should be able to delete this at the end of 2013.
cat > $TMPC << EOF
#if __GNUC__ == 4 && (__GNUC_MINOR__ == 6 || (__GNUC_MINOR__ == 7 && __GNUC_PATCHLEVEL__ <= 2))
int main(void) { return 0; }
#else
#error No bug in this compiler.
#endif
EOF
if compile_prog "-Werror -fno-gcse" "" ; then
  TRANSLATE_OPT_CFLAGS=-fno-gcse
fi

if test "$static" = "yes" ; then
  if test "$modules" = "yes" ; then
    error_exit "static and modules are mutually incompatible"
  fi
  if test "$pie" = "yes" ; then
    error_exit "static and pie are mutually incompatible"
  else
    pie="no"
  fi
fi

# Unconditional check for compiler __thread support
  cat > $TMPC << EOF
static __thread int tls_var;
int main(void) { return tls_var; }
EOF

if ! compile_prog "-Werror" "" ; then
    error_exit "Your compiler does not support the __thread specifier for " \
	"Thread-Local Storage (TLS). Please upgrade to a version that does."
fi

if test "$pie" = ""; then
  case "$cpu-$targetos" in
    i386-Linux|x86_64-Linux|x32-Linux|i386-OpenBSD|x86_64-OpenBSD)
      ;;
    *)
      pie="no"
      ;;
  esac
fi

if test "$pie" != "no" ; then
  cat > $TMPC << EOF

#ifdef __linux__
#  define THREAD __thread
#else
#  define THREAD
#endif

static THREAD int tls_var;

int main(void) { return tls_var; }

EOF
  if compile_prog "-fPIE -DPIE" "-pie"; then
    QEMU_CFLAGS="-fPIE -DPIE $QEMU_CFLAGS"
    LDFLAGS="-pie $LDFLAGS"
    pie="yes"
    if compile_prog "" "-Wl,-z,relro -Wl,-z,now" ; then
      LDFLAGS="-Wl,-z,relro -Wl,-z,now $LDFLAGS"
    fi
  else
    if test "$pie" = "yes"; then
      error_exit "PIE not available due to missing toolchain support"
    else
      echo "Disabling PIE due to missing toolchain support"
      pie="no"
    fi
  fi

  if compile_prog "-Werror -fno-pie" "-nopie"; then
    CFLAGS_NOPIE="-fno-pie"
    LDFLAGS_NOPIE="-nopie"
  fi
fi

##########################################
# __sync_fetch_and_and requires at least -march=i486. Many toolchains
# use i686 as default anyway, but for those that don't, an explicit
# specification is necessary

if test "$cpu" = "i386"; then
  cat > $TMPC << EOF
static int sfaa(int *ptr)
{
  return __sync_fetch_and_and(ptr, 0);
}

int main(void)
{
  int val = 42;
  val = __sync_val_compare_and_swap(&val, 0, 1);
  sfaa(&val);
  return val;
}
EOF
  if ! compile_prog "" "" ; then
    QEMU_CFLAGS="-march=i486 $QEMU_CFLAGS"
  fi
fi

#########################################
# Solaris specific configure tool chain decisions

if test "$solaris" = "yes" ; then
  if has $install; then
    :
  else
    error_exit "Solaris install program not found. Use --install=/usr/ucb/install or" \
        "install fileutils from www.blastwave.org using pkg-get -i fileutils" \
        "to get ginstall which is used by default (which lives in /opt/csw/bin)"
  fi
  if test "$(path_of $install)" = "/usr/sbin/install" ; then
    error_exit "Solaris /usr/sbin/install is not an appropriate install program." \
        "try ginstall from the GNU fileutils available from www.blastwave.org" \
        "using pkg-get -i fileutils, or use --install=/usr/ucb/install"
  fi
  if has ar; then
    :
  else
    if test -f /usr/ccs/bin/ar ; then
      error_exit "No path includes ar" \
          "Add /usr/ccs/bin to your path and rerun configure"
    fi
    error_exit "No path includes ar"
  fi
fi

if test -z "${target_list+xxx}" ; then
    for target in $default_target_list; do
        supported_target $target 2>/dev/null && \
            target_list="$target_list $target"
    done
    target_list="${target_list# }"
else
    target_list=$(echo "$target_list" | sed -e 's/,/ /g')
    for target in $target_list; do
        # Check that we recognised the target name; this allows a more
        # friendly error message than if we let it fall through.
        case " $default_target_list " in
            *" $target "*)
                ;;
            *)
                error_exit "Unknown target name '$target'"
                ;;
        esac
        supported_target $target || exit 1
    done
fi

# see if system emulation was really requested
case " $target_list " in
  *"-softmmu "*) softmmu=yes
  ;;
  *) softmmu=no
  ;;
esac

feature_not_found() {
  feature=$1
  remedy=$2

  error_exit "User requested feature $feature" \
      "configure was not able to find it." \
      "$remedy"
}

# ---
# big/little endian test
cat > $TMPC << EOF
short big_endian[] = { 0x4269, 0x4765, 0x4e64, 0x4961, 0x4e00, 0, };
short little_endian[] = { 0x694c, 0x7454, 0x654c, 0x6e45, 0x6944, 0x6e41, 0, };
extern int foo(short *, short *);
int main(int argc, char *argv[]) {
    return foo(big_endian, little_endian);
}
EOF

if compile_object ; then
    if grep -q BiGeNdIaN $TMPO ; then
        bigendian="yes"
    elif grep -q LiTtLeEnDiAn $TMPO ; then
        bigendian="no"
    else
        echo big/little test failed
    fi
else
    echo big/little test failed
fi

##########################################
# cocoa implies not SDL or GTK
# (the cocoa UI code currently assumes it is always the active UI
# and doesn't interact well with other UI frontend code)
if test "$cocoa" = "yes"; then
    if test "$sdl" = "yes"; then
        error_exit "Cocoa and SDL UIs cannot both be enabled at once"
    fi
    if test "$gtk" = "yes"; then
        error_exit "Cocoa and GTK UIs cannot both be enabled at once"
    fi
    gtk=no
    sdl=no
fi

# Some versions of Mac OS X incorrectly define SIZE_MAX
cat > $TMPC << EOF
#include <stdint.h>
#include <stdio.h>
int main(int argc, char *argv[]) {
    return printf("%zu", SIZE_MAX);
}
EOF
have_broken_size_max=no
if ! compile_object -Werror ; then
    have_broken_size_max=yes
fi

##########################################
# L2TPV3 probe

cat > $TMPC <<EOF
#include <sys/socket.h>
#include <linux/ip.h>
int main(void) { return sizeof(struct mmsghdr); }
EOF
if compile_prog "" "" ; then
  l2tpv3=yes
else
  l2tpv3=no
fi

##########################################
# MinGW / Mingw-w64 localtime_r/gmtime_r check

if test "$mingw32" = "yes"; then
    # Some versions of MinGW / Mingw-w64 lack localtime_r
    # and gmtime_r entirely.
    #
    # Some versions of Mingw-w64 define a macro for
    # localtime_r/gmtime_r.
    #
    # Some versions of Mingw-w64 will define functions
    # for localtime_r/gmtime_r, but only if you have
    # _POSIX_THREAD_SAFE_FUNCTIONS defined. For fun
    # though, unistd.h and pthread.h both define
    # that for you.
    #
    # So this #undef localtime_r and #include <unistd.h>
    # are not in fact redundant.
cat > $TMPC << EOF
#include <unistd.h>
#include <time.h>
#undef localtime_r
int main(void) { localtime_r(NULL, NULL); return 0; }
EOF
    if compile_prog "" "" ; then
        localtime_r="yes"
    else
        localtime_r="no"
    fi
fi

##########################################
# pkg-config probe

if ! has "$pkg_config_exe"; then
  error_exit "pkg-config binary '$pkg_config_exe' not found"
fi

##########################################
# NPTL probe

if test "$linux_user" = "yes"; then
  cat > $TMPC <<EOF
#include <sched.h>
#include <linux/futex.h>
int main(void) {
#if !defined(CLONE_SETTLS) || !defined(FUTEX_WAIT)
#error bork
#endif
  return 0;
}
EOF
  if ! compile_object ; then
    feature_not_found "nptl" "Install glibc and linux kernel headers."
  fi
fi

#########################################
# zlib check

if test "$zlib" != "no" ; then
    cat > $TMPC << EOF
#include <zlib.h>
int main(void) { zlibVersion(); return 0; }
EOF
    if compile_prog "" "-lz" ; then
        :
    else
        error_exit "zlib check failed" \
            "Make sure to have the zlib libs and headers installed."
    fi
fi
LIBS="$LIBS -lz"

##########################################
# lzo check

if test "$lzo" != "no" ; then
    cat > $TMPC << EOF
#include <lzo/lzo1x.h>
int main(void) { lzo_version(); return 0; }
EOF
    if compile_prog "" "-llzo2" ; then
        libs_softmmu="$libs_softmmu -llzo2"
        lzo="yes"
    else
        if test "$lzo" = "yes"; then
            feature_not_found "liblzo2" "Install liblzo2 devel"
        fi
        lzo="no"
    fi
fi

##########################################
# snappy check

if test "$snappy" != "no" ; then
    cat > $TMPC << EOF
#include <snappy-c.h>
int main(void) { snappy_max_compressed_length(4096); return 0; }
EOF
    if compile_prog "" "-lsnappy" ; then
        libs_softmmu="$libs_softmmu -lsnappy"
        snappy="yes"
    else
        if test "$snappy" = "yes"; then
            feature_not_found "libsnappy" "Install libsnappy devel"
        fi
        snappy="no"
    fi
fi

##########################################
# bzip2 check

if test "$bzip2" != "no" ; then
    cat > $TMPC << EOF
#include <bzlib.h>
int main(void) { BZ2_bzlibVersion(); return 0; }
EOF
    if compile_prog "" "-lbz2" ; then
        bzip2="yes"
    else
        if test "$bzip2" = "yes"; then
            feature_not_found "libbzip2" "Install libbzip2 devel"
        fi
        bzip2="no"
    fi
fi

##########################################
# libseccomp check

if test "$seccomp" != "no" ; then
    case "$cpu" in
    i386|x86_64)
        libseccomp_minver="2.1.0"
        ;;
    mips)
        libseccomp_minver="2.2.0"
        ;;
    arm|aarch64)
        libseccomp_minver="2.2.3"
        ;;
    ppc|ppc64)
        libseccomp_minver="2.3.0"
        ;;
    *)
        libseccomp_minver=""
        ;;
    esac

    if test "$libseccomp_minver" != "" &&
       $pkg_config --atleast-version=$libseccomp_minver libseccomp ; then
        libs_softmmu="$libs_softmmu $($pkg_config --libs libseccomp)"
        QEMU_CFLAGS="$QEMU_CFLAGS $($pkg_config --cflags libseccomp)"
        seccomp="yes"
    else
        if test "$seccomp" = "yes" ; then
            if test "$libseccomp_minver" != "" ; then
                feature_not_found "libseccomp" \
                    "Install libseccomp devel >= $libseccomp_minver"
            else
                feature_not_found "libseccomp" \
                    "libseccomp is not supported for host cpu $cpu"
            fi
        fi
        seccomp="no"
    fi
fi
##########################################
# xen probe

if test "$xen" != "no" ; then
  # Check whether Xen library path is specified via --extra-ldflags to avoid
  # overriding this setting with pkg-config output. If not, try pkg-config
  # to obtain all needed flags.

  if ! echo $EXTRA_LDFLAGS | grep tools/libxc > /dev/null && \
     $pkg_config --exists xencontrol ; then
    xen_ctrl_version="$(printf '%d%02d%02d' \
      $($pkg_config --modversion xencontrol | sed 's/\./ /g') )"
    xen=yes
    xen_pc="xencontrol xenstore xenguest xenforeignmemory xengnttab"
    xen_pc="$xen_pc xenevtchn xendevicemodel"
    QEMU_CFLAGS="$QEMU_CFLAGS $($pkg_config --cflags $xen_pc)"
    libs_softmmu="$($pkg_config --libs $xen_pc) $libs_softmmu"
    LDFLAGS="$($pkg_config --libs $xen_pc) $LDFLAGS"
  else

    xen_libs="-lxenstore -lxenctrl -lxenguest"
    xen_stable_libs="-lxenforeignmemory -lxengnttab -lxenevtchn"

    # First we test whether Xen headers and libraries are available.
    # If no, we are done and there is no Xen support.
    # If yes, more tests are run to detect the Xen version.

    # Xen (any)
    cat > $TMPC <<EOF
#include <xenctrl.h>
int main(void) {
  return 0;
}
EOF
    if ! compile_prog "" "$xen_libs" ; then
      # Xen not found
      if test "$xen" = "yes" ; then
        feature_not_found "xen" "Install xen devel"
      fi
      xen=no

    # Xen unstable
    elif
        cat > $TMPC <<EOF &&
#undef XC_WANT_COMPAT_MAP_FOREIGN_API
#include <xenforeignmemory.h>
int main(void) {
  xenforeignmemory_handle *xfmem;

  xfmem = xenforeignmemory_open(0, 0);
  xenforeignmemory_map2(xfmem, 0, 0, 0, 0, 0, 0, 0);

  return 0;
}
EOF
        compile_prog "" "$xen_libs -lxendevicemodel $xen_stable_libs"
      then
      xen_stable_libs="-lxendevicemodel $xen_stable_libs"
      xen_ctrl_version=41000
      xen=yes
    elif
        cat > $TMPC <<EOF &&
#undef XC_WANT_COMPAT_DEVICEMODEL_API
#define __XEN_TOOLS__
#include <xendevicemodel.h>
int main(void) {
  xendevicemodel_handle *xd;

  xd = xendevicemodel_open(0, 0);
  xendevicemodel_close(xd);

  return 0;
}
EOF
        compile_prog "" "$xen_libs -lxendevicemodel $xen_stable_libs"
      then
      xen_stable_libs="-lxendevicemodel $xen_stable_libs"
      xen_ctrl_version=40900
      xen=yes
    elif
        cat > $TMPC <<EOF &&
/*
 * If we have stable libs the we don't want the libxc compat
 * layers, regardless of what CFLAGS we may have been given.
 *
 * Also, check if xengnttab_grant_copy_segment_t is defined and
 * grant copy operation is implemented.
 */
#undef XC_WANT_COMPAT_EVTCHN_API
#undef XC_WANT_COMPAT_GNTTAB_API
#undef XC_WANT_COMPAT_MAP_FOREIGN_API
#include <xenctrl.h>
#include <xenstore.h>
#include <xenevtchn.h>
#include <xengnttab.h>
#include <xenforeignmemory.h>
#include <stdint.h>
#include <xen/hvm/hvm_info_table.h>
#if !defined(HVM_MAX_VCPUS)
# error HVM_MAX_VCPUS not defined
#endif
int main(void) {
  xc_interface *xc = NULL;
  xenforeignmemory_handle *xfmem;
  xenevtchn_handle *xe;
  xengnttab_handle *xg;
  xen_domain_handle_t handle;
  xengnttab_grant_copy_segment_t* seg = NULL;

  xs_daemon_open();

  xc = xc_interface_open(0, 0, 0);
  xc_hvm_set_mem_type(0, 0, HVMMEM_ram_ro, 0, 0);
  xc_domain_add_to_physmap(0, 0, XENMAPSPACE_gmfn, 0, 0);
  xc_hvm_inject_msi(xc, 0, 0xf0000000, 0x00000000);
  xc_hvm_create_ioreq_server(xc, 0, HVM_IOREQSRV_BUFIOREQ_ATOMIC, NULL);
  xc_domain_create(xc, 0, handle, 0, NULL, NULL);

  xfmem = xenforeignmemory_open(0, 0);
  xenforeignmemory_map(xfmem, 0, 0, 0, 0, 0);

  xe = xenevtchn_open(0, 0);
  xenevtchn_fd(xe);

  xg = xengnttab_open(0, 0);
  xengnttab_grant_copy(xg, 0, seg);

  return 0;
}
EOF
        compile_prog "" "$xen_libs $xen_stable_libs"
      then
      xen_ctrl_version=40800
      xen=yes
    elif
        cat > $TMPC <<EOF &&
/*
 * If we have stable libs the we don't want the libxc compat
 * layers, regardless of what CFLAGS we may have been given.
 */
#undef XC_WANT_COMPAT_EVTCHN_API
#undef XC_WANT_COMPAT_GNTTAB_API
#undef XC_WANT_COMPAT_MAP_FOREIGN_API
#include <xenctrl.h>
#include <xenstore.h>
#include <xenevtchn.h>
#include <xengnttab.h>
#include <xenforeignmemory.h>
#include <stdint.h>
#include <xen/hvm/hvm_info_table.h>
#if !defined(HVM_MAX_VCPUS)
# error HVM_MAX_VCPUS not defined
#endif
int main(void) {
  xc_interface *xc = NULL;
  xenforeignmemory_handle *xfmem;
  xenevtchn_handle *xe;
  xengnttab_handle *xg;
  xen_domain_handle_t handle;

  xs_daemon_open();

  xc = xc_interface_open(0, 0, 0);
  xc_hvm_set_mem_type(0, 0, HVMMEM_ram_ro, 0, 0);
  xc_domain_add_to_physmap(0, 0, XENMAPSPACE_gmfn, 0, 0);
  xc_hvm_inject_msi(xc, 0, 0xf0000000, 0x00000000);
  xc_hvm_create_ioreq_server(xc, 0, HVM_IOREQSRV_BUFIOREQ_ATOMIC, NULL);
  xc_domain_create(xc, 0, handle, 0, NULL, NULL);

  xfmem = xenforeignmemory_open(0, 0);
  xenforeignmemory_map(xfmem, 0, 0, 0, 0, 0);

  xe = xenevtchn_open(0, 0);
  xenevtchn_fd(xe);

  xg = xengnttab_open(0, 0);
  xengnttab_map_grant_ref(xg, 0, 0, 0);

  return 0;
}
EOF
        compile_prog "" "$xen_libs $xen_stable_libs"
      then
      xen_ctrl_version=40701
      xen=yes
    elif
        cat > $TMPC <<EOF &&
#include <xenctrl.h>
#include <stdint.h>
int main(void) {
  xc_interface *xc = NULL;
  xen_domain_handle_t handle;
  xc_domain_create(xc, 0, handle, 0, NULL, NULL);
  return 0;
}
EOF
        compile_prog "" "$xen_libs"
      then
      xen_ctrl_version=40700
      xen=yes

    # Xen 4.6
    elif
        cat > $TMPC <<EOF &&
#include <xenctrl.h>
#include <xenstore.h>
#include <stdint.h>
#include <xen/hvm/hvm_info_table.h>
#if !defined(HVM_MAX_VCPUS)
# error HVM_MAX_VCPUS not defined
#endif
int main(void) {
  xc_interface *xc;
  xs_daemon_open();
  xc = xc_interface_open(0, 0, 0);
  xc_hvm_set_mem_type(0, 0, HVMMEM_ram_ro, 0, 0);
  xc_gnttab_open(NULL, 0);
  xc_domain_add_to_physmap(0, 0, XENMAPSPACE_gmfn, 0, 0);
  xc_hvm_inject_msi(xc, 0, 0xf0000000, 0x00000000);
  xc_hvm_create_ioreq_server(xc, 0, HVM_IOREQSRV_BUFIOREQ_ATOMIC, NULL);
  xc_reserved_device_memory_map(xc, 0, 0, 0, 0, NULL, 0);
  return 0;
}
EOF
        compile_prog "" "$xen_libs"
      then
      xen_ctrl_version=40600
      xen=yes

    # Xen 4.5
    elif
        cat > $TMPC <<EOF &&
#include <xenctrl.h>
#include <xenstore.h>
#include <stdint.h>
#include <xen/hvm/hvm_info_table.h>
#if !defined(HVM_MAX_VCPUS)
# error HVM_MAX_VCPUS not defined
#endif
int main(void) {
  xc_interface *xc;
  xs_daemon_open();
  xc = xc_interface_open(0, 0, 0);
  xc_hvm_set_mem_type(0, 0, HVMMEM_ram_ro, 0, 0);
  xc_gnttab_open(NULL, 0);
  xc_domain_add_to_physmap(0, 0, XENMAPSPACE_gmfn, 0, 0);
  xc_hvm_inject_msi(xc, 0, 0xf0000000, 0x00000000);
  xc_hvm_create_ioreq_server(xc, 0, 0, NULL);
  return 0;
}
EOF
        compile_prog "" "$xen_libs"
      then
      xen_ctrl_version=40500
      xen=yes

    elif
        cat > $TMPC <<EOF &&
#include <xenctrl.h>
#include <xenstore.h>
#include <stdint.h>
#include <xen/hvm/hvm_info_table.h>
#if !defined(HVM_MAX_VCPUS)
# error HVM_MAX_VCPUS not defined
#endif
int main(void) {
  xc_interface *xc;
  xs_daemon_open();
  xc = xc_interface_open(0, 0, 0);
  xc_hvm_set_mem_type(0, 0, HVMMEM_ram_ro, 0, 0);
  xc_gnttab_open(NULL, 0);
  xc_domain_add_to_physmap(0, 0, XENMAPSPACE_gmfn, 0, 0);
  xc_hvm_inject_msi(xc, 0, 0xf0000000, 0x00000000);
  return 0;
}
EOF
        compile_prog "" "$xen_libs"
      then
      xen_ctrl_version=40200
      xen=yes

    else
      if test "$xen" = "yes" ; then
        feature_not_found "xen (unsupported version)" \
                          "Install a supported xen (xen 4.2 or newer)"
      fi
      xen=no
    fi

    if test "$xen" = yes; then
      if test $xen_ctrl_version -ge 40701  ; then
        libs_softmmu="$xen_stable_libs $libs_softmmu"
      fi
      libs_softmmu="$xen_libs $libs_softmmu"
    fi
  fi
fi

if test "$xen_pci_passthrough" != "no"; then
  if test "$xen" = "yes" && test "$linux" = "yes"; then
    xen_pci_passthrough=yes
  else
    if test "$xen_pci_passthrough" = "yes"; then
      error_exit "User requested feature Xen PCI Passthrough" \
          " but this feature requires /sys from Linux"
    fi
    xen_pci_passthrough=no
  fi
fi

if test "$xen_pv_domain_build" = "yes" &&
   test "$xen" != "yes"; then
    error_exit "User requested Xen PV domain builder support" \
	       "which requires Xen support."
fi

##########################################
# Sparse probe
if test "$sparse" != "no" ; then
  if has cgcc; then
    sparse=yes
  else
    if test "$sparse" = "yes" ; then
      feature_not_found "sparse" "Install sparse binary"
    fi
    sparse=no
  fi
fi

##########################################
# X11 probe
x11_cflags=
x11_libs=-lX11
if $pkg_config --exists "x11"; then
    x11_cflags=$($pkg_config --cflags x11)
    x11_libs=$($pkg_config --libs x11)
fi

##########################################
# GTK probe

if test "$gtkabi" = ""; then
    # The GTK ABI was not specified explicitly, so try whether 3.0 is available.
    # Use 2.0 as a fallback if that is available.
    if $pkg_config --exists "gtk+-3.0 >= 3.0.0"; then
        gtkabi=3.0
    elif $pkg_config --exists "gtk+-2.0 >= 2.18.0"; then
        gtkabi=2.0
    else
        gtkabi=3.0
    fi
fi

if test "$gtk" != "no"; then
    gtkpackage="gtk+-$gtkabi"
    gtkx11package="gtk+-x11-$gtkabi"
    if test "$gtkabi" = "3.0" ; then
      gtkversion="3.0.0"
    else
      gtkversion="2.18.0"
    fi
    if $pkg_config --exists "$gtkpackage >= $gtkversion"; then
        gtk_cflags=$($pkg_config --cflags $gtkpackage)
        gtk_libs=$($pkg_config --libs $gtkpackage)
        gtk_version=$($pkg_config --modversion $gtkpackage)
        if $pkg_config --exists "$gtkx11package >= $gtkversion"; then
            gtk_cflags="$gtk_cflags $x11_cflags"
            gtk_libs="$gtk_libs $x11_libs"
        fi
        libs_softmmu="$gtk_libs $libs_softmmu"
        gtk="yes"
    elif test "$gtk" = "yes"; then
        feature_not_found "gtk" "Install gtk3-devel"
    else
        gtk="no"
    fi
fi


##########################################
# GNUTLS probe

gnutls_works() {
    # Unfortunately some distros have bad pkg-config information for gnutls
    # such that it claims to exist but you get a compiler error if you try
    # to use the options returned by --libs. Specifically, Ubuntu for --static
    # builds doesn't work:
    # https://bugs.launchpad.net/ubuntu/+source/gnutls26/+bug/1478035
    #
    # So sanity check the cflags/libs before assuming gnutls can be used.
    if ! $pkg_config --exists "gnutls"; then
        return 1
    fi

    write_c_skeleton
    compile_prog "$($pkg_config --cflags gnutls)" "$($pkg_config --libs gnutls)"
}

gnutls_gcrypt=no
gnutls_nettle=no
if test "$gnutls" != "no"; then
    if gnutls_works; then
        gnutls_cflags=$($pkg_config --cflags gnutls)
        gnutls_libs=$($pkg_config --libs gnutls)
        libs_softmmu="$gnutls_libs $libs_softmmu"
        libs_tools="$gnutls_libs $libs_tools"
	QEMU_CFLAGS="$QEMU_CFLAGS $gnutls_cflags"
        gnutls="yes"

	# gnutls_rnd requires >= 2.11.0
	if $pkg_config --exists "gnutls >= 2.11.0"; then
	    gnutls_rnd="yes"
	else
	    gnutls_rnd="no"
	fi

	if $pkg_config --exists 'gnutls >= 3.0'; then
	    gnutls_gcrypt=no
	    gnutls_nettle=yes
	elif $pkg_config --exists 'gnutls >= 2.12'; then
	    case $($pkg_config --libs --static gnutls) in
		*gcrypt*)
		    gnutls_gcrypt=yes
		    gnutls_nettle=no
		    ;;
		*nettle*)
		    gnutls_gcrypt=no
		    gnutls_nettle=yes
		    ;;
		*)
		    gnutls_gcrypt=yes
		    gnutls_nettle=no
		    ;;
	    esac
	else
	    gnutls_gcrypt=yes
	    gnutls_nettle=no
	fi
    elif test "$gnutls" = "yes"; then
	feature_not_found "gnutls" "Install gnutls devel"
    else
        gnutls="no"
        gnutls_rnd="no"
    fi
else
    gnutls_rnd="no"
fi


# If user didn't give a --disable/enable-gcrypt flag,
# then mark as disabled if user requested nettle
# explicitly, or if gnutls links to nettle
if test -z "$gcrypt"
then
    if test "$nettle" = "yes" || test "$gnutls_nettle" = "yes"
    then
        gcrypt="no"
    fi
fi

# If user didn't give a --disable/enable-nettle flag,
# then mark as disabled if user requested gcrypt
# explicitly, or if gnutls links to gcrypt
if test -z "$nettle"
then
    if test "$gcrypt" = "yes" || test "$gnutls_gcrypt" = "yes"
    then
        nettle="no"
    fi
fi

has_libgcrypt_config() {
    if ! has "libgcrypt-config"
    then
	return 1
    fi

    if test -n "$cross_prefix"
    then
	host=$(libgcrypt-config --host)
	if test "$host-" != $cross_prefix
	then
	    return 1
	fi
    fi

    return 0
}

if test "$gcrypt" != "no"; then
    if has_libgcrypt_config; then
        gcrypt_cflags=$(libgcrypt-config --cflags)
        gcrypt_libs=$(libgcrypt-config --libs)
        # Debian has remove -lgpg-error from libgcrypt-config
        # as it "spreads unnecessary dependencies" which in
        # turn breaks static builds...
        if test "$static" = "yes"
        then
            gcrypt_libs="$gcrypt_libs -lgpg-error"
        fi
        libs_softmmu="$gcrypt_libs $libs_softmmu"
        libs_tools="$gcrypt_libs $libs_tools"
        QEMU_CFLAGS="$QEMU_CFLAGS $gcrypt_cflags"
        gcrypt="yes"
        if test -z "$nettle"; then
           nettle="no"
        fi

        cat > $TMPC << EOF
#include <gcrypt.h>
int main(void) {
  gcry_kdf_derive(NULL, 0, GCRY_KDF_PBKDF2,
                  GCRY_MD_SHA256,
                  NULL, 0, 0, 0, NULL);
 return 0;
}
EOF
        if compile_prog "$gcrypt_cflags" "$gcrypt_libs" ; then
            gcrypt_kdf=yes
        fi

        cat > $TMPC << EOF
#include <gcrypt.h>
int main(void) {
  gcry_mac_hd_t handle;
  gcry_mac_open(&handle, GCRY_MAC_HMAC_MD5,
                GCRY_MAC_FLAG_SECURE, NULL);
  return 0;
}
EOF
        if compile_prog "$gcrypt_cflags" "$gcrypt_libs" ; then
            gcrypt_hmac=yes
        fi
    else
        if test "$gcrypt" = "yes"; then
            feature_not_found "gcrypt" "Install gcrypt devel"
        else
            gcrypt="no"
        fi
    fi
fi


if test "$nettle" != "no"; then
    if $pkg_config --exists "nettle"; then
        nettle_cflags=$($pkg_config --cflags nettle)
        nettle_libs=$($pkg_config --libs nettle)
        nettle_version=$($pkg_config --modversion nettle)
        libs_softmmu="$nettle_libs $libs_softmmu"
        libs_tools="$nettle_libs $libs_tools"
        QEMU_CFLAGS="$QEMU_CFLAGS $nettle_cflags"
        nettle="yes"

        cat > $TMPC << EOF
#include <stddef.h>
#include <nettle/pbkdf2.h>
int main(void) {
     pbkdf2_hmac_sha256(8, NULL, 1000, 8, NULL, 8, NULL);
     return 0;
}
EOF
        if compile_prog "$nettle_cflags" "$nettle_libs" ; then
            nettle_kdf=yes
        fi
    else
        if test "$nettle" = "yes"; then
            feature_not_found "nettle" "Install nettle devel"
        else
            nettle="no"
        fi
    fi
fi

if test "$gcrypt" = "yes" && test "$nettle" = "yes"
then
    error_exit "Only one of gcrypt & nettle can be enabled"
fi

##########################################
# libtasn1 - only for the TLS creds/session test suite

tasn1=yes
tasn1_cflags=""
tasn1_libs=""
if $pkg_config --exists "libtasn1"; then
    tasn1_cflags=$($pkg_config --cflags libtasn1)
    tasn1_libs=$($pkg_config --libs libtasn1)
else
    tasn1=no
fi


##########################################
# getifaddrs (for tests/test-io-channel-socket )

have_ifaddrs_h=yes
if ! check_include "ifaddrs.h" ; then
  have_ifaddrs_h=no
fi

##########################################
# VTE probe

if test "$vte" != "no"; then
    if test "$gtkabi" = "3.0"; then
      vteminversion="0.32.0"
      if $pkg_config --exists "vte-2.91"; then
        vtepackage="vte-2.91"
      else
        vtepackage="vte-2.90"
      fi
    else
      vtepackage="vte"
      vteminversion="0.24.0"
    fi
    if $pkg_config --exists "$vtepackage >= $vteminversion"; then
        vte_cflags=$($pkg_config --cflags $vtepackage)
        vte_libs=$($pkg_config --libs $vtepackage)
        vteversion=$($pkg_config --modversion $vtepackage)
        libs_softmmu="$vte_libs $libs_softmmu"
        vte="yes"
    elif test "$vte" = "yes"; then
        if test "$gtkabi" = "3.0"; then
            feature_not_found "vte" "Install libvte-2.90/2.91 devel"
        else
            feature_not_found "vte" "Install libvte devel"
        fi
    else
        vte="no"
    fi
fi

##########################################
# SDL probe

# Look for sdl configuration program (pkg-config or sdl-config).  Try
# sdl-config even without cross prefix, and favour pkg-config over sdl-config.

if test "$sdlabi" = ""; then
    if $pkg_config --exists "sdl2"; then
        sdlabi=2.0
    elif $pkg_config --exists "sdl"; then
        sdlabi=1.2
    else
        sdlabi=2.0
    fi
fi

if test $sdlabi = "2.0"; then
    sdl_config=$sdl2_config
    sdlname=sdl2
    sdlconfigname=sdl2_config
elif test $sdlabi = "1.2"; then
    sdlname=sdl
    sdlconfigname=sdl_config
else
    error_exit "Unknown sdlabi $sdlabi, must be 1.2 or 2.0"
fi

if test "$(basename $sdl_config)" != $sdlconfigname && ! has ${sdl_config}; then
  sdl_config=$sdlconfigname
fi

if $pkg_config $sdlname --exists; then
  sdlconfig="$pkg_config $sdlname"
  sdlversion=$($sdlconfig --modversion 2>/dev/null)
elif has ${sdl_config}; then
  sdlconfig="$sdl_config"
  sdlversion=$($sdlconfig --version)
else
  if test "$sdl" = "yes" ; then
    feature_not_found "sdl" "Install SDL2-devel"
  fi
  sdl=no
fi
if test -n "$cross_prefix" && test "$(basename "$sdlconfig")" = sdl-config; then
  echo warning: using "\"$sdlconfig\"" to detect cross-compiled sdl >&2
fi

sdl_too_old=no
if test "$sdl" != "no" ; then
  cat > $TMPC << EOF
#include <SDL.h>
#undef main /* We don't want SDL to override our main() */
int main( void ) { return SDL_Init (SDL_INIT_VIDEO); }
EOF
  sdl_cflags=$($sdlconfig --cflags 2>/dev/null)
  if test "$static" = "yes" ; then
    if $pkg_config $sdlname --exists; then
      sdl_libs=$($pkg_config $sdlname --static --libs 2>/dev/null)
    else
      sdl_libs=$($sdlconfig --static-libs 2>/dev/null)
    fi
  else
    sdl_libs=$($sdlconfig --libs 2>/dev/null)
  fi
  if compile_prog "$sdl_cflags" "$sdl_libs" ; then
    if test $(echo $sdlversion | sed 's/[^0-9]//g') -lt 121 ; then
      sdl_too_old=yes
    else
      sdl=yes
    fi

    # static link with sdl ? (note: sdl.pc's --static --libs is broken)
    if test "$sdl" = "yes" -a "$static" = "yes" ; then
      if test $? = 0 && echo $sdl_libs | grep -- -laa > /dev/null; then
         sdl_libs="$sdl_libs $(aalib-config --static-libs 2>/dev/null)"
         sdl_cflags="$sdl_cflags $(aalib-config --cflags 2>/dev/null)"
      fi
      if compile_prog "$sdl_cflags" "$sdl_libs" ; then
	:
      else
        sdl=no
      fi
    fi # static link
  else # sdl not found
    if test "$sdl" = "yes" ; then
      feature_not_found "sdl" "Install SDL devel"
    fi
    sdl=no
  fi # sdl compile test
fi

if test "$sdl" = "yes" ; then
  cat > $TMPC <<EOF
#include <SDL.h>
#if defined(SDL_VIDEO_DRIVER_X11)
#include <X11/XKBlib.h>
#else
#error No x11 support
#endif
int main(void) { return 0; }
EOF
  if compile_prog "$sdl_cflags $x11_cflags" "$sdl_libs $x11_libs" ; then
    sdl_cflags="$sdl_cflags $x11_cflags"
    sdl_libs="$sdl_libs $x11_libs"
  fi
  libs_softmmu="$sdl_libs $libs_softmmu"
fi

##########################################
# RDMA needs OpenFabrics libraries
if test "$rdma" != "no" ; then
  cat > $TMPC <<EOF
#include <rdma/rdma_cma.h>
int main(void) { return 0; }
EOF
  rdma_libs="-lrdmacm -libverbs"
  if compile_prog "" "$rdma_libs" ; then
    rdma="yes"
    libs_softmmu="$libs_softmmu $rdma_libs"
  else
    if test "$rdma" = "yes" ; then
        error_exit \
            " OpenFabrics librdmacm/libibverbs not present." \
            " Your options:" \
            "  (1) Fast: Install infiniband packages from your distro." \
            "  (2) Cleanest: Install libraries from www.openfabrics.org" \
            "  (3) Also: Install softiwarp if you don't have RDMA hardware"
    fi
    rdma="no"
  fi
fi


##########################################
# VNC SASL detection
if test "$vnc" = "yes" -a "$vnc_sasl" != "no" ; then
  cat > $TMPC <<EOF
#include <sasl/sasl.h>
#include <stdio.h>
int main(void) { sasl_server_init(NULL, "qemu"); return 0; }
EOF
  # Assuming Cyrus-SASL installed in /usr prefix
  vnc_sasl_cflags=""
  vnc_sasl_libs="-lsasl2"
  if compile_prog "$vnc_sasl_cflags" "$vnc_sasl_libs" ; then
    vnc_sasl=yes
    libs_softmmu="$vnc_sasl_libs $libs_softmmu"
    QEMU_CFLAGS="$QEMU_CFLAGS $vnc_sasl_cflags"
  else
    if test "$vnc_sasl" = "yes" ; then
      feature_not_found "vnc-sasl" "Install Cyrus SASL devel"
    fi
    vnc_sasl=no
  fi
fi

##########################################
# VNC JPEG detection
if test "$vnc" = "yes" -a "$vnc_jpeg" != "no" ; then
cat > $TMPC <<EOF
#include <stdio.h>
#include <jpeglib.h>
int main(void) { struct jpeg_compress_struct s; jpeg_create_compress(&s); return 0; }
EOF
    vnc_jpeg_cflags=""
    vnc_jpeg_libs="-ljpeg"
  if compile_prog "$vnc_jpeg_cflags" "$vnc_jpeg_libs" ; then
    vnc_jpeg=yes
    libs_softmmu="$vnc_jpeg_libs $libs_softmmu"
    QEMU_CFLAGS="$QEMU_CFLAGS $vnc_jpeg_cflags"
  else
    if test "$vnc_jpeg" = "yes" ; then
      feature_not_found "vnc-jpeg" "Install libjpeg-turbo devel"
    fi
    vnc_jpeg=no
  fi
fi

##########################################
# VNC PNG detection
if test "$vnc" = "yes" -a "$vnc_png" != "no" ; then
cat > $TMPC <<EOF
//#include <stdio.h>
#include <png.h>
#include <stddef.h>
int main(void) {
    png_structp png_ptr;
    png_ptr = png_create_write_struct(PNG_LIBPNG_VER_STRING, NULL, NULL, NULL);
    return png_ptr != 0;
}
EOF
  if $pkg_config libpng --exists; then
    vnc_png_cflags=$($pkg_config libpng --cflags)
    vnc_png_libs=$($pkg_config libpng --libs)
  else
    vnc_png_cflags=""
    vnc_png_libs="-lpng"
  fi
  if compile_prog "$vnc_png_cflags" "$vnc_png_libs" ; then
    vnc_png=yes
    libs_softmmu="$vnc_png_libs $libs_softmmu"
    QEMU_CFLAGS="$QEMU_CFLAGS $vnc_png_cflags"
  else
    if test "$vnc_png" = "yes" ; then
      feature_not_found "vnc-png" "Install libpng devel"
    fi
    vnc_png=no
  fi
fi

##########################################
# fnmatch() probe, used for ACL routines
fnmatch="no"
cat > $TMPC << EOF
#include <fnmatch.h>
int main(void)
{
    fnmatch("foo", "foo", 0);
    return 0;
}
EOF
if compile_prog "" "" ; then
   fnmatch="yes"
fi

##########################################
# xfsctl() probe, used for file-posix.c
if test "$xfs" != "no" ; then
  cat > $TMPC << EOF
#include <stddef.h>  /* NULL */
#include <xfs/xfs.h>
int main(void)
{
    xfsctl(NULL, 0, 0, NULL);
    return 0;
}
EOF
  if compile_prog "" "" ; then
    xfs="yes"
  else
    if test "$xfs" = "yes" ; then
      feature_not_found "xfs" "Instal xfsprogs/xfslibs devel"
    fi
    xfs=no
  fi
fi

##########################################
# vde libraries probe
if test "$vde" != "no" ; then
  vde_libs="-lvdeplug"
  cat > $TMPC << EOF
#include <libvdeplug.h>
int main(void)
{
    struct vde_open_args a = {0, 0, 0};
    char s[] = "";
    vde_open(s, s, &a);
    return 0;
}
EOF
  if compile_prog "" "$vde_libs" ; then
    vde=yes
    libs_softmmu="$vde_libs $libs_softmmu"
    libs_tools="$vde_libs $libs_tools"
  else
    if test "$vde" = "yes" ; then
      feature_not_found "vde" "Install vde (Virtual Distributed Ethernet) devel"
    fi
    vde=no
  fi
fi

##########################################
# netmap support probe
# Apart from looking for netmap headers, we make sure that the host API version
# supports the netmap backend (>=11). The upper bound (15) is meant to simulate
# a minor/major version number. Minor new features will be marked with values up
# to 15, and if something happens that requires a change to the backend we will
# move above 15, submit the backend fixes and modify this two bounds.
if test "$netmap" != "no" ; then
  cat > $TMPC << EOF
#include <inttypes.h>
#include <net/if.h>
#include <net/netmap.h>
#include <net/netmap_user.h>
#if (NETMAP_API < 11) || (NETMAP_API > 15)
#error
#endif
int main(void) { return 0; }
EOF
  if compile_prog "" "" ; then
    netmap=yes
  else
    if test "$netmap" = "yes" ; then
      feature_not_found "netmap"
    fi
    netmap=no
  fi
fi

##########################################
# libcap-ng library probe
if test "$cap_ng" != "no" ; then
  cap_libs="-lcap-ng"
  cat > $TMPC << EOF
#include <cap-ng.h>
int main(void)
{
    capng_capability_to_name(CAPNG_EFFECTIVE);
    return 0;
}
EOF
  if compile_prog "" "$cap_libs" ; then
    cap_ng=yes
    libs_tools="$cap_libs $libs_tools"
  else
    if test "$cap_ng" = "yes" ; then
      feature_not_found "cap_ng" "Install libcap-ng devel"
    fi
    cap_ng=no
  fi
fi

##########################################
# Sound support libraries probe

audio_drv_probe()
{
    drv=$1
    hdr=$2
    lib=$3
    exp=$4
    cfl=$5
        cat > $TMPC << EOF
#include <$hdr>
int main(void) { $exp }
EOF
    if compile_prog "$cfl" "$lib" ; then
        :
    else
        error_exit "$drv check failed" \
            "Make sure to have the $drv libs and headers installed."
    fi
}

audio_drv_list=$(echo "$audio_drv_list" | sed -e 's/,/ /g')
for drv in $audio_drv_list; do
    case $drv in
    alsa)
    audio_drv_probe $drv alsa/asoundlib.h -lasound \
        "return snd_pcm_close((snd_pcm_t *)0);"
    libs_softmmu="-lasound $libs_softmmu"
    ;;

    pa)
    audio_drv_probe $drv pulse/pulseaudio.h "-lpulse" \
        "pa_context_set_source_output_volume(NULL, 0, NULL, NULL, NULL); return 0;"
    libs_softmmu="-lpulse $libs_softmmu"
    audio_pt_int="yes"
    ;;

    sdl)
    if test "$sdl" = "no"; then
        error_exit "sdl not found or disabled, can not use sdl audio driver"
    fi
    ;;

    coreaudio)
      libs_softmmu="-framework CoreAudio $libs_softmmu"
    ;;

    dsound)
      libs_softmmu="-lole32 -ldxguid $libs_softmmu"
      audio_win_int="yes"
    ;;

    oss)
      libs_softmmu="$oss_lib $libs_softmmu"
    ;;

    wav)
    # XXX: Probes for CoreAudio, DirectSound
    ;;

    *)
    echo "$audio_possible_drivers" | grep -q "\<$drv\>" || {
        error_exit "Unknown driver '$drv' selected" \
            "Possible drivers are: $audio_possible_drivers"
    }
    ;;
    esac
done

##########################################
# BrlAPI probe

if test "$brlapi" != "no" ; then
  brlapi_libs="-lbrlapi"
  cat > $TMPC << EOF
#include <brlapi.h>
#include <stddef.h>
int main( void ) { return brlapi__openConnection (NULL, NULL, NULL); }
EOF
  if compile_prog "" "$brlapi_libs" ; then
    brlapi=yes
    libs_softmmu="$brlapi_libs $libs_softmmu"
  else
    if test "$brlapi" = "yes" ; then
      feature_not_found "brlapi" "Install brlapi devel"
    fi
    brlapi=no
  fi
fi

##########################################
# curses probe
if test "$curses" != "no" ; then
  if test "$mingw32" = "yes" ; then
    curses_inc_list="$($pkg_config --cflags ncurses 2>/dev/null):"
    curses_lib_list="$($pkg_config --libs ncurses 2>/dev/null):-lpdcurses"
  else
    curses_inc_list="$($pkg_config --cflags ncursesw 2>/dev/null):-I/usr/include/ncursesw:"
    curses_lib_list="$($pkg_config --libs ncursesw 2>/dev/null):-lncursesw:-lcursesw"
  fi
  curses_found=no
  cat > $TMPC << EOF
#include <locale.h>
#include <curses.h>
#include <wchar.h>
int main(void) {
  wchar_t wch = L'w';
  setlocale(LC_ALL, "");
  resize_term(0, 0);
  addwstr(L"wide chars\n");
  addnwstr(&wch, 1);
  add_wch(WACS_DEGREE);
  return 0;
}
EOF
  IFS=:
  for curses_inc in $curses_inc_list; do
    # Make sure we get the wide character prototypes
    curses_inc="-DNCURSES_WIDECHAR $curses_inc"
    IFS=:
    for curses_lib in $curses_lib_list; do
      unset IFS
      if compile_prog "$curses_inc" "$curses_lib" ; then
        curses_found=yes
        QEMU_CFLAGS="$curses_inc $QEMU_CFLAGS"
        libs_softmmu="$curses_lib $libs_softmmu"
        break
      fi
    done
    if test "$curses_found" = yes ; then
      break
    fi
  done
  unset IFS
  if test "$curses_found" = "yes" ; then
    curses=yes
  else
    if test "$curses" = "yes" ; then
      feature_not_found "curses" "Install ncurses devel"
    fi
    curses=no
  fi
fi

##########################################
# curl probe
if test "$curl" != "no" ; then
  if $pkg_config libcurl --exists; then
    curlconfig="$pkg_config libcurl"
  else
    curlconfig=curl-config
  fi
  cat > $TMPC << EOF
#include <curl/curl.h>
int main(void) { curl_easy_init(); curl_multi_setopt(0, 0, 0); return 0; }
EOF
  curl_cflags=$($curlconfig --cflags 2>/dev/null)
  curl_libs=$($curlconfig --libs 2>/dev/null)
  if compile_prog "$curl_cflags" "$curl_libs" ; then
    curl=yes
  else
    if test "$curl" = "yes" ; then
      feature_not_found "curl" "Install libcurl devel"
    fi
    curl=no
  fi
fi # test "$curl"

##########################################
# bluez support probe
if test "$bluez" != "no" ; then
  cat > $TMPC << EOF
#include <bluetooth/bluetooth.h>
int main(void) { return bt_error(0); }
EOF
  bluez_cflags=$($pkg_config --cflags bluez 2>/dev/null)
  bluez_libs=$($pkg_config --libs bluez 2>/dev/null)
  if compile_prog "$bluez_cflags" "$bluez_libs" ; then
    bluez=yes
    libs_softmmu="$bluez_libs $libs_softmmu"
  else
    if test "$bluez" = "yes" ; then
      feature_not_found "bluez" "Install bluez-libs/libbluetooth devel"
    fi
    bluez="no"
  fi
fi

##########################################
# glib support probe

if test "$mingw32" = yes; then
    glib_req_ver=2.30
else
    glib_req_ver=2.22
fi
glib_modules=gthread-2.0
if test "$modules" = yes; then
    glib_modules="$glib_modules gmodule-2.0"
fi

# This workaround is required due to a bug in pkg-config file for glib as it
# doesn't define GLIB_STATIC_COMPILATION for pkg-config --static

if test "$static" = yes -a "$mingw32" = yes; then
    QEMU_CFLAGS="-DGLIB_STATIC_COMPILATION $QEMU_CFLAGS"
fi

for i in $glib_modules; do
    if $pkg_config --atleast-version=$glib_req_ver $i; then
        glib_cflags=$($pkg_config --cflags $i)
        glib_libs=$($pkg_config --libs $i)
        QEMU_CFLAGS="$glib_cflags $QEMU_CFLAGS"
        LIBS="$glib_libs $LIBS"
        libs_qga="$glib_libs $libs_qga"
    else
        error_exit "glib-$glib_req_ver $i is required to compile QEMU"
    fi
done

# Sanity check that the current size_t matches the
# size that glib thinks it should be. This catches
# problems on multi-arch where people try to build
# 32-bit QEMU while pointing at 64-bit glib headers
cat > $TMPC <<EOF
#include <glib.h>
#include <unistd.h>

#define QEMU_BUILD_BUG_ON(x) \
  typedef char qemu_build_bug_on[(x)?-1:1] __attribute__((unused));

int main(void) {
   QEMU_BUILD_BUG_ON(sizeof(size_t) != GLIB_SIZEOF_SIZE_T);
   return 0;
}
EOF

if ! compile_prog "$CFLAGS" "$LIBS" ; then
    error_exit "sizeof(size_t) doesn't match GLIB_SIZEOF_SIZE_T."\
               "You probably need to set PKG_CONFIG_LIBDIR"\
	       "to point to the right pkg-config files for your"\
	       "build target"
fi

# g_test_trap_subprocess added in 2.38. Used by some tests.
glib_subprocess=yes
if ! $pkg_config --atleast-version=2.38 glib-2.0; then
    glib_subprocess=no
fi

# Silence clang 3.5.0 warnings about glib attribute __alloc_size__ usage
cat > $TMPC << EOF
#include <glib.h>
int main(void) { return 0; }
EOF
if ! compile_prog "$glib_cflags -Werror" "$glib_libs" ; then
    if cc_has_warning_flag "-Wno-unknown-attributes"; then
        glib_cflags="-Wno-unknown-attributes $glib_cflags"
        CFLAGS="-Wno-unknown-attributes $CFLAGS"
    fi
fi

##########################################
# SHA command probe for modules
if test "$modules" = yes; then
    shacmd_probe="sha1sum sha1 shasum"
    for c in $shacmd_probe; do
        if has $c; then
            shacmd="$c"
            break
        fi
    done
    if test "$shacmd" = ""; then
        error_exit "one of the checksum commands is required to enable modules: $shacmd_probe"
    fi
fi

##########################################
# pixman support probe

if test "$pixman" = ""; then
  if test "$want_tools" = "no" -a "$softmmu" = "no"; then
    pixman="none"
  elif $pkg_config --atleast-version=0.21.8 pixman-1 > /dev/null 2>&1; then
    pixman="system"
  else
    pixman="internal"
  fi
fi
if test "$pixman" = "none"; then
  if test "$want_tools" != "no" -o "$softmmu" != "no"; then
    error_exit "pixman disabled but system emulation or tools build" \
        "enabled.  You can turn off pixman only if you also" \
        "disable all system emulation targets and the tools" \
        "build with '--disable-tools --disable-system'."
  fi
  pixman_cflags=
  pixman_libs=
elif test "$pixman" = "system"; then
  # pixman version has been checked above
  pixman_cflags=$($pkg_config --cflags pixman-1)
  pixman_libs=$($pkg_config --libs pixman-1)
else
  if test ! -d ${source_path}/pixman/pixman; then
    error_exit "pixman >= 0.21.8 not present. Your options:" \
        "  (1) Preferred: Install the pixman devel package (any recent" \
        "      distro should have packages as Xorg needs pixman too)." \
        "  (2) Fetch the pixman submodule, using:" \
        "      git submodule update --init pixman"
  fi
  mkdir -p pixman/pixman
  pixman_cflags="-I\$(SRC_PATH)/pixman/pixman -I\$(BUILD_DIR)/pixman/pixman"
  pixman_libs="-L\$(BUILD_DIR)/pixman/pixman/.libs -lpixman-1"
fi

##########################################
# libcap probe

if test "$cap" != "no" ; then
  cat > $TMPC <<EOF
#include <stdio.h>
#include <sys/capability.h>
int main(void) { cap_t caps; caps = cap_init(); return caps != NULL; }
EOF
  if compile_prog "" "-lcap" ; then
    cap=yes
  else
    cap=no
  fi
fi

##########################################
# pthread probe
PTHREADLIBS_LIST="-pthread -lpthread -lpthreadGC2"

pthread=no
cat > $TMPC << EOF
#include <pthread.h>
static void *f(void *p) { return NULL; }
int main(void) {
  pthread_t thread;
  pthread_create(&thread, 0, f, 0);
  return 0;
}
EOF
if compile_prog "" "" ; then
  pthread=yes
else
  for pthread_lib in $PTHREADLIBS_LIST; do
    if compile_prog "" "$pthread_lib" ; then
      pthread=yes
      found=no
      for lib_entry in $LIBS; do
        if test "$lib_entry" = "$pthread_lib"; then
          found=yes
          break
        fi
      done
      if test "$found" = "no"; then
        LIBS="$pthread_lib $LIBS"
      fi
      PTHREAD_LIB="$pthread_lib"
      break
    fi
  done
fi

if test "$mingw32" != yes -a "$pthread" = no; then
  error_exit "pthread check failed" \
      "Make sure to have the pthread libs and headers installed."
fi

# check for pthread_setname_np
pthread_setname_np=no
cat > $TMPC << EOF
#include <pthread.h>

static void *f(void *p) { return NULL; }
int main(void)
{
    pthread_t thread;
    pthread_create(&thread, 0, f, 0);
    pthread_setname_np(thread, "QEMU");
    return 0;
}
EOF
if compile_prog "" "$pthread_lib" ; then
  pthread_setname_np=yes
fi

##########################################
# rbd probe
if test "$rbd" != "no" ; then
  cat > $TMPC <<EOF
#include <stdio.h>
#include <rbd/librbd.h>
int main(void) {
    rados_t cluster;
    rados_create(&cluster, NULL);
    return 0;
}
EOF
  rbd_libs="-lrbd -lrados"
  if compile_prog "" "$rbd_libs" ; then
    rbd=yes
  else
    if test "$rbd" = "yes" ; then
      feature_not_found "rados block device" "Install librbd/ceph devel"
    fi
    rbd=no
  fi
fi

##########################################
# libssh2 probe
min_libssh2_version=1.2.8
if test "$libssh2" != "no" ; then
  if $pkg_config --atleast-version=$min_libssh2_version libssh2; then
    libssh2_cflags=$($pkg_config libssh2 --cflags)
    libssh2_libs=$($pkg_config libssh2 --libs)
    libssh2=yes
  else
    if test "$libssh2" = "yes" ; then
      error_exit "libssh2 >= $min_libssh2_version required for --enable-libssh2"
    fi
    libssh2=no
  fi
fi

##########################################
# libssh2_sftp_fsync probe

if test "$libssh2" = "yes"; then
  cat > $TMPC <<EOF
#include <stdio.h>
#include <libssh2.h>
#include <libssh2_sftp.h>
int main(void) {
    LIBSSH2_SESSION *session;
    LIBSSH2_SFTP *sftp;
    LIBSSH2_SFTP_HANDLE *sftp_handle;
    session = libssh2_session_init ();
    sftp = libssh2_sftp_init (session);
    sftp_handle = libssh2_sftp_open (sftp, "/", 0, 0);
    libssh2_sftp_fsync (sftp_handle);
    return 0;
}
EOF
  # libssh2_cflags/libssh2_libs defined in previous test.
  if compile_prog "$libssh2_cflags" "$libssh2_libs" ; then
    QEMU_CFLAGS="-DHAS_LIBSSH2_SFTP_FSYNC $QEMU_CFLAGS"
  fi
fi

##########################################
# linux-aio probe

if test "$linux_aio" != "no" ; then
  cat > $TMPC <<EOF
#include <libaio.h>
#include <sys/eventfd.h>
#include <stddef.h>
int main(void) { io_setup(0, NULL); io_set_eventfd(NULL, 0); eventfd(0, 0); return 0; }
EOF
  if compile_prog "" "-laio" ; then
    linux_aio=yes
  else
    if test "$linux_aio" = "yes" ; then
      feature_not_found "linux AIO" "Install libaio devel"
    fi
    linux_aio=no
  fi
fi

##########################################
# TPM passthrough is only on x86 Linux

if test "$targetos" = Linux && test "$cpu" = i386 -o "$cpu" = x86_64; then
  tpm_passthrough=$tpm
else
  tpm_passthrough=no
fi

##########################################
# attr probe

if test "$attr" != "no" ; then
  cat > $TMPC <<EOF
#include <stdio.h>
#include <sys/types.h>
#ifdef CONFIG_LIBATTR
#include <attr/xattr.h>
#else
#include <sys/xattr.h>
#endif
int main(void) { getxattr(NULL, NULL, NULL, 0); setxattr(NULL, NULL, NULL, 0, 0); return 0; }
EOF
  if compile_prog "" "" ; then
    attr=yes
  # Older distros have <attr/xattr.h>, and need -lattr:
  elif compile_prog "-DCONFIG_LIBATTR" "-lattr" ; then
    attr=yes
    LIBS="-lattr $LIBS"
    libattr=yes
  else
    if test "$attr" = "yes" ; then
      feature_not_found "ATTR" "Install libc6 or libattr devel"
    fi
    attr=no
  fi
fi

##########################################
# iovec probe
cat > $TMPC <<EOF
#include <sys/types.h>
#include <sys/uio.h>
#include <unistd.h>
int main(void) { return sizeof(struct iovec); }
EOF
iovec=no
if compile_prog "" "" ; then
  iovec=yes
fi

##########################################
# preadv probe
cat > $TMPC <<EOF
#include <sys/types.h>
#include <sys/uio.h>
#include <unistd.h>
int main(void) { return preadv(0, 0, 0, 0); }
EOF
preadv=no
if compile_prog "" "" ; then
  preadv=yes
fi

##########################################
# fdt probe
# fdt support is mandatory for at least some target architectures,
# so insist on it if we're building those system emulators.
fdt_required=no
for target in $target_list; do
  case $target in
    aarch64*-softmmu|arm*-softmmu|ppc*-softmmu|microblaze*-softmmu|mips64el-softmmu)
      fdt_required=yes
    ;;
  esac
done

if test "$fdt_required" = "yes"; then
  if test "$fdt" = "no"; then
    error_exit "fdt disabled but some requested targets require it." \
      "You can turn off fdt only if you also disable all the system emulation" \
      "targets which need it (by specifying a cut down --target-list)."
  fi
  fdt=yes
fi

if test "$fdt" != "no" ; then
  fdt_libs="-lfdt"
  # explicitly check for libfdt_env.h as it is missing in some stable installs
  # and test for required functions to make sure we are on a version >= 1.4.2
  cat > $TMPC << EOF
#include <libfdt.h>
#include <libfdt_env.h>
int main(void) { fdt_first_subnode(0, 0); return 0; }
EOF
  if compile_prog "" "$fdt_libs" ; then
    # system DTC is good - use it
    fdt=yes
  elif test -d ${source_path}/dtc/libfdt ; then
    # have submodule DTC - use it
    fdt=yes
    dtc_internal="yes"
    mkdir -p dtc
    if [ "$pwd_is_source_path" != "y" ] ; then
       symlink "$source_path/dtc/Makefile" "dtc/Makefile"
       symlink "$source_path/dtc/scripts" "dtc/scripts"
    fi
    fdt_cflags="-I\$(SRC_PATH)/dtc/libfdt"
    fdt_libs="-L\$(BUILD_DIR)/dtc/libfdt $fdt_libs"
  elif test "$fdt" = "yes" ; then
    # have neither and want - prompt for system/submodule install
    error_exit "DTC (libfdt) version >= 1.4.2 not present. Your options:" \
        "  (1) Preferred: Install the DTC (libfdt) devel package" \
        "  (2) Fetch the DTC submodule, using:" \
        "      git submodule update --init dtc"
  else
    # don't have and don't want
    fdt_libs=
    fdt=no
  fi
fi

libs_softmmu="$libs_softmmu $fdt_libs"

##########################################
# opengl probe (for sdl2, gtk, milkymist-tmu2)

if test "$opengl" != "no" ; then
  opengl_pkgs="epoxy libdrm gbm"
  if $pkg_config $opengl_pkgs x11; then
    opengl_cflags="$($pkg_config --cflags $opengl_pkgs) $x11_cflags"
    opengl_libs="$($pkg_config --libs $opengl_pkgs) $x11_libs"
    opengl=yes
    if test "$gtk" = "yes" && $pkg_config --exists "$gtkpackage >= 3.16"; then
        gtk_gl="yes"
    fi
    QEMU_CFLAGS="$QEMU_CFLAGS $opengl_cflags"
  else
    if test "$opengl" = "yes" ; then
      feature_not_found "opengl" "Please install opengl (mesa) devel pkgs: $opengl_pkgs"
    fi
    opengl_cflags=""
    opengl_libs=""
    opengl=no
  fi
fi

if test "$opengl" = "yes"; then
  cat > $TMPC << EOF
#include <epoxy/egl.h>
#ifndef EGL_MESA_image_dma_buf_export
# error mesa/epoxy lacks support for dmabufs (mesa 10.6+)
#endif
int main(void) { return 0; }
EOF
  if compile_prog "" "" ; then
    opengl_dmabuf=yes
  fi
fi


##########################################
# glusterfs probe
if test "$glusterfs" != "no" ; then
  if $pkg_config --atleast-version=3 glusterfs-api; then
    glusterfs="yes"
    glusterfs_cflags=$($pkg_config --cflags glusterfs-api)
    glusterfs_libs=$($pkg_config --libs glusterfs-api)
    if $pkg_config --atleast-version=4 glusterfs-api; then
      glusterfs_xlator_opt="yes"
    fi
    if $pkg_config --atleast-version=5 glusterfs-api; then
      glusterfs_discard="yes"
    fi
    if $pkg_config --atleast-version=6 glusterfs-api; then
      glusterfs_fallocate="yes"
      glusterfs_zerofill="yes"
    fi
  else
    if test "$glusterfs" = "yes" ; then
      feature_not_found "GlusterFS backend support" \
          "Install glusterfs-api devel >= 3"
    fi
    glusterfs="no"
  fi
fi

# Check for inotify functions when we are building linux-user
# emulator.  This is done because older glibc versions don't
# have syscall stubs for these implemented.  In that case we
# don't provide them even if kernel supports them.
#
inotify=no
cat > $TMPC << EOF
#include <sys/inotify.h>

int
main(void)
{
	/* try to start inotify */
	return inotify_init();
}
EOF
if compile_prog "" "" ; then
  inotify=yes
fi

inotify1=no
cat > $TMPC << EOF
#include <sys/inotify.h>

int
main(void)
{
    /* try to start inotify */
    return inotify_init1(0);
}
EOF
if compile_prog "" "" ; then
  inotify1=yes
fi

# check if pipe2 is there
pipe2=no
cat > $TMPC << EOF
#include <unistd.h>
#include <fcntl.h>

int main(void)
{
    int pipefd[2];
    return pipe2(pipefd, O_CLOEXEC);
}
EOF
if compile_prog "" "" ; then
  pipe2=yes
fi

# check if accept4 is there
accept4=no
cat > $TMPC << EOF
#include <sys/socket.h>
#include <stddef.h>

int main(void)
{
    accept4(0, NULL, NULL, SOCK_CLOEXEC);
    return 0;
}
EOF
if compile_prog "" "" ; then
  accept4=yes
fi

# check if tee/splice is there. vmsplice was added same time.
splice=no
cat > $TMPC << EOF
#include <unistd.h>
#include <fcntl.h>
#include <limits.h>

int main(void)
{
    int len, fd = 0;
    len = tee(STDIN_FILENO, STDOUT_FILENO, INT_MAX, SPLICE_F_NONBLOCK);
    splice(STDIN_FILENO, NULL, fd, NULL, len, SPLICE_F_MOVE);
    return 0;
}
EOF
if compile_prog "" "" ; then
  splice=yes
fi

##########################################
# libnuma probe

if test "$numa" != "no" ; then
  cat > $TMPC << EOF
#include <numa.h>
int main(void) { return numa_available(); }
EOF

  if compile_prog "" "-lnuma" ; then
    numa=yes
    libs_softmmu="-lnuma $libs_softmmu"
  else
    if test "$numa" = "yes" ; then
      feature_not_found "numa" "install numactl devel"
    fi
    numa=no
  fi
fi

if test "$tcmalloc" = "yes" && test "$jemalloc" = "yes" ; then
    echo "ERROR: tcmalloc && jemalloc can't be used at the same time"
    exit 1
fi

##########################################
# tcmalloc probe

if test "$tcmalloc" = "yes" ; then
  cat > $TMPC << EOF
#include <stdlib.h>
int main(void) { malloc(1); return 0; }
EOF

  if compile_prog "" "-ltcmalloc" ; then
    LIBS="-ltcmalloc $LIBS"
  else
    feature_not_found "tcmalloc" "install gperftools devel"
  fi
fi

##########################################
# jemalloc probe

if test "$jemalloc" = "yes" ; then
  cat > $TMPC << EOF
#include <stdlib.h>
int main(void) { malloc(1); return 0; }
EOF

  if compile_prog "" "-ljemalloc" ; then
    LIBS="-ljemalloc $LIBS"
  else
    feature_not_found "jemalloc" "install jemalloc devel"
  fi
fi

##########################################
# signalfd probe
signalfd="no"
cat > $TMPC << EOF
#include <unistd.h>
#include <sys/syscall.h>
#include <signal.h>
int main(void) { return syscall(SYS_signalfd, -1, NULL, _NSIG / 8); }
EOF

if compile_prog "" "" ; then
  signalfd=yes
fi

# check if eventfd is supported
eventfd=no
cat > $TMPC << EOF
#include <sys/eventfd.h>

int main(void)
{
    return eventfd(0, EFD_NONBLOCK | EFD_CLOEXEC);
}
EOF
if compile_prog "" "" ; then
  eventfd=yes
fi

# check if memfd is supported
memfd=no
cat > $TMPC << EOF
#include <sys/memfd.h>

int main(void)
{
    return memfd_create("foo", MFD_ALLOW_SEALING);
}
EOF
if compile_prog "" "" ; then
  memfd=yes
fi



# check for fallocate
fallocate=no
cat > $TMPC << EOF
#include <fcntl.h>

int main(void)
{
    fallocate(0, 0, 0, 0);
    return 0;
}
EOF
if compile_prog "" "" ; then
  fallocate=yes
fi

# check for fallocate hole punching
fallocate_punch_hole=no
cat > $TMPC << EOF
#include <fcntl.h>
#include <linux/falloc.h>

int main(void)
{
    fallocate(0, FALLOC_FL_PUNCH_HOLE | FALLOC_FL_KEEP_SIZE, 0, 0);
    return 0;
}
EOF
if compile_prog "" "" ; then
  fallocate_punch_hole=yes
fi

# check that fallocate supports range zeroing inside the file
fallocate_zero_range=no
cat > $TMPC << EOF
#include <fcntl.h>
#include <linux/falloc.h>

int main(void)
{
    fallocate(0, FALLOC_FL_ZERO_RANGE, 0, 0);
    return 0;
}
EOF
if compile_prog "" "" ; then
  fallocate_zero_range=yes
fi

# check for posix_fallocate
posix_fallocate=no
cat > $TMPC << EOF
#include <fcntl.h>

int main(void)
{
    posix_fallocate(0, 0, 0);
    return 0;
}
EOF
if compile_prog "" "" ; then
    posix_fallocate=yes
fi

# check for sync_file_range
sync_file_range=no
cat > $TMPC << EOF
#include <fcntl.h>

int main(void)
{
    sync_file_range(0, 0, 0, 0);
    return 0;
}
EOF
if compile_prog "" "" ; then
  sync_file_range=yes
fi

# check for linux/fiemap.h and FS_IOC_FIEMAP
fiemap=no
cat > $TMPC << EOF
#include <sys/ioctl.h>
#include <linux/fs.h>
#include <linux/fiemap.h>

int main(void)
{
    ioctl(0, FS_IOC_FIEMAP, 0);
    return 0;
}
EOF
if compile_prog "" "" ; then
  fiemap=yes
fi

# check for dup3
dup3=no
cat > $TMPC << EOF
#include <unistd.h>

int main(void)
{
    dup3(0, 0, 0);
    return 0;
}
EOF
if compile_prog "" "" ; then
  dup3=yes
fi

# check for ppoll support
ppoll=no
cat > $TMPC << EOF
#include <poll.h>

int main(void)
{
    struct pollfd pfd = { .fd = 0, .events = 0, .revents = 0 };
    ppoll(&pfd, 1, 0, 0);
    return 0;
}
EOF
if compile_prog "" "" ; then
  ppoll=yes
fi

# check for prctl(PR_SET_TIMERSLACK , ... ) support
prctl_pr_set_timerslack=no
cat > $TMPC << EOF
#include <sys/prctl.h>

int main(void)
{
    prctl(PR_SET_TIMERSLACK, 1, 0, 0, 0);
    return 0;
}
EOF
if compile_prog "" "" ; then
  prctl_pr_set_timerslack=yes
fi

# check for epoll support
epoll=no
cat > $TMPC << EOF
#include <sys/epoll.h>

int main(void)
{
    epoll_create(0);
    return 0;
}
EOF
if compile_prog "" "" ; then
  epoll=yes
fi

# epoll_create1 is a later addition
# so we must check separately for its presence
epoll_create1=no
cat > $TMPC << EOF
#include <sys/epoll.h>

int main(void)
{
    /* Note that we use epoll_create1 as a value, not as
     * a function being called. This is necessary so that on
     * old SPARC glibc versions where the function was present in
     * the library but not declared in the header file we will
     * fail the configure check. (Otherwise we will get a compiler
     * warning but not an error, and will proceed to fail the
     * qemu compile where we compile with -Werror.)
     */
    return (int)(uintptr_t)&epoll_create1;
}
EOF
if compile_prog "" "" ; then
  epoll_create1=yes
fi

# check for sendfile support
sendfile=no
cat > $TMPC << EOF
#include <sys/sendfile.h>

int main(void)
{
    return sendfile(0, 0, 0, 0);
}
EOF
if compile_prog "" "" ; then
  sendfile=yes
fi

# check for timerfd support (glibc 2.8 and newer)
timerfd=no
cat > $TMPC << EOF
#include <sys/timerfd.h>

int main(void)
{
    return(timerfd_create(CLOCK_REALTIME, 0));
}
EOF
if compile_prog "" "" ; then
  timerfd=yes
fi

# check for setns and unshare support
setns=no
cat > $TMPC << EOF
#include <sched.h>

int main(void)
{
    int ret;
    ret = setns(0, 0);
    ret = unshare(0);
    return ret;
}
EOF
if compile_prog "" "" ; then
  setns=yes
fi

# clock_adjtime probe
clock_adjtime=no
cat > $TMPC <<EOF
#include <time.h>

int main(void)
{
    return clock_adjtime(0, 0);
}
EOF
clock_adjtime=no
if compile_prog "" "" ; then
  clock_adjtime=yes
fi

# syncfs probe
syncfs=no
cat > $TMPC <<EOF
#include <unistd.h>

int main(void)
{
    return syncfs(0);
}
EOF
syncfs=no
if compile_prog "" "" ; then
  syncfs=yes
fi

# Check if tools are available to build documentation.
if test "$docs" != "no" ; then
  if has makeinfo && has pod2man; then
    docs=yes
  else
    if test "$docs" = "yes" ; then
      feature_not_found "docs" "Install texinfo and Perl/perl-podlators"
    fi
    docs=no
  fi
fi

# Search for bswap_32 function
byteswap_h=no
cat > $TMPC << EOF
#include <byteswap.h>
int main(void) { return bswap_32(0); }
EOF
if compile_prog "" "" ; then
  byteswap_h=yes
fi

# Search for bswap32 function
bswap_h=no
cat > $TMPC << EOF
#include <sys/endian.h>
#include <sys/types.h>
#include <machine/bswap.h>
int main(void) { return bswap32(0); }
EOF
if compile_prog "" "" ; then
  bswap_h=yes
fi

##########################################
# Do we have libiscsi >= 1.9.0
if test "$libiscsi" != "no" ; then
  if $pkg_config --atleast-version=1.9.0 libiscsi; then
    libiscsi="yes"
    libiscsi_cflags=$($pkg_config --cflags libiscsi)
    libiscsi_libs=$($pkg_config --libs libiscsi)
  else
    if test "$libiscsi" = "yes" ; then
      feature_not_found "libiscsi" "Install libiscsi >= 1.9.0"
    fi
    libiscsi="no"
  fi
fi

##########################################
# Do we need libm
cat > $TMPC << EOF
#include <math.h>
int main(int argc, char **argv) { return isnan(sin((double)argc)); }
EOF
if compile_prog "" "" ; then
  :
elif compile_prog "" "-lm" ; then
  LIBS="-lm $LIBS"
  libs_qga="-lm $libs_qga"
else
  error_exit "libm check failed"
fi

##########################################
# Do we need librt
# uClibc provides 2 versions of clock_gettime(), one with realtime
# support and one without. This means that the clock_gettime() don't
# need -lrt. We still need it for timer_create() so we check for this
# function in addition.
cat > $TMPC <<EOF
#include <signal.h>
#include <time.h>
int main(void) {
  timer_create(CLOCK_REALTIME, NULL, NULL);
  return clock_gettime(CLOCK_REALTIME, NULL);
}
EOF

if compile_prog "" "" ; then
  :
# we need pthread for static linking. use previous pthread test result
elif compile_prog "" "$pthread_lib -lrt" ; then
  LIBS="$LIBS -lrt"
  libs_qga="$libs_qga -lrt"
fi

if test "$darwin" != "yes" -a "$mingw32" != "yes" -a "$solaris" != yes -a \
        "$aix" != "yes" -a "$haiku" != "yes" ; then
    libs_softmmu="-lutil $libs_softmmu"
fi

##########################################
# spice probe
if test "$spice" != "no" ; then
  cat > $TMPC << EOF
#include <spice.h>
int main(void) { spice_server_new(); return 0; }
EOF
  spice_cflags=$($pkg_config --cflags spice-protocol spice-server 2>/dev/null)
  spice_libs=$($pkg_config --libs spice-protocol spice-server 2>/dev/null)
  if $pkg_config --atleast-version=0.12.0 spice-server && \
     $pkg_config --atleast-version=0.12.3 spice-protocol && \
     compile_prog "$spice_cflags" "$spice_libs" ; then
    spice="yes"
    libs_softmmu="$libs_softmmu $spice_libs"
    QEMU_CFLAGS="$QEMU_CFLAGS $spice_cflags"
    spice_protocol_version=$($pkg_config --modversion spice-protocol)
    spice_server_version=$($pkg_config --modversion spice-server)
  else
    if test "$spice" = "yes" ; then
      feature_not_found "spice" \
          "Install spice-server(>=0.12.0) and spice-protocol(>=0.12.3) devel"
    fi
    spice="no"
  fi
fi

# check for smartcard support
smartcard_cflags=""
if test "$smartcard" != "no"; then
    if $pkg_config libcacard; then
        libcacard_cflags=$($pkg_config --cflags libcacard)
        libcacard_libs=$($pkg_config --libs libcacard)
        QEMU_CFLAGS="$QEMU_CFLAGS $libcacard_cflags"
        libs_softmmu="$libs_softmmu $libcacard_libs"
        smartcard="yes"
    else
        if test "$smartcard" = "yes"; then
            feature_not_found "smartcard" "Install libcacard devel"
        fi
        smartcard="no"
    fi
fi

# check for libusb
if test "$libusb" != "no" ; then
    if $pkg_config --atleast-version=1.0.13 libusb-1.0; then
        libusb="yes"
        libusb_cflags=$($pkg_config --cflags libusb-1.0)
        libusb_libs=$($pkg_config --libs libusb-1.0)
        QEMU_CFLAGS="$QEMU_CFLAGS $libusb_cflags"
        libs_softmmu="$libs_softmmu $libusb_libs"
    else
        if test "$libusb" = "yes"; then
            feature_not_found "libusb" "Install libusb devel >= 1.0.13"
        fi
        libusb="no"
    fi
fi

# check for usbredirparser for usb network redirection support
if test "$usb_redir" != "no" ; then
    if $pkg_config --atleast-version=0.6 libusbredirparser-0.5; then
        usb_redir="yes"
        usb_redir_cflags=$($pkg_config --cflags libusbredirparser-0.5)
        usb_redir_libs=$($pkg_config --libs libusbredirparser-0.5)
        QEMU_CFLAGS="$QEMU_CFLAGS $usb_redir_cflags"
        libs_softmmu="$libs_softmmu $usb_redir_libs"
    else
        if test "$usb_redir" = "yes"; then
            feature_not_found "usb-redir" "Install usbredir devel"
        fi
        usb_redir="no"
    fi
fi

##########################################
# check if we have VSS SDK headers for win

if test "$mingw32" = "yes" -a "$guest_agent" != "no" -a "$vss_win32_sdk" != "no" ; then
  case "$vss_win32_sdk" in
    "")   vss_win32_include="-isystem $source_path" ;;
    *\ *) # The SDK is installed in "Program Files" by default, but we cannot
          # handle path with spaces. So we symlink the headers into ".sdk/vss".
          vss_win32_include="-isystem $source_path/.sdk/vss"
	  symlink "$vss_win32_sdk/inc" "$source_path/.sdk/vss/inc"
	  ;;
    *)    vss_win32_include="-isystem $vss_win32_sdk"
  esac
  cat > $TMPC << EOF
#define __MIDL_user_allocate_free_DEFINED__
#include <inc/win2003/vss.h>
int main(void) { return VSS_CTX_BACKUP; }
EOF
  if compile_prog "$vss_win32_include" "" ; then
    guest_agent_with_vss="yes"
    QEMU_CFLAGS="$QEMU_CFLAGS $vss_win32_include"
    libs_qga="-lole32 -loleaut32 -lshlwapi -lstdc++ -Wl,--enable-stdcall-fixup $libs_qga"
    qga_vss_provider="qga/vss-win32/qga-vss.dll qga/vss-win32/qga-vss.tlb"
  else
    if test "$vss_win32_sdk" != "" ; then
      echo "ERROR: Please download and install Microsoft VSS SDK:"
      echo "ERROR:   http://www.microsoft.com/en-us/download/details.aspx?id=23490"
      echo "ERROR: On POSIX-systems, you can extract the SDK headers by:"
      echo "ERROR:   scripts/extract-vsssdk-headers setup.exe"
      echo "ERROR: The headers are extracted in the directory \`inc'."
      feature_not_found "VSS support"
    fi
    guest_agent_with_vss="no"
  fi
fi

##########################################
# lookup Windows platform SDK (if not specified)
# The SDK is needed only to build .tlb (type library) file of guest agent
# VSS provider from the source. It is usually unnecessary because the
# pre-compiled .tlb file is included.

if test "$mingw32" = "yes" -a "$guest_agent" != "no" -a "$guest_agent_with_vss" = "yes" ; then
  if test -z "$win_sdk"; then
    programfiles="$PROGRAMFILES"
    test -n "$PROGRAMW6432" && programfiles="$PROGRAMW6432"
    if test -n "$programfiles"; then
      win_sdk=$(ls -d "$programfiles/Microsoft SDKs/Windows/v"* | tail -1) 2>/dev/null
    else
      feature_not_found "Windows SDK"
    fi
  elif test "$win_sdk" = "no"; then
    win_sdk=""
  fi
fi

##########################################
# check if mingw environment provides a recent ntddscsi.h
if test "$mingw32" = "yes" -a "$guest_agent" != "no"; then
  cat > $TMPC << EOF
#include <windows.h>
#include <ntddscsi.h>
int main(void) {
#if !defined(IOCTL_SCSI_GET_ADDRESS)
#error Missing required ioctl definitions
#endif
  SCSI_ADDRESS addr = { .Lun = 0, .TargetId = 0, .PathId = 0 };
  return addr.Lun;
}
EOF
  if compile_prog "" "" ; then
    guest_agent_ntddscsi=yes
    libs_qga="-lsetupapi $libs_qga"
  fi
fi

##########################################
# virgl renderer probe

if test "$virglrenderer" != "no" ; then
  cat > $TMPC << EOF
#include <virglrenderer.h>
int main(void) { virgl_renderer_poll(); return 0; }
EOF
  virgl_cflags=$($pkg_config --cflags virglrenderer 2>/dev/null)
  virgl_libs=$($pkg_config --libs virglrenderer 2>/dev/null)
  if $pkg_config virglrenderer >/dev/null 2>&1 && \
     compile_prog "$virgl_cflags" "$virgl_libs" ; then
    virglrenderer="yes"
  else
    if test "$virglrenderer" = "yes" ; then
      feature_not_found "virglrenderer"
    fi
    virglrenderer="no"
  fi
fi

##########################################
# check if we have fdatasync

fdatasync=no
cat > $TMPC << EOF
#include <unistd.h>
int main(void) {
#if defined(_POSIX_SYNCHRONIZED_IO) && _POSIX_SYNCHRONIZED_IO > 0
return fdatasync(0);
#else
#error Not supported
#endif
}
EOF
if compile_prog "" "" ; then
    fdatasync=yes
fi

##########################################
# check if we have madvise

madvise=no
cat > $TMPC << EOF
#include <sys/types.h>
#include <sys/mman.h>
#include <stddef.h>
int main(void) { return madvise(NULL, 0, MADV_DONTNEED); }
EOF
if compile_prog "" "" ; then
    madvise=yes
fi

##########################################
# check if we have posix_madvise

posix_madvise=no
cat > $TMPC << EOF
#include <sys/mman.h>
#include <stddef.h>
int main(void) { return posix_madvise(NULL, 0, POSIX_MADV_DONTNEED); }
EOF
if compile_prog "" "" ; then
    posix_madvise=yes
fi

##########################################
# check if we have posix_syslog

posix_syslog=no
cat > $TMPC << EOF
#include <syslog.h>
int main(void) { openlog("qemu", LOG_PID, LOG_DAEMON); syslog(LOG_INFO, "configure"); return 0; }
EOF
if compile_prog "" "" ; then
    posix_syslog=yes
fi

##########################################
# check if trace backend exists

$python "$source_path/scripts/tracetool.py" "--backends=$trace_backends" --check-backends  > /dev/null 2> /dev/null
if test "$?" -ne 0 ; then
  error_exit "invalid trace backends" \
      "Please choose supported trace backends."
fi

##########################################
# For 'ust' backend, test if ust headers are present
if have_backend "ust"; then
  cat > $TMPC << EOF
#include <lttng/tracepoint.h>
int main(void) { return 0; }
EOF
  if compile_prog "" "-Wl,--no-as-needed -ldl" ; then
    if $pkg_config lttng-ust --exists; then
      lttng_ust_libs=$($pkg_config --libs lttng-ust)
    else
      lttng_ust_libs="-llttng-ust -ldl"
    fi
    if $pkg_config liburcu-bp --exists; then
      urcu_bp_libs=$($pkg_config --libs liburcu-bp)
    else
      urcu_bp_libs="-lurcu-bp"
    fi

    LIBS="$lttng_ust_libs $urcu_bp_libs $LIBS"
    libs_qga="$lttng_ust_libs $urcu_bp_libs $libs_qga"
  else
    error_exit "Trace backend 'ust' missing lttng-ust header files"
  fi
fi

##########################################
# For 'dtrace' backend, test if 'dtrace' command is present
if have_backend "dtrace"; then
  if ! has 'dtrace' ; then
    error_exit "dtrace command is not found in PATH $PATH"
  fi
  trace_backend_stap="no"
  if has 'stap' ; then
    trace_backend_stap="yes"
  fi
fi

##########################################
# check and set a backend for coroutine

# We prefer ucontext, but it's not always possible. The fallback
# is sigcontext. On Windows the only valid backend is the Windows
# specific one.

ucontext_works=no
if test "$darwin" != "yes"; then
  cat > $TMPC << EOF
#include <ucontext.h>
#ifdef __stub_makecontext
#error Ignoring glibc stub makecontext which will always fail
#endif
int main(void) { makecontext(0, 0, 0); return 0; }
EOF
  if compile_prog "" "" ; then
    ucontext_works=yes
  fi
fi

if test "$coroutine" = ""; then
  if test "$mingw32" = "yes"; then
    coroutine=win32
  elif test "$ucontext_works" = "yes"; then
    coroutine=ucontext
  else
    coroutine=sigaltstack
  fi
else
  case $coroutine in
  windows)
    if test "$mingw32" != "yes"; then
      error_exit "'windows' coroutine backend only valid for Windows"
    fi
    # Unfortunately the user visible backend name doesn't match the
    # coroutine-*.c filename for this case, so we have to adjust it here.
    coroutine=win32
    ;;
  ucontext)
    if test "$ucontext_works" != "yes"; then
      feature_not_found "ucontext"
    fi
    ;;
  sigaltstack)
    if test "$mingw32" = "yes"; then
      error_exit "only the 'windows' coroutine backend is valid for Windows"
    fi
    ;;
  *)
    error_exit "unknown coroutine backend $coroutine"
    ;;
  esac
fi

if test "$coroutine_pool" = ""; then
  coroutine_pool=yes
fi

if test "$debug_stack_usage" = "yes"; then
  if test "$cpu" = "ia64" -o "$cpu" = "hppa"; then
    error_exit "stack usage debugging is not supported for $cpu"
  fi
  if test "$coroutine_pool" = "yes"; then
    echo "WARN: disabling coroutine pool for stack usage debugging"
    coroutine_pool=no
  fi
fi


##########################################
# check if we have open_by_handle_at

open_by_handle_at=no
cat > $TMPC << EOF
#include <fcntl.h>
#if !defined(AT_EMPTY_PATH)
# error missing definition
#else
int main(void) { struct file_handle fh; return open_by_handle_at(0, &fh, 0); }
#endif
EOF
if compile_prog "" "" ; then
    open_by_handle_at=yes
fi

########################################
# check if we have linux/magic.h

linux_magic_h=no
cat > $TMPC << EOF
#include <linux/magic.h>
int main(void) {
  return 0;
}
EOF
if compile_prog "" "" ; then
    linux_magic_h=yes
fi

########################################
# check whether we can disable warning option with a pragma (this is needed
# to silence warnings in the headers of some versions of external libraries).
# This test has to be compiled with -Werror as otherwise an unknown pragma is
# only a warning.
#
# If we can't selectively disable warning in the code, disable -Werror so that
# the build doesn't fail anyway.

pragma_disable_unused_but_set=no
cat > $TMPC << EOF
#pragma GCC diagnostic push
#pragma GCC diagnostic ignored "-Wunused-but-set-variable"
#pragma GCC diagnostic ignored "-Wstrict-prototypes"
#pragma GCC diagnostic pop

int main(void) {
    return 0;
}
EOF
if compile_prog "-Werror" "" ; then
    pragma_diagnostic_available=yes
else
    werror=no
fi

########################################
# check if we have valgrind/valgrind.h

valgrind_h=no
cat > $TMPC << EOF
#include <valgrind/valgrind.h>
int main(void) {
  return 0;
}
EOF
if compile_prog "" "" ; then
    valgrind_h=yes
fi

########################################
# check if environ is declared

has_environ=no
cat > $TMPC << EOF
#include <unistd.h>
int main(void) {
    environ = 0;
    return 0;
}
EOF
if compile_prog "" "" ; then
    has_environ=yes
fi

########################################
# check if cpuid.h is usable.

cat > $TMPC << EOF
#include <cpuid.h>
int main(void) {
    unsigned a, b, c, d;
    int max = __get_cpuid_max(0, 0);

    if (max >= 1) {
        __cpuid(1, a, b, c, d);
    }

    if (max >= 7) {
        __cpuid_count(7, 0, a, b, c, d);
    }

    return 0;
}
EOF
if compile_prog "" "" ; then
    cpuid_h=yes
fi

##########################################
# avx2 optimization requirement check
#
# There is no point enabling this if cpuid.h is not usable,
# since we won't be able to select the new routines.

if test $cpuid_h = yes; then
  cat > $TMPC << EOF
#pragma GCC push_options
#pragma GCC target("avx2")
#include <cpuid.h>
#include <immintrin.h>
static int bar(void *a) {
    __m256i x = *(__m256i *)a;
    return _mm256_testz_si256(x, x);
}
int main(int argc, char *argv[]) { return bar(argv[0]); }
EOF
  if compile_object "" ; then
    avx2_opt="yes"
  fi
fi

########################################
# check if __[u]int128_t is usable.

int128=no
cat > $TMPC << EOF
#if defined(__clang_major__) && defined(__clang_minor__)
# if ((__clang_major__ < 3) || (__clang_major__ == 3) && (__clang_minor__ < 2))
#  error __int128_t does not work in CLANG before 3.2
# endif
#endif
__int128_t a;
__uint128_t b;
int main (void) {
  a = a + b;
  b = a * b;
  a = a * a;
  return 0;
}
EOF
if compile_prog "" "" ; then
    int128=yes
fi

#########################################
# See if 128-bit atomic operations are supported.

atomic128=no
if test "$int128" = "yes"; then
  cat > $TMPC << EOF
int main(void)
{
  unsigned __int128 x = 0, y = 0;
  y = __atomic_load_16(&x, 0);
  __atomic_store_16(&x, y, 0);
  __atomic_compare_exchange_16(&x, &y, x, 0, 0, 0);
  return 0;
}
EOF
  if compile_prog "" "" ; then
    atomic128=yes
  fi
fi

#########################################
# See if 64-bit atomic operations are supported.
# Note that without __atomic builtins, we can only
# assume atomic loads/stores max at pointer size.

cat > $TMPC << EOF
#include <stdint.h>
int main(void)
{
  uint64_t x = 0, y = 0;
#ifdef __ATOMIC_RELAXED
  y = __atomic_load_8(&x, 0);
  __atomic_store_8(&x, y, 0);
  __atomic_compare_exchange_8(&x, &y, x, 0, 0, 0);
  __atomic_exchange_8(&x, y, 0);
  __atomic_fetch_add_8(&x, y, 0);
#else
  typedef char is_host64[sizeof(void *) >= sizeof(uint64_t) ? 1 : -1];
  __sync_lock_test_and_set(&x, y);
  __sync_val_compare_and_swap(&x, y, 0);
  __sync_fetch_and_add(&x, y);
#endif
  return 0;
}
EOF
if compile_prog "" "" ; then
  atomic64=yes
fi

########################################
# check if getauxval is available.

getauxval=no
cat > $TMPC << EOF
#include <sys/auxv.h>
int main(void) {
  return getauxval(AT_HWCAP) == 0;
}
EOF
if compile_prog "" "" ; then
    getauxval=yes
fi

########################################
# check if ccache is interfering with
# semantic analysis of macros

unset CCACHE_CPP2
ccache_cpp2=no
cat > $TMPC << EOF
static const int Z = 1;
#define fn() ({ Z; })
#define TAUT(X) ((X) == Z)
#define PAREN(X, Y) (X == Y)
#define ID(X) (X)
int main(int argc, char *argv[])
{
    int x = 0, y = 0;
    x = ID(x);
    x = fn();
    fn();
    if (PAREN(x, y)) return 0;
    if (TAUT(Z)) return 0;
    return 0;
}
EOF

if ! compile_object "-Werror"; then
    ccache_cpp2=yes
fi

#################################################
# clang does not support glibc + FORTIFY_SOURCE.

if test "$fortify_source" != "no"; then
  if echo | $cc -dM -E - | grep __clang__ > /dev/null 2>&1 ; then
    fortify_source="no";
  elif test -n "$cxx" && has $cxx &&
       echo | $cxx -dM -E - | grep __clang__ >/dev/null 2>&1 ; then
    fortify_source="no";
  else
    fortify_source="yes"
  fi
fi

##########################################
# check if struct fsxattr is available via linux/fs.h

have_fsxattr=no
cat > $TMPC << EOF
#include <linux/fs.h>
struct fsxattr foo;
int main(void) {
  return 0;
}
EOF
if compile_prog "" "" ; then
    have_fsxattr=yes
fi

##########################################
# check if rtnetlink.h exists and is useful
have_rtnetlink=no
cat > $TMPC << EOF
#include <linux/rtnetlink.h>
int main(void) {
  return IFLA_PROTO_DOWN;
}
EOF
if compile_prog "" "" ; then
    have_rtnetlink=yes
fi

##########################################
# check for usable AF_VSOCK environment
have_af_vsock=no
cat > $TMPC << EOF
#include <errno.h>
#include <sys/types.h>
#include <sys/socket.h>
#if !defined(AF_VSOCK)
# error missing AF_VSOCK flag
#endif
#include <linux/vm_sockets.h>
int main(void) {
    int sock, ret;
    struct sockaddr_vm svm;
    socklen_t len = sizeof(svm);
    sock = socket(AF_VSOCK, SOCK_STREAM, 0);
    ret = getpeername(sock, (struct sockaddr *)&svm, &len);
    if ((ret == -1) && (errno == ENOTCONN)) {
        return 0;
    }
    return -1;
}
EOF
if compile_prog "" "" ; then
    have_af_vsock=yes
fi

##########################################
# check for usable AF_ALG environment
hava_afalg=no
cat > $TMPC << EOF
#include <errno.h>
#include <sys/types.h>
#include <sys/socket.h>
#include <linux/if_alg.h>
int main(void) {
    int sock;
    sock = socket(AF_ALG, SOCK_SEQPACKET, 0);
    return sock;
}
EOF
if compile_prog "" "" ; then
    have_afalg=yes
fi
if test "$crypto_afalg" = "yes"
then
    if test "$have_afalg" != "yes"
    then
	error_exit "AF_ALG requested but could not be detected"
    fi
fi


#################################################
# Sparc implicitly links with --relax, which is
# incompatible with -r, so --no-relax should be
# given. It does no harm to give it on other
# platforms too.

# Note: the prototype is needed since QEMU_CFLAGS
#       contains -Wmissing-prototypes
cat > $TMPC << EOF
extern int foo(void);
int foo(void) { return 0; }
EOF
if ! compile_object ""; then
  error_exit "Failed to compile object file for LD_REL_FLAGS test"
fi
for i in '-Wl,-r -Wl,--no-relax' -Wl,-r -r; do
  if do_cc -nostdlib $i -o $TMPMO $TMPO; then
    LD_REL_FLAGS=$i
    break
  fi
done
if test "$modules" = "yes" && test "$LD_REL_FLAGS" = ""; then
  feature_not_found "modules" "Cannot find how to build relocatable objects"
fi

##########################################
# check for sysmacros.h

have_sysmacros=no
cat > $TMPC << EOF
#include <sys/sysmacros.h>
int main(void) {
    return makedev(0, 0);
}
EOF
if compile_prog "" "" ; then
    have_sysmacros=yes
fi

##########################################
# Veritas HyperScale block driver VxHS
# Check if libvxhs is installed

if test "$vxhs" != "no" ; then
  cat > $TMPC <<EOF
#include <stdint.h>
#include <qnio/qnio_api.h>

void *vxhs_callback;

int main(void) {
    iio_init(QNIO_VERSION, vxhs_callback);
    return 0;
}
EOF
  vxhs_libs="-lvxhs -lssl"
  if compile_prog "" "$vxhs_libs" ; then
    vxhs=yes
  else
    if test "$vxhs" = "yes" ; then
      feature_not_found "vxhs block device" "Install libvxhs See github"
    fi
    vxhs=no
  fi
fi

##########################################
# check for _Static_assert()

have_static_assert=no
cat > $TMPC << EOF
_Static_assert(1, "success");
int main(void) {
    return 0;
}
EOF
if compile_prog "" "" ; then
    have_static_assert=yes
fi

##########################################
# check for utmpx.h, it is missing e.g. on OpenBSD

have_utmpx=no
cat > $TMPC << EOF
#include <utmpx.h>
struct utmpx user_info;
int main(void) {
    return 0;
}
EOF
if compile_prog "" "" ; then
    have_utmpx=yes
fi

##########################################
# End of CC checks
# After here, no more $cc or $ld runs

if test "$gcov" = "yes" ; then
  CFLAGS="-fprofile-arcs -ftest-coverage -g $CFLAGS"
  LDFLAGS="-fprofile-arcs -ftest-coverage $LDFLAGS"
elif test "$fortify_source" = "yes" ; then
  CFLAGS="-O2 -U_FORTIFY_SOURCE -D_FORTIFY_SOURCE=2 $CFLAGS"
elif test "$debug" = "no"; then
  CFLAGS="-O2 $CFLAGS"
fi

##########################################
# Do we have libnfs
if test "$libnfs" != "no" ; then
  if $pkg_config --atleast-version=1.9.3 libnfs; then
    libnfs="yes"
    libnfs_libs=$($pkg_config --libs libnfs)
  else
    if test "$libnfs" = "yes" ; then
      feature_not_found "libnfs" "Install libnfs devel >= 1.9.3"
    fi
    libnfs="no"
  fi
fi

# Now we've finished running tests it's OK to add -Werror to the compiler flags
if test "$werror" = "yes"; then
    QEMU_CFLAGS="-Werror $QEMU_CFLAGS"
fi

if test "$solaris" = "no" ; then
    if $ld --version 2>/dev/null | grep "GNU ld" >/dev/null 2>/dev/null ; then
        LDFLAGS="-Wl,--warn-common $LDFLAGS"
    fi
fi

# test if pod2man has --utf8 option
if pod2man --help | grep -q utf8; then
    POD2MAN="pod2man --utf8"
else
    POD2MAN="pod2man"
fi

# Use ASLR, no-SEH and DEP if available
if test "$mingw32" = "yes" ; then
    for flag in --dynamicbase --no-seh --nxcompat; do
        if $ld --help 2>/dev/null | grep ".$flag" >/dev/null 2>/dev/null ; then
            LDFLAGS="-Wl,$flag $LDFLAGS"
        fi
    done
fi

qemu_confdir=$sysconfdir$confsuffix
qemu_moddir=$libdir$confsuffix
qemu_datadir=$datadir$confsuffix
qemu_localedir="$datadir/locale"

# We can only support ivshmem if we have eventfd
if [ "$eventfd" = "yes" ]; then
  ivshmem=yes
fi

tools=""
if test "$want_tools" = "yes" ; then
  tools="qemu-img\$(EXESUF) qemu-io\$(EXESUF) $tools"
  if [ "$linux" = "yes" -o "$bsd" = "yes" -o "$solaris" = "yes" ] ; then
    tools="qemu-nbd\$(EXESUF) $tools"
  fi
  if [ "$ivshmem" = "yes" ]; then
    tools="ivshmem-client\$(EXESUF) ivshmem-server\$(EXESUF) $tools"
  fi
fi
if test "$softmmu" = yes ; then
  if test "$virtfs" != no ; then
    if test "$cap" = yes && test "$linux" = yes && test "$attr" = yes ; then
      virtfs=yes
      tools="$tools fsdev/virtfs-proxy-helper\$(EXESUF)"
    else
      if test "$virtfs" = yes; then
        error_exit "VirtFS is supported only on Linux and requires libcap devel and libattr devel"
      fi
      virtfs=no
    fi
  fi
fi

# Probe for guest agent support/options

if [ "$guest_agent" != "no" ]; then
  if [ "$linux" = "yes" -o "$bsd" = "yes" -o "$solaris" = "yes" -o "$mingw32" = "yes" ] ; then
      tools="qemu-ga $tools"
      guest_agent=yes
  elif [ "$guest_agent" != yes ]; then
      guest_agent=no
  else
      error_exit "Guest agent is not supported on this platform"
  fi
fi

# Guest agent Window MSI  package

if test "$guest_agent" != yes; then
  if test "$guest_agent_msi" = yes; then
    error_exit "MSI guest agent package requires guest agent enabled"
  fi
  guest_agent_msi=no
elif test "$mingw32" != "yes"; then
  if test "$guest_agent_msi" = "yes"; then
    error_exit "MSI guest agent package is available only for MinGW Windows cross-compilation"
  fi
  guest_agent_msi=no
elif ! has wixl; then
  if test "$guest_agent_msi" = "yes"; then
    error_exit "MSI guest agent package requires wixl tool installed ( usually from msitools package )"
  fi
  guest_agent_msi=no
else
  # we support qemu-ga, mingw32, and wixl: default to MSI enabled if it wasn't
  # disabled explicitly
  if test "$guest_agent_msi" != "no"; then
    guest_agent_msi=yes
  fi
fi

if test "$guest_agent_msi" = "yes"; then
  if test "$guest_agent_with_vss" = "yes"; then
    QEMU_GA_MSI_WITH_VSS="-D InstallVss"
  fi

  if test "$QEMU_GA_MANUFACTURER" = ""; then
    QEMU_GA_MANUFACTURER=QEMU
  fi

  if test "$QEMU_GA_DISTRO" = ""; then
    QEMU_GA_DISTRO=Linux
  fi

  if test "$QEMU_GA_VERSION" = ""; then
      QEMU_GA_VERSION=$(cat $source_path/VERSION)
  fi

  QEMU_GA_MSI_MINGW_DLL_PATH="-D Mingw_dlls=$($pkg_config --variable=prefix glib-2.0)/bin"

  case "$cpu" in
  x86_64)
    QEMU_GA_MSI_ARCH="-a x64 -D Arch=64"
    ;;
  i386)
    QEMU_GA_MSI_ARCH="-D Arch=32"
    ;;
  *)
    error_exit "CPU $cpu not supported for building installation package"
    ;;
  esac
fi

# Mac OS X ships with a broken assembler
roms=
if test \( "$cpu" = "i386" -o "$cpu" = "x86_64" \) -a \
        "$targetos" != "Darwin" -a "$targetos" != "SunOS" -a \
        "$softmmu" = yes ; then
    # Different host OS linkers have different ideas about the name of the ELF
    # emulation. Linux and OpenBSD use 'elf_i386'; FreeBSD uses the _fbsd
    # variant; and Windows uses i386pe.
    for emu in elf_i386 elf_i386_fbsd i386pe; do
        if "$ld" -verbose 2>&1 | grep -q "^[[:space:]]*$emu[[:space:]]*$"; then
            ld_i386_emulation="$emu"
            roms="optionrom"
            break
        fi
    done
fi
if test "$cpu" = "ppc64" -a "$targetos" != "Darwin" ; then
  roms="$roms spapr-rtas"
fi

if test "$cpu" = "s390x" ; then
  roms="$roms s390-ccw"
fi

# Probe for the need for relocating the user-only binary.
if ( [ "$linux_user" = yes ] || [ "$bsd_user" = yes ] ) && [ "$pie" = no ]; then
  textseg_addr=
  case "$cpu" in
    arm | i386 | ppc* | s390* | sparc* | x86_64 | x32)
      # ??? Rationale for choosing this address
      textseg_addr=0x60000000
      ;;
    mips)
      # A 256M aligned address, high in the address space, with enough
      # room for the code_gen_buffer above it before the stack.
      textseg_addr=0x60000000
      ;;
  esac
  if [ -n "$textseg_addr" ]; then
    cat > $TMPC <<EOF
    int main(void) { return 0; }
EOF
    textseg_ldflags="-Wl,-Ttext-segment=$textseg_addr"
    if ! compile_prog "" "$textseg_ldflags"; then
      # In case ld does not support -Ttext-segment, edit the default linker
      # script via sed to set the .text start addr.  This is needed on FreeBSD
      # at least.
      if ! $ld --verbose >/dev/null 2>&1; then
        error_exit \
            "We need to link the QEMU user mode binaries at a" \
            "specific text address. Unfortunately your linker" \
            "doesn't support either the -Ttext-segment option or" \
            "printing the default linker script with --verbose." \
            "If you don't want the user mode binaries, pass the" \
            "--disable-user option to configure."
      fi

      $ld --verbose | sed \
        -e '1,/==================================================/d' \
        -e '/==================================================/,$d' \
        -e "s/[.] = [0-9a-fx]* [+] SIZEOF_HEADERS/. = $textseg_addr + SIZEOF_HEADERS/" \
        -e "s/__executable_start = [0-9a-fx]*/__executable_start = $textseg_addr/" > config-host.ld
      textseg_ldflags="-Wl,-T../config-host.ld"
    fi
  fi
fi

# Check that the C++ compiler exists and works with the C compiler.
# All the QEMU_CXXFLAGS are based on QEMU_CFLAGS. Keep this at the end to don't miss any other that could be added.
if has $cxx; then
    cat > $TMPC <<EOF
int c_function(void);
int main(void) { return c_function(); }
EOF

    compile_object

    cat > $TMPCXX <<EOF
extern "C" {
   int c_function(void);
}
int c_function(void) { return 42; }
EOF

    update_cxxflags

    if do_cxx $QEMU_CXXFLAGS -o $TMPE $TMPCXX $TMPO $LDFLAGS; then
        # C++ compiler $cxx works ok with C compiler $cc
        :
    else
        echo "C++ compiler $cxx does not work with C compiler $cc"
        echo "Disabling C++ specific optional code"
        cxx=
    fi
else
    echo "No C++ compiler available; disabling C++ specific optional code"
    cxx=
fi

echo_version() {
    if test "$1" = "yes" ; then
        echo "($2)"
    fi
}

# prepend pixman and ftd flags after all config tests are done
QEMU_CFLAGS="$pixman_cflags $fdt_cflags $QEMU_CFLAGS"
libs_softmmu="$pixman_libs $libs_softmmu"

echo "Install prefix    $prefix"
echo "BIOS directory    $(eval echo $qemu_datadir)"
echo "binary directory  $(eval echo $bindir)"
echo "library directory $(eval echo $libdir)"
echo "module directory  $(eval echo $qemu_moddir)"
echo "libexec directory $(eval echo $libexecdir)"
echo "include directory $(eval echo $includedir)"
echo "config directory  $(eval echo $sysconfdir)"
if test "$mingw32" = "no" ; then
echo "local state directory   $(eval echo $local_statedir)"
echo "Manual directory  $(eval echo $mandir)"
echo "ELF interp prefix $interp_prefix"
else
echo "local state directory   queried at runtime"
echo "Windows SDK       $win_sdk"
fi
echo "Source path       $source_path"
echo "C compiler        $cc"
echo "Host C compiler   $host_cc"
echo "C++ compiler      $cxx"
echo "Objective-C compiler $objcc"
echo "ARFLAGS           $ARFLAGS"
echo "CFLAGS            $CFLAGS"
echo "QEMU_CFLAGS       $QEMU_CFLAGS"
echo "LDFLAGS           $LDFLAGS"
echo "make              $make"
echo "install           $install"
echo "python            $python"
if test "$slirp" = "yes" ; then
    echo "smbd              $smbd"
fi
echo "module support    $modules"
echo "host CPU          $cpu"
echo "host big endian   $bigendian"
echo "target list       $target_list"
echo "gprof enabled     $gprof"
echo "sparse enabled    $sparse"
echo "strip binaries    $strip_opt"
echo "profiler          $profiler"
echo "static build      $static"
if test "$darwin" = "yes" ; then
    echo "Cocoa support     $cocoa"
fi
echo "pixman            $pixman"
echo "SDL support       $sdl $(echo_version $sdl $sdlversion)"
echo "GTK support       $gtk $(echo_version $gtk $gtk_version)"
echo "GTK GL support    $gtk_gl"
echo "VTE support       $vte $(echo_version $vte $vteversion)"
echo "TLS priority      $tls_priority"
echo "GNUTLS support    $gnutls"
echo "GNUTLS rnd        $gnutls_rnd"
echo "libgcrypt         $gcrypt"
echo "libgcrypt kdf     $gcrypt_kdf"
echo "nettle            $nettle $(echo_version $nettle $nettle_version)"
echo "nettle kdf        $nettle_kdf"
echo "libtasn1          $tasn1"
echo "curses support    $curses"
echo "virgl support     $virglrenderer"
echo "curl support      $curl"
echo "mingw32 support   $mingw32"
echo "Audio drivers     $audio_drv_list"
echo "Block whitelist (rw) $block_drv_rw_whitelist"
echo "Block whitelist (ro) $block_drv_ro_whitelist"
echo "VirtFS support    $virtfs"
echo "VNC support       $vnc"
if test "$vnc" = "yes" ; then
    echo "VNC SASL support  $vnc_sasl"
    echo "VNC JPEG support  $vnc_jpeg"
    echo "VNC PNG support   $vnc_png"
fi
if test -n "$sparc_cpu"; then
    echo "Target Sparc Arch $sparc_cpu"
fi
echo "xen support       $xen"
if test "$xen" = "yes" ; then
  echo "xen ctrl version  $xen_ctrl_version"
  echo "pv dom build      $xen_pv_domain_build"
fi
echo "brlapi support    $brlapi"
echo "bluez  support    $bluez"
echo "Documentation     $docs"
echo "PIE               $pie"
echo "vde support       $vde"
echo "netmap support    $netmap"
echo "Linux AIO support $linux_aio"
echo "ATTR/XATTR support $attr"
echo "Install blobs     $blobs"
echo "KVM support       $kvm"
echo "HAX support       $hax"
echo "TCG support       $tcg"
if test "$tcg" = "yes" ; then
    echo "TCG debug enabled $debug_tcg"
    echo "TCG interpreter   $tcg_interpreter"
fi
echo "RDMA support      $rdma"
echo "fdt support       $fdt"
echo "preadv support    $preadv"
echo "fdatasync         $fdatasync"
echo "madvise           $madvise"
echo "posix_madvise     $posix_madvise"
echo "libcap-ng support $cap_ng"
echo "vhost-net support $vhost_net"
echo "vhost-scsi support $vhost_scsi"
echo "vhost-vsock support $vhost_vsock"
echo "vhost-user support $vhost_user"
echo "Trace backends    $trace_backends"
if have_backend "simple"; then
echo "Trace output file $trace_file-<pid>"
fi
echo "spice support     $spice $(echo_version $spice $spice_protocol_version/$spice_server_version)"
echo "rbd support       $rbd"
echo "xfsctl support    $xfs"
echo "smartcard support $smartcard"
echo "libusb            $libusb"
echo "usb net redir     $usb_redir"
echo "OpenGL support    $opengl"
echo "OpenGL dmabufs    $opengl_dmabuf"
echo "libiscsi support  $libiscsi"
echo "libnfs support    $libnfs"
echo "build guest agent $guest_agent"
echo "QGA VSS support   $guest_agent_with_vss"
echo "QGA w32 disk info $guest_agent_ntddscsi"
echo "QGA MSI support   $guest_agent_msi"
echo "seccomp support   $seccomp"
echo "coroutine backend $coroutine"
echo "coroutine pool    $coroutine_pool"
echo "debug stack usage $debug_stack_usage"
echo "crypto afalg      $crypto_afalg"
echo "GlusterFS support $glusterfs"
echo "gcov              $gcov_tool"
echo "gcov enabled      $gcov"
echo "TPM support       $tpm"
echo "libssh2 support   $libssh2"
echo "TPM passthrough   $tpm_passthrough"
echo "QOM debugging     $qom_cast_debug"
echo "Live block migration $live_block_migration"
echo "lzo support       $lzo"
echo "snappy support    $snappy"
echo "bzip2 support     $bzip2"
echo "NUMA host support $numa"
echo "tcmalloc support  $tcmalloc"
echo "jemalloc support  $jemalloc"
echo "avx2 optimization $avx2_opt"
echo "replication support $replication"
echo "VxHS block device $vxhs"

if test "$sdl_too_old" = "yes"; then
echo "-> Your SDL version is too old - please upgrade to have SDL support"
fi

if test "$supported_cpu" = "no"; then
    echo
    echo "WARNING: SUPPORT FOR THIS HOST CPU WILL GO AWAY IN FUTURE RELEASES!"
    echo
    echo "CPU host architecture $cpu support is not currently maintained."
    echo "The QEMU project intends to remove support for this host CPU in"
    echo "a future release if nobody volunteers to maintain it and to"
    echo "provide a build host for our continuous integration setup."
    echo "configure has succeeded and you can continue to build, but"
    echo "if you care about QEMU on this platform you should contact"
    echo "us upstream at qemu-devel@nongnu.org."
fi

if test "$supported_os" = "no"; then
    echo
    echo "WARNING: SUPPORT FOR THIS HOST OS WILL GO AWAY IN FUTURE RELEASES!"
    echo
    echo "Host OS $targetos support is not currently maintained."
    echo "The QEMU project intends to remove support for this host OS in"
    echo "a future release if nobody volunteers to maintain it and to"
    echo "provide a build host for our continuous integration setup."
    echo "configure has succeeded and you can continue to build, but"
    echo "if you care about QEMU on this platform you should contact"
    echo "us upstream at qemu-devel@nongnu.org."
fi

config_host_mak="config-host.mak"

echo "# Automatically generated by configure - do not modify" >config-all-disas.mak

echo "# Automatically generated by configure - do not modify" > $config_host_mak
echo >> $config_host_mak

echo all: >> $config_host_mak
echo "prefix=$prefix" >> $config_host_mak
echo "bindir=$bindir" >> $config_host_mak
echo "libdir=$libdir" >> $config_host_mak
echo "libexecdir=$libexecdir" >> $config_host_mak
echo "includedir=$includedir" >> $config_host_mak
echo "mandir=$mandir" >> $config_host_mak
echo "sysconfdir=$sysconfdir" >> $config_host_mak
echo "qemu_confdir=$qemu_confdir" >> $config_host_mak
echo "qemu_datadir=$qemu_datadir" >> $config_host_mak
echo "qemu_docdir=$qemu_docdir" >> $config_host_mak
echo "qemu_moddir=$qemu_moddir" >> $config_host_mak
if test "$mingw32" = "no" ; then
  echo "qemu_localstatedir=$local_statedir" >> $config_host_mak
fi
echo "qemu_helperdir=$libexecdir" >> $config_host_mak
echo "extra_cflags=$EXTRA_CFLAGS" >> $config_host_mak
echo "extra_cxxflags=$EXTRA_CXXFLAGS" >> $config_host_mak
echo "extra_ldflags=$EXTRA_LDFLAGS" >> $config_host_mak
echo "qemu_localedir=$qemu_localedir" >> $config_host_mak
echo "libs_softmmu=$libs_softmmu" >> $config_host_mak

echo "ARCH=$ARCH" >> $config_host_mak

if test "$debug_tcg" = "yes" ; then
  echo "CONFIG_DEBUG_TCG=y" >> $config_host_mak
fi
if test "$strip_opt" = "yes" ; then
  echo "STRIP=${strip}" >> $config_host_mak
fi
if test "$bigendian" = "yes" ; then
  echo "HOST_WORDS_BIGENDIAN=y" >> $config_host_mak
fi
if test "$mingw32" = "yes" ; then
  echo "CONFIG_WIN32=y" >> $config_host_mak
  rc_version=$(cat $source_path/VERSION)
  version_major=${rc_version%%.*}
  rc_version=${rc_version#*.}
  version_minor=${rc_version%%.*}
  rc_version=${rc_version#*.}
  version_subminor=${rc_version%%.*}
  version_micro=0
  echo "CONFIG_FILEVERSION=$version_major,$version_minor,$version_subminor,$version_micro" >> $config_host_mak
  echo "CONFIG_PRODUCTVERSION=$version_major,$version_minor,$version_subminor,$version_micro" >> $config_host_mak
  if test "$guest_agent_with_vss" = "yes" ; then
    echo "CONFIG_QGA_VSS=y" >> $config_host_mak
    echo "QGA_VSS_PROVIDER=$qga_vss_provider" >> $config_host_mak
    echo "WIN_SDK=\"$win_sdk\"" >> $config_host_mak
  fi
  if test "$guest_agent_ntddscsi" = "yes" ; then
    echo "CONFIG_QGA_NTDDDISK=y" >> $config_host_mak
  fi
  if test "$guest_agent_msi" = "yes"; then
    echo "QEMU_GA_MSI_ENABLED=yes" >> $config_host_mak  
    echo "QEMU_GA_MSI_MINGW_DLL_PATH=${QEMU_GA_MSI_MINGW_DLL_PATH}" >> $config_host_mak
    echo "QEMU_GA_MSI_WITH_VSS=${QEMU_GA_MSI_WITH_VSS}" >> $config_host_mak
    echo "QEMU_GA_MSI_ARCH=${QEMU_GA_MSI_ARCH}" >> $config_host_mak
    echo "QEMU_GA_MANUFACTURER=${QEMU_GA_MANUFACTURER}" >> $config_host_mak
    echo "QEMU_GA_DISTRO=${QEMU_GA_DISTRO}" >> $config_host_mak
    echo "QEMU_GA_VERSION=${QEMU_GA_VERSION}" >> $config_host_mak
  fi
else
  echo "CONFIG_POSIX=y" >> $config_host_mak
fi

if test "$linux" = "yes" ; then
  echo "CONFIG_LINUX=y" >> $config_host_mak
fi

if test "$darwin" = "yes" ; then
  echo "CONFIG_DARWIN=y" >> $config_host_mak
fi

if test "$aix" = "yes" ; then
  echo "CONFIG_AIX=y" >> $config_host_mak
fi

if test "$solaris" = "yes" ; then
  echo "CONFIG_SOLARIS=y" >> $config_host_mak
fi
if test "$haiku" = "yes" ; then
  echo "CONFIG_HAIKU=y" >> $config_host_mak
fi
if test "$static" = "yes" ; then
  echo "CONFIG_STATIC=y" >> $config_host_mak
fi
if test "$profiler" = "yes" ; then
  echo "CONFIG_PROFILER=y" >> $config_host_mak
fi
if test "$slirp" = "yes" ; then
  echo "CONFIG_SLIRP=y" >> $config_host_mak
  echo "CONFIG_SMBD_COMMAND=\"$smbd\"" >> $config_host_mak
fi
if test "$vde" = "yes" ; then
  echo "CONFIG_VDE=y" >> $config_host_mak
fi
if test "$netmap" = "yes" ; then
  echo "CONFIG_NETMAP=y" >> $config_host_mak
fi
if test "$l2tpv3" = "yes" ; then
  echo "CONFIG_L2TPV3=y" >> $config_host_mak
fi
if test "$cap_ng" = "yes" ; then
  echo "CONFIG_LIBCAP=y" >> $config_host_mak
fi
echo "CONFIG_AUDIO_DRIVERS=$audio_drv_list" >> $config_host_mak
for drv in $audio_drv_list; do
    def=CONFIG_$(echo $drv | LC_ALL=C tr '[a-z]' '[A-Z]')
    echo "$def=y" >> $config_host_mak
done
if test "$audio_pt_int" = "yes" ; then
  echo "CONFIG_AUDIO_PT_INT=y" >> $config_host_mak
fi
if test "$audio_win_int" = "yes" ; then
  echo "CONFIG_AUDIO_WIN_INT=y" >> $config_host_mak
fi
echo "CONFIG_BDRV_RW_WHITELIST=$block_drv_rw_whitelist" >> $config_host_mak
echo "CONFIG_BDRV_RO_WHITELIST=$block_drv_ro_whitelist" >> $config_host_mak
if test "$vnc" = "yes" ; then
  echo "CONFIG_VNC=y" >> $config_host_mak
fi
if test "$vnc_sasl" = "yes" ; then
  echo "CONFIG_VNC_SASL=y" >> $config_host_mak
fi
if test "$vnc_jpeg" = "yes" ; then
  echo "CONFIG_VNC_JPEG=y" >> $config_host_mak
fi
if test "$vnc_png" = "yes" ; then
  echo "CONFIG_VNC_PNG=y" >> $config_host_mak
fi
if test "$fnmatch" = "yes" ; then
  echo "CONFIG_FNMATCH=y" >> $config_host_mak
fi
if test "$xfs" = "yes" ; then
  echo "CONFIG_XFS=y" >> $config_host_mak
fi
qemu_version=$(head $source_path/VERSION)
echo "VERSION=$qemu_version" >>$config_host_mak
echo "PKGVERSION=$pkgversion" >>$config_host_mak
echo "SRC_PATH=$source_path" >> $config_host_mak
echo "TARGET_DIRS=$target_list" >> $config_host_mak
if [ "$docs" = "yes" ] ; then
  echo "BUILD_DOCS=yes" >> $config_host_mak
fi
if test "$modules" = "yes"; then
  # $shacmd can generate a hash started with digit, which the compiler doesn't
  # like as an symbol. So prefix it with an underscore
  echo "CONFIG_STAMP=_$( (echo $qemu_version; echo $pkgversion; cat $0) | $shacmd - | cut -f1 -d\ )" >> $config_host_mak
  echo "CONFIG_MODULES=y" >> $config_host_mak
fi
if test "$sdl" = "yes" ; then
  echo "CONFIG_SDL=y" >> $config_host_mak
  echo "CONFIG_SDLABI=$sdlabi" >> $config_host_mak
  echo "SDL_CFLAGS=$sdl_cflags" >> $config_host_mak
fi
if test "$cocoa" = "yes" ; then
  echo "CONFIG_COCOA=y" >> $config_host_mak
fi
if test "$curses" = "yes" ; then
  echo "CONFIG_CURSES=y" >> $config_host_mak
fi
if test "$pipe2" = "yes" ; then
  echo "CONFIG_PIPE2=y" >> $config_host_mak
fi
if test "$accept4" = "yes" ; then
  echo "CONFIG_ACCEPT4=y" >> $config_host_mak
fi
if test "$splice" = "yes" ; then
  echo "CONFIG_SPLICE=y" >> $config_host_mak
fi
if test "$eventfd" = "yes" ; then
  echo "CONFIG_EVENTFD=y" >> $config_host_mak
fi
if test "$memfd" = "yes" ; then
  echo "CONFIG_MEMFD=y" >> $config_host_mak
fi
if test "$fallocate" = "yes" ; then
  echo "CONFIG_FALLOCATE=y" >> $config_host_mak
fi
if test "$fallocate_punch_hole" = "yes" ; then
  echo "CONFIG_FALLOCATE_PUNCH_HOLE=y" >> $config_host_mak
fi
if test "$fallocate_zero_range" = "yes" ; then
  echo "CONFIG_FALLOCATE_ZERO_RANGE=y" >> $config_host_mak
fi
if test "$posix_fallocate" = "yes" ; then
  echo "CONFIG_POSIX_FALLOCATE=y" >> $config_host_mak
fi
if test "$sync_file_range" = "yes" ; then
  echo "CONFIG_SYNC_FILE_RANGE=y" >> $config_host_mak
fi
if test "$fiemap" = "yes" ; then
  echo "CONFIG_FIEMAP=y" >> $config_host_mak
fi
if test "$dup3" = "yes" ; then
  echo "CONFIG_DUP3=y" >> $config_host_mak
fi
if test "$ppoll" = "yes" ; then
  echo "CONFIG_PPOLL=y" >> $config_host_mak
fi
if test "$prctl_pr_set_timerslack" = "yes" ; then
  echo "CONFIG_PRCTL_PR_SET_TIMERSLACK=y" >> $config_host_mak
fi
if test "$epoll" = "yes" ; then
  echo "CONFIG_EPOLL=y" >> $config_host_mak
fi
if test "$epoll_create1" = "yes" ; then
  echo "CONFIG_EPOLL_CREATE1=y" >> $config_host_mak
fi
if test "$sendfile" = "yes" ; then
  echo "CONFIG_SENDFILE=y" >> $config_host_mak
fi
if test "$timerfd" = "yes" ; then
  echo "CONFIG_TIMERFD=y" >> $config_host_mak
fi
if test "$setns" = "yes" ; then
  echo "CONFIG_SETNS=y" >> $config_host_mak
fi
if test "$clock_adjtime" = "yes" ; then
  echo "CONFIG_CLOCK_ADJTIME=y" >> $config_host_mak
fi
if test "$syncfs" = "yes" ; then
  echo "CONFIG_SYNCFS=y" >> $config_host_mak
fi
if test "$inotify" = "yes" ; then
  echo "CONFIG_INOTIFY=y" >> $config_host_mak
fi
if test "$inotify1" = "yes" ; then
  echo "CONFIG_INOTIFY1=y" >> $config_host_mak
fi
if test "$byteswap_h" = "yes" ; then
  echo "CONFIG_BYTESWAP_H=y" >> $config_host_mak
fi
if test "$bswap_h" = "yes" ; then
  echo "CONFIG_MACHINE_BSWAP_H=y" >> $config_host_mak
fi
if test "$curl" = "yes" ; then
  echo "CONFIG_CURL=m" >> $config_host_mak
  echo "CURL_CFLAGS=$curl_cflags" >> $config_host_mak
  echo "CURL_LIBS=$curl_libs" >> $config_host_mak
fi
if test "$brlapi" = "yes" ; then
  echo "CONFIG_BRLAPI=y" >> $config_host_mak
fi
if test "$bluez" = "yes" ; then
  echo "CONFIG_BLUEZ=y" >> $config_host_mak
  echo "BLUEZ_CFLAGS=$bluez_cflags" >> $config_host_mak
fi
if test "$glib_subprocess" = "yes" ; then
  echo "CONFIG_HAS_GLIB_SUBPROCESS_TESTS=y" >> $config_host_mak
fi
if test "$gtk" = "yes" ; then
  echo "CONFIG_GTK=y" >> $config_host_mak
  echo "CONFIG_GTKABI=$gtkabi" >> $config_host_mak
  echo "GTK_CFLAGS=$gtk_cflags" >> $config_host_mak
  echo "GTK_LIBS=$gtk_libs" >> $config_host_mak
  if test "$gtk_gl" = "yes" ; then
    echo "CONFIG_GTK_GL=y" >> $config_host_mak
  fi
fi
echo "CONFIG_TLS_PRIORITY=\"$tls_priority\"" >> $config_host_mak
if test "$gnutls" = "yes" ; then
  echo "CONFIG_GNUTLS=y" >> $config_host_mak
fi
if test "$gnutls_rnd" = "yes" ; then
  echo "CONFIG_GNUTLS_RND=y" >> $config_host_mak
fi
if test "$gcrypt" = "yes" ; then
  echo "CONFIG_GCRYPT=y" >> $config_host_mak
  if test "$gcrypt_hmac" = "yes" ; then
    echo "CONFIG_GCRYPT_HMAC=y" >> $config_host_mak
  fi
  if test "$gcrypt_kdf" = "yes" ; then
    echo "CONFIG_GCRYPT_KDF=y" >> $config_host_mak
  fi
fi
if test "$nettle" = "yes" ; then
  echo "CONFIG_NETTLE=y" >> $config_host_mak
  echo "CONFIG_NETTLE_VERSION_MAJOR=${nettle_version%%.*}" >> $config_host_mak
  if test "$nettle_kdf" = "yes" ; then
    echo "CONFIG_NETTLE_KDF=y" >> $config_host_mak
  fi
fi
if test "$tasn1" = "yes" ; then
  echo "CONFIG_TASN1=y" >> $config_host_mak
fi
if test "$have_ifaddrs_h" = "yes" ; then
    echo "HAVE_IFADDRS_H=y" >> $config_host_mak
fi
if test "$have_broken_size_max" = "yes" ; then
    echo "HAVE_BROKEN_SIZE_MAX=y" >> $config_host_mak
fi

# Work around a system header bug with some kernel/XFS header
# versions where they both try to define 'struct fsxattr':
# xfs headers will not try to redefine structs from linux headers
# if this macro is set.
if test "$have_fsxattr" = "yes" ; then
    echo "HAVE_FSXATTR=y" >> $config_host_mak
fi
if test "$vte" = "yes" ; then
  echo "CONFIG_VTE=y" >> $config_host_mak
  echo "VTE_CFLAGS=$vte_cflags" >> $config_host_mak
fi
if test "$virglrenderer" = "yes" ; then
  echo "CONFIG_VIRGL=y" >> $config_host_mak
  echo "VIRGL_CFLAGS=$virgl_cflags" >> $config_host_mak
  echo "VIRGL_LIBS=$virgl_libs" >> $config_host_mak
fi
if test "$xen" = "yes" ; then
  echo "CONFIG_XEN_BACKEND=y" >> $config_host_mak
  echo "CONFIG_XEN_CTRL_INTERFACE_VERSION=$xen_ctrl_version" >> $config_host_mak
  if test "$xen_pv_domain_build" = "yes" ; then
    echo "CONFIG_XEN_PV_DOMAIN_BUILD=y" >> $config_host_mak
  fi
fi
if test "$linux_aio" = "yes" ; then
  echo "CONFIG_LINUX_AIO=y" >> $config_host_mak
fi
if test "$attr" = "yes" ; then
  echo "CONFIG_ATTR=y" >> $config_host_mak
fi
if test "$libattr" = "yes" ; then
  echo "CONFIG_LIBATTR=y" >> $config_host_mak
fi
if test "$virtfs" = "yes" ; then
  echo "CONFIG_VIRTFS=y" >> $config_host_mak
fi
if test "$vhost_scsi" = "yes" ; then
  echo "CONFIG_VHOST_SCSI=y" >> $config_host_mak
fi
if test "$vhost_net" = "yes" -a "$vhost_user" = "yes"; then
  echo "CONFIG_VHOST_NET_USED=y" >> $config_host_mak
fi
if test "$vhost_vsock" = "yes" ; then
  echo "CONFIG_VHOST_VSOCK=y" >> $config_host_mak
fi
if test "$vhost_user" = "yes" ; then
  echo "CONFIG_VHOST_USER=y" >> $config_host_mak
fi
if test "$blobs" = "yes" ; then
  echo "INSTALL_BLOBS=yes" >> $config_host_mak
fi
if test "$iovec" = "yes" ; then
  echo "CONFIG_IOVEC=y" >> $config_host_mak
fi
if test "$preadv" = "yes" ; then
  echo "CONFIG_PREADV=y" >> $config_host_mak
fi
if test "$fdt" = "yes" ; then
  echo "CONFIG_FDT=y" >> $config_host_mak
fi
if test "$signalfd" = "yes" ; then
  echo "CONFIG_SIGNALFD=y" >> $config_host_mak
fi
if test "$tcg" = "yes"; then
  echo "CONFIG_TCG=y" >> $config_host_mak
  if test "$tcg_interpreter" = "yes" ; then
    echo "CONFIG_TCG_INTERPRETER=y" >> $config_host_mak
  fi
fi
if test "$fdatasync" = "yes" ; then
  echo "CONFIG_FDATASYNC=y" >> $config_host_mak
fi
if test "$madvise" = "yes" ; then
  echo "CONFIG_MADVISE=y" >> $config_host_mak
fi
if test "$posix_madvise" = "yes" ; then
  echo "CONFIG_POSIX_MADVISE=y" >> $config_host_mak
fi

if test "$spice" = "yes" ; then
  echo "CONFIG_SPICE=y" >> $config_host_mak
fi

if test "$smartcard" = "yes" ; then
  echo "CONFIG_SMARTCARD=y" >> $config_host_mak
fi

if test "$libusb" = "yes" ; then
  echo "CONFIG_USB_LIBUSB=y" >> $config_host_mak
fi

if test "$usb_redir" = "yes" ; then
  echo "CONFIG_USB_REDIR=y" >> $config_host_mak
fi

if test "$opengl" = "yes" ; then
  echo "CONFIG_OPENGL=y" >> $config_host_mak
  echo "OPENGL_LIBS=$opengl_libs" >> $config_host_mak
  if test "$opengl_dmabuf" = "yes" ; then
    echo "CONFIG_OPENGL_DMABUF=y" >> $config_host_mak
  fi
fi

if test "$avx2_opt" = "yes" ; then
  echo "CONFIG_AVX2_OPT=y" >> $config_host_mak
fi

if test "$lzo" = "yes" ; then
  echo "CONFIG_LZO=y" >> $config_host_mak
fi

if test "$snappy" = "yes" ; then
  echo "CONFIG_SNAPPY=y" >> $config_host_mak
fi

if test "$bzip2" = "yes" ; then
  echo "CONFIG_BZIP2=y" >> $config_host_mak
  echo "BZIP2_LIBS=-lbz2" >> $config_host_mak
fi

if test "$libiscsi" = "yes" ; then
  echo "CONFIG_LIBISCSI=m" >> $config_host_mak
  echo "LIBISCSI_CFLAGS=$libiscsi_cflags" >> $config_host_mak
  echo "LIBISCSI_LIBS=$libiscsi_libs" >> $config_host_mak
fi

if test "$libnfs" = "yes" ; then
  echo "CONFIG_LIBNFS=m" >> $config_host_mak
  echo "LIBNFS_LIBS=$libnfs_libs" >> $config_host_mak
fi

if test "$seccomp" = "yes"; then
  echo "CONFIG_SECCOMP=y" >> $config_host_mak
fi

# XXX: suppress that
if [ "$bsd" = "yes" ] ; then
  echo "CONFIG_BSD=y" >> $config_host_mak
fi

if test "$localtime_r" = "yes" ; then
  echo "CONFIG_LOCALTIME_R=y" >> $config_host_mak
fi
if test "$qom_cast_debug" = "yes" ; then
  echo "CONFIG_QOM_CAST_DEBUG=y" >> $config_host_mak
fi
if test "$rbd" = "yes" ; then
  echo "CONFIG_RBD=m" >> $config_host_mak
  echo "RBD_CFLAGS=$rbd_cflags" >> $config_host_mak
  echo "RBD_LIBS=$rbd_libs" >> $config_host_mak
fi

echo "CONFIG_COROUTINE_BACKEND=$coroutine" >> $config_host_mak
if test "$coroutine_pool" = "yes" ; then
  echo "CONFIG_COROUTINE_POOL=1" >> $config_host_mak
else
  echo "CONFIG_COROUTINE_POOL=0" >> $config_host_mak
fi

if test "$debug_stack_usage" = "yes" ; then
  echo "CONFIG_DEBUG_STACK_USAGE=y" >> $config_host_mak
fi

if test "$crypto_afalg" = "yes" ; then
  echo "CONFIG_AF_ALG=y" >> $config_host_mak
fi

if test "$open_by_handle_at" = "yes" ; then
  echo "CONFIG_OPEN_BY_HANDLE=y" >> $config_host_mak
fi

if test "$linux_magic_h" = "yes" ; then
  echo "CONFIG_LINUX_MAGIC_H=y" >> $config_host_mak
fi

if test "$pragma_diagnostic_available" = "yes" ; then
  echo "CONFIG_PRAGMA_DIAGNOSTIC_AVAILABLE=y" >> $config_host_mak
fi

if test "$valgrind_h" = "yes" ; then
  echo "CONFIG_VALGRIND_H=y" >> $config_host_mak
fi

if test "$has_environ" = "yes" ; then
  echo "CONFIG_HAS_ENVIRON=y" >> $config_host_mak
fi

if test "$cpuid_h" = "yes" ; then
  echo "CONFIG_CPUID_H=y" >> $config_host_mak
fi

if test "$int128" = "yes" ; then
  echo "CONFIG_INT128=y" >> $config_host_mak
fi

if test "$atomic128" = "yes" ; then
  echo "CONFIG_ATOMIC128=y" >> $config_host_mak
fi

if test "$atomic64" = "yes" ; then
  echo "CONFIG_ATOMIC64=y" >> $config_host_mak
fi

if test "$getauxval" = "yes" ; then
  echo "CONFIG_GETAUXVAL=y" >> $config_host_mak
fi

if test "$glusterfs" = "yes" ; then
  echo "CONFIG_GLUSTERFS=m" >> $config_host_mak
  echo "GLUSTERFS_CFLAGS=$glusterfs_cflags" >> $config_host_mak
  echo "GLUSTERFS_LIBS=$glusterfs_libs" >> $config_host_mak
fi

if test "$glusterfs_xlator_opt" = "yes" ; then
  echo "CONFIG_GLUSTERFS_XLATOR_OPT=y" >> $config_host_mak
fi

if test "$glusterfs_discard" = "yes" ; then
  echo "CONFIG_GLUSTERFS_DISCARD=y" >> $config_host_mak
fi

if test "$glusterfs_fallocate" = "yes" ; then
  echo "CONFIG_GLUSTERFS_FALLOCATE=y" >> $config_host_mak
fi

if test "$glusterfs_zerofill" = "yes" ; then
  echo "CONFIG_GLUSTERFS_ZEROFILL=y" >> $config_host_mak
fi

if test "$libssh2" = "yes" ; then
  echo "CONFIG_LIBSSH2=m" >> $config_host_mak
  echo "LIBSSH2_CFLAGS=$libssh2_cflags" >> $config_host_mak
  echo "LIBSSH2_LIBS=$libssh2_libs" >> $config_host_mak
fi

if test "$live_block_migration" = "yes" ; then
  echo "CONFIG_LIVE_BLOCK_MIGRATION=y" >> $config_host_mak
fi

# USB host support
if test "$libusb" = "yes"; then
  echo "HOST_USB=libusb legacy" >> $config_host_mak
else
  echo "HOST_USB=stub" >> $config_host_mak
fi

# TPM passthrough support?
if test "$tpm" = "yes"; then
  echo 'CONFIG_TPM=$(CONFIG_SOFTMMU)' >> $config_host_mak
  if test "$tpm_passthrough" = "yes"; then
    echo "CONFIG_TPM_PASSTHROUGH=y" >> $config_host_mak
  fi
fi

echo "TRACE_BACKENDS=$trace_backends" >> $config_host_mak
if have_backend "nop"; then
  echo "CONFIG_TRACE_NOP=y" >> $config_host_mak
fi
if have_backend "simple"; then
  echo "CONFIG_TRACE_SIMPLE=y" >> $config_host_mak
  # Set the appropriate trace file.
  trace_file="\"$trace_file-\" FMT_pid"
fi
if have_backend "log"; then
  echo "CONFIG_TRACE_LOG=y" >> $config_host_mak
fi
if have_backend "ust"; then
  echo "CONFIG_TRACE_UST=y" >> $config_host_mak
fi
if have_backend "dtrace"; then
  echo "CONFIG_TRACE_DTRACE=y" >> $config_host_mak
  if test "$trace_backend_stap" = "yes" ; then
    echo "CONFIG_TRACE_SYSTEMTAP=y" >> $config_host_mak
  fi
fi
if have_backend "ftrace"; then
  if test "$linux" = "yes" ; then
    echo "CONFIG_TRACE_FTRACE=y" >> $config_host_mak
  else
    feature_not_found "ftrace(trace backend)" "ftrace requires Linux"
  fi
fi
if have_backend "syslog"; then
  if test "$posix_syslog" = "yes" ; then
    echo "CONFIG_TRACE_SYSLOG=y" >> $config_host_mak
  else
    feature_not_found "syslog(trace backend)" "syslog not available"
  fi
fi
echo "CONFIG_TRACE_FILE=$trace_file" >> $config_host_mak

if test "$rdma" = "yes" ; then
  echo "CONFIG_RDMA=y" >> $config_host_mak
fi

if test "$have_rtnetlink" = "yes" ; then
  echo "CONFIG_RTNETLINK=y" >> $config_host_mak
fi

if test "$replication" = "yes" ; then
  echo "CONFIG_REPLICATION=y" >> $config_host_mak
fi

if test "$have_af_vsock" = "yes" ; then
  echo "CONFIG_AF_VSOCK=y" >> $config_host_mak
fi

if test "$have_sysmacros" = "yes" ; then
  echo "CONFIG_SYSMACROS=y" >> $config_host_mak
fi

if test "$have_static_assert" = "yes" ; then
  echo "CONFIG_STATIC_ASSERT=y" >> $config_host_mak
fi

if test "$have_utmpx" = "yes" ; then
  echo "HAVE_UTMPX=y" >> $config_host_mak
fi

if test "$ivshmem" = "yes" ; then
  echo "CONFIG_IVSHMEM=y" >> $config_host_mak
fi

# Hold two types of flag:
#   CONFIG_THREAD_SETNAME_BYTHREAD  - we've got a way of setting the name on
#                                     a thread we have a handle to
#   CONFIG_PTHREAD_SETNAME_NP       - A way of doing it on a particular
#                                     platform
if test "$pthread_setname_np" = "yes" ; then
  echo "CONFIG_THREAD_SETNAME_BYTHREAD=y" >> $config_host_mak
  echo "CONFIG_PTHREAD_SETNAME_NP=y" >> $config_host_mak
fi

if test "$vxhs" = "yes" ; then
  echo "CONFIG_VXHS=y" >> $config_host_mak
  echo "VXHS_LIBS=$vxhs_libs" >> $config_host_mak
fi

if test "$tcg_interpreter" = "yes"; then
  QEMU_INCLUDES="-I\$(SRC_PATH)/tcg/tci $QEMU_INCLUDES"
elif test "$ARCH" = "sparc64" ; then
  QEMU_INCLUDES="-I\$(SRC_PATH)/tcg/sparc $QEMU_INCLUDES"
elif test "$ARCH" = "s390x" ; then
  QEMU_INCLUDES="-I\$(SRC_PATH)/tcg/s390 $QEMU_INCLUDES"
elif test "$ARCH" = "x86_64" -o "$ARCH" = "x32" ; then
  QEMU_INCLUDES="-I\$(SRC_PATH)/tcg/i386 $QEMU_INCLUDES"
elif test "$ARCH" = "ppc64" ; then
  QEMU_INCLUDES="-I\$(SRC_PATH)/tcg/ppc $QEMU_INCLUDES"
else
  QEMU_INCLUDES="-I\$(SRC_PATH)/tcg/\$(ARCH) $QEMU_INCLUDES"
fi
QEMU_INCLUDES="-I\$(SRC_PATH)/tcg $QEMU_INCLUDES"

echo "TOOLS=$tools" >> $config_host_mak
echo "ROMS=$roms" >> $config_host_mak
echo "MAKE=$make" >> $config_host_mak
echo "INSTALL=$install" >> $config_host_mak
echo "INSTALL_DIR=$install -d -m 0755" >> $config_host_mak
echo "INSTALL_DATA=$install -c -m 0644" >> $config_host_mak
echo "INSTALL_PROG=$install -c -m 0755" >> $config_host_mak
echo "INSTALL_LIB=$install -c -m 0644" >> $config_host_mak
echo "PYTHON=$python" >> $config_host_mak
echo "CC=$cc" >> $config_host_mak
if $iasl -h > /dev/null 2>&1; then
  echo "IASL=$iasl" >> $config_host_mak
fi
echo "CC_I386=$cc_i386" >> $config_host_mak
echo "HOST_CC=$host_cc" >> $config_host_mak
echo "CXX=$cxx" >> $config_host_mak
echo "OBJCC=$objcc" >> $config_host_mak
echo "AR=$ar" >> $config_host_mak
echo "ARFLAGS=$ARFLAGS" >> $config_host_mak
echo "AS=$as" >> $config_host_mak
echo "CCAS=$ccas" >> $config_host_mak
echo "CPP=$cpp" >> $config_host_mak
echo "OBJCOPY=$objcopy" >> $config_host_mak
echo "LD=$ld" >> $config_host_mak
echo "NM=$nm" >> $config_host_mak
echo "WINDRES=$windres" >> $config_host_mak
echo "CFLAGS=$CFLAGS" >> $config_host_mak
echo "CFLAGS_NOPIE=$CFLAGS_NOPIE" >> $config_host_mak
echo "QEMU_CFLAGS=$QEMU_CFLAGS" >> $config_host_mak
echo "QEMU_CXXFLAGS=$QEMU_CXXFLAGS" >> $config_host_mak
echo "QEMU_INCLUDES=$QEMU_INCLUDES" >> $config_host_mak
if test "$sparse" = "yes" ; then
  echo "CC           := REAL_CC=\"\$(CC)\" cgcc"       >> $config_host_mak
  echo "CPP          := REAL_CC=\"\$(CPP)\" cgcc"      >> $config_host_mak
  echo "CXX          := REAL_CC=\"\$(CXX)\" cgcc"      >> $config_host_mak
  echo "HOST_CC      := REAL_CC=\"\$(HOST_CC)\" cgcc"  >> $config_host_mak
  echo "QEMU_CFLAGS  += -Wbitwise -Wno-transparent-union -Wno-old-initializer -Wno-non-pointer-null" >> $config_host_mak
fi
if test "$cross_prefix" != ""; then
  echo "AUTOCONF_HOST := --host=${cross_prefix%-}"     >> $config_host_mak
else
  echo "AUTOCONF_HOST := "                             >> $config_host_mak
fi
echo "LDFLAGS=$LDFLAGS" >> $config_host_mak
echo "LDFLAGS_NOPIE=$LDFLAGS_NOPIE" >> $config_host_mak
echo "LD_REL_FLAGS=$LD_REL_FLAGS" >> $config_host_mak
echo "LD_I386_EMULATION=$ld_i386_emulation" >> $config_host_mak
echo "LIBS+=$LIBS" >> $config_host_mak
echo "LIBS_TOOLS+=$libs_tools" >> $config_host_mak
echo "PTHREAD_LIB=$PTHREAD_LIB" >> $config_host_mak
echo "EXESUF=$EXESUF" >> $config_host_mak
echo "DSOSUF=$DSOSUF" >> $config_host_mak
echo "LDFLAGS_SHARED=$LDFLAGS_SHARED" >> $config_host_mak
echo "LIBS_QGA+=$libs_qga" >> $config_host_mak
echo "TASN1_LIBS=$tasn1_libs" >> $config_host_mak
echo "TASN1_CFLAGS=$tasn1_cflags" >> $config_host_mak
echo "POD2MAN=$POD2MAN" >> $config_host_mak
echo "TRANSLATE_OPT_CFLAGS=$TRANSLATE_OPT_CFLAGS" >> $config_host_mak
if test "$gcov" = "yes" ; then
  echo "CONFIG_GCOV=y" >> $config_host_mak
  echo "GCOV=$gcov_tool" >> $config_host_mak
fi

# use included Linux headers
if test "$linux" = "yes" ; then
  mkdir -p linux-headers
  case "$cpu" in
  i386|x86_64|x32)
    linux_arch=x86
    ;;
  ppcemb|ppc|ppc64)
    linux_arch=powerpc
    ;;
  s390x)
    linux_arch=s390
    ;;
  aarch64)
    linux_arch=arm64
    ;;
  mips64)
    linux_arch=mips
    ;;
  *)
    # For most CPUs the kernel architecture name and QEMU CPU name match.
    linux_arch="$cpu"
    ;;
  esac
    # For non-KVM architectures we will not have asm headers
    if [ -e "$source_path/linux-headers/asm-$linux_arch" ]; then
      symlink "$source_path/linux-headers/asm-$linux_arch" linux-headers/asm
    fi
fi

for target in $target_list; do
target_dir="$target"
config_target_mak=$target_dir/config-target.mak
target_name=$(echo $target | cut -d '-' -f 1)
target_bigendian="no"

case "$target_name" in
  armeb|hppa|lm32|m68k|microblaze|mips|mipsn32|mips64|moxie|or1k|ppc|ppcemb|ppc64|ppc64abi32|s390x|sh4eb|sparc|sparc64|sparc32plus|xtensaeb)
  target_bigendian=yes
  ;;
esac
target_softmmu="no"
target_user_only="no"
target_linux_user="no"
target_bsd_user="no"
case "$target" in
  ${target_name}-softmmu)
    target_softmmu="yes"
    ;;
  ${target_name}-linux-user)
    target_user_only="yes"
    target_linux_user="yes"
    ;;
  ${target_name}-bsd-user)
    target_user_only="yes"
    target_bsd_user="yes"
    ;;
  *)
    error_exit "Target '$target' not recognised"
    exit 1
    ;;
esac

mkdir -p $target_dir
echo "# Automatically generated by configure - do not modify" > $config_target_mak

bflt="no"
mttcg="no"
interp_prefix1=$(echo "$interp_prefix" | sed "s/%M/$target_name/g")
gdb_xml_files=""

TARGET_ARCH="$target_name"
TARGET_BASE_ARCH=""
TARGET_ABI_DIR=""

case "$target_name" in
  i386)
    gdb_xml_files="i386-32bit.xml i386-32bit-core.xml i386-32bit-sse.xml"
  ;;
  x86_64)
    TARGET_BASE_ARCH=i386
    gdb_xml_files="i386-64bit.xml i386-64bit-core.xml i386-64bit-sse.xml"
  ;;
  alpha)
    mttcg="yes"
  ;;
  arm|armeb)
    TARGET_ARCH=arm
    bflt="yes"
    mttcg="yes"
    gdb_xml_files="arm-core.xml arm-vfp.xml arm-vfp3.xml arm-neon.xml"
  ;;
  aarch64)
    TARGET_BASE_ARCH=arm
    bflt="yes"
<<<<<<< HEAD
    armv8_gdb_xml_files="aarch64-el1.xml aarch64-el2.xml aarch64-el3.xml"
    gdb_xml_files="aarch64-core.xml aarch64-fpu.xml arm-core.xml arm-vfp.xml arm-vfp3.xml arm-neon.xml $armv8_gdb_xml_files"
=======
    mttcg="yes"
    gdb_xml_files="aarch64-core.xml aarch64-fpu.xml arm-core.xml arm-vfp.xml arm-vfp3.xml arm-neon.xml"
>>>>>>> 1ab5eb4e
  ;;
  cris)
  ;;
  hppa)
  ;;
  lm32)
  ;;
  m68k)
    bflt="yes"
    gdb_xml_files="cf-core.xml cf-fp.xml m68k-fp.xml"
  ;;
  microblaze|microblazeel)
    TARGET_ARCH=microblaze
    bflt="yes"
  ;;
  mips|mipsel)
    TARGET_ARCH=mips
    echo "TARGET_ABI_MIPSO32=y" >> $config_target_mak
  ;;
  mipsn32|mipsn32el)
    TARGET_ARCH=mips64
    TARGET_BASE_ARCH=mips
    echo "TARGET_ABI_MIPSN32=y" >> $config_target_mak
    echo "TARGET_ABI32=y" >> $config_target_mak
  ;;
  mips64|mips64el)
    TARGET_ARCH=mips64
    TARGET_BASE_ARCH=mips
    echo "TARGET_ABI_MIPSN64=y" >> $config_target_mak
  ;;
  moxie)
  ;;
  nios2)
  ;;
  or1k)
    TARGET_ARCH=openrisc
    TARGET_BASE_ARCH=openrisc
  ;;
  ppc)
    gdb_xml_files="power-core.xml power-fpu.xml power-altivec.xml power-spe.xml"
  ;;
  ppcemb)
    TARGET_BASE_ARCH=ppc
    TARGET_ABI_DIR=ppc
    gdb_xml_files="power-core.xml power-fpu.xml power-altivec.xml power-spe.xml"
  ;;
  ppc64)
    TARGET_BASE_ARCH=ppc
    TARGET_ABI_DIR=ppc
    mttcg=yes
    gdb_xml_files="power64-core.xml power-fpu.xml power-altivec.xml power-spe.xml power-vsx.xml"
  ;;
  ppc64le)
    TARGET_ARCH=ppc64
    TARGET_BASE_ARCH=ppc
    TARGET_ABI_DIR=ppc
    mttcg=yes
    gdb_xml_files="power64-core.xml power-fpu.xml power-altivec.xml power-spe.xml power-vsx.xml"
  ;;
  ppc64abi32)
    TARGET_ARCH=ppc64
    TARGET_BASE_ARCH=ppc
    TARGET_ABI_DIR=ppc
    echo "TARGET_ABI32=y" >> $config_target_mak
    gdb_xml_files="power64-core.xml power-fpu.xml power-altivec.xml power-spe.xml power-vsx.xml"
  ;;
  sh4|sh4eb)
    TARGET_ARCH=sh4
    bflt="yes"
  ;;
  sparc)
  ;;
  sparc64)
    TARGET_BASE_ARCH=sparc
  ;;
  sparc32plus)
    TARGET_ARCH=sparc64
    TARGET_BASE_ARCH=sparc
    TARGET_ABI_DIR=sparc
    echo "TARGET_ABI32=y" >> $config_target_mak
  ;;
  s390x)
    gdb_xml_files="s390x-core64.xml s390-acr.xml s390-fpr.xml s390-vx.xml s390-cr.xml s390-virt.xml s390-gs.xml"
  ;;
  tilegx)
  ;;
  tricore)
  ;;
  unicore32)
  ;;
  xtensa|xtensaeb)
    TARGET_ARCH=xtensa
  ;;
  *)
    error_exit "Unsupported target CPU"
  ;;
esac
# TARGET_BASE_ARCH needs to be defined after TARGET_ARCH
if [ "$TARGET_BASE_ARCH" = "" ]; then
  TARGET_BASE_ARCH=$TARGET_ARCH
fi

symlink "$source_path/Makefile.target" "$target_dir/Makefile"

upper() {
    echo "$@"| LC_ALL=C tr '[a-z]' '[A-Z]'
}

target_arch_name="$(upper $TARGET_ARCH)"
echo "TARGET_$target_arch_name=y" >> $config_target_mak
echo "TARGET_NAME=$target_name" >> $config_target_mak
echo "TARGET_BASE_ARCH=$TARGET_BASE_ARCH" >> $config_target_mak
if [ "$TARGET_ABI_DIR" = "" ]; then
  TARGET_ABI_DIR=$TARGET_ARCH
fi
echo "TARGET_ABI_DIR=$TARGET_ABI_DIR" >> $config_target_mak
if [ "$HOST_VARIANT_DIR" != "" ]; then
    echo "HOST_VARIANT_DIR=$HOST_VARIANT_DIR" >> $config_target_mak
fi

if supported_xen_target $target; then
    echo "CONFIG_XEN=y" >> $config_target_mak
    if test "$xen_pci_passthrough" = yes; then
        echo "CONFIG_XEN_PCI_PASSTHROUGH=y" >> "$config_target_mak"
    fi
fi
if supported_kvm_target $target; then
    echo "CONFIG_KVM=y" >> $config_target_mak
    if test "$vhost_net" = "yes" ; then
        echo "CONFIG_VHOST_NET=y" >> $config_target_mak
        if test "$vhost_user" = "yes" ; then
            echo "CONFIG_VHOST_USER_NET_TEST_$target_name=y" >> $config_host_mak
        fi
    fi
fi
if supported_hax_target $target; then
    echo "CONFIG_HAX=y" >> $config_target_mak
fi
if test "$target_bigendian" = "yes" ; then
  echo "TARGET_WORDS_BIGENDIAN=y" >> $config_target_mak
fi
if test "$target_softmmu" = "yes" ; then
  echo "CONFIG_SOFTMMU=y" >> $config_target_mak
  if test "$mttcg" = "yes" ; then
    echo "TARGET_SUPPORTS_MTTCG=y" >> $config_target_mak
  fi
fi
if test "$target_user_only" = "yes" ; then
  echo "CONFIG_USER_ONLY=y" >> $config_target_mak
  echo "CONFIG_QEMU_INTERP_PREFIX=\"$interp_prefix1\"" >> $config_target_mak
fi
if test "$target_linux_user" = "yes" ; then
  echo "CONFIG_LINUX_USER=y" >> $config_target_mak
fi
list=""
if test ! -z "$gdb_xml_files" ; then
  for x in $gdb_xml_files; do
    list="$list $source_path/gdb-xml/$x"
  done
  echo "TARGET_XML_FILES=$list" >> $config_target_mak
fi

if test "$target_user_only" = "yes" -a "$bflt" = "yes"; then
  echo "TARGET_HAS_BFLT=y" >> $config_target_mak
fi
if test "$target_bsd_user" = "yes" ; then
  echo "CONFIG_BSD_USER=y" >> $config_target_mak
fi

# generate QEMU_CFLAGS/LDFLAGS for targets

cflags=""
ldflags=""

disas_config() {
  echo "CONFIG_${1}_DIS=y" >> $config_target_mak
  echo "CONFIG_${1}_DIS=y" >> config-all-disas.mak
}

for i in $ARCH $TARGET_BASE_ARCH ; do
  case "$i" in
  alpha)
    disas_config "ALPHA"
  ;;
  aarch64)
    if test -n "${cxx}"; then
      disas_config "ARM_A64"
    fi
  ;;
  arm)
    disas_config "ARM"
    if test -n "${cxx}"; then
      disas_config "ARM_A64"
    fi
  ;;
  cris)
    disas_config "CRIS"
  ;;
  hppa)
    disas_config "HPPA"
  ;;
  i386|x86_64|x32)
    disas_config "I386"
  ;;
  ia64*)
    disas_config "IA64"
  ;;
  lm32)
    disas_config "LM32"
  ;;
  m68k)
    disas_config "M68K"
  ;;
  microblaze*)
    disas_config "MICROBLAZE"
  ;;
  mips*)
    disas_config "MIPS"
  ;;
  moxie*)
    disas_config "MOXIE"
  ;;
  nios2)
    disas_config "NIOS2"
  ;;
  or1k)
    disas_config "OPENRISC"
  ;;
  ppc*)
    disas_config "PPC"
  ;;
  s390*)
    disas_config "S390"
  ;;
  sh4)
    disas_config "SH4"
  ;;
  sparc*)
    disas_config "SPARC"
  ;;
  xtensa*)
    disas_config "XTENSA"
  ;;
  esac
done
if test "$tcg_interpreter" = "yes" ; then
  disas_config "TCI"
fi

case "$ARCH" in
alpha)
  # Ensure there's only a single GP
  cflags="-msmall-data $cflags"
;;
esac

if test "$gprof" = "yes" ; then
  echo "TARGET_GPROF=yes" >> $config_target_mak
  if test "$target_linux_user" = "yes" ; then
    cflags="-p $cflags"
    ldflags="-p $ldflags"
  fi
  if test "$target_softmmu" = "yes" ; then
    ldflags="-p $ldflags"
    echo "GPROF_CFLAGS=-p" >> $config_target_mak
  fi
fi

if test "$target_linux_user" = "yes" -o "$target_bsd_user" = "yes" ; then
  ldflags="$ldflags $textseg_ldflags"
fi

echo "LDFLAGS+=$ldflags" >> $config_target_mak
echo "QEMU_CFLAGS+=$cflags" >> $config_target_mak

done # for target in $targets

if [ "$pixman" = "internal" ]; then
  echo "config-host.h: subdir-pixman" >> $config_host_mak
fi

if [ "$dtc_internal" = "yes" ]; then
  echo "config-host.h: subdir-dtc" >> $config_host_mak
fi

if test "$numa" = "yes"; then
  echo "CONFIG_NUMA=y" >> $config_host_mak
fi

if test "$ccache_cpp2" = "yes"; then
  echo "export CCACHE_CPP2=y" >> $config_host_mak
fi

# build tree in object directory in case the source is not in the current directory
DIRS="tests tests/tcg tests/tcg/cris tests/tcg/lm32 tests/libqos tests/qapi-schema tests/tcg/xtensa tests/qemu-iotests"
DIRS="$DIRS docs docs/interop fsdev"
DIRS="$DIRS pc-bios/optionrom pc-bios/spapr-rtas pc-bios/s390-ccw"
DIRS="$DIRS roms/seabios roms/vgabios"
DIRS="$DIRS qapi-generated"
FILES="Makefile tests/tcg/Makefile qdict-test-data.txt"
FILES="$FILES tests/tcg/cris/Makefile tests/tcg/cris/.gdbinit"
FILES="$FILES tests/tcg/lm32/Makefile tests/tcg/xtensa/Makefile po/Makefile"
FILES="$FILES pc-bios/optionrom/Makefile pc-bios/keymaps"
FILES="$FILES pc-bios/spapr-rtas/Makefile"
FILES="$FILES pc-bios/s390-ccw/Makefile"
FILES="$FILES roms/seabios/Makefile roms/vgabios/Makefile"
FILES="$FILES pc-bios/qemu-icon.bmp"
FILES="$FILES .gdbinit scripts" # scripts needed by relative path in .gdbinit
for bios_file in \
    $source_path/pc-bios/*.bin \
    $source_path/pc-bios/*.lid \
    $source_path/pc-bios/*.aml \
    $source_path/pc-bios/*.rom \
    $source_path/pc-bios/*.dtb \
    $source_path/pc-bios/*.img \
    $source_path/pc-bios/openbios-* \
    $source_path/pc-bios/u-boot.* \
    $source_path/pc-bios/palcode-*
do
    FILES="$FILES pc-bios/$(basename $bios_file)"
done
for test_file in $(find $source_path/tests/acpi-test-data -type f)
do
    FILES="$FILES tests/acpi-test-data$(echo $test_file | sed -e 's/.*acpi-test-data//')"
done
mkdir -p $DIRS
for f in $FILES ; do
    if [ -e "$source_path/$f" ] && [ "$pwd_is_source_path" != "y" ]; then
        symlink "$source_path/$f" "$f"
    fi
done

# temporary config to build submodules
for rom in seabios vgabios ; do
    config_mak=roms/$rom/config.mak
    echo "# Automatically generated by configure - do not modify" > $config_mak
    echo "SRC_PATH=$source_path/roms/$rom" >> $config_mak
    echo "AS=$as" >> $config_mak
    echo "CCAS=$ccas" >> $config_mak
    echo "CC=$cc" >> $config_mak
    echo "BCC=bcc" >> $config_mak
    echo "CPP=$cpp" >> $config_mak
    echo "OBJCOPY=objcopy" >> $config_mak
    echo "IASL=$iasl" >> $config_mak
    echo "LD=$ld" >> $config_mak
done

# set up tests data directory
if [ ! -e tests/data ]; then
    symlink "$source_path/tests/data" tests/data
fi

# set up qemu-iotests in this build directory
iotests_common_env="tests/qemu-iotests/common.env"
iotests_check="tests/qemu-iotests/check"

echo "# Automatically generated by configure - do not modify" > "$iotests_common_env"
echo >> "$iotests_common_env"
echo "export PYTHON='$python'" >> "$iotests_common_env"

if [ ! -e "$iotests_check" ]; then
    symlink "$source_path/$iotests_check" "$iotests_check"
fi

# Save the configure command line for later reuse.
cat <<EOD >config.status
#!/bin/sh
# Generated by configure.
# Run this file to recreate the current configuration.
# Compiler output produced by configure, useful for debugging
# configure, is in config.log if it exists.
EOD
printf "exec" >>config.status
printf " '%s'" "$0" "$@" >>config.status
echo ' "$@"' >>config.status
chmod +x config.status

rm -r "$TMPDIR1"<|MERGE_RESOLUTION|>--- conflicted
+++ resolved
@@ -6248,13 +6248,9 @@
   aarch64)
     TARGET_BASE_ARCH=arm
     bflt="yes"
-<<<<<<< HEAD
+    mttcg="yes"
     armv8_gdb_xml_files="aarch64-el1.xml aarch64-el2.xml aarch64-el3.xml"
     gdb_xml_files="aarch64-core.xml aarch64-fpu.xml arm-core.xml arm-vfp.xml arm-vfp3.xml arm-neon.xml $armv8_gdb_xml_files"
-=======
-    mttcg="yes"
-    gdb_xml_files="aarch64-core.xml aarch64-fpu.xml arm-core.xml arm-vfp.xml arm-vfp3.xml arm-neon.xml"
->>>>>>> 1ab5eb4e
   ;;
   cris)
   ;;
