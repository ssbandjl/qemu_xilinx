/*
 * QEMU<->ACPI BIOS PCI hotplug interface
 *
 * QEMU supports PCI hotplug via ACPI. This module
 * implements the interface between QEMU and the ACPI BIOS.
 * Interface specification - see docs/specs/acpi_pci_hotplug.txt
 *
 * Copyright (c) 2013, Red Hat Inc, Michael S. Tsirkin (mst@redhat.com)
 * Copyright (c) 2006 Fabrice Bellard
 *
 * This library is free software; you can redistribute it and/or
 * modify it under the terms of the GNU Lesser General Public
 * License version 2 as published by the Free Software Foundation.
 *
 * This library is distributed in the hope that it will be useful,
 * but WITHOUT ANY WARRANTY; without even the implied warranty of
 * MERCHANTABILITY or FITNESS FOR A PARTICULAR PURPOSE.  See the GNU
 * Lesser General Public License for more details.
 *
 * You should have received a copy of the GNU Lesser General Public
 * License along with this library; if not, see <http://www.gnu.org/licenses/>
 *
 * Contributions after 2012-01-13 are licensed under the terms of the
 * GNU GPL, version 2 or (at your option) any later version.
 */

#include "qemu/osdep.h"
#include "hw/acpi/pcihp.h"

#include "hw/hw.h"
#include "hw/i386/pc.h"
#include "hw/pci/pci.h"
#include "hw/acpi/acpi.h"
#include "sysemu/sysemu.h"
#include "exec/ioport.h"
#include "exec/address-spaces.h"
#include "hw/pci/pci_bus.h"
#include "qapi/error.h"
#include "qom/qom-qobject.h"
#include "qapi/qmp/qint.h"

//#define DEBUG

#ifdef DEBUG
# define ACPI_PCIHP_DPRINTF(format, ...)     printf(format, ## __VA_ARGS__)
#else
# define ACPI_PCIHP_DPRINTF(format, ...)     do { } while (0)
#endif

#define ACPI_PCIHP_ADDR 0xae00
#define ACPI_PCIHP_SIZE 0x0014
#define ACPI_PCIHP_LEGACY_SIZE 0x000f
#define PCI_UP_BASE 0x0000
#define PCI_DOWN_BASE 0x0004
#define PCI_EJ_BASE 0x0008
#define PCI_RMV_BASE 0x000c
#define PCI_SEL_BASE 0x0010

typedef struct AcpiPciHpFind {
    int bsel;
    PCIBus *bus;
} AcpiPciHpFind;

static int acpi_pcihp_get_bsel(PCIBus *bus)
{
    Error *local_err = NULL;
    int64_t bsel = object_property_get_int(OBJECT(bus), ACPI_PCIHP_PROP_BSEL,
                                           &local_err);

    if (local_err || bsel < 0 || bsel >= ACPI_PCIHP_MAX_HOTPLUG_BUS) {
        if (local_err) {
            error_free(local_err);
        }
        return -1;
    } else {
        return bsel;
    }
}

static void acpi_pcihp_test_hotplug_bus(PCIBus *bus, void *opaque)
{
    AcpiPciHpFind *find = opaque;
    if (find->bsel == acpi_pcihp_get_bsel(bus)) {
        find->bus = bus;
    }
}

static PCIBus *acpi_pcihp_find_hotplug_bus(AcpiPciHpState *s, int bsel)
{
    AcpiPciHpFind find = { .bsel = bsel, .bus = NULL };

    if (bsel < 0) {
        return NULL;
    }

    pci_for_each_bus(s->root, acpi_pcihp_test_hotplug_bus, &find);

    /* Make bsel 0 eject root bus if bsel property is not set,
     * for compatibility with non acpi setups.
     * TODO: really needed?
     */
    if (!bsel && !find.bus) {
        find.bus = s->root;
    }
    return find.bus;
}

static bool acpi_pcihp_pc_no_hotplug(AcpiPciHpState *s, PCIDevice *dev)
{
    PCIDeviceClass *pc = PCI_DEVICE_GET_CLASS(dev);
    DeviceClass *dc = DEVICE_GET_CLASS(dev);
    /*
     * ACPI doesn't allow hotplug of bridge devices.  Don't allow
     * hot-unplug of bridge devices unless they were added by hotplug
     * (and so, not described by acpi).
     */
    return (pc->is_bridge && !dev->qdev.hotplugged) || !dc->hotpluggable;
}

static void acpi_pcihp_eject_slot(AcpiPciHpState *s, unsigned bsel, unsigned slots)
{
    BusChild *kid, *next;
    int slot = ctz32(slots);
    PCIBus *bus = acpi_pcihp_find_hotplug_bus(s, bsel);

    if (!bus) {
        return;
    }

    /* Mark request as complete */
    s->acpi_pcihp_pci_status[bsel].down &= ~(1U << slot);
    s->acpi_pcihp_pci_status[bsel].up &= ~(1U << slot);

    QTAILQ_FOREACH_SAFE(kid, &bus->qbus.children, sibling, next) {
        DeviceState *qdev = kid->child;
        PCIDevice *dev = PCI_DEVICE(qdev);
        if (PCI_SLOT(dev->devfn) == slot) {
            if (!acpi_pcihp_pc_no_hotplug(s, dev)) {
                object_unparent(OBJECT(qdev));
            }
        }
    }
}

static void acpi_pcihp_update_hotplug_bus(AcpiPciHpState *s, int bsel)
{
    BusChild *kid, *next;
    PCIBus *bus = acpi_pcihp_find_hotplug_bus(s, bsel);

    /* Execute any pending removes during reset */
    while (s->acpi_pcihp_pci_status[bsel].down) {
        acpi_pcihp_eject_slot(s, bsel, s->acpi_pcihp_pci_status[bsel].down);
    }

    s->acpi_pcihp_pci_status[bsel].hotplug_enable = ~0;

    if (!bus) {
        return;
    }
    QTAILQ_FOREACH_SAFE(kid, &bus->qbus.children, sibling, next) {
        DeviceState *qdev = kid->child;
        PCIDevice *pdev = PCI_DEVICE(qdev);
        int slot = PCI_SLOT(pdev->devfn);

        if (acpi_pcihp_pc_no_hotplug(s, pdev)) {
            s->acpi_pcihp_pci_status[bsel].hotplug_enable &= ~(1U << slot);
        }
    }
}

static void acpi_pcihp_update(AcpiPciHpState *s)
{
    int i;

    for (i = 0; i < ACPI_PCIHP_MAX_HOTPLUG_BUS; ++i) {
        acpi_pcihp_update_hotplug_bus(s, i);
    }
}

void acpi_pcihp_reset(AcpiPciHpState *s)
{
    acpi_pcihp_update(s);
}

void acpi_pcihp_device_plug_cb(HotplugHandler *hotplug_dev, AcpiPciHpState *s,
                               DeviceState *dev, Error **errp)
{
    PCIDevice *pdev = PCI_DEVICE(dev);
    int slot = PCI_SLOT(pdev->devfn);
    int bsel = acpi_pcihp_get_bsel(pdev->bus);
    if (bsel < 0) {
        error_setg(errp, "Unsupported bus. Bus doesn't have property '"
                   ACPI_PCIHP_PROP_BSEL "' set");
        return;
    }

    /* Don't send event when device is enabled during qemu machine creation:
     * it is present on boot, no hotplug event is necessary. We do send an
     * event when the device is disabled later. */
    if (!dev->hotplugged) {
        return;
    }

    s->acpi_pcihp_pci_status[bsel].up |= (1U << slot);
<<<<<<< HEAD

    acpi_send_gpe_event(ar, irq, ACPI_PCI_HOTPLUG_STATUS);
=======
    acpi_send_event(DEVICE(hotplug_dev), ACPI_PCI_HOTPLUG_STATUS);
>>>>>>> 7124ccf8
}

void acpi_pcihp_device_unplug_cb(HotplugHandler *hotplug_dev, AcpiPciHpState *s,
                                 DeviceState *dev, Error **errp)
{
    PCIDevice *pdev = PCI_DEVICE(dev);
    int slot = PCI_SLOT(pdev->devfn);
    int bsel = acpi_pcihp_get_bsel(pdev->bus);
    if (bsel < 0) {
        error_setg(errp, "Unsupported bus. Bus doesn't have property '"
                   ACPI_PCIHP_PROP_BSEL "' set");
        return;
    }

    s->acpi_pcihp_pci_status[bsel].down |= (1U << slot);
<<<<<<< HEAD

    acpi_send_gpe_event(ar, irq, ACPI_PCI_HOTPLUG_STATUS);
=======
    acpi_send_event(DEVICE(hotplug_dev), ACPI_PCI_HOTPLUG_STATUS);
>>>>>>> 7124ccf8
}

static uint64_t pci_read(void *opaque, hwaddr addr, unsigned int size)
{
    AcpiPciHpState *s = opaque;
    uint32_t val = 0;
    int bsel = s->hotplug_select;

    if (bsel < 0 || bsel >= ACPI_PCIHP_MAX_HOTPLUG_BUS) {
        return 0;
    }

    switch (addr) {
    case PCI_UP_BASE:
        val = s->acpi_pcihp_pci_status[bsel].up;
        if (!s->legacy_piix) {
            s->acpi_pcihp_pci_status[bsel].up = 0;
        }
        ACPI_PCIHP_DPRINTF("pci_up_read %" PRIu32 "\n", val);
        break;
    case PCI_DOWN_BASE:
        val = s->acpi_pcihp_pci_status[bsel].down;
        ACPI_PCIHP_DPRINTF("pci_down_read %" PRIu32 "\n", val);
        break;
    case PCI_EJ_BASE:
        /* No feature defined yet */
        ACPI_PCIHP_DPRINTF("pci_features_read %" PRIu32 "\n", val);
        break;
    case PCI_RMV_BASE:
        val = s->acpi_pcihp_pci_status[bsel].hotplug_enable;
        ACPI_PCIHP_DPRINTF("pci_rmv_read %" PRIu32 "\n", val);
        break;
    case PCI_SEL_BASE:
        val = s->hotplug_select;
        ACPI_PCIHP_DPRINTF("pci_sel_read %" PRIu32 "\n", val);
    default:
        break;
    }

    return val;
}

static void pci_write(void *opaque, hwaddr addr, uint64_t data,
                      unsigned int size)
{
    AcpiPciHpState *s = opaque;
    switch (addr) {
    case PCI_EJ_BASE:
        if (s->hotplug_select >= ACPI_PCIHP_MAX_HOTPLUG_BUS) {
            break;
        }
        acpi_pcihp_eject_slot(s, s->hotplug_select, data);
        ACPI_PCIHP_DPRINTF("pciej write %" HWADDR_PRIx " <== %" PRIu64 "\n",
                      addr, data);
        break;
    case PCI_SEL_BASE:
        s->hotplug_select = data;
        ACPI_PCIHP_DPRINTF("pcisel write %" HWADDR_PRIx " <== %" PRIu64 "\n",
                      addr, data);
    default:
        break;
    }
}

static const MemoryRegionOps acpi_pcihp_io_ops = {
    .read = pci_read,
    .write = pci_write,
    .endianness = DEVICE_LITTLE_ENDIAN,
    .valid = {
        .min_access_size = 4,
        .max_access_size = 4,
    },
};

void acpi_pcihp_init(Object *owner, AcpiPciHpState *s, PCIBus *root_bus,
                     MemoryRegion *address_space_io, bool bridges_enabled)
{
    s->io_len = ACPI_PCIHP_SIZE;
    s->io_base = ACPI_PCIHP_ADDR;

    s->root= root_bus;
    s->legacy_piix = !bridges_enabled;

    if (s->legacy_piix) {
        unsigned *bus_bsel = g_malloc(sizeof *bus_bsel);

        s->io_len = ACPI_PCIHP_LEGACY_SIZE;

        *bus_bsel = ACPI_PCIHP_BSEL_DEFAULT;
        object_property_add_uint32_ptr(OBJECT(root_bus), ACPI_PCIHP_PROP_BSEL,
                                       bus_bsel, NULL);
    }

    memory_region_init_io(&s->io, owner, &acpi_pcihp_io_ops, s,
                          "acpi-pci-hotplug", s->io_len);
    memory_region_add_subregion(address_space_io, s->io_base, &s->io);

    object_property_add_uint16_ptr(owner, ACPI_PCIHP_IO_BASE_PROP, &s->io_base,
                                   &error_abort);
    object_property_add_uint16_ptr(owner, ACPI_PCIHP_IO_LEN_PROP, &s->io_len,
                                   &error_abort);
}

const VMStateDescription vmstate_acpi_pcihp_pci_status = {
    .name = "acpi_pcihp_pci_status",
    .version_id = 1,
    .minimum_version_id = 1,
    .fields = (VMStateField[]) {
        VMSTATE_UINT32(up, AcpiPciHpPciStatus),
        VMSTATE_UINT32(down, AcpiPciHpPciStatus),
        VMSTATE_END_OF_LIST()
    }
};<|MERGE_RESOLUTION|>--- conflicted
+++ resolved
@@ -202,12 +202,7 @@
     }
 
     s->acpi_pcihp_pci_status[bsel].up |= (1U << slot);
-<<<<<<< HEAD
-
-    acpi_send_gpe_event(ar, irq, ACPI_PCI_HOTPLUG_STATUS);
-=======
     acpi_send_event(DEVICE(hotplug_dev), ACPI_PCI_HOTPLUG_STATUS);
->>>>>>> 7124ccf8
 }
 
 void acpi_pcihp_device_unplug_cb(HotplugHandler *hotplug_dev, AcpiPciHpState *s,
@@ -223,12 +218,7 @@
     }
 
     s->acpi_pcihp_pci_status[bsel].down |= (1U << slot);
-<<<<<<< HEAD
-
-    acpi_send_gpe_event(ar, irq, ACPI_PCI_HOTPLUG_STATUS);
-=======
     acpi_send_event(DEVICE(hotplug_dev), ACPI_PCI_HOTPLUG_STATUS);
->>>>>>> 7124ccf8
 }
 
 static uint64_t pci_read(void *opaque, hwaddr addr, unsigned int size)
