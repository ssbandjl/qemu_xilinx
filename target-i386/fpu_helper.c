--- conflicted
+++ resolved
@@ -1110,11 +1110,8 @@
 }
 #endif
 
-<<<<<<< HEAD
-=======
 #define XO(X)  offsetof(X86XSaveArea, X)
 
->>>>>>> 7124ccf8
 static void do_xsave_fpu(CPUX86State *env, target_ulong ptr, uintptr_t ra)
 {
     int fpus, fptag, i;
@@ -1125,18 +1122,6 @@
     for (i = 0; i < 8; i++) {
         fptag |= (env->fptags[i] << i);
     }
-<<<<<<< HEAD
-    cpu_stw_data_ra(env, ptr, env->fpuc, ra);
-    cpu_stw_data_ra(env, ptr + 2, fpus, ra);
-    cpu_stw_data_ra(env, ptr + 4, fptag ^ 0xff, ra);
-
-    /* In 32-bit mode this is eip, sel, dp, sel.
-       In 64-bit mode this is rip, rdp.
-       But in either case we don't write actual data, just zeros.  */
-    cpu_stq_data_ra(env, ptr + 0x08, 0, ra); /* eip+sel; rip */
-    cpu_stq_data_ra(env, ptr + 0x10, 0, ra); /* edp+sel; rdp */
-=======
->>>>>>> 7124ccf8
 
     cpu_stw_data_ra(env, ptr + XO(legacy.fcw), env->fpuc, ra);
     cpu_stw_data_ra(env, ptr + XO(legacy.fsw), fpus, ra);
@@ -1158,13 +1143,8 @@
 
 static void do_xsave_mxcsr(CPUX86State *env, target_ulong ptr, uintptr_t ra)
 {
-<<<<<<< HEAD
-    cpu_stl_data_ra(env, ptr + 0x18, env->mxcsr, ra); /* mxcsr */
-    cpu_stl_data_ra(env, ptr + 0x1c, 0x0000ffff, ra); /* mxcsr_mask */
-=======
     cpu_stl_data_ra(env, ptr + XO(legacy.mxcsr), env->mxcsr, ra);
     cpu_stl_data_ra(env, ptr + XO(legacy.mxcsr_mask), 0x0000ffff, ra);
->>>>>>> 7124ccf8
 }
 
 static void do_xsave_sse(CPUX86State *env, target_ulong ptr, uintptr_t ra)
@@ -1178,11 +1158,7 @@
         nb_xmm_regs = 8;
     }
 
-<<<<<<< HEAD
-    addr = ptr + 0xa0;
-=======
     addr = ptr + XO(legacy.xmm_regs);
->>>>>>> 7124ccf8
     for (i = 0; i < nb_xmm_regs; i++) {
         cpu_stq_data_ra(env, addr, env->xmm_regs[i].ZMM_Q(0), ra);
         cpu_stq_data_ra(env, addr + 8, env->xmm_regs[i].ZMM_Q(1), ra);
@@ -1190,14 +1166,9 @@
     }
 }
 
-<<<<<<< HEAD
-static void do_xsave_bndregs(CPUX86State *env, target_ulong addr, uintptr_t ra)
-{
-=======
 static void do_xsave_bndregs(CPUX86State *env, target_ulong ptr, uintptr_t ra)
 {
     target_ulong addr = ptr + offsetof(XSaveBNDREG, bnd_regs);
->>>>>>> 7124ccf8
     int i;
 
     for (i = 0; i < 4; i++, addr += 16) {
@@ -1206,17 +1177,6 @@
     }
 }
 
-<<<<<<< HEAD
-static void do_xsave_bndcsr(CPUX86State *env, target_ulong addr, uintptr_t ra)
-{
-    cpu_stq_data_ra(env, addr, env->bndcs_regs.cfgu, ra);
-    cpu_stq_data_ra(env, addr + 8, env->bndcs_regs.sts, ra);
-}
-
-static void do_xsave_pkru(CPUX86State *env, target_ulong addr, uintptr_t ra)
-{
-    cpu_stq_data_ra(env, addr, env->pkru, ra);
-=======
 static void do_xsave_bndcsr(CPUX86State *env, target_ulong ptr, uintptr_t ra)
 {
     cpu_stq_data_ra(env, ptr + offsetof(XSaveBNDCSR, bndcsr.cfgu),
@@ -1228,7 +1188,6 @@
 static void do_xsave_pkru(CPUX86State *env, target_ulong ptr, uintptr_t ra)
 {
     cpu_stq_data_ra(env, ptr, env->pkru, ra);
->>>>>>> 7124ccf8
 }
 
 void helper_fxsave(CPUX86State *env, target_ulong ptr)
@@ -1263,26 +1222,6 @@
        enough to track in HFLAGS, so we might as well use that here.  */
     if ((env->hflags & HF_MPX_IU_MASK) == 0) {
        inuse &= ~XSTATE_BNDREGS_MASK;
-<<<<<<< HEAD
-    }
-    return inuse;
-}
-
-static void do_xsave(CPUX86State *env, target_ulong ptr, uint64_t rfbm,
-                     uint64_t inuse, uint64_t opt, uintptr_t ra)
-{
-    uint64_t old_bv, new_bv;
-
-    /* The OS must have enabled XSAVE.  */
-    if (!(env->cr[4] & CR4_OSXSAVE_MASK)) {
-        raise_exception_ra(env, EXCP06_ILLOP, ra);
-    }
-
-    /* The operand must be 64 byte aligned.  */
-    if (ptr & 63) {
-        raise_exception_ra(env, EXCP0D_GPF, ra);
-=======
->>>>>>> 7124ccf8
     }
     return inuse;
 }
@@ -1348,65 +1287,10 @@
     int i, fpuc, fpus, fptag;
     target_ulong addr;
 
-<<<<<<< HEAD
-    /* Never save anything not enabled by XCR0.  */
-    rfbm &= env->xcr0;
-    opt &= rfbm;
-
-    if (opt & XSTATE_FP_MASK) {
-        do_xsave_fpu(env, ptr, ra);
-    }
-    if (rfbm & XSTATE_SSE_MASK) {
-        /* Note that saving MXCSR is not suppressed by XSAVEOPT.  */
-        do_xsave_mxcsr(env, ptr, ra);
-    }
-    if (opt & XSTATE_SSE_MASK) {
-        do_xsave_sse(env, ptr, ra);
-    }
-    if (opt & XSTATE_BNDREGS_MASK) {
-        target_ulong off = x86_ext_save_areas[XSTATE_BNDREGS_BIT].offset;
-        do_xsave_bndregs(env, ptr + off, ra);
-    }
-    if (opt & XSTATE_BNDCSR_MASK) {
-        target_ulong off = x86_ext_save_areas[XSTATE_BNDCSR_BIT].offset;
-        do_xsave_bndcsr(env, ptr + off, ra);
-    }
-    if (opt & XSTATE_PKRU_MASK) {
-        target_ulong off = x86_ext_save_areas[XSTATE_PKRU_BIT].offset;
-        do_xsave_pkru(env, ptr + off, ra);
-    }
-
-    /* Update the XSTATE_BV field.  */
-    old_bv = cpu_ldq_data_ra(env, ptr + 512, ra);
-    new_bv = (old_bv & ~rfbm) | (inuse & rfbm);
-    cpu_stq_data_ra(env, ptr + 512, new_bv, ra);
-}
-
-void helper_xsave(CPUX86State *env, target_ulong ptr, uint64_t rfbm)
-{
-    do_xsave(env, ptr, rfbm, get_xinuse(env), -1, GETPC());
-}
-
-void helper_xsaveopt(CPUX86State *env, target_ulong ptr, uint64_t rfbm)
-{
-    uint64_t inuse = get_xinuse(env);
-    do_xsave(env, ptr, rfbm, inuse, inuse, GETPC());
-}
-
-static void do_xrstor_fpu(CPUX86State *env, target_ulong ptr, uintptr_t ra)
-{
-    int i, fpus, fptag;
-    target_ulong addr;
-
-    cpu_set_fpuc(env, cpu_lduw_data_ra(env, ptr, ra));
-    fpus = cpu_lduw_data_ra(env, ptr + 2, ra);
-    fptag = cpu_lduw_data_ra(env, ptr + 4, ra);
-=======
     fpuc = cpu_lduw_data_ra(env, ptr + XO(legacy.fcw), ra);
     fpus = cpu_lduw_data_ra(env, ptr + XO(legacy.fsw), ra);
     fptag = cpu_lduw_data_ra(env, ptr + XO(legacy.ftw), ra);
     cpu_set_fpuc(env, fpuc);
->>>>>>> 7124ccf8
     env->fpstt = (fpus >> 11) & 7;
     env->fpus = fpus & ~0x3800;
     fptag ^= 0xff;
@@ -1424,11 +1308,7 @@
 
 static void do_xrstor_mxcsr(CPUX86State *env, target_ulong ptr, uintptr_t ra)
 {
-<<<<<<< HEAD
-    cpu_set_mxcsr(env, cpu_ldl_data_ra(env, ptr + 0x18, ra));
-=======
     cpu_set_mxcsr(env, cpu_ldl_data_ra(env, ptr + XO(legacy.mxcsr), ra));
->>>>>>> 7124ccf8
 }
 
 static void do_xrstor_sse(CPUX86State *env, target_ulong ptr, uintptr_t ra)
@@ -1442,11 +1322,7 @@
         nb_xmm_regs = 8;
     }
 
-<<<<<<< HEAD
-    addr = ptr + 0xa0;
-=======
     addr = ptr + XO(legacy.xmm_regs);
->>>>>>> 7124ccf8
     for (i = 0; i < nb_xmm_regs; i++) {
         env->xmm_regs[i].ZMM_Q(0) = cpu_ldq_data_ra(env, addr, ra);
         env->xmm_regs[i].ZMM_Q(1) = cpu_ldq_data_ra(env, addr + 8, ra);
@@ -1454,14 +1330,9 @@
     }
 }
 
-<<<<<<< HEAD
-static void do_xrstor_bndregs(CPUX86State *env, target_ulong addr, uintptr_t ra)
-{
-=======
 static void do_xrstor_bndregs(CPUX86State *env, target_ulong ptr, uintptr_t ra)
 {
     target_ulong addr = ptr + offsetof(XSaveBNDREG, bnd_regs);
->>>>>>> 7124ccf8
     int i;
 
     for (i = 0; i < 4; i++, addr += 16) {
@@ -1470,18 +1341,6 @@
     }
 }
 
-<<<<<<< HEAD
-static void do_xrstor_bndcsr(CPUX86State *env, target_ulong addr, uintptr_t ra)
-{
-    /* FIXME: Extend highest implemented bit of linear address.  */
-    env->bndcs_regs.cfgu = cpu_ldq_data_ra(env, addr, ra);
-    env->bndcs_regs.sts = cpu_ldq_data_ra(env, addr + 8, ra);
-}
-
-static void do_xrstor_pkru(CPUX86State *env, target_ulong addr, uintptr_t ra)
-{
-    env->pkru = cpu_ldq_data_ra(env, addr, ra);
-=======
 static void do_xrstor_bndcsr(CPUX86State *env, target_ulong ptr, uintptr_t ra)
 {
     /* FIXME: Extend highest implemented bit of linear address.  */
@@ -1494,7 +1353,6 @@
 static void do_xrstor_pkru(CPUX86State *env, target_ulong ptr, uintptr_t ra)
 {
     env->pkru = cpu_ldq_data_ra(env, ptr, ra);
->>>>>>> 7124ccf8
 }
 
 void helper_fxrstor(CPUX86State *env, target_ulong ptr)
@@ -1515,7 +1373,6 @@
             || (env->hflags & HF_CPL_MASK)
             || !(env->hflags & HF_LMA_MASK)) {
             do_xrstor_sse(env, ptr, ra);
-<<<<<<< HEAD
         }
     }
 }
@@ -1523,7 +1380,7 @@
 void helper_xrstor(CPUX86State *env, target_ulong ptr, uint64_t rfbm)
 {
     uintptr_t ra = GETPC();
-    uint64_t xstate_bv, xcomp_bv0, xcomp_bv1;
+    uint64_t xstate_bv, xcomp_bv, reserve0;
 
     rfbm &= env->xcr0;
 
@@ -1537,7 +1394,7 @@
         raise_exception_ra(env, EXCP0D_GPF, ra);
     }
 
-    xstate_bv = cpu_ldq_data_ra(env, ptr + 512, ra);
+    xstate_bv = cpu_ldq_data_ra(env, ptr + XO(header.xstate_bv), ra);
 
     if ((int64_t)xstate_bv < 0) {
         /* FIXME: Compact form.  */
@@ -1546,15 +1403,19 @@
 
     /* Standard form.  */
 
-    /* The XSTATE field must not set bits not present in XCR0.  */
+    /* The XSTATE_BV field must not set bits not present in XCR0.  */
     if (xstate_bv & ~env->xcr0) {
         raise_exception_ra(env, EXCP0D_GPF, ra);
     }
 
-    /* The XCOMP field must be zero.  */
-    xcomp_bv0 = cpu_ldq_data_ra(env, ptr + 520, ra);
-    xcomp_bv1 = cpu_ldq_data_ra(env, ptr + 528, ra);
-    if (xcomp_bv0 || xcomp_bv1) {
+    /* The XCOMP_BV field must be zero.  Note that, as of the April 2016
+       revision, the description of the XSAVE Header (Vol 1, Sec 13.4.2)
+       describes only XCOMP_BV, but the description of the standard form
+       of XRSTOR (Vol 1, Sec 13.8.1) checks bytes 23:8 for zero, which
+       includes the next 64-bit field.  */
+    xcomp_bv = cpu_ldq_data_ra(env, ptr + XO(header.xcomp_bv), ra);
+    reserve0 = cpu_ldq_data_ra(env, ptr + XO(header.reserve0), ra);
+    if (xcomp_bv || reserve0) {
         raise_exception_ra(env, EXCP0D_GPF, ra);
     }
 
@@ -1580,106 +1441,6 @@
     }
     if (rfbm & XSTATE_BNDREGS_MASK) {
         if (xstate_bv & XSTATE_BNDREGS_MASK) {
-            target_ulong off = x86_ext_save_areas[XSTATE_BNDREGS_BIT].offset;
-            do_xrstor_bndregs(env, ptr + off, ra);
-            env->hflags |= HF_MPX_IU_MASK;
-        } else {
-            memset(env->bnd_regs, 0, sizeof(env->bnd_regs));
-            env->hflags &= ~HF_MPX_IU_MASK;
-        }
-    }
-    if (rfbm & XSTATE_BNDCSR_MASK) {
-        if (xstate_bv & XSTATE_BNDCSR_MASK) {
-            target_ulong off = x86_ext_save_areas[XSTATE_BNDCSR_BIT].offset;
-            do_xrstor_bndcsr(env, ptr + off, ra);
-        } else {
-            memset(&env->bndcs_regs, 0, sizeof(env->bndcs_regs));
-        }
-        cpu_sync_bndcs_hflags(env);
-    }
-    if (rfbm & XSTATE_PKRU_MASK) {
-        uint64_t old_pkru = env->pkru;
-        if (xstate_bv & XSTATE_PKRU_MASK) {
-            target_ulong off = x86_ext_save_areas[XSTATE_PKRU_BIT].offset;
-            do_xrstor_pkru(env, ptr + off, ra);
-        } else {
-            env->pkru = 0;
-        }
-        if (env->pkru != old_pkru) {
-            CPUState *cs = CPU(x86_env_get_cpu(env));
-            tlb_flush(cs, 1);
-        }
-    }
-}
-=======
-        }
-    }
-}
-
-void helper_xrstor(CPUX86State *env, target_ulong ptr, uint64_t rfbm)
-{
-    uintptr_t ra = GETPC();
-    uint64_t xstate_bv, xcomp_bv, reserve0;
-
-    rfbm &= env->xcr0;
-
-    /* The OS must have enabled XSAVE.  */
-    if (!(env->cr[4] & CR4_OSXSAVE_MASK)) {
-        raise_exception_ra(env, EXCP06_ILLOP, ra);
-    }
-
-    /* The operand must be 64 byte aligned.  */
-    if (ptr & 63) {
-        raise_exception_ra(env, EXCP0D_GPF, ra);
-    }
-
-    xstate_bv = cpu_ldq_data_ra(env, ptr + XO(header.xstate_bv), ra);
-
-    if ((int64_t)xstate_bv < 0) {
-        /* FIXME: Compact form.  */
-        raise_exception_ra(env, EXCP0D_GPF, ra);
-    }
-
-    /* Standard form.  */
-
-    /* The XSTATE_BV field must not set bits not present in XCR0.  */
-    if (xstate_bv & ~env->xcr0) {
-        raise_exception_ra(env, EXCP0D_GPF, ra);
-    }
-
-    /* The XCOMP_BV field must be zero.  Note that, as of the April 2016
-       revision, the description of the XSAVE Header (Vol 1, Sec 13.4.2)
-       describes only XCOMP_BV, but the description of the standard form
-       of XRSTOR (Vol 1, Sec 13.8.1) checks bytes 23:8 for zero, which
-       includes the next 64-bit field.  */
-    xcomp_bv = cpu_ldq_data_ra(env, ptr + XO(header.xcomp_bv), ra);
-    reserve0 = cpu_ldq_data_ra(env, ptr + XO(header.reserve0), ra);
-    if (xcomp_bv || reserve0) {
-        raise_exception_ra(env, EXCP0D_GPF, ra);
-    }
-
-    if (rfbm & XSTATE_FP_MASK) {
-        if (xstate_bv & XSTATE_FP_MASK) {
-            do_xrstor_fpu(env, ptr, ra);
-        } else {
-            helper_fninit(env);
-            memset(env->fpregs, 0, sizeof(env->fpregs));
-        }
-    }
-    if (rfbm & XSTATE_SSE_MASK) {
-        /* Note that the standard form of XRSTOR loads MXCSR from memory
-           whether or not the XSTATE_BV bit is set.  */
-        do_xrstor_mxcsr(env, ptr, ra);
-        if (xstate_bv & XSTATE_SSE_MASK) {
-            do_xrstor_sse(env, ptr, ra);
-        } else {
-            /* ??? When AVX is implemented, we may have to be more
-               selective in the clearing.  */
-            memset(env->xmm_regs, 0, sizeof(env->xmm_regs));
-        }
-    }
-    if (rfbm & XSTATE_BNDREGS_MASK) {
-        if (xstate_bv & XSTATE_BNDREGS_MASK) {
             do_xrstor_bndregs(env, ptr + XO(bndreg_state), ra);
             env->hflags |= HF_MPX_IU_MASK;
         } else {
@@ -1710,7 +1471,6 @@
 }
 
 #undef XO
->>>>>>> 7124ccf8
 
 uint64_t helper_xgetbv(CPUX86State *env, uint32_t ecx)
 {
