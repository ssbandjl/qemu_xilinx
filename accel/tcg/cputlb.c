--- conflicted
+++ resolved
@@ -39,11 +39,8 @@
 #ifdef CONFIG_PLUGIN
 #include "qemu/plugin-memory.h"
 #endif
-<<<<<<< HEAD
+#include "tcg/tcg-ldst.h"
 #include "qemu/etrace.h"
-=======
-#include "tcg/tcg-ldst.h"
->>>>>>> e5b2333f
 
 /* DEBUG defines, enable DEBUG_TLB_LOG to log to the CPU_LOG_MMU target */
 /* #define DEBUG_TLB */
