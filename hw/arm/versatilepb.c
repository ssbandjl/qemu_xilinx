--- conflicted
+++ resolved
@@ -197,8 +197,6 @@
     int n;
     int done_smc = 0;
     DriveInfo *dinfo;
-<<<<<<< HEAD
-=======
 
     if (machine->ram_size > 0x10000000) {
         /* Device starting at address 0x10000000,
@@ -208,7 +206,6 @@
         error_report("versatilepb: memory size must not exceed 256MB");
         exit(1);
     }
->>>>>>> 7124ccf8
 
     if (!machine->cpu_model) {
         machine->cpu_model = "arm926";
@@ -288,11 +285,7 @@
             pci_nic_init_nofail(nd, pci_bus, "rtl8139", NULL);
         }
     }
-<<<<<<< HEAD
-    if (usb_enabled()) {
-=======
     if (machine_usb(machine)) {
->>>>>>> 7124ccf8
         pci_create_simple(pci_bus, -1, "pci-ohci");
     }
     n = drive_get_max_bus(IF_SCSI);
