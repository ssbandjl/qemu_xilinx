--- conflicted
+++ resolved
@@ -20,13 +20,6 @@
 #include "qapi/error.h"
 #include "qemu/cutils.h"
 #include "cpu.h"
-<<<<<<< HEAD
-#include "exec/semihost.h"
-#include "exec/exec-all.h"
-
-
-=======
->>>>>>> 7124ccf8
 #ifdef CONFIG_USER_ONLY
 #include "qemu.h"
 #else
@@ -346,12 +339,12 @@
 
 bool gdb_has_xml;
 
-<<<<<<< HEAD
+#ifndef CONFIG_USER_ONLY
 static void gdb_output(GDBState *s, const char *msg, int len);
+#endif
+
 int semihosting_target = SEMIHOSTING_TARGET_AUTO;
 
-=======
->>>>>>> 7124ccf8
 #ifdef CONFIG_USER_ONLY
 /* XXX: This is not thread safe.  Do we care?  */
 static int gdbserver_fd = -1;
@@ -569,20 +562,13 @@
         if (1 || !target_xml[0]) {
             GDBRegisterState *r;
 
-            pstrcat(target_xml, sizeof(target_xml),
-                    "<?xml version=\"1.0\"?>"
-                    "<!DOCTYPE target SYSTEM \"gdb-target.dtd\">"
-                    "<target>");
-            if (cc->gdb_arch_name) {
-                gchar *arch = cc->gdb_arch_name(cpu);
-                pstrcat(target_xml, sizeof(target_xml), "<architecture>");
-                pstrcat(target_xml, sizeof(target_xml), arch);
-                pstrcat(target_xml, sizeof(target_xml), "</architecture>");
-                g_free(arch);
-            }
-            pstrcat(target_xml, sizeof(target_xml), "<xi:include href=\"");
-            pstrcat(target_xml, sizeof(target_xml), cc->gdb_core_xml_file);
-            pstrcat(target_xml, sizeof(target_xml), "\"/>");
+            snprintf(target_xml, sizeof(target_xml),
+                     "<?xml version=\"1.0\"?>"
+                     "<!DOCTYPE target SYSTEM \"gdb-target.dtd\">"
+                     "<target>"
+                     "<xi:include href=\"%s\"/>",
+                     cc->gdb_core_xml_file);
+
             for (r = cpu->gdb_regs; r; r = r->next) {
                 pstrcat(target_xml, sizeof(target_xml), "<xi:include href=\"");
                 pstrcat(target_xml, sizeof(target_xml), r->xml);
@@ -701,6 +687,25 @@
         cputype |= BP_STOP_BEFORE_ACCESS;
     }
     return cputype;
+}
+
+static void gdb_monitor(GDBState *s, const char *line)
+{
+    unsigned long val;
+    const char *p = line;
+
+    fprintf(stderr, "%s: %s\n", __func__, line);
+    if (strncmp(p,"break_on_guest_error",20) == 0) {
+        p += 20;
+        fprintf(stderr, "p %s\n", p);
+        if (*p == '=') {
+            p++;
+            val = strtoul(p, (char **)&p, 16);
+            s->break_on_guest_error = !!val;
+        }
+        gdb_output(s, s->break_on_guest_error ? "1\n" : "0\n", 2);
+        put_packet(s, "OK");
+    }
 }
 #endif
 
@@ -838,26 +843,6 @@
     return NULL;
 }
 
-<<<<<<< HEAD
-static void gdb_monitor(GDBState *s, const char *line)
-{
-    unsigned long val;
-    const char *p = line;
-
-    fprintf(stderr, "%s: %s\n", __func__, line);
-    if (strncmp(p,"break_on_guest_error",20) == 0) {
-        p += 20;
-        fprintf(stderr, "p %s\n", p);
-        if (*p == '=') {
-            p++;
-            val = strtoul(p, (char **)&p, 16);
-            s->break_on_guest_error = !!val;
-        }
-        gdb_output(s, s->break_on_guest_error ? "1\n" : "0\n", 2);
-        put_packet(s, "OK");
-    }
-}
-
 #define MAX_PLIST 8 * 1024
 static char *gdb_get_process_list(GDBState *s)
 {
@@ -901,7 +886,7 @@
 }
 
 static void gdb_thread_id(const char *p, const char **next_p,
-                          int32_t *pid_p, int32_t *tid_p)
+                          int32_t *pid_p, uint32_t *tid_p)
 {
     /* We are flexible here and accept extended thread ids even if
      * multiprocess support was not signaled by the peer.
@@ -953,14 +938,14 @@
         }
         p = strchr(p, ':');
     }
-=======
+}
+
 static int is_query_packet(const char *p, const char *query, char separator)
 {
     unsigned int query_len = strlen(query);
 
     return strncmp(p, query, query_len) == 0 &&
         (p[query_len] == '\0' || p[query_len] == separator);
->>>>>>> 7124ccf8
 }
 
 static int gdb_handle_packet(GDBState *s, const char *line_buf)
@@ -969,7 +954,8 @@
     CPUState *cpu;
     CPUClass *cc;
     const char *p;
-    int32_t cluster, thread;
+    int32_t cluster;
+    uint32_t thread;
     int ch, reg_size, type, res;
     char buf[MAX_PACKET_LENGTH];
     uint8_t mem_buf[MAX_PACKET_LENGTH];
@@ -1007,7 +993,7 @@
         }
         s->signal = 0;
         gdb_continue(s);
-	return RS_IDLE;
+    return RS_IDLE;
     case 'C':
         s->signal = gdb_signal_to_target (strtoul(p, (char **)&p, 16));
         if (s->signal == -1)
@@ -1124,7 +1110,7 @@
         }
         cpu_single_step(s->c_cpu, sstep_flags);
         gdb_continue(s);
-	return RS_IDLE;
+    return RS_IDLE;
     case 'F':
         {
             target_ulong ret;
@@ -1400,7 +1386,6 @@
             cpu = find_cpu(s, cluster, thread);
             if (cpu != NULL) {
                 cpu_synchronize_state(cpu);
-<<<<<<< HEAD
                 if (!cpu->gdb_id) {
                     const char *name = object_get_canonical_path(OBJECT(cpu));
 
@@ -1412,12 +1397,6 @@
                 }
                 len += snprintf((char *)mem_buf + len, sizeof(mem_buf) - len,
                                " [%s]", cpu->halted ? "halted " : "running");
-=======
-                /* memtohex() doubles the required space */
-                len = snprintf((char *)mem_buf, sizeof(buf) / 2,
-                               "CPU#%d [%s]", cpu->cpu_index,
-                               cpu->halted ? "halted " : "running");
->>>>>>> 7124ccf8
                 memtohex(buf, mem_buf, len);
                 put_packet(s, buf);
             } else {
@@ -1438,7 +1417,7 @@
             put_packet(s, buf);
             break;
         }
-#endif /* !CONFIG_USER_ONLY */
+#else /* !CONFIG_USER_ONLY */
         else if (strncmp(p, "Rcmd,", 5) == 0) {
             int len = strlen(p + 5);
 
@@ -1465,14 +1444,10 @@
             put_packet(s, "1");
             break;
         }
-<<<<<<< HEAD
-        if (strncmp(p, "Supported", 9) == 0) {
-            gdb_match_supported(s, p + 9);
-
-=======
 #endif /* !CONFIG_USER_ONLY */
         if (is_query_packet(p, "Supported", ':')) {
->>>>>>> 7124ccf8
+            gdb_match_supported(s, p + 9);
+
             snprintf(buf, sizeof(buf), "PacketSize=%x", MAX_PACKET_LENGTH);
             cc = CPU_GET_CLASS(cl->cpus.first);
             if (cc->gdb_core_xml_file != NULL) {
@@ -1526,7 +1501,6 @@
             put_packet_binary(s, buf, len + 1);
             break;
         }
-<<<<<<< HEAD
         /* FIXME: Merge with the XML handling to avoid code duplication.  */
         if (strncmp(p, "Xfer:osdata:read:processes:", 27) == 0) {
             const char *plist;
@@ -1560,10 +1534,6 @@
             }
             put_packet_binary(s, buf, len + 1);
             g_free((void *) plist);
-=======
-        if (is_query_packet(p, "Attached", ':')) {
-            put_packet(s, GDB_ATTACHED);
->>>>>>> 7124ccf8
             break;
         }
         /* Unrecognised 'q' command.  */
@@ -1579,6 +1549,13 @@
     return RS_IDLE;
 }
 
+void gdb_set_stop_cpu(CPUState *cpu)
+{
+    gdbserver_state->c_cpu = cpu;
+    gdbserver_state->g_cpu = cpu;
+}
+
+#ifndef CONFIG_USER_ONLY
 static void gdb_output(GDBState *s, const char *msg, int len)
 {
     char buf[MAX_PACKET_LENGTH];
@@ -1591,27 +1568,6 @@
     put_packet(s, buf);
 }
 
-void gdb_set_stop_cpu(CPUState *cpu)
-{
-    GDBState *s = gdbserver_state;
-    int i;
-
-    if (!gdbserver_state) {
-        return;
-    }
-
-    for (i = 1; i <= s->num_clusters; i++) {
-        if (find_cpu(s, i, cpu_index(cpu))) {
-            s->cur_cluster = i - 1;
-            break;
-        }
-    }
-
-    gdbserver_state->c_cpu = cpu;
-    gdbserver_state->g_cpu = cpu;
-}
-
-#ifndef CONFIG_USER_ONLY
 static void gdb_vm_state_change(void *opaque, int running, RunState state)
 {
     GDBState *s = gdbserver_state;
@@ -1679,13 +1635,8 @@
         ret = GDB_SIGNAL_UNKNOWN;
         break;
     }
-<<<<<<< HEAD
-    snprintf(buf, sizeof(buf), "T%02xthread:%s;", ret,
-             gdb_gen_thread_id(s, s->cur_cluster + 1, cpu_index(cpu)));
-=======
     gdb_set_stop_cpu(cpu);
     snprintf(buf, sizeof(buf), "T%02xthread:%02x;", ret, cpu_index(cpu));
->>>>>>> 7124ccf8
 
 send_packet:
     put_packet(s, buf);
@@ -1925,14 +1876,10 @@
         } else {
             /* XXX: Connection closed.  Should probably wait for another
                connection before continuing.  */
-<<<<<<< HEAD
-              s->client_connected = false;
-=======
             if (n == 0) {
                 close(s->fd);
             }
             s->fd = -1;
->>>>>>> 7124ccf8
             return sig;
         }
     }
@@ -1987,11 +1934,6 @@
     gdb_has_xml = false;
 
     gdbserver_state = s;
-<<<<<<< HEAD
-    s->client_connected = true;
-    fcntl(fd, F_SETFL, O_NONBLOCK);
-=======
->>>>>>> 7124ccf8
 }
 
 static int gdbserver_open(int port)
@@ -2125,20 +2067,21 @@
     case CHR_EVENT_OPENED:
         vm_stop(RUN_STATE_PAUSED);
         gdb_has_xml = false;
-        if (gdbserver_state) {
-            gdbserver_state->multiprocess = false;
-            gdbserver_state->client_connected = true;
-        }
-        break;
-    case CHR_EVENT_CLOSED: {
-        if (gdbserver_state) {
-            gdbserver_state->client_connected = false;
-        }
-        break;
-    }
+        break;
     default:
         break;
     }
+}
+
+static void gdb_monitor_output(GDBState *s, const char *msg, int len)
+{
+    char buf[MAX_PACKET_LENGTH];
+
+    buf[0] = 'O';
+    if (len > (MAX_PACKET_LENGTH/2) - 1)
+        len = (MAX_PACKET_LENGTH/2) - 1;
+    memtohex(buf + 1, (uint8_t *)msg, len);
+    put_packet(s, buf);
 }
 
 static int gdb_monitor_write(CharDriverState *chr, const uint8_t *buf, int len)
@@ -2149,10 +2092,10 @@
     max_sz = (sizeof(gdbserver_state->last_packet) - 2) / 2;
     for (;;) {
         if (len <= max_sz) {
-            gdb_output(gdbserver_state, p, len);
-            break;
-        }
-        gdb_output(gdbserver_state, p, max_sz);
+            gdb_monitor_output(gdbserver_state, p, len);
+            break;
+        }
+        gdb_monitor_output(gdbserver_state, p, max_sz);
         p += max_sz;
         len -= max_sz;
     }
