--- conflicted
+++ resolved
@@ -38,10 +38,6 @@
     image_len = 1 * 1024 * 1024 # MB
     qmp_cmd = 'drive-mirror'
     qmp_target = target_img
-<<<<<<< HEAD
-    not_found_error = 'DeviceNotFound'
-=======
->>>>>>> 7124ccf8
 
     def setUp(self):
         iotests.create_image(backing_img, self.image_len)
@@ -179,11 +175,7 @@
 
         result = self.vm.qmp(self.qmp_cmd, device='ide1-cd0', sync='full',
                              target=self.qmp_target)
-<<<<<<< HEAD
-        self.assert_qmp(result, 'error/class', self.not_found_error)
-=======
-        self.assert_qmp(result, 'error/class', 'GenericError')
->>>>>>> 7124ccf8
+        self.assert_qmp(result, 'error/class', 'GenericError')
 
     def test_image_not_found(self):
         result = self.vm.qmp(self.qmp_cmd, device='drive0', sync='full',
@@ -193,69 +185,24 @@
     def test_device_not_found(self):
         result = self.vm.qmp(self.qmp_cmd, device='nonexistent', sync='full',
                              target=self.qmp_target)
-<<<<<<< HEAD
-        self.assert_qmp(result, 'error/class', self.not_found_error)
-=======
-        self.assert_qmp(result, 'error/class', 'GenericError')
->>>>>>> 7124ccf8
+        self.assert_qmp(result, 'error/class', 'GenericError')
 
 class TestSingleBlockdev(TestSingleDrive):
     qmp_cmd = 'blockdev-mirror'
     qmp_target = 'node1'
-<<<<<<< HEAD
-    not_found_error = 'GenericError'
-=======
->>>>>>> 7124ccf8
 
     def setUp(self):
         TestSingleDrive.setUp(self)
         qemu_img('create', '-f', iotests.imgfmt, '-o', 'backing_file=%s' % backing_img, target_img)
-<<<<<<< HEAD
-        args = {'options':
-                    {'driver': iotests.imgfmt,
-                     'node-name': self.qmp_target,
-                     'file': { 'filename': target_img, 'driver': 'file' } } }
-=======
         args = {'driver': iotests.imgfmt,
                 'node-name': self.qmp_target,
                 'file': { 'filename': target_img, 'driver': 'file' } }
->>>>>>> 7124ccf8
         result = self.vm.qmp("blockdev-add", **args)
         self.assert_qmp(result, 'return', {})
 
     test_large_cluster = None
     test_image_not_found = None
     test_small_buffer2 = None
-<<<<<<< HEAD
-
-class TestBlockdevAttached(iotests.QMPTestCase):
-    image_len = 1 * 1024 * 1024 # MB
-
-    def setUp(self):
-        iotests.create_image(backing_img, self.image_len)
-        qemu_img('create', '-f', iotests.imgfmt, '-o', 'backing_file=%s' % backing_img, test_img)
-        qemu_img('create', '-f', iotests.imgfmt, '-o', 'backing_file=%s' % backing_img, target_img)
-        self.vm = iotests.VM().add_drive(test_img)
-        self.vm.launch()
-
-    def tearDown(self):
-        self.vm.shutdown()
-        os.remove(test_img)
-        os.remove(target_img)
-
-    def test_blockdev_attached(self):
-        self.assert_no_active_block_jobs()
-        args = {'options':
-                    {'driver': iotests.imgfmt,
-                     'id': 'drive1',
-                     'file': { 'filename': target_img, 'driver': 'file' } } }
-        result = self.vm.qmp("blockdev-add", **args)
-        self.assert_qmp(result, 'return', {})
-        result = self.vm.qmp('blockdev-mirror', device='drive0', sync='full',
-                             target='drive1')
-        self.assert_qmp(result, 'error/class', 'GenericError')
-=======
->>>>>>> 7124ccf8
 
 class TestSingleDriveZeroLength(TestSingleDrive):
     image_len = 0
@@ -777,8 +724,6 @@
         self.complete_and_wait()
         self.assert_no_active_block_jobs()
 
-<<<<<<< HEAD
-=======
 class TestGranularity(iotests.QMPTestCase):
     image_len = 10 * 1024 * 1024 # MB
 
@@ -809,7 +754,6 @@
         self.complete_and_wait(drive='drive0', wait_ready=False)
         self.assert_no_active_block_jobs()
 
->>>>>>> 7124ccf8
 class TestRepairQuorum(iotests.QMPTestCase):
     """ This class test quorum file repair using drive-mirror.
         It's mostly a fork of TestSingleDrive """
@@ -861,11 +805,7 @@
                              target=quorum_repair_img, format=iotests.imgfmt)
         self.assert_qmp(result, 'return', {})
 
-<<<<<<< HEAD
-        self.complete_and_wait(drive="quorum0")
-=======
         self.complete_and_wait(drive="job0")
->>>>>>> 7124ccf8
         self.assert_has_block_node("repair0", quorum_repair_img)
         # TODO: a better test requiring some QEMU infrastructure will be added
         #       to check that this file is really driven by quorum
@@ -901,11 +841,7 @@
                              target=quorum_repair_img, format=iotests.imgfmt)
         self.assert_qmp(result, 'return', {})
 
-<<<<<<< HEAD
-        self.wait_ready_and_cancel(drive="quorum0")
-=======
         self.wait_ready_and_cancel(drive="job0")
->>>>>>> 7124ccf8
         # here we check that the last registered quorum file has not been
         # swapped out and unref
         self.assert_has_block_node(None, quorum_img3)
@@ -950,11 +886,7 @@
         if iotests.qemu_default_machine != 'pc':
             return
 
-<<<<<<< HEAD
-        result = self.vm.qmp('drive-mirror', device='drive0', # CD-ROM
-=======
         result = self.vm.qmp('drive-mirror', job_id='job0', device='drive0', # CD-ROM
->>>>>>> 7124ccf8
                              sync='full',
                              node_name='repair0',
                              replaces='img1',
@@ -1002,11 +934,7 @@
         self.assert_qmp(result, 'error/class', 'GenericError')
 
     def test_nonexistent_replaces(self):
-<<<<<<< HEAD
-        if not self.has_quorum():
-=======
-        if not iotests.supports_quorum():
->>>>>>> 7124ccf8
+        if not iotests.supports_quorum():
             return
 
         result = self.vm.qmp('drive-mirror', job_id='job0', device='quorum0',
@@ -1032,11 +960,7 @@
                              target=quorum_repair_img, format=iotests.imgfmt)
         self.assert_qmp(result, 'return', {})
 
-<<<<<<< HEAD
-        self.complete_and_wait(drive="quorum0")
-=======
         self.complete_and_wait('job0')
->>>>>>> 7124ccf8
         self.assert_has_block_node("repair0", quorum_repair_img)
         # TODO: a better test requiring some QEMU infrastructure will be added
         #       to check that this file is really driven by quorum
