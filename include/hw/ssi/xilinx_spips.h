/*
 * Header file for the Xilinx Zynq SPI controller
 *
 * Copyright (C) 2015 Xilinx Inc
 *
 * Permission is hereby granted, free of charge, to any person obtaining a copy
 * of this software and associated documentation files (the "Software"), to deal
 * in the Software without restriction, including without limitation the rights
 * to use, copy, modify, merge, publish, distribute, sublicense, and/or sell
 * copies of the Software, and to permit persons to whom the Software is
 * furnished to do so, subject to the following conditions:
 *
 * The above copyright notice and this permission notice shall be included in
 * all copies or substantial portions of the Software.
 *
 * THE SOFTWARE IS PROVIDED "AS IS", WITHOUT WARRANTY OF ANY KIND, EXPRESS OR
 * IMPLIED, INCLUDING BUT NOT LIMITED TO THE WARRANTIES OF MERCHANTABILITY,
 * FITNESS FOR A PARTICULAR PURPOSE AND NONINFRINGEMENT. IN NO EVENT SHALL
 * THE AUTHORS OR COPYRIGHT HOLDERS BE LIABLE FOR ANY CLAIM, DAMAGES OR OTHER
 * LIABILITY, WHETHER IN AN ACTION OF CONTRACT, TORT OR OTHERWISE, ARISING FROM,
 * OUT OF OR IN CONNECTION WITH THE SOFTWARE OR THE USE OR OTHER DEALINGS IN
 * THE SOFTWARE.
 */

#ifndef XILINX_SPIPS_H
#define XILINX_SPIPS_H

#include "hw/ssi/ssi.h"
#include "qemu/fifo32.h"
#include "hw/stream.h"
#include "hw/sysbus.h"
#include "qom/object.h"

typedef struct XilinxSPIPS XilinxSPIPS;

#define XLNX_SPIPS_R_MAX        (0x100 / 4)
<<<<<<< HEAD
#define XLNX_ZYNQMP_SPIPS_R_MAX (0x800 / 4)
=======
#define XLNX_ZYNQMP_SPIPS_R_MAX (0x200 / 4)
>>>>>>> d6bafaf4

/* Bite off 4k chunks at a time */
#define LQSPI_CACHE_SIZE 1024

#define QSPI_DMA_MAX_BURST_SIZE 2048

typedef enum {
    READ = 0x3,         READ_4 = 0x13,
    FAST_READ = 0xb,    FAST_READ_4 = 0x0c,
    DOR = 0x3b,         DOR_4 = 0x3c,
    QOR = 0x6b,         QOR_4 = 0x6c,
    DIOR = 0xbb,        DIOR_4 = 0xbc,
    QIOR = 0xeb,        QIOR_4 = 0xec,

    PP = 0x2,           PP_4 = 0x12,
    DPP = 0xa2,
    QPP = 0x32,         QPP_4 = 0x34,

    ERASE_4K = 0x20,    ERASE4_4K = 0x21,
    ERASE_32K = 0x52,   ERASE4_32K = 0x5c,
    ERASE_SEC = 0xd8,   ERASE4_SEC = 0xdc,

    JEDEC_READ = 0x9f
} FlashCMD;

struct XilinxSPIPS {
    SysBusDevice parent_obj;

    MemoryRegion iomem;
    MemoryRegion mmlqspi;

    qemu_irq irq;
    int irqline;

    uint8_t num_cs;
    uint8_t num_busses;

    uint8_t snoop_state;
    int cmd_dummies;
    uint8_t link_state;
    uint8_t link_state_next;
    uint8_t link_state_next_when;
    qemu_irq *cs_lines;
    bool *cs_lines_state;
    SSIBus **spi;

    Fifo8 rx_fifo;
    Fifo8 tx_fifo;

    uint8_t num_txrx_bytes;
    uint32_t rx_discard;

    uint32_t regs[XLNX_SPIPS_R_MAX];

    bool man_start_com;
};

struct XilinxQSPIPS {
    XilinxSPIPS parent_obj;

    uint32_t lqspi_size;
    uint32_t lqspi_src;
    uint32_t lqspi_dst;

    MemoryRegion *hack_dma;
    AddressSpace *hack_as;

    uint8_t lqspi_buf[LQSPI_CACHE_SIZE];
    hwaddr lqspi_cached_addr;
    Error *migration_blocker;
    bool mmio_execution_enabled;
};
typedef struct XilinxQSPIPS XilinxQSPIPS;

struct XlnxZynqMPQSPIPS {
    XilinxQSPIPS parent_obj;

    StreamSink *dma;
    int gqspi_irqline;

    uint32_t regs[XLNX_ZYNQMP_SPIPS_R_MAX];

    /* GQSPI has seperate tx/rx fifos */
    Fifo8 rx_fifo_g;
    Fifo8 tx_fifo_g;
    Fifo32 fifo_g;
    /*
     * At the end of each generic command, misaligned extra bytes are discard
     * or padded to tx and rx respectively to round it out (and avoid need for
     * individual byte access. Since we use byte fifos, keep track of the
     * alignment WRT to word access.
     */
    uint8_t rx_fifo_g_align;
    uint8_t tx_fifo_g_align;
    bool man_start_com_g;
    uint32_t dma_burst_size;
    uint8_t dma_buf[QSPI_DMA_MAX_BURST_SIZE];
};

struct XilinxSPIPSClass {
    SysBusDeviceClass parent_class;

    const MemoryRegionOps *reg_ops;

    uint32_t rx_fifo_size;
    uint32_t tx_fifo_size;
};

#define TYPE_XILINX_SPIPS "xlnx.ps7-spi"
#define TYPE_XILINX_QSPIPS "xlnx.ps7-qspi"
#define TYPE_XLNX_ZYNQMP_QSPIPS "xlnx.usmp-gqspi"

OBJECT_DECLARE_TYPE(XilinxSPIPS, XilinxSPIPSClass, XILINX_SPIPS)

OBJECT_DECLARE_SIMPLE_TYPE(XilinxQSPIPS, XILINX_QSPIPS)

OBJECT_DECLARE_SIMPLE_TYPE(XlnxZynqMPQSPIPS, XLNX_ZYNQMP_QSPIPS)

#endif /* XILINX_SPIPS_H */<|MERGE_RESOLUTION|>--- conflicted
+++ resolved
@@ -34,11 +34,7 @@
 typedef struct XilinxSPIPS XilinxSPIPS;
 
 #define XLNX_SPIPS_R_MAX        (0x100 / 4)
-<<<<<<< HEAD
-#define XLNX_ZYNQMP_SPIPS_R_MAX (0x800 / 4)
-=======
 #define XLNX_ZYNQMP_SPIPS_R_MAX (0x200 / 4)
->>>>>>> d6bafaf4
 
 /* Bite off 4k chunks at a time */
 #define LQSPI_CACHE_SIZE 1024
