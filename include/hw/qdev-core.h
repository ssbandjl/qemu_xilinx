#ifndef QDEV_CORE_H
#define QDEV_CORE_H

#include "qemu/queue.h"
#include "qemu/bitmap.h"
#include "qemu/rcu.h"
#include "qemu/rcu_queue.h"
#include "qom/object.h"
#include "hw/hotplug.h"
#include "hw/resettable.h"

enum {
    DEV_NVECTORS_UNSPECIFIED = -1,
};

#define TYPE_DEVICE "device"
OBJECT_DECLARE_TYPE(DeviceState, DeviceClass, DEVICE)

typedef enum DeviceCategory {
    DEVICE_CATEGORY_BRIDGE,
    DEVICE_CATEGORY_USB,
    DEVICE_CATEGORY_STORAGE,
    DEVICE_CATEGORY_NETWORK,
    DEVICE_CATEGORY_INPUT,
    DEVICE_CATEGORY_DISPLAY,
    DEVICE_CATEGORY_SOUND,
    DEVICE_CATEGORY_MISC,
    DEVICE_CATEGORY_CPU,
    DEVICE_CATEGORY_WATCHDOG,
    DEVICE_CATEGORY_MAX
} DeviceCategory;

typedef void (*DeviceRealize)(DeviceState *dev, Error **errp);
typedef void (*DeviceUnrealize)(DeviceState *dev);
typedef void (*DeviceReset)(DeviceState *dev);
typedef void (*BusRealize)(BusState *bus, Error **errp);
typedef void (*BusUnrealize)(BusState *bus);

/**
 * DeviceClass:
 * @props: Properties accessing state fields.
 * @realize: Callback function invoked when the #DeviceState:realized
 * property is changed to %true.
 * @unrealize: Callback function invoked when the #DeviceState:realized
 * property is changed to %false.
 * @hotpluggable: indicates if #DeviceClass is hotpluggable, available
 * as readonly "hotpluggable" property of #DeviceState instance
 *
 * # Realization #
 * Devices are constructed in two stages,
 * 1) object instantiation via object_initialize() and
 * 2) device realization via #DeviceState:realized property.
 * The former may not fail (and must not abort or exit, since it is called
 * during device introspection already), and the latter may return error
 * information to the caller and must be re-entrant.
 * Trivial field initializations should go into #TypeInfo.instance_init.
 * Operations depending on @props static properties should go into @realize.
 * After successful realization, setting static properties will fail.
 *
 * As an interim step, the #DeviceState:realized property can also be
 * set with qdev_realize().
 * In the future, devices will propagate this state change to their children
 * and along busses they expose.
 * The point in time will be deferred to machine creation, so that values
 * set in @realize will not be introspectable beforehand. Therefore devices
 * must not create children during @realize; they should initialize them via
 * object_initialize() in their own #TypeInfo.instance_init and forward the
 * realization events appropriately.
 *
 * Any type may override the @realize and/or @unrealize callbacks but needs
 * to call the parent type's implementation if keeping their functionality
 * is desired. Refer to QOM documentation for further discussion and examples.
 *
 * <note>
 *   <para>
 * Since TYPE_DEVICE doesn't implement @realize and @unrealize, types
 * derived directly from it need not call their parent's @realize and
 * @unrealize.
 * For other types consult the documentation and implementation of the
 * respective parent types.
 *   </para>
 * </note>
 *
 * # Hiding a device #
 * To hide a device, a DeviceListener function hide_device() needs to
 * be registered.
 * It can be used to defer adding a device and therefore hide it from
 * the guest. The handler registering to this DeviceListener can save
 * the QOpts passed to it for re-using it later. It must return if it
 * wants the device to be hidden or visible. When the handler function
 * decides the device shall be visible it will be added with
 * qdev_device_add() and realized as any other device. Otherwise
 * qdev_device_add() will return early without adding the device. The
 * guest will not see a "hidden" device until it was marked visible
 * and qdev_device_add called again.
 *
 */
struct DeviceClass {
    /*< private >*/
    ObjectClass parent_class;
    /*< public >*/

    DECLARE_BITMAP(categories, DEVICE_CATEGORY_MAX);
    const char *fw_name;
    const char *desc;

    /*
     * The underscore at the end ensures a compile-time error if someone
     * assigns to dc->props instead of using device_class_set_props.
     */
    Property *props_;

    /*
     * Can this device be instantiated with -device / device_add?
     * All devices should support instantiation with device_add, and
     * this flag should not exist.  But we're not there, yet.  Some
     * devices fail to instantiate with cryptic error messages.
     * Others instantiate, but don't work.  Exposing users to such
     * behavior would be cruel; clearing this flag will protect them.
     * It should never be cleared without a comment explaining why it
     * is cleared.
     * TODO remove once we're there
     */
    bool user_creatable;
    bool hotpluggable;

    /* callbacks */
    /*
     * Reset method here is deprecated and replaced by methods in the
     * resettable class interface to implement a multi-phase reset.
     * TODO: remove once every reset callback is unused
     */
    DeviceReset reset;
    DeviceRealize realize;
    DeviceUnrealize unrealize;

    /* callbacks for setting of power state */
    void (*pwr_cntrl)(void *opaque, int n, int level);
    void (*hlt_cntrl)(void *opaque, int n, int level);
    /* reset control */
    void (*rst_cntrl)(void *opaque, int n, int level);

    /* device state */
    const VMStateDescription *vmsd;

    /* Private to qdev / bus.  */
    const char *bus_type;
};

typedef struct NamedGPIOList NamedGPIOList;

struct NamedGPIOList {
    char *name;
    qemu_irq *in;
    int num_in;
    int num_out;
    QLIST_ENTRY(NamedGPIOList) node;
};

typedef struct PowerState {
    bool power;
    bool halt;
    bool active;
} PowerState;

typedef struct Clock Clock;
typedef struct NamedClockList NamedClockList;

struct NamedClockList {
    char *name;
    Clock *clock;
    bool output;
    bool alias;
    QLIST_ENTRY(NamedClockList) node;
};

typedef struct {
    bool engaged_in_io;
} MemReentrancyGuard;

/**
 * DeviceState:
 * @realized: Indicates whether the device has been fully constructed.
 *            When accessed outside big qemu lock, must be accessed with
 *            qatomic_load_acquire()
 * @reset: ResettableState for the device; handled by Resettable interface.
 *
 * This structure should not be accessed directly.  We declare it here
 * so that it can be embedded in individual device state structures.
 */
struct DeviceState {
    /*< private >*/
    Object parent_obj;
    /*< public >*/

    char *id;
    char *canonical_path;
    bool realized;
    bool pending_deleted_event;
    int64_t pending_deleted_expires_ms;
    QDict *opts;
    int hotplugged;
    bool allow_unplug_during_migration;
    BusState *parent_bus;
    QLIST_HEAD(, NamedGPIOList) gpios;
    QLIST_HEAD(, NamedClockList) clocks;
    QLIST_HEAD(, BusState) child_bus;
    int num_child_bus;
    int instance_id_alias;
    int alias_required_for_version;
    ResettableState reset;
    GSList *unplug_blockers;

<<<<<<< HEAD
    /* Xilinx: Remove  */
    PowerState ps;
    uint64_t reset_level;
=======
    /* Is the device currently in mmio/pio/dma? Used to prevent re-entrancy */
    MemReentrancyGuard mem_reentrancy_guard;
>>>>>>> 2074424e
};

struct DeviceListener {
    void (*realize)(DeviceListener *listener, DeviceState *dev);
    void (*unrealize)(DeviceListener *listener, DeviceState *dev);
    /*
     * This callback is called upon init of the DeviceState and
     * informs qdev if a device should be visible or hidden.  We can
     * hide a failover device depending for example on the device
     * opts.
     *
     * On errors, it returns false and errp is set. Device creation
     * should fail in this case.
     */
    bool (*hide_device)(DeviceListener *listener, const QDict *device_opts,
                        bool from_json, Error **errp);
    QTAILQ_ENTRY(DeviceListener) link;
};

#define TYPE_BUS "bus"
DECLARE_OBJ_CHECKERS(BusState, BusClass,
                     BUS, TYPE_BUS)

struct BusClass {
    ObjectClass parent_class;

    /* FIXME first arg should be BusState */
    void (*print_dev)(Monitor *mon, DeviceState *dev, int indent);
    char *(*get_dev_path)(DeviceState *dev);

    /*
     * This callback is used to create Open Firmware device path in accordance
     * with OF spec http://forthworks.com/standards/of1275.pdf. Individual bus
     * bindings can be found at http://playground.sun.com/1275/bindings/.
     */
    char *(*get_fw_dev_path)(DeviceState *dev);

    void (*reset)(BusState *bus);

    /*
     * Return whether the device can be added to @bus,
     * based on the address that was set (via device properties)
     * before realize.  If not, on return @errp contains the
     * human-readable error message.
     */
    bool (*check_address)(BusState *bus, DeviceState *dev, Error **errp);

    BusRealize realize;
    BusUnrealize unrealize;

    /* maximum devices allowed on the bus, 0: no limit. */
    int max_dev;
    /* number of automatically allocated bus ids (e.g. ide.0) */
    int automatic_ids;
};

typedef struct BusChild {
    struct rcu_head rcu;
    DeviceState *child;
    int index;
    QTAILQ_ENTRY(BusChild) sibling;
} BusChild;

#define QDEV_HOTPLUG_HANDLER_PROPERTY "hotplug-handler"

/**
 * BusState:
 * @hotplug_handler: link to a hotplug handler associated with bus.
 * @reset: ResettableState for the bus; handled by Resettable interface.
 */
struct BusState {
    Object obj;
    DeviceState *parent;
    char *name;
    HotplugHandler *hotplug_handler;
    int max_index;
    bool realized;
    bool full;
    int num_children;

    /*
     * children is a RCU QTAILQ, thus readers must use RCU to access it,
     * and writers must hold the big qemu lock
     */

    QTAILQ_HEAD(, BusChild) children;
    QLIST_ENTRY(BusState) sibling;
    ResettableState reset;
};

/**
 * GlobalProperty:
 * @used: Set to true if property was used when initializing a device.
 * @optional: If set to true, GlobalProperty will be skipped without errors
 *            if the property doesn't exist.
 *
 * An error is fatal for non-hotplugged devices, when the global is applied.
 */
typedef struct GlobalProperty {
    const char *driver;
    const char *property;
    const char *value;
    bool used;
    bool optional;
} GlobalProperty;

static inline void
compat_props_add(GPtrArray *arr,
                 GlobalProperty props[], size_t nelem)
{
    int i;
    for (i = 0; i < nelem; i++) {
        g_ptr_array_add(arr, (void *)&props[i]);
    }
}

/*** Board API.  This should go away once we have a machine config file.  ***/

/**
 * qdev_new: Create a device on the heap
 * @name: device type to create (we assert() that this type exists)
 *
 * This only allocates the memory and initializes the device state
 * structure, ready for the caller to set properties if they wish.
 * The device still needs to be realized.
 * The returned object has a reference count of 1.
 */
DeviceState *qdev_new(const char *name);

/**
 * qdev_try_new: Try to create a device on the heap
 * @name: device type to create
 *
 * This is like qdev_new(), except it returns %NULL when type @name
 * does not exist, rather than asserting.
 */
DeviceState *qdev_try_new(const char *name);

/**
 * qdev_realize: Realize @dev.
 * @dev: device to realize
 * @bus: bus to plug it into (may be NULL)
 * @errp: pointer to error object
 *
 * "Realize" the device, i.e. perform the second phase of device
 * initialization.
 * @dev must not be plugged into a bus already.
 * If @bus, plug @dev into @bus.  This takes a reference to @dev.
 * If @dev has no QOM parent, make one up, taking another reference.
 * On success, return true.
 * On failure, store an error through @errp and return false.
 *
 * If you created @dev using qdev_new(), you probably want to use
 * qdev_realize_and_unref() instead.
 */
bool qdev_realize(DeviceState *dev, BusState *bus, Error **errp);

/**
 * qdev_realize_and_unref: Realize @dev and drop a reference
 * @dev: device to realize
 * @bus: bus to plug it into (may be NULL)
 * @errp: pointer to error object
 *
 * Realize @dev and drop a reference.
 * This is like qdev_realize(), except the caller must hold a
 * (private) reference, which is dropped on return regardless of
 * success or failure.  Intended use::
 *
 *     dev = qdev_new();
 *     [...]
 *     qdev_realize_and_unref(dev, bus, errp);
 *
 * Now @dev can go away without further ado.
 *
 * If you are embedding the device into some other QOM device and
 * initialized it via some variant on object_initialize_child() then
 * do not use this function, because that family of functions arrange
 * for the only reference to the child device to be held by the parent
 * via the child<> property, and so the reference-count-drop done here
 * would be incorrect. For that use case you want qdev_realize().
 */
bool qdev_realize_and_unref(DeviceState *dev, BusState *bus, Error **errp);

/**
 * qdev_unrealize: Unrealize a device
 * @dev: device to unrealize
 *
 * This function will "unrealize" a device, which is the first phase
 * of correctly destroying a device that has been realized. It will:
 *
 *  - unrealize any child buses by calling qbus_unrealize()
 *    (this will recursively unrealize any devices on those buses)
 *  - call the unrealize method of @dev
 *
 * The device can then be freed by causing its reference count to go
 * to zero.
 *
 * Warning: most devices in QEMU do not expect to be unrealized.  Only
 * devices which are hot-unpluggable should be unrealized (as part of
 * the unplugging process); all other devices are expected to last for
 * the life of the simulation and should not be unrealized and freed.
 */
void qdev_unrealize(DeviceState *dev);
void qdev_set_legacy_instance_id(DeviceState *dev, int alias_id,
                                 int required_for_version);
HotplugHandler *qdev_get_bus_hotplug_handler(DeviceState *dev);
HotplugHandler *qdev_get_machine_hotplug_handler(DeviceState *dev);
bool qdev_hotplug_allowed(DeviceState *dev, Error **errp);
/**
 * qdev_get_hotplug_handler: Get handler responsible for device wiring
 *
 * Find HOTPLUG_HANDLER for @dev that provides [pre|un]plug callbacks for it.
 *
 * Note: in case @dev has a parent bus, it will be returned as handler unless
 * machine handler overrides it.
 *
 * Returns: pointer to object that implements TYPE_HOTPLUG_HANDLER interface
 *          or NULL if there aren't any.
 */
HotplugHandler *qdev_get_hotplug_handler(DeviceState *dev);
void qdev_unplug(DeviceState *dev, Error **errp);
void qdev_simple_device_unplug_cb(HotplugHandler *hotplug_dev,
                                  DeviceState *dev, Error **errp);
void qdev_machine_creation_done(void);
bool qdev_machine_modified(void);

/**
 * qdev_add_unplug_blocker: Add an unplug blocker to a device
 *
 * @dev: Device to be blocked from unplug
 * @reason: Reason for blocking
 */
void qdev_add_unplug_blocker(DeviceState *dev, Error *reason);

/**
 * qdev_del_unplug_blocker: Remove an unplug blocker from a device
 *
 * @dev: Device to be unblocked
 * @reason: Pointer to the Error used with qdev_add_unplug_blocker.
 *          Used as a handle to lookup the blocker for deletion.
 */
void qdev_del_unplug_blocker(DeviceState *dev, Error *reason);

/**
 * qdev_unplug_blocked: Confirm if a device is blocked from unplug
 *
 * @dev: Device to be tested
 * @reason: Returns one of the reasons why the device is blocked,
 *          if any
 *
 * Returns: true if device is blocked from unplug, false otherwise
 */
bool qdev_unplug_blocked(DeviceState *dev, Error **errp);

/**
 * GpioPolarity: Polarity of a GPIO line
 *
 * GPIO lines use either positive (active-high) logic,
 * or negative (active-low) logic.
 *
 * In active-high logic (%GPIO_POLARITY_ACTIVE_HIGH), a pin is
 * active when the voltage on the pin is high (relative to ground);
 * whereas in active-low logic (%GPIO_POLARITY_ACTIVE_LOW), a pin
 * is active when the voltage on the pin is low (or grounded).
 */
typedef enum {
    GPIO_POLARITY_ACTIVE_LOW,
    GPIO_POLARITY_ACTIVE_HIGH
} GpioPolarity;

/**
 * qdev_get_gpio_in: Get one of a device's anonymous input GPIO lines
 * @dev: Device whose GPIO we want
 * @n: Number of the anonymous GPIO line (which must be in range)
 *
 * Returns the qemu_irq corresponding to an anonymous input GPIO line
 * (which the device has set up with qdev_init_gpio_in()). The index
 * @n of the GPIO line must be valid (i.e. be at least 0 and less than
 * the total number of anonymous input GPIOs the device has); this
 * function will assert() if passed an invalid index.
 *
 * This function is intended to be used by board code or SoC "container"
 * device models to wire up the GPIO lines; usually the return value
 * will be passed to qdev_connect_gpio_out() or a similar function to
 * connect another device's output GPIO line to this input.
 *
 * For named input GPIO lines, use qdev_get_gpio_in_named().
 */
qemu_irq qdev_get_gpio_in(DeviceState *dev, int n);

/**
 * qdev_get_gpio_in_named: Get one of a device's named input GPIO lines
 * @dev: Device whose GPIO we want
 * @name: Name of the input GPIO array
 * @n: Number of the GPIO line in that array (which must be in range)
 *
 * Returns the qemu_irq corresponding to a named input GPIO line
 * (which the device has set up with qdev_init_gpio_in_named()).
 * The @name string must correspond to an input GPIO array which exists on
 * the device, and the index @n of the GPIO line must be valid (i.e.
 * be at least 0 and less than the total number of input GPIOs in that
 * array); this function will assert() if passed an invalid name or index.
 *
 * For anonymous input GPIO lines, use qdev_get_gpio_in().
 */
qemu_irq qdev_get_gpio_in_named(DeviceState *dev, const char *name, int n);
qemu_irq qdev_get_gpio_out(DeviceState *dev, int n);
qemu_irq qdev_get_gpio_out_named(DeviceState *dev, const char *name, int n);

/**
 * qdev_connect_gpio_out: Connect one of a device's anonymous output GPIO lines
 * @dev: Device whose GPIO to connect
 * @n: Number of the anonymous output GPIO line (which must be in range)
 * @input_pin: qemu_irq to connect the output line to
 *
 * This function connects an anonymous output GPIO line on a device
 * up to an arbitrary qemu_irq, so that when the device asserts that
 * output GPIO line, the qemu_irq's callback is invoked.
 * The index @n of the GPIO line must be valid (i.e. be at least 0 and
 * less than the total number of anonymous output GPIOs the device has
 * created with qdev_init_gpio_out()); otherwise this function will assert().
 *
 * Outbound GPIO lines can be connected to any qemu_irq, but the common
 * case is connecting them to another device's inbound GPIO line, using
 * the qemu_irq returned by qdev_get_gpio_in() or qdev_get_gpio_in_named().
 *
 * It is not valid to try to connect one outbound GPIO to multiple
 * qemu_irqs at once, or to connect multiple outbound GPIOs to the
 * same qemu_irq. (Warning: there is no assertion or other guard to
 * catch this error: the model will just not do the right thing.)
 * Instead, for fan-out you can use the TYPE_SPLIT_IRQ device: connect
 * a device's outbound GPIO to the splitter's input, and connect each
 * of the splitter's outputs to a different device.  For fan-in you
 * can use the TYPE_OR_IRQ device, which is a model of a logical OR
 * gate with multiple inputs and one output.
 *
 * For named output GPIO lines, use qdev_connect_gpio_out_named().
 */
void qdev_connect_gpio_out(DeviceState *dev, int n, qemu_irq pin);

/**
 * qdev_connect_gpio_out_named: Connect one of a device's named output
 *                              GPIO lines
 * @dev: Device whose GPIO to connect
 * @name: Name of the output GPIO array
 * @n: Number of the anonymous output GPIO line (which must be in range)
 * @input_pin: qemu_irq to connect the output line to
 *
 * This function connects an anonymous output GPIO line on a device
 * up to an arbitrary qemu_irq, so that when the device asserts that
 * output GPIO line, the qemu_irq's callback is invoked.
 * The @name string must correspond to an output GPIO array which exists on
 * the device, and the index @n of the GPIO line must be valid (i.e.
 * be at least 0 and less than the total number of input GPIOs in that
 * array); this function will assert() if passed an invalid name or index.
 *
 * Outbound GPIO lines can be connected to any qemu_irq, but the common
 * case is connecting them to another device's inbound GPIO line, using
 * the qemu_irq returned by qdev_get_gpio_in() or qdev_get_gpio_in_named().
 *
 * It is not valid to try to connect one outbound GPIO to multiple
 * qemu_irqs at once, or to connect multiple outbound GPIOs to the
 * same qemu_irq; see qdev_connect_gpio_out() for details.
 *
 * For anonymous output GPIO lines, use qdev_connect_gpio_out().
 */
void qdev_connect_gpio_out_named(DeviceState *dev, const char *name, int n,
                                 qemu_irq input_pin);

/**
 * qdev_get_gpio_out_connector: Get the qemu_irq connected to an output GPIO
 * @dev: Device whose output GPIO we are interested in
 * @name: Name of the output GPIO array
 * @n: Number of the output GPIO line within that array
 *
 * Returns whatever qemu_irq is currently connected to the specified
 * output GPIO line of @dev. This will be NULL if the output GPIO line
 * has never been wired up to the anything.  Note that the qemu_irq
 * returned does not belong to @dev -- it will be the input GPIO or
 * IRQ of whichever device the board code has connected up to @dev's
 * output GPIO.
 *
 * You probably don't need to use this function -- it is used only
 * by the platform-bus subsystem.
 */
qemu_irq qdev_get_gpio_out_connector(DeviceState *dev, const char *name, int n);

/**
 * qdev_intercept_gpio_out: Intercept an existing GPIO connection
 * @dev: Device to intercept the outbound GPIO line from
 * @icpt: New qemu_irq to connect instead
 * @name: Name of the output GPIO array
 * @n: Number of the GPIO line in the array
 *
 * This function is provided only for use by the qtest testing framework
 * and is not suitable for use in non-testing parts of QEMU.
 *
 * This function breaks an existing connection of an outbound GPIO
 * line from @dev, and replaces it with the new qemu_irq @icpt, as if
 * ``qdev_connect_gpio_out_named(dev, icpt, name, n)`` had been called.
 * The previously connected qemu_irq is returned, so it can be restored
 * by a second call to qdev_intercept_gpio_out() if desired.
 */
qemu_irq qdev_intercept_gpio_out(DeviceState *dev, qemu_irq icpt,
                                 const char *name, int n);

BusState *qdev_get_child_bus(DeviceState *dev, const char *name);

/*** Device API.  ***/

/**
 * qdev_init_gpio_in: create an array of anonymous input GPIO lines
 * @dev: Device to create input GPIOs for
 * @handler: Function to call when GPIO line value is set
 * @n: Number of GPIO lines to create
 *
 * Devices should use functions in the qdev_init_gpio_in* family in
 * their instance_init or realize methods to create any input GPIO
 * lines they need. There is no functional difference between
 * anonymous and named GPIO lines. Stylistically, named GPIOs are
 * preferable (easier to understand at callsites) unless a device
 * has exactly one uniform kind of GPIO input whose purpose is obvious.
 * Note that input GPIO lines can serve as 'sinks' for IRQ lines.
 *
 * See qdev_get_gpio_in() for how code that uses such a device can get
 * hold of an input GPIO line to manipulate it.
 */
void qdev_init_gpio_in(DeviceState *dev, qemu_irq_handler handler, int n);

/**
 * qdev_init_gpio_out: create an array of anonymous output GPIO lines
 * @dev: Device to create output GPIOs for
 * @pins: Pointer to qemu_irq or qemu_irq array for the GPIO lines
 * @n: Number of GPIO lines to create
 *
 * Devices should use functions in the qdev_init_gpio_out* family
 * in their instance_init or realize methods to create any output
 * GPIO lines they need. There is no functional difference between
 * anonymous and named GPIO lines. Stylistically, named GPIOs are
 * preferable (easier to understand at callsites) unless a device
 * has exactly one uniform kind of GPIO output whose purpose is obvious.
 *
 * The @pins argument should be a pointer to either a "qemu_irq"
 * (if @n == 1) or a "qemu_irq []" array (if @n > 1) in the device's
 * state structure. The device implementation can then raise and
 * lower the GPIO line by calling qemu_set_irq(). (If anything is
 * connected to the other end of the GPIO this will cause the handler
 * function for that input GPIO to be called.)
 *
 * See qdev_connect_gpio_out() for how code that uses such a device
 * can connect to one of its output GPIO lines.
 *
 * There is no need to release the @pins allocated array because it
 * will be automatically released when @dev calls its instance_finalize()
 * handler.
 */
void qdev_init_gpio_out(DeviceState *dev, qemu_irq *pins, int n);

/**
 * qdev_init_gpio_out_named: create an array of named output GPIO lines
 * @dev: Device to create output GPIOs for
 * @pins: Pointer to qemu_irq or qemu_irq array for the GPIO lines
 * @name: Name to give this array of GPIO lines
 * @n: Number of GPIO lines to create
 *
 * Like qdev_init_gpio_out(), but creates an array of GPIO output lines
 * with a name. Code using the device can then connect these GPIO lines
 * using qdev_connect_gpio_out_named().
 */
void qdev_init_gpio_out_named(DeviceState *dev, qemu_irq *pins,
                              const char *name, int n);

/**
 * qdev_init_gpio_in_named_with_opaque: create an array of input GPIO lines
 *   for the specified device
 *
 * @dev: Device to create input GPIOs for
 * @handler: Function to call when GPIO line value is set
 * @opaque: Opaque data pointer to pass to @handler
 * @name: Name of the GPIO input (must be unique for this device)
 * @n: Number of GPIO lines in this input set
 */
void qdev_init_gpio_in_named_with_opaque(DeviceState *dev,
                                         qemu_irq_handler handler,
                                         void *opaque,
                                         const char *name, int n);

/**
 * qdev_init_gpio_in_named: create an array of input GPIO lines
 *   for the specified device
 *
 * Like qdev_init_gpio_in_named_with_opaque(), but the opaque pointer
 * passed to the handler is @dev (which is the most commonly desired behaviour).
 */
static inline void qdev_init_gpio_in_named(DeviceState *dev,
                                           qemu_irq_handler handler,
                                           const char *name, int n)
{
    qdev_init_gpio_in_named_with_opaque(dev, handler, dev, name, n);
}

/**
 * qdev_pass_gpios: create GPIO lines on container which pass through to device
 * @dev: Device which has GPIO lines
 * @container: Container device which needs to expose them
 * @name: Name of GPIO array to pass through (NULL for the anonymous GPIO array)
 *
 * In QEMU, complicated devices like SoCs are often modelled with a
 * "container" QOM device which itself contains other QOM devices and
 * which wires them up appropriately. This function allows the container
 * to create GPIO arrays on itself which simply pass through to a GPIO
 * array of one of its internal devices.
 *
 * If @dev has both input and output GPIOs named @name then both will
 * be passed through. It is not possible to pass a subset of the array
 * with this function.
 *
 * To users of the container device, the GPIO array created on @container
 * behaves exactly like any other.
 */
void qdev_pass_gpios(DeviceState *dev, DeviceState *container,
                     const char *name);

BusState *qdev_get_parent_bus(const DeviceState *dev);

/*** BUS API. ***/

DeviceState *qdev_find_recursive(BusState *bus, const char *id);

/* Returns 0 to walk children, > 0 to skip walk, < 0 to terminate walk. */
typedef int (qbus_walkerfn)(BusState *bus, void *opaque);
typedef int (qdev_walkerfn)(DeviceState *dev, void *opaque);

void qbus_init(void *bus, size_t size, const char *typename,
               DeviceState *parent, const char *name);
BusState *qbus_new(const char *typename, DeviceState *parent, const char *name);
bool qbus_realize(BusState *bus, Error **errp);
void qbus_unrealize(BusState *bus);

/* Returns > 0 if either devfn or busfn skip walk somewhere in cursion,
 *         < 0 if either devfn or busfn terminate walk somewhere in cursion,
 *           0 otherwise. */
int qbus_walk_children(BusState *bus,
                       qdev_walkerfn *pre_devfn, qbus_walkerfn *pre_busfn,
                       qdev_walkerfn *post_devfn, qbus_walkerfn *post_busfn,
                       void *opaque);
int qdev_walk_children(DeviceState *dev,
                       qdev_walkerfn *pre_devfn, qbus_walkerfn *pre_busfn,
                       qdev_walkerfn *post_devfn, qbus_walkerfn *post_busfn,
                       void *opaque);

/**
 * device_cold_reset:
 * Reset device @dev and perform a recursive processing using the resettable
 * interface. It triggers a RESET_TYPE_COLD.
 */
void device_cold_reset(DeviceState *dev);

/**
 * bus_cold_reset:
 *
 * Reset bus @bus and perform a recursive processing using the resettable
 * interface. It triggers a RESET_TYPE_COLD.
 */
void bus_cold_reset(BusState *bus);

/**
 * device_is_in_reset:
 * Return true if the device @dev is currently being reset.
 */
bool device_is_in_reset(DeviceState *dev);

/**
 * bus_is_in_reset:
 * Return true if the bus @bus is currently being reset.
 */
bool bus_is_in_reset(BusState *bus);

/* This should go away once we get rid of the NULL bus hack */
BusState *sysbus_get_default(void);

char *qdev_get_fw_dev_path(DeviceState *dev);
char *qdev_get_own_fw_dev_path_from_handler(BusState *bus, DeviceState *dev);

void device_class_set_props(DeviceClass *dc, Property *props);

/**
 * device_class_set_parent_reset:
 * TODO: remove the function when DeviceClass's reset method
 * is not used anymore.
 */
void device_class_set_parent_reset(DeviceClass *dc,
                                   DeviceReset dev_reset,
                                   DeviceReset *parent_reset);
void device_class_set_parent_realize(DeviceClass *dc,
                                     DeviceRealize dev_realize,
                                     DeviceRealize *parent_realize);
void device_class_set_parent_unrealize(DeviceClass *dc,
                                       DeviceUnrealize dev_unrealize,
                                       DeviceUnrealize *parent_unrealize);

const VMStateDescription *qdev_get_vmsd(DeviceState *dev);

const char *qdev_fw_name(DeviceState *dev);

void qdev_assert_realized_properly(void);
Object *qdev_get_machine(void);

/* FIXME: make this a link<> */
bool qdev_set_parent_bus(DeviceState *dev, BusState *bus, Error **errp);

extern bool qdev_hot_removed;

char *qdev_get_dev_path(DeviceState *dev);

void qbus_set_hotplug_handler(BusState *bus, Object *handler);
void qbus_set_bus_hotplug_handler(BusState *bus);

static inline bool qbus_is_hotpluggable(BusState *bus)
{
    HotplugHandler *plug_handler = bus->hotplug_handler;
    bool ret = !!plug_handler;

    if (plug_handler) {
        HotplugHandlerClass *hdc;

        hdc = HOTPLUG_HANDLER_GET_CLASS(plug_handler);
        if (hdc->is_hotpluggable_bus) {
            ret = hdc->is_hotpluggable_bus(plug_handler, bus);
        }
    }
    return ret;
}

/**
 * qbus_mark_full: Mark this bus as full, so no more devices can be attached
 * @bus: Bus to mark as full
 *
 * By default, QEMU will allow devices to be plugged into a bus up
 * to the bus class's device count limit. Calling this function
 * marks a particular bus as full, so that no more devices can be
 * plugged into it. In particular this means that the bus will not
 * be considered as a candidate for plugging in devices created by
 * the user on the commandline or via the monitor.
 * If a machine has multiple buses of a given type, such as I2C,
 * where some of those buses in the real hardware are used only for
 * internal devices and some are exposed via expansion ports, you
 * can use this function to mark the internal-only buses as full
 * after you have created all their internal devices. Then user
 * created devices will appear on the expansion-port bus where
 * guest software expects them.
 */
static inline void qbus_mark_full(BusState *bus)
{
    bus->full = true;
}

void device_listener_register(DeviceListener *listener);
void device_listener_unregister(DeviceListener *listener);

/**
 * @qdev_should_hide_device:
 * @opts: options QDict
 * @from_json: true if @opts entries are typed, false for all strings
 * @errp: pointer to error object
 *
 * Check if a device should be added.
 * When a device is added via qdev_device_add() this will be called,
 * and return if the device should be added now or not.
 */
bool qdev_should_hide_device(const QDict *opts, bool from_json, Error **errp);

typedef enum MachineInitPhase {
    /* current_machine is NULL.  */
    PHASE_NO_MACHINE,

    /* current_machine is not NULL, but current_machine->accel is NULL.  */
    PHASE_MACHINE_CREATED,

    /*
     * current_machine->accel is not NULL, but the machine properties have
     * not been validated and machine_class->init has not yet been called.
     */
    PHASE_ACCEL_CREATED,

    /*
     * machine_class->init has been called, thus creating any embedded
     * devices and validating machine properties.  Devices created at
     * this time are considered to be cold-plugged.
     */
    PHASE_MACHINE_INITIALIZED,

    /*
     * QEMU is ready to start CPUs and devices created at this time
     * are considered to be hot-plugged.  The monitor is not restricted
     * to "preconfig" commands.
     */
    PHASE_MACHINE_READY,
} MachineInitPhase;

extern bool phase_check(MachineInitPhase phase);
extern void phase_advance(MachineInitPhase phase);

#endif<|MERGE_RESOLUTION|>--- conflicted
+++ resolved
@@ -211,14 +211,12 @@
     ResettableState reset;
     GSList *unplug_blockers;
 
-<<<<<<< HEAD
+    /* Is the device currently in mmio/pio/dma? Used to prevent re-entrancy */
+    MemReentrancyGuard mem_reentrancy_guard;
+
     /* Xilinx: Remove  */
     PowerState ps;
     uint64_t reset_level;
-=======
-    /* Is the device currently in mmio/pio/dma? Used to prevent re-entrancy */
-    MemReentrancyGuard mem_reentrancy_guard;
->>>>>>> 2074424e
 };
 
 struct DeviceListener {
