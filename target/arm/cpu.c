--- conflicted
+++ resolved
@@ -2223,17 +2223,8 @@
     cc->gdb_read_register = arm_cpu_gdb_read_register;
     cc->gdb_write_register = arm_cpu_gdb_write_register;
 #ifndef CONFIG_USER_ONLY
-<<<<<<< HEAD
     dc->rst_cntrl = cpu_reset_gpio;
-    cc->get_phys_page_attrs_debug = arm_cpu_get_phys_page_attrs_debug;
-    cc->asidx_from_attrs = arm_asidx_from_attrs;
-    cc->vmsd = &vmstate_arm_cpu;
-    cc->virtio_is_big_endian = arm_cpu_virtio_is_big_endian;
-    cc->write_elf64_note = arm_cpu_write_elf64_note;
-    cc->write_elf32_note = arm_cpu_write_elf32_note;
-=======
     cc->sysemu_ops = &arm_sysemu_ops;
->>>>>>> dd2db39d
 #endif
     cc->gdb_num_core_regs = 32;
     cc->gdb_core_xml_file = "arm-core.xml";
