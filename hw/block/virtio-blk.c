/*
 * Virtio Block Device
 *
 * Copyright IBM, Corp. 2007
 *
 * Authors:
 *  Anthony Liguori   <aliguori@us.ibm.com>
 *
 * This work is licensed under the terms of the GNU GPL, version 2.  See
 * the COPYING file in the top-level directory.
 *
 */

#include "qemu/osdep.h"
#include "qapi/error.h"
#include "qemu-common.h"
#include "qemu/iov.h"
#include "qemu/error-report.h"
#include "trace.h"
#include "hw/block/block.h"
#include "sysemu/block-backend.h"
#include "sysemu/blockdev.h"
#include "hw/virtio/virtio-blk.h"
#include "dataplane/virtio-blk.h"
#include "block/scsi.h"
#ifdef __linux__
# include <scsi/sg.h>
#endif
#include "hw/virtio/virtio-bus.h"
#include "hw/virtio/virtio-access.h"

<<<<<<< HEAD
void virtio_blk_init_request(VirtIOBlock *s, VirtIOBlockReq *req)
=======
static void virtio_blk_init_request(VirtIOBlock *s, VirtQueue *vq,
                                    VirtIOBlockReq *req)
>>>>>>> 7124ccf8
{
    req->dev = s;
    req->vq = vq;
    req->qiov.size = 0;
    req->in_len = 0;
    req->next = NULL;
    req->mr_next = NULL;
}

static void virtio_blk_free_request(VirtIOBlockReq *req)
{
    if (req) {
        g_free(req);
    }
}

static void virtio_blk_req_complete(VirtIOBlockReq *req, unsigned char status)
{
    VirtIOBlock *s = req->dev;
    VirtIODevice *vdev = VIRTIO_DEVICE(s);

    trace_virtio_blk_req_complete(req, status);

    stb_p(&req->in->status, status);
<<<<<<< HEAD
    virtqueue_push(s->vq, &req->elem, req->in_len);
    if (s->dataplane_started && !s->dataplane_disabled) {
        virtio_blk_data_plane_notify(s->dataplane);
    } else {
        virtio_notify(vdev, s->vq);
=======
    virtqueue_push(req->vq, &req->elem, req->in_len);
    if (s->dataplane_started && !s->dataplane_disabled) {
        virtio_blk_data_plane_notify(s->dataplane, req->vq);
    } else {
        virtio_notify(vdev, req->vq);
>>>>>>> 7124ccf8
    }
}

static int virtio_blk_handle_rw_error(VirtIOBlockReq *req, int error,
    bool is_read)
{
    BlockErrorAction action = blk_get_error_action(req->dev->blk,
                                                   is_read, error);
    VirtIOBlock *s = req->dev;

    if (action == BLOCK_ERROR_ACTION_STOP) {
        /* Break the link as the next request is going to be parsed from the
         * ring again. Otherwise we may end up doing a double completion! */
        req->mr_next = NULL;
        req->next = s->rq;
        s->rq = req;
    } else if (action == BLOCK_ERROR_ACTION_REPORT) {
        virtio_blk_req_complete(req, VIRTIO_BLK_S_IOERR);
        block_acct_failed(blk_get_stats(s->blk), &req->acct);
        virtio_blk_free_request(req);
    }

    blk_error_action(s->blk, action, is_read, error);
    return action != BLOCK_ERROR_ACTION_IGNORE;
}

static void virtio_blk_rw_complete(void *opaque, int ret)
{
    VirtIOBlockReq *next = opaque;

    while (next) {
        VirtIOBlockReq *req = next;
        next = req->mr_next;
        trace_virtio_blk_rw_complete(req, ret);

        if (req->qiov.nalloc != -1) {
            /* If nalloc is != 1 req->qiov is a local copy of the original
             * external iovec. It was allocated in submit_merged_requests
             * to be able to merge requests. */
            qemu_iovec_destroy(&req->qiov);
        }

        if (ret) {
            int p = virtio_ldl_p(VIRTIO_DEVICE(req->dev), &req->out.type);
            bool is_read = !(p & VIRTIO_BLK_T_OUT);
            /* Note that memory may be dirtied on read failure.  If the
             * virtio request is not completed here, as is the case for
             * BLOCK_ERROR_ACTION_STOP, the memory may not be copied
             * correctly during live migration.  While this is ugly,
             * it is acceptable because the device is free to write to
             * the memory until the request is completed (which will
             * happen on the other side of the migration).
             */
            if (virtio_blk_handle_rw_error(req, -ret, is_read)) {
                continue;
            }
        }

        virtio_blk_req_complete(req, VIRTIO_BLK_S_OK);
        block_acct_done(blk_get_stats(req->dev->blk), &req->acct);
        virtio_blk_free_request(req);
    }
}

static void virtio_blk_flush_complete(void *opaque, int ret)
{
    VirtIOBlockReq *req = opaque;

    if (ret) {
        if (virtio_blk_handle_rw_error(req, -ret, 0)) {
            return;
        }
    }

    virtio_blk_req_complete(req, VIRTIO_BLK_S_OK);
    block_acct_done(blk_get_stats(req->dev->blk), &req->acct);
    virtio_blk_free_request(req);
}

#ifdef __linux__

typedef struct {
    VirtIOBlockReq *req;
    struct sg_io_hdr hdr;
} VirtIOBlockIoctlReq;

static void virtio_blk_ioctl_complete(void *opaque, int status)
{
    VirtIOBlockIoctlReq *ioctl_req = opaque;
    VirtIOBlockReq *req = ioctl_req->req;
    VirtIODevice *vdev = VIRTIO_DEVICE(req->dev);
    struct virtio_scsi_inhdr *scsi;
    struct sg_io_hdr *hdr;

    scsi = (void *)req->elem.in_sg[req->elem.in_num - 2].iov_base;

    if (status) {
        status = VIRTIO_BLK_S_UNSUPP;
        virtio_stl_p(vdev, &scsi->errors, 255);
        goto out;
    }

    hdr = &ioctl_req->hdr;
    /*
     * From SCSI-Generic-HOWTO: "Some lower level drivers (e.g. ide-scsi)
     * clear the masked_status field [hence status gets cleared too, see
     * block/scsi_ioctl.c] even when a CHECK_CONDITION or COMMAND_TERMINATED
     * status has occurred.  However they do set DRIVER_SENSE in driver_status
     * field. Also a (sb_len_wr > 0) indicates there is a sense buffer.
     */
    if (hdr->status == 0 && hdr->sb_len_wr > 0) {
        hdr->status = CHECK_CONDITION;
    }

    virtio_stl_p(vdev, &scsi->errors,
                 hdr->status | (hdr->msg_status << 8) |
                 (hdr->host_status << 16) | (hdr->driver_status << 24));
    virtio_stl_p(vdev, &scsi->residual, hdr->resid);
    virtio_stl_p(vdev, &scsi->sense_len, hdr->sb_len_wr);
    virtio_stl_p(vdev, &scsi->data_len, hdr->dxfer_len);

out:
    virtio_blk_req_complete(req, status);
    virtio_blk_free_request(req);
    g_free(ioctl_req);
}

#endif

<<<<<<< HEAD
static VirtIOBlockReq *virtio_blk_get_request(VirtIOBlock *s)
{
    VirtIOBlockReq *req = virtqueue_pop(s->vq, sizeof(VirtIOBlockReq));

    if (req) {
        virtio_blk_init_request(s, req);
=======
static VirtIOBlockReq *virtio_blk_get_request(VirtIOBlock *s, VirtQueue *vq)
{
    VirtIOBlockReq *req = virtqueue_pop(vq, sizeof(VirtIOBlockReq));

    if (req) {
        virtio_blk_init_request(s, vq, req);
>>>>>>> 7124ccf8
    }
    return req;
}

static int virtio_blk_handle_scsi_req(VirtIOBlockReq *req)
{
    int status = VIRTIO_BLK_S_OK;
    struct virtio_scsi_inhdr *scsi = NULL;
    VirtIODevice *vdev = VIRTIO_DEVICE(req->dev);
    VirtQueueElement *elem = &req->elem;
    VirtIOBlock *blk = req->dev;

#ifdef __linux__
    int i;
    VirtIOBlockIoctlReq *ioctl_req;
    BlockAIOCB *acb;
#endif

    /*
     * We require at least one output segment each for the virtio_blk_outhdr
     * and the SCSI command block.
     *
     * We also at least require the virtio_blk_inhdr, the virtio_scsi_inhdr
     * and the sense buffer pointer in the input segments.
     */
    if (elem->out_num < 2 || elem->in_num < 3) {
        status = VIRTIO_BLK_S_IOERR;
        goto fail;
    }

    /*
     * The scsi inhdr is placed in the second-to-last input segment, just
     * before the regular inhdr.
     */
    scsi = (void *)elem->in_sg[elem->in_num - 2].iov_base;

    if (!blk->conf.scsi) {
        status = VIRTIO_BLK_S_UNSUPP;
        goto fail;
    }

    /*
     * No support for bidirection commands yet.
     */
    if (elem->out_num > 2 && elem->in_num > 3) {
        status = VIRTIO_BLK_S_UNSUPP;
        goto fail;
    }

#ifdef __linux__
    ioctl_req = g_new0(VirtIOBlockIoctlReq, 1);
    ioctl_req->req = req;
    ioctl_req->hdr.interface_id = 'S';
    ioctl_req->hdr.cmd_len = elem->out_sg[1].iov_len;
    ioctl_req->hdr.cmdp = elem->out_sg[1].iov_base;
    ioctl_req->hdr.dxfer_len = 0;

    if (elem->out_num > 2) {
        /*
         * If there are more than the minimally required 2 output segments
         * there is write payload starting from the third iovec.
         */
        ioctl_req->hdr.dxfer_direction = SG_DXFER_TO_DEV;
        ioctl_req->hdr.iovec_count = elem->out_num - 2;

        for (i = 0; i < ioctl_req->hdr.iovec_count; i++) {
            ioctl_req->hdr.dxfer_len += elem->out_sg[i + 2].iov_len;
        }

        ioctl_req->hdr.dxferp = elem->out_sg + 2;

    } else if (elem->in_num > 3) {
        /*
         * If we have more than 3 input segments the guest wants to actually
         * read data.
         */
        ioctl_req->hdr.dxfer_direction = SG_DXFER_FROM_DEV;
        ioctl_req->hdr.iovec_count = elem->in_num - 3;
        for (i = 0; i < ioctl_req->hdr.iovec_count; i++) {
            ioctl_req->hdr.dxfer_len += elem->in_sg[i].iov_len;
        }

        ioctl_req->hdr.dxferp = elem->in_sg;
    } else {
        /*
         * Some SCSI commands don't actually transfer any data.
         */
        ioctl_req->hdr.dxfer_direction = SG_DXFER_NONE;
    }

    ioctl_req->hdr.sbp = elem->in_sg[elem->in_num - 3].iov_base;
    ioctl_req->hdr.mx_sb_len = elem->in_sg[elem->in_num - 3].iov_len;

    acb = blk_aio_ioctl(blk->blk, SG_IO, &ioctl_req->hdr,
                        virtio_blk_ioctl_complete, ioctl_req);
    if (!acb) {
        g_free(ioctl_req);
        status = VIRTIO_BLK_S_UNSUPP;
        goto fail;
    }
    return -EINPROGRESS;
#else
    abort();
#endif

fail:
    /* Just put anything nonzero so that the ioctl fails in the guest.  */
    if (scsi) {
        virtio_stl_p(vdev, &scsi->errors, 255);
    }
    return status;
}

static void virtio_blk_handle_scsi(VirtIOBlockReq *req)
{
    int status;

    status = virtio_blk_handle_scsi_req(req);
    if (status != -EINPROGRESS) {
        virtio_blk_req_complete(req, status);
        virtio_blk_free_request(req);
    }
<<<<<<< HEAD
}

static inline void submit_requests(BlockBackend *blk, MultiReqBuffer *mrb,
                                   int start, int num_reqs, int niov)
{
    QEMUIOVector *qiov = &mrb->reqs[start]->qiov;
    int64_t sector_num = mrb->reqs[start]->sector_num;
    int nb_sectors = mrb->reqs[start]->qiov.size / BDRV_SECTOR_SIZE;
    bool is_write = mrb->is_write;

    if (num_reqs > 1) {
        int i;
        struct iovec *tmp_iov = qiov->iov;
        int tmp_niov = qiov->niov;

        /* mrb->reqs[start]->qiov was initialized from external so we can't
         * modifiy it here. We need to initialize it locally and then add the
         * external iovecs. */
        qemu_iovec_init(qiov, niov);

        for (i = 0; i < tmp_niov; i++) {
            qemu_iovec_add(qiov, tmp_iov[i].iov_base, tmp_iov[i].iov_len);
        }

        for (i = start + 1; i < start + num_reqs; i++) {
            qemu_iovec_concat(qiov, &mrb->reqs[i]->qiov, 0,
                              mrb->reqs[i]->qiov.size);
            mrb->reqs[i - 1]->mr_next = mrb->reqs[i];
            nb_sectors += mrb->reqs[i]->qiov.size / BDRV_SECTOR_SIZE;
        }
        assert(nb_sectors == qiov->size / BDRV_SECTOR_SIZE);

        trace_virtio_blk_submit_multireq(mrb, start, num_reqs, sector_num,
                                         nb_sectors, is_write);
        block_acct_merge_done(blk_get_stats(blk),
                              is_write ? BLOCK_ACCT_WRITE : BLOCK_ACCT_READ,
                              num_reqs - 1);
    }

    if (is_write) {
        blk_aio_writev(blk, sector_num, qiov, nb_sectors,
                       virtio_blk_rw_complete, mrb->reqs[start]);
    } else {
        blk_aio_readv(blk, sector_num, qiov, nb_sectors,
                      virtio_blk_rw_complete, mrb->reqs[start]);
    }
}

static int multireq_compare(const void *a, const void *b)
{
    const VirtIOBlockReq *req1 = *(VirtIOBlockReq **)a,
                         *req2 = *(VirtIOBlockReq **)b;

    /*
     * Note that we can't simply subtract sector_num1 from sector_num2
     * here as that could overflow the return value.
     */
    if (req1->sector_num > req2->sector_num) {
        return 1;
    } else if (req1->sector_num < req2->sector_num) {
        return -1;
    } else {
        return 0;
    }
}

void virtio_blk_submit_multireq(BlockBackend *blk, MultiReqBuffer *mrb)
{
    int i = 0, start = 0, num_reqs = 0, niov = 0, nb_sectors = 0;
    int max_xfer_len = 0;
    int64_t sector_num = 0;

=======
}

static inline void submit_requests(BlockBackend *blk, MultiReqBuffer *mrb,
                                   int start, int num_reqs, int niov)
{
    QEMUIOVector *qiov = &mrb->reqs[start]->qiov;
    int64_t sector_num = mrb->reqs[start]->sector_num;
    bool is_write = mrb->is_write;

    if (num_reqs > 1) {
        int i;
        struct iovec *tmp_iov = qiov->iov;
        int tmp_niov = qiov->niov;

        /* mrb->reqs[start]->qiov was initialized from external so we can't
         * modify it here. We need to initialize it locally and then add the
         * external iovecs. */
        qemu_iovec_init(qiov, niov);

        for (i = 0; i < tmp_niov; i++) {
            qemu_iovec_add(qiov, tmp_iov[i].iov_base, tmp_iov[i].iov_len);
        }

        for (i = start + 1; i < start + num_reqs; i++) {
            qemu_iovec_concat(qiov, &mrb->reqs[i]->qiov, 0,
                              mrb->reqs[i]->qiov.size);
            mrb->reqs[i - 1]->mr_next = mrb->reqs[i];
        }

        trace_virtio_blk_submit_multireq(mrb, start, num_reqs,
                                         sector_num << BDRV_SECTOR_BITS,
                                         qiov->size, is_write);
        block_acct_merge_done(blk_get_stats(blk),
                              is_write ? BLOCK_ACCT_WRITE : BLOCK_ACCT_READ,
                              num_reqs - 1);
    }

    if (is_write) {
        blk_aio_pwritev(blk, sector_num << BDRV_SECTOR_BITS, qiov, 0,
                        virtio_blk_rw_complete, mrb->reqs[start]);
    } else {
        blk_aio_preadv(blk, sector_num << BDRV_SECTOR_BITS, qiov, 0,
                       virtio_blk_rw_complete, mrb->reqs[start]);
    }
}

static int multireq_compare(const void *a, const void *b)
{
    const VirtIOBlockReq *req1 = *(VirtIOBlockReq **)a,
                         *req2 = *(VirtIOBlockReq **)b;

    /*
     * Note that we can't simply subtract sector_num1 from sector_num2
     * here as that could overflow the return value.
     */
    if (req1->sector_num > req2->sector_num) {
        return 1;
    } else if (req1->sector_num < req2->sector_num) {
        return -1;
    } else {
        return 0;
    }
}

static void virtio_blk_submit_multireq(BlockBackend *blk, MultiReqBuffer *mrb)
{
    int i = 0, start = 0, num_reqs = 0, niov = 0, nb_sectors = 0;
    uint32_t max_transfer;
    int64_t sector_num = 0;

>>>>>>> 7124ccf8
    if (mrb->num_reqs == 1) {
        submit_requests(blk, mrb, 0, 1, -1);
        mrb->num_reqs = 0;
        return;
    }

<<<<<<< HEAD
    max_xfer_len = blk_get_max_transfer_length(mrb->reqs[0]->dev->blk);
    max_xfer_len = MIN_NON_ZERO(max_xfer_len, BDRV_REQUEST_MAX_SECTORS);
=======
    max_transfer = blk_get_max_transfer(mrb->reqs[0]->dev->blk);
>>>>>>> 7124ccf8

    qsort(mrb->reqs, mrb->num_reqs, sizeof(*mrb->reqs),
          &multireq_compare);

    for (i = 0; i < mrb->num_reqs; i++) {
        VirtIOBlockReq *req = mrb->reqs[i];
        if (num_reqs > 0) {
            /*
             * NOTE: We cannot merge the requests in below situations:
             * 1. requests are not sequential
             * 2. merge would exceed maximum number of IOVs
             * 3. merge would exceed maximum transfer length of backend device
             */
            if (sector_num + nb_sectors != req->sector_num ||
                niov > blk_get_max_iov(blk) - req->qiov.niov ||
<<<<<<< HEAD
                req->qiov.size / BDRV_SECTOR_SIZE > max_xfer_len ||
                nb_sectors > max_xfer_len - req->qiov.size / BDRV_SECTOR_SIZE) {
=======
                req->qiov.size > max_transfer ||
                nb_sectors > (max_transfer -
                              req->qiov.size) / BDRV_SECTOR_SIZE) {
>>>>>>> 7124ccf8
                submit_requests(blk, mrb, start, num_reqs, niov);
                num_reqs = 0;
            }
        }

        if (num_reqs == 0) {
            sector_num = req->sector_num;
            nb_sectors = niov = 0;
            start = i;
        }

        nb_sectors += req->qiov.size / BDRV_SECTOR_SIZE;
        niov += req->qiov.niov;
        num_reqs++;
    }

    submit_requests(blk, mrb, start, num_reqs, niov);
    mrb->num_reqs = 0;
}

static void virtio_blk_handle_flush(VirtIOBlockReq *req, MultiReqBuffer *mrb)
{
    block_acct_start(blk_get_stats(req->dev->blk), &req->acct, 0,
                     BLOCK_ACCT_FLUSH);

    /*
     * Make sure all outstanding writes are posted to the backing device.
     */
    if (mrb->is_write && mrb->num_reqs > 0) {
        virtio_blk_submit_multireq(req->dev->blk, mrb);
    }
    blk_aio_flush(req->dev->blk, virtio_blk_flush_complete, req);
}

static bool virtio_blk_sect_range_ok(VirtIOBlock *dev,
                                     uint64_t sector, size_t size)
{
    uint64_t nb_sectors = size >> BDRV_SECTOR_BITS;
    uint64_t total_sectors;

    if (nb_sectors > BDRV_REQUEST_MAX_SECTORS) {
        return false;
    }
    if (sector & dev->sector_mask) {
        return false;
    }
    if (size % dev->conf.conf.logical_block_size) {
        return false;
    }
    blk_get_geometry(dev->blk, &total_sectors);
    if (sector > total_sectors || nb_sectors > total_sectors - sector) {
        return false;
    }
    return true;
}

<<<<<<< HEAD
void virtio_blk_handle_request(VirtIOBlockReq *req, MultiReqBuffer *mrb)
=======
static int virtio_blk_handle_request(VirtIOBlockReq *req, MultiReqBuffer *mrb)
>>>>>>> 7124ccf8
{
    uint32_t type;
    struct iovec *in_iov = req->elem.in_sg;
    struct iovec *iov = req->elem.out_sg;
    unsigned in_num = req->elem.in_num;
    unsigned out_num = req->elem.out_num;
    VirtIOBlock *s = req->dev;
    VirtIODevice *vdev = VIRTIO_DEVICE(s);

    if (req->elem.out_num < 1 || req->elem.in_num < 1) {
        virtio_error(vdev, "virtio-blk missing headers");
        return -1;
    }

    if (unlikely(iov_to_buf(iov, out_num, 0, &req->out,
                            sizeof(req->out)) != sizeof(req->out))) {
        virtio_error(vdev, "virtio-blk request outhdr too short");
        return -1;
    }

    iov_discard_front(&iov, &out_num, sizeof(req->out));

    if (in_iov[in_num - 1].iov_len < sizeof(struct virtio_blk_inhdr)) {
<<<<<<< HEAD
        error_report("virtio-blk request inhdr too short");
        exit(1);
=======
        virtio_error(vdev, "virtio-blk request inhdr too short");
        return -1;
>>>>>>> 7124ccf8
    }

    /* We always touch the last byte, so just see how big in_iov is.  */
    req->in_len = iov_size(in_iov, in_num);
    req->in = (void *)in_iov[in_num - 1].iov_base
              + in_iov[in_num - 1].iov_len
              - sizeof(struct virtio_blk_inhdr);
    iov_discard_back(in_iov, &in_num, sizeof(struct virtio_blk_inhdr));

    type = virtio_ldl_p(VIRTIO_DEVICE(req->dev), &req->out.type);

    /* VIRTIO_BLK_T_OUT defines the command direction. VIRTIO_BLK_T_BARRIER
     * is an optional flag. Although a guest should not send this flag if
     * not negotiated we ignored it in the past. So keep ignoring it. */
    switch (type & ~(VIRTIO_BLK_T_OUT | VIRTIO_BLK_T_BARRIER)) {
    case VIRTIO_BLK_T_IN:
    {
        bool is_write = type & VIRTIO_BLK_T_OUT;
        req->sector_num = virtio_ldq_p(VIRTIO_DEVICE(req->dev),
                                       &req->out.sector);

        if (is_write) {
            qemu_iovec_init_external(&req->qiov, iov, out_num);
            trace_virtio_blk_handle_write(req, req->sector_num,
                                          req->qiov.size / BDRV_SECTOR_SIZE);
        } else {
            qemu_iovec_init_external(&req->qiov, in_iov, in_num);
            trace_virtio_blk_handle_read(req, req->sector_num,
                                         req->qiov.size / BDRV_SECTOR_SIZE);
        }

        if (!virtio_blk_sect_range_ok(req->dev, req->sector_num,
                                      req->qiov.size)) {
            virtio_blk_req_complete(req, VIRTIO_BLK_S_IOERR);
            block_acct_invalid(blk_get_stats(req->dev->blk),
                               is_write ? BLOCK_ACCT_WRITE : BLOCK_ACCT_READ);
            virtio_blk_free_request(req);
<<<<<<< HEAD
            return;
=======
            return 0;
>>>>>>> 7124ccf8
        }

        block_acct_start(blk_get_stats(req->dev->blk),
                         &req->acct, req->qiov.size,
                         is_write ? BLOCK_ACCT_WRITE : BLOCK_ACCT_READ);

        /* merge would exceed maximum number of requests or IO direction
         * changes */
        if (mrb->num_reqs > 0 && (mrb->num_reqs == VIRTIO_BLK_MAX_MERGE_REQS ||
                                  is_write != mrb->is_write ||
                                  !req->dev->conf.request_merging)) {
            virtio_blk_submit_multireq(req->dev->blk, mrb);
        }

        assert(mrb->num_reqs < VIRTIO_BLK_MAX_MERGE_REQS);
        mrb->reqs[mrb->num_reqs++] = req;
        mrb->is_write = is_write;
        break;
    }
    case VIRTIO_BLK_T_FLUSH:
        virtio_blk_handle_flush(req, mrb);
        break;
    case VIRTIO_BLK_T_SCSI_CMD:
        virtio_blk_handle_scsi(req);
        break;
    case VIRTIO_BLK_T_GET_ID:
    {
        VirtIOBlock *s = req->dev;

        /*
         * NB: per existing s/n string convention the string is
         * terminated by '\0' only when shorter than buffer.
         */
        const char *serial = s->conf.serial ? s->conf.serial : "";
        size_t size = MIN(strlen(serial) + 1,
                          MIN(iov_size(in_iov, in_num),
                              VIRTIO_BLK_ID_BYTES));
        iov_from_buf(in_iov, in_num, 0, serial, size);
        virtio_blk_req_complete(req, VIRTIO_BLK_S_OK);
        virtio_blk_free_request(req);
        break;
    }
    default:
        virtio_blk_req_complete(req, VIRTIO_BLK_S_UNSUPP);
        virtio_blk_free_request(req);
    }
    return 0;
}

void virtio_blk_handle_vq(VirtIOBlock *s, VirtQueue *vq)
{
    VirtIOBlockReq *req;
    MultiReqBuffer mrb = {};

    blk_io_plug(s->blk);
<<<<<<< HEAD
=======

    while ((req = virtio_blk_get_request(s, vq))) {
        if (virtio_blk_handle_request(req, &mrb)) {
            virtqueue_detach_element(req->vq, &req->elem, 0);
            virtio_blk_free_request(req);
            break;
        }
    }
>>>>>>> 7124ccf8

    if (mrb.num_reqs) {
        virtio_blk_submit_multireq(s->blk, &mrb);
    }

<<<<<<< HEAD
    if (mrb.num_reqs) {
        virtio_blk_submit_multireq(s->blk, &mrb);
    }

    blk_io_unplug(s->blk);
}

=======
    blk_io_unplug(s->blk);
}

>>>>>>> 7124ccf8
static void virtio_blk_handle_output(VirtIODevice *vdev, VirtQueue *vq)
{
    VirtIOBlock *s = (VirtIOBlock *)vdev;

    if (s->dataplane) {
        /* Some guests kick before setting VIRTIO_CONFIG_S_DRIVER_OK so start
         * dataplane here instead of waiting for .set_status().
         */
<<<<<<< HEAD
        virtio_blk_data_plane_start(s->dataplane);
=======
        virtio_device_start_ioeventfd(vdev);
>>>>>>> 7124ccf8
        if (!s->dataplane_disabled) {
            return;
        }
    }
    virtio_blk_handle_vq(s, vq);
}

static void virtio_blk_dma_restart_bh(void *opaque)
{
    VirtIOBlock *s = opaque;
    VirtIOBlockReq *req = s->rq;
    MultiReqBuffer mrb = {};

    qemu_bh_delete(s->bh);
    s->bh = NULL;

    s->rq = NULL;

    while (req) {
        VirtIOBlockReq *next = req->next;
        if (virtio_blk_handle_request(req, &mrb)) {
            /* Device is now broken and won't do any processing until it gets
             * reset. Already queued requests will be lost: let's purge them.
             */
            while (req) {
                next = req->next;
                virtqueue_detach_element(req->vq, &req->elem, 0);
                virtio_blk_free_request(req);
                req = next;
            }
            break;
        }
        req = next;
    }

    if (mrb.num_reqs) {
        virtio_blk_submit_multireq(s->blk, &mrb);
    }
}

static void virtio_blk_dma_restart_cb(void *opaque, int running,
                                      RunState state)
{
    VirtIOBlock *s = opaque;

    if (!running) {
        return;
    }

    if (!s->bh) {
        s->bh = aio_bh_new(blk_get_aio_context(s->conf.conf.blk),
                           virtio_blk_dma_restart_bh, s);
        qemu_bh_schedule(s->bh);
    }
}

static void virtio_blk_reset(VirtIODevice *vdev)
{
    VirtIOBlock *s = VIRTIO_BLK(vdev);
    AioContext *ctx;
<<<<<<< HEAD

    /*
     * This should cancel pending requests, but can't do nicely until there
     * are per-device request lists.
     */
    ctx = blk_get_aio_context(s->blk);
    aio_context_acquire(ctx);
    blk_drain(s->blk);

    if (s->dataplane) {
        virtio_blk_data_plane_stop(s->dataplane);
    }
    aio_context_release(ctx);

=======
    VirtIOBlockReq *req;

    ctx = blk_get_aio_context(s->blk);
    aio_context_acquire(ctx);
    blk_drain(s->blk);

    /* We drop queued requests after blk_drain() because blk_drain() itself can
     * produce them. */
    while (s->rq) {
        req = s->rq;
        s->rq = req->next;
        virtqueue_detach_element(req->vq, &req->elem, 0);
        virtio_blk_free_request(req);
    }

    aio_context_release(ctx);

    assert(!s->dataplane_started);
>>>>>>> 7124ccf8
    blk_set_enable_write_cache(s->blk, s->original_wce);
}

/* coalesce internal state, copy to pci i/o region 0
 */
static void virtio_blk_update_config(VirtIODevice *vdev, uint8_t *config)
{
    VirtIOBlock *s = VIRTIO_BLK(vdev);
    BlockConf *conf = &s->conf.conf;
    struct virtio_blk_config blkcfg;
    uint64_t capacity;
    int blk_size = conf->logical_block_size;

    blk_get_geometry(s->blk, &capacity);
    memset(&blkcfg, 0, sizeof(blkcfg));
    virtio_stq_p(vdev, &blkcfg.capacity, capacity);
    virtio_stl_p(vdev, &blkcfg.seg_max, 128 - 2);
    virtio_stw_p(vdev, &blkcfg.geometry.cylinders, conf->cyls);
    virtio_stl_p(vdev, &blkcfg.blk_size, blk_size);
    virtio_stw_p(vdev, &blkcfg.min_io_size, conf->min_io_size / blk_size);
    virtio_stw_p(vdev, &blkcfg.opt_io_size, conf->opt_io_size / blk_size);
    blkcfg.geometry.heads = conf->heads;
    /*
     * We must ensure that the block device capacity is a multiple of
     * the logical block size. If that is not the case, let's use
     * sector_mask to adopt the geometry to have a correct picture.
     * For those devices where the capacity is ok for the given geometry
     * we don't touch the sector value of the geometry, since some devices
     * (like s390 dasd) need a specific value. Here the capacity is already
     * cyls*heads*secs*blk_size and the sector value is not block size
     * divided by 512 - instead it is the amount of blk_size blocks
     * per track (cylinder).
     */
    if (blk_getlength(s->blk) /  conf->heads / conf->secs % blk_size) {
        blkcfg.geometry.sectors = conf->secs & ~s->sector_mask;
    } else {
        blkcfg.geometry.sectors = conf->secs;
    }
    blkcfg.size_max = 0;
    blkcfg.physical_block_exp = get_physical_block_exp(conf);
    blkcfg.alignment_offset = 0;
    blkcfg.wce = blk_enable_write_cache(s->blk);
    virtio_stw_p(vdev, &blkcfg.num_queues, s->conf.num_queues);
    memcpy(config, &blkcfg, sizeof(struct virtio_blk_config));
}

static void virtio_blk_set_config(VirtIODevice *vdev, const uint8_t *config)
{
    VirtIOBlock *s = VIRTIO_BLK(vdev);
    struct virtio_blk_config blkcfg;

    memcpy(&blkcfg, config, sizeof(blkcfg));

    aio_context_acquire(blk_get_aio_context(s->blk));
    blk_set_enable_write_cache(s->blk, blkcfg.wce != 0);
    aio_context_release(blk_get_aio_context(s->blk));
}

static uint64_t virtio_blk_get_features(VirtIODevice *vdev, uint64_t features,
                                        Error **errp)
{
    VirtIOBlock *s = VIRTIO_BLK(vdev);

    virtio_add_feature(&features, VIRTIO_BLK_F_SEG_MAX);
    virtio_add_feature(&features, VIRTIO_BLK_F_GEOMETRY);
    virtio_add_feature(&features, VIRTIO_BLK_F_TOPOLOGY);
    virtio_add_feature(&features, VIRTIO_BLK_F_BLK_SIZE);
    if (virtio_has_feature(features, VIRTIO_F_VERSION_1)) {
        if (s->conf.scsi) {
            error_setg(errp, "Please set scsi=off for virtio-blk devices in order to use virtio 1.0");
            return 0;
        }
    } else {
        virtio_clear_feature(&features, VIRTIO_F_ANY_LAYOUT);
        virtio_add_feature(&features, VIRTIO_BLK_F_SCSI);
    }

    if (s->conf.config_wce) {
        virtio_add_feature(&features, VIRTIO_BLK_F_CONFIG_WCE);
    }
    if (blk_enable_write_cache(s->blk)) {
        virtio_add_feature(&features, VIRTIO_BLK_F_WCE);
    }
    if (blk_is_read_only(s->blk)) {
        virtio_add_feature(&features, VIRTIO_BLK_F_RO);
<<<<<<< HEAD
=======
    }
    if (s->conf.num_queues > 1) {
        virtio_add_feature(&features, VIRTIO_BLK_F_MQ);
>>>>>>> 7124ccf8
    }

    return features;
}

static void virtio_blk_set_status(VirtIODevice *vdev, uint8_t status)
{
    VirtIOBlock *s = VIRTIO_BLK(vdev);

    if (!(status & (VIRTIO_CONFIG_S_DRIVER | VIRTIO_CONFIG_S_DRIVER_OK))) {
        assert(!s->dataplane_started);
    }

    if (!(status & VIRTIO_CONFIG_S_DRIVER_OK)) {
        return;
    }

    /* A guest that supports VIRTIO_BLK_F_CONFIG_WCE must be able to send
     * cache flushes.  Thus, the "auto writethrough" behavior is never
     * necessary for guests that support the VIRTIO_BLK_F_CONFIG_WCE feature.
     * Leaving it enabled would break the following sequence:
     *
     *     Guest started with "-drive cache=writethrough"
     *     Guest sets status to 0
     *     Guest sets DRIVER bit in status field
     *     Guest reads host features (WCE=0, CONFIG_WCE=1)
     *     Guest writes guest features (WCE=0, CONFIG_WCE=1)
     *     Guest writes 1 to the WCE configuration field (writeback mode)
     *     Guest sets DRIVER_OK bit in status field
     *
     * s->blk would erroneously be placed in writethrough mode.
     */
    if (!virtio_vdev_has_feature(vdev, VIRTIO_BLK_F_CONFIG_WCE)) {
        aio_context_acquire(blk_get_aio_context(s->blk));
        blk_set_enable_write_cache(s->blk,
                                   virtio_vdev_has_feature(vdev,
                                                           VIRTIO_BLK_F_WCE));
        aio_context_release(blk_get_aio_context(s->blk));
    }
}

<<<<<<< HEAD
static void virtio_blk_save(QEMUFile *f, void *opaque)
{
    VirtIODevice *vdev = VIRTIO_DEVICE(opaque);
    VirtIOBlock *s = VIRTIO_BLK(vdev);

    if (s->dataplane) {
        virtio_blk_data_plane_stop(s->dataplane);
    }

    virtio_save(vdev, f);
}
    
=======
>>>>>>> 7124ccf8
static void virtio_blk_save_device(VirtIODevice *vdev, QEMUFile *f)
{
    VirtIOBlock *s = VIRTIO_BLK(vdev);
    VirtIOBlockReq *req = s->rq;

    while (req) {
        qemu_put_sbyte(f, 1);
<<<<<<< HEAD
=======

        if (s->conf.num_queues > 1) {
            qemu_put_be32(f, virtio_get_queue_index(req->vq));
        }

>>>>>>> 7124ccf8
        qemu_put_virtqueue_element(f, &req->elem);
        req = req->next;
    }
    qemu_put_sbyte(f, 0);
}

static int virtio_blk_load_device(VirtIODevice *vdev, QEMUFile *f,
                                  int version_id)
{
    VirtIOBlock *s = VIRTIO_BLK(vdev);

    while (qemu_get_sbyte(f)) {
<<<<<<< HEAD
        VirtIOBlockReq *req;
        req = qemu_get_virtqueue_element(f, sizeof(VirtIOBlockReq));
        virtio_blk_init_request(s, req);
=======
        unsigned nvqs = s->conf.num_queues;
        unsigned vq_idx = 0;
        VirtIOBlockReq *req;

        if (nvqs > 1) {
            vq_idx = qemu_get_be32(f);

            if (vq_idx >= nvqs) {
                error_report("Invalid virtqueue index in request list: %#x",
                             vq_idx);
                return -EINVAL;
            }
        }

        req = qemu_get_virtqueue_element(f, sizeof(VirtIOBlockReq));
        virtio_blk_init_request(s, virtio_get_queue(vdev, vq_idx), req);
>>>>>>> 7124ccf8
        req->next = s->rq;
        s->rq = req;
    }

    return 0;
}

static void virtio_blk_resize(void *opaque)
{
    VirtIODevice *vdev = VIRTIO_DEVICE(opaque);

    virtio_notify_config(vdev);
}

static const BlockDevOps virtio_block_ops = {
    .resize_cb = virtio_blk_resize,
};

static void virtio_blk_device_realize(DeviceState *dev, Error **errp)
{
    VirtIODevice *vdev = VIRTIO_DEVICE(dev);
    VirtIOBlock *s = VIRTIO_BLK(dev);
    VirtIOBlkConf *conf = &s->conf;
    Error *err = NULL;
    unsigned i;

    if (!conf->conf.blk) {
        error_setg(errp, "drive property not set");
        return;
    }
    if (!blk_is_inserted(conf->conf.blk)) {
        error_setg(errp, "Device needs media, but drive is empty");
        return;
    }
    if (!conf->num_queues) {
        error_setg(errp, "num-queues property must be larger than 0");
        return;
    }

    blkconf_serial(&conf->conf, &conf->serial);
    blkconf_apply_backend_options(&conf->conf);
    s->original_wce = blk_enable_write_cache(conf->conf.blk);
    blkconf_geometry(&conf->conf, NULL, 65535, 255, 255, &err);
    if (err) {
        error_propagate(errp, err);
        return;
    }
    blkconf_blocksizes(&conf->conf);

    virtio_init(vdev, "virtio-blk", VIRTIO_ID_BLOCK,
                sizeof(struct virtio_blk_config));

    s->blk = conf->conf.blk;
    s->rq = NULL;
    s->sector_mask = (s->conf.conf.logical_block_size / BDRV_SECTOR_SIZE) - 1;

<<<<<<< HEAD
    s->vq = virtio_add_queue(vdev, 128, virtio_blk_handle_output);
=======
    for (i = 0; i < conf->num_queues; i++) {
        virtio_add_queue(vdev, 128, virtio_blk_handle_output);
    }
>>>>>>> 7124ccf8
    virtio_blk_data_plane_create(vdev, conf, &s->dataplane, &err);
    if (err != NULL) {
        error_propagate(errp, err);
        virtio_cleanup(vdev);
        return;
    }

    s->change = qemu_add_vm_change_state_handler(virtio_blk_dma_restart_cb, s);
    blk_set_dev_ops(s->blk, &virtio_block_ops, s);
    blk_set_guest_block_size(s->blk, s->conf.conf.logical_block_size);

    blk_iostatus_enable(s->blk);
}

static void virtio_blk_device_unrealize(DeviceState *dev, Error **errp)
{
    VirtIODevice *vdev = VIRTIO_DEVICE(dev);
    VirtIOBlock *s = VIRTIO_BLK(dev);

    virtio_blk_data_plane_destroy(s->dataplane);
    s->dataplane = NULL;
    qemu_del_vm_change_state_handler(s->change);
    blockdev_mark_auto_del(s->blk);
    virtio_cleanup(vdev);
}

static void virtio_blk_instance_init(Object *obj)
{
    VirtIOBlock *s = VIRTIO_BLK(obj);

    object_property_add_link(obj, "iothread", TYPE_IOTHREAD,
                             (Object **)&s->conf.iothread,
                             qdev_prop_allow_set_link_before_realize,
                             OBJ_PROP_LINK_UNREF_ON_RELEASE, NULL);
    device_add_bootindex_property(obj, &s->conf.conf.bootindex,
                                  "bootindex", "/disk@0,0",
                                  DEVICE(obj), NULL);
}

static const VMStateDescription vmstate_virtio_blk = {
    .name = "virtio-blk",
    .minimum_version_id = 2,
    .version_id = 2,
    .fields = (VMStateField[]) {
        VMSTATE_VIRTIO_DEVICE,
        VMSTATE_END_OF_LIST()
    },
};

static Property virtio_blk_properties[] = {
    DEFINE_BLOCK_PROPERTIES(VirtIOBlock, conf.conf),
    DEFINE_BLOCK_ERROR_PROPERTIES(VirtIOBlock, conf.conf),
    DEFINE_BLOCK_CHS_PROPERTIES(VirtIOBlock, conf.conf),
    DEFINE_PROP_STRING("serial", VirtIOBlock, conf.serial),
    DEFINE_PROP_BIT("config-wce", VirtIOBlock, conf.config_wce, 0, true),
#ifdef __linux__
    DEFINE_PROP_BIT("scsi", VirtIOBlock, conf.scsi, 0, false),
#endif
    DEFINE_PROP_BIT("request-merging", VirtIOBlock, conf.request_merging, 0,
                    true),
<<<<<<< HEAD
=======
    DEFINE_PROP_UINT16("num-queues", VirtIOBlock, conf.num_queues, 1),
>>>>>>> 7124ccf8
    DEFINE_PROP_END_OF_LIST(),
};

static void virtio_blk_class_init(ObjectClass *klass, void *data)
{
    DeviceClass *dc = DEVICE_CLASS(klass);
    VirtioDeviceClass *vdc = VIRTIO_DEVICE_CLASS(klass);

    dc->props = virtio_blk_properties;
    dc->vmsd = &vmstate_virtio_blk;
    set_bit(DEVICE_CATEGORY_STORAGE, dc->categories);
    vdc->realize = virtio_blk_device_realize;
    vdc->unrealize = virtio_blk_device_unrealize;
    vdc->get_config = virtio_blk_update_config;
    vdc->set_config = virtio_blk_set_config;
    vdc->get_features = virtio_blk_get_features;
    vdc->set_status = virtio_blk_set_status;
    vdc->reset = virtio_blk_reset;
    vdc->save = virtio_blk_save_device;
    vdc->load = virtio_blk_load_device;
    vdc->start_ioeventfd = virtio_blk_data_plane_start;
    vdc->stop_ioeventfd = virtio_blk_data_plane_stop;
}

static const TypeInfo virtio_blk_info = {
    .name = TYPE_VIRTIO_BLK,
    .parent = TYPE_VIRTIO_DEVICE,
    .instance_size = sizeof(VirtIOBlock),
    .instance_init = virtio_blk_instance_init,
    .class_init = virtio_blk_class_init,
};

static void virtio_register_types(void)
{
    type_register_static(&virtio_blk_info);
}

type_init(virtio_register_types)<|MERGE_RESOLUTION|>--- conflicted
+++ resolved
@@ -29,12 +29,8 @@
 #include "hw/virtio/virtio-bus.h"
 #include "hw/virtio/virtio-access.h"
 
-<<<<<<< HEAD
-void virtio_blk_init_request(VirtIOBlock *s, VirtIOBlockReq *req)
-=======
 static void virtio_blk_init_request(VirtIOBlock *s, VirtQueue *vq,
                                     VirtIOBlockReq *req)
->>>>>>> 7124ccf8
 {
     req->dev = s;
     req->vq = vq;
@@ -59,19 +55,11 @@
     trace_virtio_blk_req_complete(req, status);
 
     stb_p(&req->in->status, status);
-<<<<<<< HEAD
-    virtqueue_push(s->vq, &req->elem, req->in_len);
-    if (s->dataplane_started && !s->dataplane_disabled) {
-        virtio_blk_data_plane_notify(s->dataplane);
-    } else {
-        virtio_notify(vdev, s->vq);
-=======
     virtqueue_push(req->vq, &req->elem, req->in_len);
     if (s->dataplane_started && !s->dataplane_disabled) {
         virtio_blk_data_plane_notify(s->dataplane, req->vq);
     } else {
         virtio_notify(vdev, req->vq);
->>>>>>> 7124ccf8
     }
 }
 
@@ -201,21 +189,12 @@
 
 #endif
 
-<<<<<<< HEAD
-static VirtIOBlockReq *virtio_blk_get_request(VirtIOBlock *s)
-{
-    VirtIOBlockReq *req = virtqueue_pop(s->vq, sizeof(VirtIOBlockReq));
-
-    if (req) {
-        virtio_blk_init_request(s, req);
-=======
 static VirtIOBlockReq *virtio_blk_get_request(VirtIOBlock *s, VirtQueue *vq)
 {
     VirtIOBlockReq *req = virtqueue_pop(vq, sizeof(VirtIOBlockReq));
 
     if (req) {
         virtio_blk_init_request(s, vq, req);
->>>>>>> 7124ccf8
     }
     return req;
 }
@@ -338,7 +317,6 @@
         virtio_blk_req_complete(req, status);
         virtio_blk_free_request(req);
     }
-<<<<<<< HEAD
 }
 
 static inline void submit_requests(BlockBackend *blk, MultiReqBuffer *mrb,
@@ -346,7 +324,6 @@
 {
     QEMUIOVector *qiov = &mrb->reqs[start]->qiov;
     int64_t sector_num = mrb->reqs[start]->sector_num;
-    int nb_sectors = mrb->reqs[start]->qiov.size / BDRV_SECTOR_SIZE;
     bool is_write = mrb->is_write;
 
     if (num_reqs > 1) {
@@ -355,7 +332,7 @@
         int tmp_niov = qiov->niov;
 
         /* mrb->reqs[start]->qiov was initialized from external so we can't
-         * modifiy it here. We need to initialize it locally and then add the
+         * modify it here. We need to initialize it locally and then add the
          * external iovecs. */
         qemu_iovec_init(qiov, niov);
 
@@ -367,23 +344,22 @@
             qemu_iovec_concat(qiov, &mrb->reqs[i]->qiov, 0,
                               mrb->reqs[i]->qiov.size);
             mrb->reqs[i - 1]->mr_next = mrb->reqs[i];
-            nb_sectors += mrb->reqs[i]->qiov.size / BDRV_SECTOR_SIZE;
-        }
-        assert(nb_sectors == qiov->size / BDRV_SECTOR_SIZE);
-
-        trace_virtio_blk_submit_multireq(mrb, start, num_reqs, sector_num,
-                                         nb_sectors, is_write);
+        }
+
+        trace_virtio_blk_submit_multireq(mrb, start, num_reqs,
+                                         sector_num << BDRV_SECTOR_BITS,
+                                         qiov->size, is_write);
         block_acct_merge_done(blk_get_stats(blk),
                               is_write ? BLOCK_ACCT_WRITE : BLOCK_ACCT_READ,
                               num_reqs - 1);
     }
 
     if (is_write) {
-        blk_aio_writev(blk, sector_num, qiov, nb_sectors,
+        blk_aio_pwritev(blk, sector_num << BDRV_SECTOR_BITS, qiov, 0,
+                        virtio_blk_rw_complete, mrb->reqs[start]);
+    } else {
+        blk_aio_preadv(blk, sector_num << BDRV_SECTOR_BITS, qiov, 0,
                        virtio_blk_rw_complete, mrb->reqs[start]);
-    } else {
-        blk_aio_readv(blk, sector_num, qiov, nb_sectors,
-                      virtio_blk_rw_complete, mrb->reqs[start]);
     }
 }
 
@@ -405,96 +381,19 @@
     }
 }
 
-void virtio_blk_submit_multireq(BlockBackend *blk, MultiReqBuffer *mrb)
-{
-    int i = 0, start = 0, num_reqs = 0, niov = 0, nb_sectors = 0;
-    int max_xfer_len = 0;
-    int64_t sector_num = 0;
-
-=======
-}
-
-static inline void submit_requests(BlockBackend *blk, MultiReqBuffer *mrb,
-                                   int start, int num_reqs, int niov)
-{
-    QEMUIOVector *qiov = &mrb->reqs[start]->qiov;
-    int64_t sector_num = mrb->reqs[start]->sector_num;
-    bool is_write = mrb->is_write;
-
-    if (num_reqs > 1) {
-        int i;
-        struct iovec *tmp_iov = qiov->iov;
-        int tmp_niov = qiov->niov;
-
-        /* mrb->reqs[start]->qiov was initialized from external so we can't
-         * modify it here. We need to initialize it locally and then add the
-         * external iovecs. */
-        qemu_iovec_init(qiov, niov);
-
-        for (i = 0; i < tmp_niov; i++) {
-            qemu_iovec_add(qiov, tmp_iov[i].iov_base, tmp_iov[i].iov_len);
-        }
-
-        for (i = start + 1; i < start + num_reqs; i++) {
-            qemu_iovec_concat(qiov, &mrb->reqs[i]->qiov, 0,
-                              mrb->reqs[i]->qiov.size);
-            mrb->reqs[i - 1]->mr_next = mrb->reqs[i];
-        }
-
-        trace_virtio_blk_submit_multireq(mrb, start, num_reqs,
-                                         sector_num << BDRV_SECTOR_BITS,
-                                         qiov->size, is_write);
-        block_acct_merge_done(blk_get_stats(blk),
-                              is_write ? BLOCK_ACCT_WRITE : BLOCK_ACCT_READ,
-                              num_reqs - 1);
-    }
-
-    if (is_write) {
-        blk_aio_pwritev(blk, sector_num << BDRV_SECTOR_BITS, qiov, 0,
-                        virtio_blk_rw_complete, mrb->reqs[start]);
-    } else {
-        blk_aio_preadv(blk, sector_num << BDRV_SECTOR_BITS, qiov, 0,
-                       virtio_blk_rw_complete, mrb->reqs[start]);
-    }
-}
-
-static int multireq_compare(const void *a, const void *b)
-{
-    const VirtIOBlockReq *req1 = *(VirtIOBlockReq **)a,
-                         *req2 = *(VirtIOBlockReq **)b;
-
-    /*
-     * Note that we can't simply subtract sector_num1 from sector_num2
-     * here as that could overflow the return value.
-     */
-    if (req1->sector_num > req2->sector_num) {
-        return 1;
-    } else if (req1->sector_num < req2->sector_num) {
-        return -1;
-    } else {
-        return 0;
-    }
-}
-
 static void virtio_blk_submit_multireq(BlockBackend *blk, MultiReqBuffer *mrb)
 {
     int i = 0, start = 0, num_reqs = 0, niov = 0, nb_sectors = 0;
     uint32_t max_transfer;
     int64_t sector_num = 0;
 
->>>>>>> 7124ccf8
     if (mrb->num_reqs == 1) {
         submit_requests(blk, mrb, 0, 1, -1);
         mrb->num_reqs = 0;
         return;
     }
 
-<<<<<<< HEAD
-    max_xfer_len = blk_get_max_transfer_length(mrb->reqs[0]->dev->blk);
-    max_xfer_len = MIN_NON_ZERO(max_xfer_len, BDRV_REQUEST_MAX_SECTORS);
-=======
     max_transfer = blk_get_max_transfer(mrb->reqs[0]->dev->blk);
->>>>>>> 7124ccf8
 
     qsort(mrb->reqs, mrb->num_reqs, sizeof(*mrb->reqs),
           &multireq_compare);
@@ -510,14 +409,9 @@
              */
             if (sector_num + nb_sectors != req->sector_num ||
                 niov > blk_get_max_iov(blk) - req->qiov.niov ||
-<<<<<<< HEAD
-                req->qiov.size / BDRV_SECTOR_SIZE > max_xfer_len ||
-                nb_sectors > max_xfer_len - req->qiov.size / BDRV_SECTOR_SIZE) {
-=======
                 req->qiov.size > max_transfer ||
                 nb_sectors > (max_transfer -
                               req->qiov.size) / BDRV_SECTOR_SIZE) {
->>>>>>> 7124ccf8
                 submit_requests(blk, mrb, start, num_reqs, niov);
                 num_reqs = 0;
             }
@@ -574,11 +468,7 @@
     return true;
 }
 
-<<<<<<< HEAD
-void virtio_blk_handle_request(VirtIOBlockReq *req, MultiReqBuffer *mrb)
-=======
 static int virtio_blk_handle_request(VirtIOBlockReq *req, MultiReqBuffer *mrb)
->>>>>>> 7124ccf8
 {
     uint32_t type;
     struct iovec *in_iov = req->elem.in_sg;
@@ -602,13 +492,8 @@
     iov_discard_front(&iov, &out_num, sizeof(req->out));
 
     if (in_iov[in_num - 1].iov_len < sizeof(struct virtio_blk_inhdr)) {
-<<<<<<< HEAD
-        error_report("virtio-blk request inhdr too short");
-        exit(1);
-=======
         virtio_error(vdev, "virtio-blk request inhdr too short");
         return -1;
->>>>>>> 7124ccf8
     }
 
     /* We always touch the last byte, so just see how big in_iov is.  */
@@ -646,11 +531,7 @@
             block_acct_invalid(blk_get_stats(req->dev->blk),
                                is_write ? BLOCK_ACCT_WRITE : BLOCK_ACCT_READ);
             virtio_blk_free_request(req);
-<<<<<<< HEAD
-            return;
-=======
             return 0;
->>>>>>> 7124ccf8
         }
 
         block_acct_start(blk_get_stats(req->dev->blk),
@@ -706,8 +587,6 @@
     MultiReqBuffer mrb = {};
 
     blk_io_plug(s->blk);
-<<<<<<< HEAD
-=======
 
     while ((req = virtio_blk_get_request(s, vq))) {
         if (virtio_blk_handle_request(req, &mrb)) {
@@ -716,25 +595,14 @@
             break;
         }
     }
->>>>>>> 7124ccf8
 
     if (mrb.num_reqs) {
         virtio_blk_submit_multireq(s->blk, &mrb);
     }
 
-<<<<<<< HEAD
-    if (mrb.num_reqs) {
-        virtio_blk_submit_multireq(s->blk, &mrb);
-    }
-
     blk_io_unplug(s->blk);
 }
 
-=======
-    blk_io_unplug(s->blk);
-}
-
->>>>>>> 7124ccf8
 static void virtio_blk_handle_output(VirtIODevice *vdev, VirtQueue *vq)
 {
     VirtIOBlock *s = (VirtIOBlock *)vdev;
@@ -743,11 +611,7 @@
         /* Some guests kick before setting VIRTIO_CONFIG_S_DRIVER_OK so start
          * dataplane here instead of waiting for .set_status().
          */
-<<<<<<< HEAD
-        virtio_blk_data_plane_start(s->dataplane);
-=======
         virtio_device_start_ioeventfd(vdev);
->>>>>>> 7124ccf8
         if (!s->dataplane_disabled) {
             return;
         }
@@ -808,22 +672,6 @@
 {
     VirtIOBlock *s = VIRTIO_BLK(vdev);
     AioContext *ctx;
-<<<<<<< HEAD
-
-    /*
-     * This should cancel pending requests, but can't do nicely until there
-     * are per-device request lists.
-     */
-    ctx = blk_get_aio_context(s->blk);
-    aio_context_acquire(ctx);
-    blk_drain(s->blk);
-
-    if (s->dataplane) {
-        virtio_blk_data_plane_stop(s->dataplane);
-    }
-    aio_context_release(ctx);
-
-=======
     VirtIOBlockReq *req;
 
     ctx = blk_get_aio_context(s->blk);
@@ -842,7 +690,6 @@
     aio_context_release(ctx);
 
     assert(!s->dataplane_started);
->>>>>>> 7124ccf8
     blk_set_enable_write_cache(s->blk, s->original_wce);
 }
 
@@ -928,12 +775,9 @@
     }
     if (blk_is_read_only(s->blk)) {
         virtio_add_feature(&features, VIRTIO_BLK_F_RO);
-<<<<<<< HEAD
-=======
     }
     if (s->conf.num_queues > 1) {
         virtio_add_feature(&features, VIRTIO_BLK_F_MQ);
->>>>>>> 7124ccf8
     }
 
     return features;
@@ -975,21 +819,6 @@
     }
 }
 
-<<<<<<< HEAD
-static void virtio_blk_save(QEMUFile *f, void *opaque)
-{
-    VirtIODevice *vdev = VIRTIO_DEVICE(opaque);
-    VirtIOBlock *s = VIRTIO_BLK(vdev);
-
-    if (s->dataplane) {
-        virtio_blk_data_plane_stop(s->dataplane);
-    }
-
-    virtio_save(vdev, f);
-}
-    
-=======
->>>>>>> 7124ccf8
 static void virtio_blk_save_device(VirtIODevice *vdev, QEMUFile *f)
 {
     VirtIOBlock *s = VIRTIO_BLK(vdev);
@@ -997,14 +826,11 @@
 
     while (req) {
         qemu_put_sbyte(f, 1);
-<<<<<<< HEAD
-=======
 
         if (s->conf.num_queues > 1) {
             qemu_put_be32(f, virtio_get_queue_index(req->vq));
         }
 
->>>>>>> 7124ccf8
         qemu_put_virtqueue_element(f, &req->elem);
         req = req->next;
     }
@@ -1017,11 +843,6 @@
     VirtIOBlock *s = VIRTIO_BLK(vdev);
 
     while (qemu_get_sbyte(f)) {
-<<<<<<< HEAD
-        VirtIOBlockReq *req;
-        req = qemu_get_virtqueue_element(f, sizeof(VirtIOBlockReq));
-        virtio_blk_init_request(s, req);
-=======
         unsigned nvqs = s->conf.num_queues;
         unsigned vq_idx = 0;
         VirtIOBlockReq *req;
@@ -1038,7 +859,6 @@
 
         req = qemu_get_virtqueue_element(f, sizeof(VirtIOBlockReq));
         virtio_blk_init_request(s, virtio_get_queue(vdev, vq_idx), req);
->>>>>>> 7124ccf8
         req->next = s->rq;
         s->rq = req;
     }
@@ -1095,13 +915,9 @@
     s->rq = NULL;
     s->sector_mask = (s->conf.conf.logical_block_size / BDRV_SECTOR_SIZE) - 1;
 
-<<<<<<< HEAD
-    s->vq = virtio_add_queue(vdev, 128, virtio_blk_handle_output);
-=======
     for (i = 0; i < conf->num_queues; i++) {
         virtio_add_queue(vdev, 128, virtio_blk_handle_output);
     }
->>>>>>> 7124ccf8
     virtio_blk_data_plane_create(vdev, conf, &s->dataplane, &err);
     if (err != NULL) {
         error_propagate(errp, err);
@@ -1162,10 +978,7 @@
 #endif
     DEFINE_PROP_BIT("request-merging", VirtIOBlock, conf.request_merging, 0,
                     true),
-<<<<<<< HEAD
-=======
     DEFINE_PROP_UINT16("num-queues", VirtIOBlock, conf.num_queues, 1),
->>>>>>> 7124ccf8
     DEFINE_PROP_END_OF_LIST(),
 };
 
