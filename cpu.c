--- conflicted
+++ resolved
@@ -157,26 +157,6 @@
 #endif
 }
 
-<<<<<<< HEAD
-Property cpu_common_props[] = {
-#ifndef CONFIG_USER_ONLY
-    /* Create a memory property for softmmu CPU object,
-     * so users can wire up its memory. (This can't go in hw/core/cpu.c
-     * because that file is compiled only once for both user-mode
-     * and system builds.) The default if no link is set up is to use
-     * the system address space.
-     */
-    DEFINE_PROP_LINK("memory", CPUState, memory, TYPE_MEMORY_REGION,
-                     MemoryRegion *),
-#endif
-    DEFINE_PROP_BOOL("halt", CPUState, reset_pin, false),
-    DEFINE_PROP_STRING("gdb-id", CPUState, gdb_id),
-    DEFINE_PROP_BOOL("start-powered-off", CPUState, start_powered_off, false),
-    DEFINE_PROP_END_OF_LIST(),
-};
-
-=======
->>>>>>> 55810e90
 void cpu_exec_initfn(CPUState *cpu)
 {
     cpu->as = NULL;
