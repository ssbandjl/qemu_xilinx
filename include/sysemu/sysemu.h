--- conflicted
+++ resolved
@@ -118,11 +118,7 @@
                               uint16_t len, uint8_t *data);
 void qemu_savevm_send_ping(QEMUFile *f, uint32_t value);
 void qemu_savevm_send_open_return_path(QEMUFile *f);
-<<<<<<< HEAD
-int qemu_savevm_send_packaged(QEMUFile *f, const QEMUSizedBuffer *qsb);
-=======
 int qemu_savevm_send_packaged(QEMUFile *f, const uint8_t *buf, size_t len);
->>>>>>> 7124ccf8
 void qemu_savevm_send_postcopy_advise(QEMUFile *f);
 void qemu_savevm_send_postcopy_listen(QEMUFile *f);
 void qemu_savevm_send_postcopy_run(QEMUFile *f);
@@ -131,11 +127,6 @@
                                            uint16_t len,
                                            uint64_t *start_list,
                                            uint64_t *length_list);
-<<<<<<< HEAD
-
-int qemu_loadvm_state(QEMUFile *f);
-=======
->>>>>>> 7124ccf8
 
 int qemu_loadvm_state(QEMUFile *f);
 
@@ -144,10 +135,7 @@
 typedef enum {
     VGA_NONE, VGA_STD, VGA_CIRRUS, VGA_VMWARE, VGA_XENFB, VGA_QXL,
     VGA_TCX, VGA_CG3, VGA_DEVICE, VGA_VIRTIO,
-<<<<<<< HEAD
-=======
     VGA_TYPE_MAX,
->>>>>>> 7124ccf8
 } VGAInterfaceType;
 
 extern int vga_interface_type;
@@ -156,10 +144,6 @@
 extern int graphic_width;
 extern int graphic_height;
 extern int graphic_depth;
-<<<<<<< HEAD
-extern DisplayType display_type;
-=======
->>>>>>> 7124ccf8
 extern int display_opengl;
 extern const char *keyboard_layout;
 extern int win2k_install_hack;
@@ -192,11 +176,7 @@
  *
  * Note that cpu->get_arch_id() may be larger than MAX_CPUMASK_BITS.
  */
-<<<<<<< HEAD
-#define MAX_CPUMASK_BITS 255
-=======
 #define MAX_CPUMASK_BITS 288
->>>>>>> 7124ccf8
 
 #define MAX_OPTION_ROMS 16
 typedef struct QEMUOptionRom {
@@ -254,10 +234,6 @@
 QemuOpts *qemu_get_machine_opts(void);
 
 bool defaults_enabled(void);
-<<<<<<< HEAD
-bool usb_enabled(void);
-=======
->>>>>>> 7124ccf8
 
 extern QemuOptsList qemu_legacy_drive_opts;
 extern QemuOptsList qemu_common_drive_opts;
