/*
 * Copyright (c) 1982, 1986, 1988, 1990, 1993
 *	The Regents of the University of California.  All rights reserved.
 *
 * Redistribution and use in source and binary forms, with or without
 * modification, are permitted provided that the following conditions
 * are met:
 * 1. Redistributions of source code must retain the above copyright
 *    notice, this list of conditions and the following disclaimer.
 * 2. Redistributions in binary form must reproduce the above copyright
 *    notice, this list of conditions and the following disclaimer in the
 *    documentation and/or other materials provided with the distribution.
 * 3. Neither the name of the University nor the names of its contributors
 *    may be used to endorse or promote products derived from this software
 *    without specific prior written permission.
 *
 * THIS SOFTWARE IS PROVIDED BY THE REGENTS AND CONTRIBUTORS ``AS IS'' AND
 * ANY EXPRESS OR IMPLIED WARRANTIES, INCLUDING, BUT NOT LIMITED TO, THE
 * IMPLIED WARRANTIES OF MERCHANTABILITY AND FITNESS FOR A PARTICULAR PURPOSE
 * ARE DISCLAIMED.  IN NO EVENT SHALL THE REGENTS OR CONTRIBUTORS BE LIABLE
 * FOR ANY DIRECT, INDIRECT, INCIDENTAL, SPECIAL, EXEMPLARY, OR CONSEQUENTIAL
 * DAMAGES (INCLUDING, BUT NOT LIMITED TO, PROCUREMENT OF SUBSTITUTE GOODS
 * OR SERVICES; LOSS OF USE, DATA, OR PROFITS; OR BUSINESS INTERRUPTION)
 * HOWEVER CAUSED AND ON ANY THEORY OF LIABILITY, WHETHER IN CONTRACT, STRICT
 * LIABILITY, OR TORT (INCLUDING NEGLIGENCE OR OTHERWISE) ARISING IN ANY WAY
 * OUT OF THE USE OF THIS SOFTWARE, EVEN IF ADVISED OF THE POSSIBILITY OF
 * SUCH DAMAGE.
 *
 *	@(#)udp_usrreq.c	8.4 (Berkeley) 1/21/94
 * udp_usrreq.c,v 1.4 1994/10/02 17:48:45 phk Exp
 */

/*
 * Changes and additions relating to SLiRP
 * Copyright (c) 1995 Danny Gasparovski.
 *
 * Please read the file COPYRIGHT for the
 * terms and conditions of the copyright.
 */

#include "qemu/osdep.h"
<<<<<<< HEAD
#include <slirp.h>
=======
#include "slirp.h"
>>>>>>> 7124ccf8
#include "ip_icmp.h"

static uint8_t udp_tos(struct socket *so);

void
udp_init(Slirp *slirp)
{
    slirp->udb.so_next = slirp->udb.so_prev = &slirp->udb;
    slirp->udp_last_so = &slirp->udb;
}

void udp_cleanup(Slirp *slirp)
{
    while (slirp->udb.so_next != &slirp->udb) {
        udp_detach(slirp->udb.so_next);
    }
}

/* m->m_data  points at ip packet header
 * m->m_len   length ip packet
 * ip->ip_len length data (IPDU)
 */
void
udp_input(register struct mbuf *m, int iphlen)
{
	Slirp *slirp = m->slirp;
	register struct ip *ip;
	register struct udphdr *uh;
	int len;
	struct ip save_ip;
	struct socket *so;
	struct sockaddr_storage lhost;
	struct sockaddr_in *lhost4;

	DEBUG_CALL("udp_input");
	DEBUG_ARG("m = %p", m);
	DEBUG_ARG("iphlen = %d", iphlen);

	/*
	 * Strip IP options, if any; should skip this,
	 * make available to user, and use on returned packets,
	 * but we don't yet have a way to check the checksum
	 * with options still present.
	 */
	if(iphlen > sizeof(struct ip)) {
		ip_stripoptions(m, (struct mbuf *)0);
		iphlen = sizeof(struct ip);
	}

	/*
	 * Get IP and UDP header together in first mbuf.
	 */
	ip = mtod(m, struct ip *);
	uh = (struct udphdr *)((caddr_t)ip + iphlen);

	/*
	 * Make mbuf data length reflect UDP length.
	 * If not enough data to reflect UDP length, drop.
	 */
	len = ntohs((uint16_t)uh->uh_ulen);

	if (ip->ip_len != len) {
		if (len > ip->ip_len) {
			goto bad;
		}
		m_adj(m, len - ip->ip_len);
		ip->ip_len = len;
	}

	/*
	 * Save a copy of the IP header in case we want restore it
	 * for sending an ICMP error message in response.
	 */
	save_ip = *ip;
	save_ip.ip_len+= iphlen;         /* tcp_input subtracts this */

	/*
	 * Checksum extended UDP header and data.
	 */
	if (uh->uh_sum) {
      memset(&((struct ipovly *)ip)->ih_mbuf, 0, sizeof(struct mbuf_ptr));
	  ((struct ipovly *)ip)->ih_x1 = 0;
	  ((struct ipovly *)ip)->ih_len = uh->uh_ulen;
	  if(cksum(m, len + sizeof(struct ip))) {
	    goto bad;
	  }
	}

	lhost.ss_family = AF_INET;
	lhost4 = (struct sockaddr_in *) &lhost;
	lhost4->sin_addr = ip->ip_src;
	lhost4->sin_port = uh->uh_sport;

        /*
         *  handle DHCP/BOOTP
         */
        if (ntohs(uh->uh_dport) == BOOTP_SERVER &&
            (ip->ip_dst.s_addr == slirp->vhost_addr.s_addr ||
             ip->ip_dst.s_addr == 0xffffffff)) {
                bootp_input(m);
                goto bad;
            }

        /*
         *  handle TFTP
         */
        if (ntohs(uh->uh_dport) == TFTP_SERVER &&
            ip->ip_dst.s_addr == slirp->vhost_addr.s_addr) {
            m->m_data += iphlen;
            m->m_len -= iphlen;
            tftp_input(&lhost, m);
            m->m_data -= iphlen;
            m->m_len += iphlen;
            goto bad;
        }

        if (slirp->restricted) {
            goto bad;
        }

	/*
	 * Locate pcb for datagram.
	 */
	so = solookup(&slirp->udp_last_so, &slirp->udb, &lhost, NULL);

	if (so == NULL) {
	  /*
	   * If there's no socket for this packet,
	   * create one
	   */
	  so = socreate(slirp);
	  if (!so) {
	      goto bad;
	  }
	  if (udp_attach(so, AF_INET) == -1) {
	    DEBUG_MISC((dfd," udp_attach errno = %d-%s\n",
			errno,strerror(errno)));
	    sofree(so);
	    goto bad;
	  }

	  /*
	   * Setup fields
	   */
	  so->so_lfamily = AF_INET;
	  so->so_laddr = ip->ip_src;
	  so->so_lport = uh->uh_sport;

	  if ((so->so_iptos = udp_tos(so)) == 0)
	    so->so_iptos = ip->ip_tos;

	  /*
	   * XXXXX Here, check if it's in udpexec_list,
	   * and if it is, do the fork_exec() etc.
	   */
	}

        so->so_ffamily = AF_INET;
        so->so_faddr = ip->ip_dst; /* XXX */
        so->so_fport = uh->uh_dport; /* XXX */

	iphlen += sizeof(struct udphdr);
	m->m_len -= iphlen;
	m->m_data += iphlen;

	/*
	 * Now we sendto() the packet.
	 */
	if(sosendto(so,m) == -1) {
	  m->m_len += iphlen;
	  m->m_data -= iphlen;
	  *ip=save_ip;
	  DEBUG_MISC((dfd,"udp tx errno = %d-%s\n",errno,strerror(errno)));
	  icmp_send_error(m, ICMP_UNREACH, ICMP_UNREACH_NET, 0,
	                  strerror(errno));
	  goto bad;
	}

	m_free(so->so_m);   /* used for ICMP if error on sorecvfrom */

	/* restore the orig mbuf packet */
	m->m_len += iphlen;
	m->m_data -= iphlen;
	*ip=save_ip;
	so->so_m=m;         /* ICMP backup */

	return;
bad:
	m_free(m);
}

int udp_output(struct socket *so, struct mbuf *m,
                struct sockaddr_in *saddr, struct sockaddr_in *daddr,
                int iptos)
{
	register struct udpiphdr *ui;
	int error = 0;

	DEBUG_CALL("udp_output");
	DEBUG_ARG("so = %p", so);
	DEBUG_ARG("m = %p", m);
	DEBUG_ARG("saddr = %lx", (long)saddr->sin_addr.s_addr);
	DEBUG_ARG("daddr = %lx", (long)daddr->sin_addr.s_addr);

	/*
	 * Adjust for header
	 */
	m->m_data -= sizeof(struct udpiphdr);
	m->m_len += sizeof(struct udpiphdr);

	/*
	 * Fill in mbuf with extended UDP header
	 * and addresses and length put into network format.
	 */
	ui = mtod(m, struct udpiphdr *);
    memset(&ui->ui_i.ih_mbuf, 0 , sizeof(struct mbuf_ptr));
	ui->ui_x1 = 0;
	ui->ui_pr = IPPROTO_UDP;
	ui->ui_len = htons(m->m_len - sizeof(struct ip));
	/* XXXXX Check for from-one-location sockets, or from-any-location sockets */
        ui->ui_src = saddr->sin_addr;
	ui->ui_dst = daddr->sin_addr;
	ui->ui_sport = saddr->sin_port;
	ui->ui_dport = daddr->sin_port;
	ui->ui_ulen = ui->ui_len;

	/*
	 * Stuff checksum and output datagram.
	 */
	ui->ui_sum = 0;
	if ((ui->ui_sum = cksum(m, m->m_len)) == 0)
		ui->ui_sum = 0xffff;
	((struct ip *)ui)->ip_len = m->m_len;

	((struct ip *)ui)->ip_ttl = IPDEFTTL;
	((struct ip *)ui)->ip_tos = iptos;

	error = ip_output(so, m);

	return (error);
}

int
udp_attach(struct socket *so, unsigned short af)
{
  so->s = qemu_socket(af, SOCK_DGRAM, 0);
  if (so->s != -1) {
    so->so_expire = curtime + SO_EXPIRE;
    insque(so, &so->slirp->udb);
  }
  return(so->s);
}

void
udp_detach(struct socket *so)
{
	closesocket(so->s);
	sofree(so);
}

static const struct tos_t udptos[] = {
	{0, 53, IPTOS_LOWDELAY, 0},			/* DNS */
	{0, 0, 0, 0}
};

static uint8_t
udp_tos(struct socket *so)
{
	int i = 0;

	while(udptos[i].tos) {
		if ((udptos[i].fport && ntohs(so->so_fport) == udptos[i].fport) ||
		    (udptos[i].lport && ntohs(so->so_lport) == udptos[i].lport)) {
		    	so->so_emu = udptos[i].emu;
			return udptos[i].tos;
		}
		i++;
	}

	return 0;
}

struct socket *
udp_listen(Slirp *slirp, uint32_t haddr, u_int hport, uint32_t laddr,
           u_int lport, int flags)
{
	struct sockaddr_in addr;
	struct socket *so;
	socklen_t addrlen = sizeof(struct sockaddr_in);

	so = socreate(slirp);
	if (!so) {
	    return NULL;
	}
	so->s = qemu_socket(AF_INET,SOCK_DGRAM,0);
	so->so_expire = curtime + SO_EXPIRE;
	insque(so, &slirp->udb);

	addr.sin_family = AF_INET;
	addr.sin_addr.s_addr = haddr;
	addr.sin_port = hport;

	if (bind(so->s,(struct sockaddr *)&addr, addrlen) < 0) {
		udp_detach(so);
		return NULL;
	}
	socket_set_fast_reuse(so->s);

	getsockname(so->s,(struct sockaddr *)&addr,&addrlen);
	so->fhost.sin = addr;
	sotranslate_accept(so);
	so->so_lfamily = AF_INET;
	so->so_lport = lport;
	so->so_laddr.s_addr = laddr;
	if (flags != SS_FACCEPTONCE)
	   so->so_expire = 0;

	so->so_state &= SS_PERSISTENT_MASK;
	so->so_state |= SS_ISFCONNECTED | flags;

	return so;
}<|MERGE_RESOLUTION|>--- conflicted
+++ resolved
@@ -39,11 +39,7 @@
  */
 
 #include "qemu/osdep.h"
-<<<<<<< HEAD
-#include <slirp.h>
-=======
 #include "slirp.h"
->>>>>>> 7124ccf8
 #include "ip_icmp.h"
 
 static uint8_t udp_tos(struct socket *so);
