#!/bin/sh

# Convert text files to compilable C arrays.
#
# Copyright (C) 2007 Free Software Foundation, Inc.
#
# This file is part of GDB.
#
# This program is free software; you can redistribute it and/or modify
# it under the terms of the GNU General Public License as published by
# the Free Software Foundation; either version 2 of the License, or
# (at your option) any later version.
#
# This program is distributed in the hope that it will be useful,
# but WITHOUT ANY WARRANTY; without even the implied warranty of
# MERCHANTABILITY or FITNESS FOR A PARTICULAR PURPOSE.  See the
# GNU General Public License for more details.
#
# You should have received a copy of the GNU General Public License
# along with this program; if not, see <http://www.gnu.org/licenses/>.

output=$1
shift

if test -z "$output" || test -z "$1"; then
  echo "Usage: $0 OUTPUTFILE INPUTFILE..."
  exit 1
fi

if test -e "$output"; then
  echo "Output file \"$output\" already exists; refusing to overwrite."
  exit 1
fi

for input; do
  arrayname=xml_feature_$(echo $input | sed 's,.*/,,; s/[-.]/_/g')

  ${AWK:-awk} 'BEGIN { n = 0
      printf "#include \"qemu/osdep.h\"\n"
<<<<<<< HEAD
      printf "#include \"qemu-common.h\"\n"
      printf "#include \"exec/gdbstub.h\"\n"
=======
>>>>>>> 7124ccf8
      print "static const char '$arrayname'[] = {"
      for (i = 0; i < 255; i++)
        _ord_[sprintf("%c", i)] = i
    } {
      split($0, line, "");
      printf "  "
      for (i = 1; i <= length($0); i++) {
        c = line[i]
        if (c == "'\''") {
          printf "'\''\\'\'''\'', "
        } else if (c == "\\") {
          printf "'\''\\\\'\'', "
        } else if (_ord_[c] >= 32 && _ord_[c] < 127) {
	  printf "'\''%s'\'', ", c
        } else {
          printf "'\''\\%03o'\'', ", _ord_[c]
        }
        if (i % 10 == 0)
          printf "\n   "
      }
      printf "'\''\\n'\'', \n"
    } END {
      print "  0 };"
    }' < $input >> $output
done

echo >> $output
echo "const char *const xml_builtin[][2] = {" >> $output

for input; do
  basename=$(echo $input | sed 's,.*/,,')
  arrayname=xml_feature_$(echo $input | sed 's,.*/,,; s/[-.]/_/g')
  echo "  { \"$basename\", $arrayname }," >> $output
done

echo "  { (char *)0, (char *)0 }" >> $output
echo "};" >> $output<|MERGE_RESOLUTION|>--- conflicted
+++ resolved
@@ -37,11 +37,6 @@
 
   ${AWK:-awk} 'BEGIN { n = 0
       printf "#include \"qemu/osdep.h\"\n"
-<<<<<<< HEAD
-      printf "#include \"qemu-common.h\"\n"
-      printf "#include \"exec/gdbstub.h\"\n"
-=======
->>>>>>> 7124ccf8
       print "static const char '$arrayname'[] = {"
       for (i = 0; i < 255; i++)
         _ord_[sprintf("%c", i)] = i
