--- conflicted
+++ resolved
@@ -39,12 +39,7 @@
  */
 
 #include "qemu/osdep.h"
-<<<<<<< HEAD
-#include <slirp.h>
-#include <qemu/osdep.h>
-=======
 #include "slirp.h"
->>>>>>> 7124ccf8
 #include "ip_icmp.h"
 
 static struct ip *ip_reass(Slirp *slirp, struct ip *ip, struct ipq *fp);
