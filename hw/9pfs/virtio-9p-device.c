/*
 * Virtio 9p backend
 *
 * Copyright IBM, Corp. 2010
 *
 * Authors:
 *  Anthony Liguori   <aliguori@us.ibm.com>
 *
 * This work is licensed under the terms of the GNU GPL, version 2.  See
 * the COPYING file in the top-level directory.
 *
 */

#include "qemu/osdep.h"
#include "hw/virtio/virtio.h"
<<<<<<< HEAD
#include "hw/i386/pc.h"
#include "qemu/sockets.h"
#include "virtio-9p.h"
#include "fsdev/qemu-fsdev.h"
#include "9p-xattr.h"
=======
#include "qemu/sockets.h"
#include "virtio-9p.h"
#include "fsdev/qemu-fsdev.h"
>>>>>>> 7124ccf8
#include "coth.h"
#include "hw/virtio/virtio-access.h"
#include "qemu/iov.h"

void virtio_9p_push_and_notify(V9fsPDU *pdu)
{
    V9fsState *s = pdu->s;
    V9fsVirtioState *v = container_of(s, V9fsVirtioState, state);
    VirtQueueElement *elem = v->elems[pdu->idx];

    /* push onto queue and notify */
    virtqueue_push(v->vq, elem, pdu->size);
    g_free(elem);
    v->elems[pdu->idx] = NULL;

    /* FIXME: we should batch these completions */
    virtio_notify(VIRTIO_DEVICE(v), v->vq);
}

static void handle_9p_output(VirtIODevice *vdev, VirtQueue *vq)
{
    V9fsVirtioState *v = (V9fsVirtioState *)vdev;
    V9fsState *s = &v->state;
    V9fsPDU *pdu;
    ssize_t len;
<<<<<<< HEAD
=======
    VirtQueueElement *elem;
>>>>>>> 7124ccf8

    while ((pdu = pdu_alloc(s))) {
        struct {
            uint32_t size_le;
            uint8_t id;
            uint16_t tag_le;
        } QEMU_PACKED out;
<<<<<<< HEAD
        VirtQueueElement *elem;

        elem = virtqueue_pop(vq, sizeof(VirtQueueElement));
        if (!elem) {
            pdu_free(pdu);
            break;
        }

        BUG_ON(elem->out_num == 0 || elem->in_num == 0);
        QEMU_BUILD_BUG_ON(sizeof out != 7);

        v->elems[pdu->idx] = elem;
        len = iov_to_buf(elem->out_sg, elem->out_num, 0,
                         &out, sizeof out);
        BUG_ON(len != sizeof out);
=======

        elem = virtqueue_pop(vq, sizeof(VirtQueueElement));
        if (!elem) {
            goto out_free_pdu;
        }

        if (elem->in_num == 0) {
            virtio_error(vdev,
                         "The guest sent a VirtFS request without space for "
                         "the reply");
            goto out_free_req;
        }
        QEMU_BUILD_BUG_ON(sizeof(out) != 7);

        v->elems[pdu->idx] = elem;
        len = iov_to_buf(elem->out_sg, elem->out_num, 0,
                         &out, sizeof(out));
        if (len != sizeof(out)) {
            virtio_error(vdev, "The guest sent a malformed VirtFS request: "
                         "header size is %zd, should be 7", len);
            goto out_free_req;
        }
>>>>>>> 7124ccf8

        pdu->size = le32_to_cpu(out.size_le);

        pdu->id = out.id;
        pdu->tag = le16_to_cpu(out.tag_le);

        qemu_co_queue_init(&pdu->complete);
        pdu_submit(pdu);
    }
<<<<<<< HEAD
=======

    return;

out_free_req:
    virtqueue_detach_element(vq, elem, 0);
    g_free(elem);
out_free_pdu:
    pdu_free(pdu);
>>>>>>> 7124ccf8
}

static uint64_t virtio_9p_get_features(VirtIODevice *vdev, uint64_t features,
                                       Error **errp)
{
    virtio_add_feature(&features, VIRTIO_9P_MOUNT_TAG);
    return features;
}

static void virtio_9p_get_config(VirtIODevice *vdev, uint8_t *config)
{
    int len;
    struct virtio_9p_config *cfg;
    V9fsVirtioState *v = VIRTIO_9P(vdev);
    V9fsState *s = &v->state;

    len = strlen(s->tag);
    cfg = g_malloc0(sizeof(struct virtio_9p_config) + len);
    virtio_stw_p(vdev, &cfg->tag_len, len);
    /* We don't copy the terminating null to config space */
    memcpy(cfg->tag, s->tag, len);
    memcpy(config, cfg, v->config_size);
    g_free(cfg);
}

static void virtio_9p_save(QEMUFile *f, void *opaque)
{
    virtio_save(VIRTIO_DEVICE(opaque), f);
}

static int virtio_9p_load(QEMUFile *f, void *opaque, int version_id)
{
    return virtio_load(VIRTIO_DEVICE(opaque), f, version_id);
}

static void virtio_9p_device_realize(DeviceState *dev, Error **errp)
{
    VirtIODevice *vdev = VIRTIO_DEVICE(dev);
    V9fsVirtioState *v = VIRTIO_9P(dev);
    V9fsState *s = &v->state;
<<<<<<< HEAD

    if (v9fs_device_realize_common(s, errp)) {
        goto out;
    }

    v->config_size = sizeof(struct virtio_9p_config) + strlen(s->fsconf.tag);
    virtio_init(vdev, "virtio-9p", VIRTIO_ID_9P, v->config_size);
    v->vq = virtio_add_queue(vdev, MAX_REQ, handle_9p_output);
    register_savevm(dev, "virtio-9p", -1, 1, virtio_9p_save, virtio_9p_load, v);

out:
    return;
}

static void virtio_9p_device_unrealize(DeviceState *dev, Error **errp)
{
    VirtIODevice *vdev = VIRTIO_DEVICE(dev);
    V9fsVirtioState *v = VIRTIO_9P(dev);
    V9fsState *s = &v->state;

    virtio_cleanup(vdev);
    unregister_savevm(dev, "virtio-9p", v);
    v9fs_device_unrealize_common(s, errp);
}

ssize_t virtio_pdu_vmarshal(V9fsPDU *pdu, size_t offset,
                            const char *fmt, va_list ap)
{
    V9fsState *s = pdu->s;
    V9fsVirtioState *v = container_of(s, V9fsVirtioState, state);
    VirtQueueElement *elem = v->elems[pdu->idx];

    return v9fs_iov_vmarshal(elem->in_sg, elem->in_num, offset, 1, fmt, ap);
}

ssize_t virtio_pdu_vunmarshal(V9fsPDU *pdu, size_t offset,
                              const char *fmt, va_list ap)
{
    V9fsState *s = pdu->s;
    V9fsVirtioState *v = container_of(s, V9fsVirtioState, state);
    VirtQueueElement *elem = v->elems[pdu->idx];

    return v9fs_iov_vunmarshal(elem->out_sg, elem->out_num, offset, 1, fmt, ap);
}

=======

    if (v9fs_device_realize_common(s, errp)) {
        goto out;
    }

    v->config_size = sizeof(struct virtio_9p_config) + strlen(s->fsconf.tag);
    virtio_init(vdev, "virtio-9p", VIRTIO_ID_9P, v->config_size);
    v->vq = virtio_add_queue(vdev, MAX_REQ, handle_9p_output);

out:
    return;
}

static void virtio_9p_device_unrealize(DeviceState *dev, Error **errp)
{
    VirtIODevice *vdev = VIRTIO_DEVICE(dev);
    V9fsVirtioState *v = VIRTIO_9P(dev);
    V9fsState *s = &v->state;

    virtio_cleanup(vdev);
    v9fs_device_unrealize_common(s, errp);
}

static void virtio_9p_reset(VirtIODevice *vdev)
{
    V9fsVirtioState *v = (V9fsVirtioState *)vdev;

    v9fs_reset(&v->state);
}

ssize_t virtio_pdu_vmarshal(V9fsPDU *pdu, size_t offset,
                            const char *fmt, va_list ap)
{
    V9fsState *s = pdu->s;
    V9fsVirtioState *v = container_of(s, V9fsVirtioState, state);
    VirtQueueElement *elem = v->elems[pdu->idx];

    return v9fs_iov_vmarshal(elem->in_sg, elem->in_num, offset, 1, fmt, ap);
}

ssize_t virtio_pdu_vunmarshal(V9fsPDU *pdu, size_t offset,
                              const char *fmt, va_list ap)
{
    V9fsState *s = pdu->s;
    V9fsVirtioState *v = container_of(s, V9fsVirtioState, state);
    VirtQueueElement *elem = v->elems[pdu->idx];

    return v9fs_iov_vunmarshal(elem->out_sg, elem->out_num, offset, 1, fmt, ap);
}

>>>>>>> 7124ccf8
void virtio_init_iov_from_pdu(V9fsPDU *pdu, struct iovec **piov,
                              unsigned int *pniov, bool is_write)
{
    V9fsState *s = pdu->s;
    V9fsVirtioState *v = container_of(s, V9fsVirtioState, state);
    VirtQueueElement *elem = v->elems[pdu->idx];

    if (is_write) {
        *piov = elem->out_sg;
        *pniov = elem->out_num;
    } else {
        *piov = elem->in_sg;
        *pniov = elem->in_num;
    }
}

/* virtio-9p device */

static const VMStateDescription vmstate_virtio_9p = {
    .name = "virtio-9p",
    .minimum_version_id = 1,
    .version_id = 1,
    .fields = (VMStateField[]) {
        VMSTATE_VIRTIO_DEVICE,
        VMSTATE_END_OF_LIST()
    },
};

static Property virtio_9p_properties[] = {
    DEFINE_PROP_STRING("mount_tag", V9fsVirtioState, state.fsconf.tag),
    DEFINE_PROP_STRING("fsdev", V9fsVirtioState, state.fsconf.fsdev_id),
    DEFINE_PROP_END_OF_LIST(),
};

static void virtio_9p_class_init(ObjectClass *klass, void *data)
{
    DeviceClass *dc = DEVICE_CLASS(klass);
    VirtioDeviceClass *vdc = VIRTIO_DEVICE_CLASS(klass);

    dc->props = virtio_9p_properties;
    dc->vmsd = &vmstate_virtio_9p;
    set_bit(DEVICE_CATEGORY_STORAGE, dc->categories);
    vdc->realize = virtio_9p_device_realize;
    vdc->unrealize = virtio_9p_device_unrealize;
    vdc->get_features = virtio_9p_get_features;
    vdc->get_config = virtio_9p_get_config;
    vdc->reset = virtio_9p_reset;
}

static const TypeInfo virtio_device_info = {
    .name = TYPE_VIRTIO_9P,
    .parent = TYPE_VIRTIO_DEVICE,
    .instance_size = sizeof(V9fsVirtioState),
    .class_init = virtio_9p_class_init,
};

static void virtio_9p_register_types(void)
{
    type_register_static(&virtio_device_info);
}

type_init(virtio_9p_register_types)<|MERGE_RESOLUTION|>--- conflicted
+++ resolved
@@ -13,17 +13,9 @@
 
 #include "qemu/osdep.h"
 #include "hw/virtio/virtio.h"
-<<<<<<< HEAD
-#include "hw/i386/pc.h"
 #include "qemu/sockets.h"
 #include "virtio-9p.h"
 #include "fsdev/qemu-fsdev.h"
-#include "9p-xattr.h"
-=======
-#include "qemu/sockets.h"
-#include "virtio-9p.h"
-#include "fsdev/qemu-fsdev.h"
->>>>>>> 7124ccf8
 #include "coth.h"
 #include "hw/virtio/virtio-access.h"
 #include "qemu/iov.h"
@@ -49,10 +41,7 @@
     V9fsState *s = &v->state;
     V9fsPDU *pdu;
     ssize_t len;
-<<<<<<< HEAD
-=======
     VirtQueueElement *elem;
->>>>>>> 7124ccf8
 
     while ((pdu = pdu_alloc(s))) {
         struct {
@@ -60,23 +49,6 @@
             uint8_t id;
             uint16_t tag_le;
         } QEMU_PACKED out;
-<<<<<<< HEAD
-        VirtQueueElement *elem;
-
-        elem = virtqueue_pop(vq, sizeof(VirtQueueElement));
-        if (!elem) {
-            pdu_free(pdu);
-            break;
-        }
-
-        BUG_ON(elem->out_num == 0 || elem->in_num == 0);
-        QEMU_BUILD_BUG_ON(sizeof out != 7);
-
-        v->elems[pdu->idx] = elem;
-        len = iov_to_buf(elem->out_sg, elem->out_num, 0,
-                         &out, sizeof out);
-        BUG_ON(len != sizeof out);
-=======
 
         elem = virtqueue_pop(vq, sizeof(VirtQueueElement));
         if (!elem) {
@@ -99,7 +71,6 @@
                          "header size is %zd, should be 7", len);
             goto out_free_req;
         }
->>>>>>> 7124ccf8
 
         pdu->size = le32_to_cpu(out.size_le);
 
@@ -109,8 +80,6 @@
         qemu_co_queue_init(&pdu->complete);
         pdu_submit(pdu);
     }
-<<<<<<< HEAD
-=======
 
     return;
 
@@ -119,7 +88,6 @@
     g_free(elem);
 out_free_pdu:
     pdu_free(pdu);
->>>>>>> 7124ccf8
 }
 
 static uint64_t virtio_9p_get_features(VirtIODevice *vdev, uint64_t features,
@@ -145,22 +113,11 @@
     g_free(cfg);
 }
 
-static void virtio_9p_save(QEMUFile *f, void *opaque)
-{
-    virtio_save(VIRTIO_DEVICE(opaque), f);
-}
-
-static int virtio_9p_load(QEMUFile *f, void *opaque, int version_id)
-{
-    return virtio_load(VIRTIO_DEVICE(opaque), f, version_id);
-}
-
 static void virtio_9p_device_realize(DeviceState *dev, Error **errp)
 {
     VirtIODevice *vdev = VIRTIO_DEVICE(dev);
     V9fsVirtioState *v = VIRTIO_9P(dev);
     V9fsState *s = &v->state;
-<<<<<<< HEAD
 
     if (v9fs_device_realize_common(s, errp)) {
         goto out;
@@ -169,7 +126,6 @@
     v->config_size = sizeof(struct virtio_9p_config) + strlen(s->fsconf.tag);
     virtio_init(vdev, "virtio-9p", VIRTIO_ID_9P, v->config_size);
     v->vq = virtio_add_queue(vdev, MAX_REQ, handle_9p_output);
-    register_savevm(dev, "virtio-9p", -1, 1, virtio_9p_save, virtio_9p_load, v);
 
 out:
     return;
@@ -182,8 +138,14 @@
     V9fsState *s = &v->state;
 
     virtio_cleanup(vdev);
-    unregister_savevm(dev, "virtio-9p", v);
     v9fs_device_unrealize_common(s, errp);
+}
+
+static void virtio_9p_reset(VirtIODevice *vdev)
+{
+    V9fsVirtioState *v = (V9fsVirtioState *)vdev;
+
+    v9fs_reset(&v->state);
 }
 
 ssize_t virtio_pdu_vmarshal(V9fsPDU *pdu, size_t offset,
@@ -206,58 +168,6 @@
     return v9fs_iov_vunmarshal(elem->out_sg, elem->out_num, offset, 1, fmt, ap);
 }
 
-=======
-
-    if (v9fs_device_realize_common(s, errp)) {
-        goto out;
-    }
-
-    v->config_size = sizeof(struct virtio_9p_config) + strlen(s->fsconf.tag);
-    virtio_init(vdev, "virtio-9p", VIRTIO_ID_9P, v->config_size);
-    v->vq = virtio_add_queue(vdev, MAX_REQ, handle_9p_output);
-
-out:
-    return;
-}
-
-static void virtio_9p_device_unrealize(DeviceState *dev, Error **errp)
-{
-    VirtIODevice *vdev = VIRTIO_DEVICE(dev);
-    V9fsVirtioState *v = VIRTIO_9P(dev);
-    V9fsState *s = &v->state;
-
-    virtio_cleanup(vdev);
-    v9fs_device_unrealize_common(s, errp);
-}
-
-static void virtio_9p_reset(VirtIODevice *vdev)
-{
-    V9fsVirtioState *v = (V9fsVirtioState *)vdev;
-
-    v9fs_reset(&v->state);
-}
-
-ssize_t virtio_pdu_vmarshal(V9fsPDU *pdu, size_t offset,
-                            const char *fmt, va_list ap)
-{
-    V9fsState *s = pdu->s;
-    V9fsVirtioState *v = container_of(s, V9fsVirtioState, state);
-    VirtQueueElement *elem = v->elems[pdu->idx];
-
-    return v9fs_iov_vmarshal(elem->in_sg, elem->in_num, offset, 1, fmt, ap);
-}
-
-ssize_t virtio_pdu_vunmarshal(V9fsPDU *pdu, size_t offset,
-                              const char *fmt, va_list ap)
-{
-    V9fsState *s = pdu->s;
-    V9fsVirtioState *v = container_of(s, V9fsVirtioState, state);
-    VirtQueueElement *elem = v->elems[pdu->idx];
-
-    return v9fs_iov_vunmarshal(elem->out_sg, elem->out_num, offset, 1, fmt, ap);
-}
-
->>>>>>> 7124ccf8
 void virtio_init_iov_from_pdu(V9fsPDU *pdu, struct iovec **piov,
                               unsigned int *pniov, bool is_write)
 {
