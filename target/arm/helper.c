--- conflicted
+++ resolved
@@ -10820,158 +10820,6 @@
     return prot_rw | PAGE_EXEC;
 }
 
-<<<<<<< HEAD
-static bool ptw_attrs_are_device(CPUARMState *env, ARMCacheAttrs cacheattrs)
-{
-    /*
-     * For an S1 page table walk, the stage 1 attributes are always
-     * some form of "this is Normal memory". The combined S1+S2
-     * attributes are therefore only Device if stage 2 specifies Device.
-     * With HCR_EL2.FWB == 0 this is when descriptor bits [5:4] are 0b00,
-     * ie when cacheattrs.attrs bits [3:2] are 0b00.
-     * With HCR_EL2.FWB == 1 this is when descriptor bit [4] is 0, ie
-     * when cacheattrs.attrs bit [2] is 0.
-     */
-    assert(cacheattrs.is_s2_format);
-    if (arm_hcr_el2_eff(env) & HCR_FWB) {
-        return (cacheattrs.attrs & 0x4) == 0;
-    } else {
-        return (cacheattrs.attrs & 0xc) == 0;
-    }
-}
-
-/* Translate a S1 pagetable walk through S2 if needed.  */
-static hwaddr S1_ptw_translate(CPUARMState *env, ARMMMUIdx mmu_idx,
-                               hwaddr addr, bool *is_secure,
-                               ARMMMUFaultInfo *fi)
-{
-    if (arm_mmu_idx_is_stage1_of_2(mmu_idx) &&
-        !regime_translation_disabled(env, ARMMMUIdx_Stage2)) {
-        target_ulong s2size;
-        hwaddr s2pa;
-        int s2prot;
-        int ret;
-        ARMMMUIdx s2_mmu_idx = *is_secure ? ARMMMUIdx_Stage2_S
-                                          : ARMMMUIdx_Stage2;
-        ARMCacheAttrs cacheattrs = {};
-        MemTxAttrs txattrs = {};
-
-        ret = get_phys_addr_lpae(env, addr, MMU_DATA_LOAD, s2_mmu_idx, false,
-                                 &s2pa, &txattrs, &s2prot, &s2size, fi,
-                                 &cacheattrs);
-        if (ret) {
-            assert(fi->type != ARMFault_None);
-            fi->s2addr = addr;
-            fi->stage2 = true;
-            fi->s1ptw = true;
-            fi->s1ns = !*is_secure;
-            return ~0;
-        }
-        if ((arm_hcr_el2_eff(env) & HCR_PTW) &&
-            ptw_attrs_are_device(env, cacheattrs)) {
-            /*
-             * PTW set and S1 walk touched S2 Device memory:
-             * generate Permission fault.
-             */
-            fi->type = ARMFault_Permission;
-            fi->s2addr = addr;
-            fi->stage2 = true;
-            fi->s1ptw = true;
-            fi->s1ns = !*is_secure;
-            return ~0;
-        }
-
-        if (arm_is_secure_below_el3(env)) {
-            /* Check if page table walk is to secure or non-secure PA space. */
-            if (*is_secure) {
-                *is_secure = !(env->cp15.vstcr_el2.raw_tcr & VSTCR_SW);
-            } else {
-                *is_secure = !(env->cp15.vtcr_el2.raw_tcr & VTCR_NSW);
-            }
-        } else {
-            assert(!*is_secure);
-        }
-
-        addr = s2pa;
-    }
-    return addr;
-}
-
-/* All loads done in the course of a page table walk go through here. */
-uint32_t arm_ldl_ptw(CPUState *cs, hwaddr addr, bool is_secure,
-                     ARMMMUIdx mmu_idx, ARMMMUFaultInfo *fi)
-{
-    ARMCPU *cpu = ARM_CPU(cs);
-    CPUARMState *env = &cpu->env;
-    MemTxAttrs attrs = {};
-    MemTxResult result = MEMTX_OK;
-    AddressSpace *as;
-    uint32_t data;
-    /* XILINX: Propagate the cacheable attribute of PTW memory accesses */
-    TCR *tcr = regime_tcr(env, mmu_idx);
-
-    addr = S1_ptw_translate(env, mmu_idx, addr, &is_secure, fi);
-    attrs.secure = is_secure;
-    if ((tcr->raw_tcr & TTBCR_ORGN0) != 0 ||
-         (tcr->raw_tcr & TTBCR_IRGN0) != 0) {
-        attrs.cache = 1;
-    }
-    as = arm_addressspace(cs, attrs);
-    if (fi->s1ptw) {
-        return 0;
-    }
-    if (regime_translation_big_endian(env, mmu_idx)) {
-        data = address_space_ldl_be(as, addr, attrs, &result);
-    } else {
-        data = address_space_ldl_le(as, addr, attrs, &result);
-    }
-    if (result == MEMTX_OK) {
-        return data;
-    }
-    fi->type = ARMFault_SyncExternalOnWalk;
-    fi->ea = arm_extabort_type(result);
-    return 0;
-}
-
-uint64_t arm_ldq_ptw(CPUState *cs, hwaddr addr, bool is_secure,
-                     ARMMMUIdx mmu_idx, ARMMMUFaultInfo *fi)
-{
-    ARMCPU *cpu = ARM_CPU(cs);
-    CPUARMState *env = &cpu->env;
-    MemTxAttrs attrs = {};
-    MemTxResult result = MEMTX_OK;
-    AddressSpace *as;
-    uint64_t data;
-    /* XILINX: Propagate the cacheable attribute of PTW memory accesses */
-    TCR *tcr = regime_tcr(env, mmu_idx);
-
-    addr = S1_ptw_translate(env, mmu_idx, addr, &is_secure, fi);
-    attrs.secure = is_secure;
-    attrs = env_tlb(env)->memattr[attrs.secure].attrs;
-    if ((tcr->raw_tcr & TTBCR_ORGN0) != 0 ||
-         (tcr->raw_tcr & TTBCR_IRGN0) != 0) {
-        attrs.cache = 1;
-    }
-
-    as = arm_addressspace(cs, attrs);
-    if (fi->s1ptw) {
-        return 0;
-    }
-    if (regime_translation_big_endian(env, mmu_idx)) {
-        data = address_space_ldq_be(as, addr, attrs, &result);
-    } else {
-        data = address_space_ldq_le(as, addr, attrs, &result);
-    }
-    if (result == MEMTX_OK) {
-        return data;
-    }
-    fi->type = ARMFault_SyncExternalOnWalk;
-    fi->ea = arm_extabort_type(result);
-    return 0;
-}
-
-=======
->>>>>>> 11552bb0
 /*
  * check_s2_mmu_setup
  * @cpu:        ARMCPU
