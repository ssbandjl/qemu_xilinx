--- conflicted
+++ resolved
@@ -1096,11 +1096,7 @@
 }
 
 static void qdev_prop_set_globals_for_type(DeviceState *dev,
-<<<<<<< HEAD
-                                const char *typename)
-=======
                                            const char *typename)
->>>>>>> 7124ccf8
 {
     GList *l;
 
@@ -1114,12 +1110,6 @@
         prop->used = true;
         object_property_parse(OBJECT(dev), prop->value, prop->property, &err);
         if (err != NULL) {
-<<<<<<< HEAD
-            assert(prop->user_provided);
-            error_reportf_err(err, "Warning: global %s.%s=%s ignored: ",
-                              prop->driver, prop->property, prop->value);
-            return;
-=======
             error_prepend(&err, "can't apply global %s.%s=%s: ",
                           prop->driver, prop->property, prop->value);
             if (!dev->hotplugged && prop->errp) {
@@ -1128,7 +1118,6 @@
                 assert(prop->user_provided);
                 error_reportf_err(err, "Warning: ");
             }
->>>>>>> 7124ccf8
         }
     }
 }
