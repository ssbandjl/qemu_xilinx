/*
 * QEMU LSI53C895A SCSI Host Bus Adapter emulation
 *
 * Copyright (c) 2006 CodeSourcery.
 * Written by Paul Brook
 *
 * This code is licensed under the LGPL.
 */

/* Note:
 * LSI53C810 emulation is incorrect, in the sense that it supports
 * features added in later evolutions. This should not be a problem,
 * as well-behaved operating systems will not try to use them.
 */

#include "qemu/osdep.h"

#include "hw/hw.h"
#include "hw/pci/pci.h"
#include "hw/scsi/scsi.h"
#include "sysemu/dma.h"
<<<<<<< HEAD
=======
#include "qemu/log.h"
>>>>>>> 7124ccf8

//#define DEBUG_LSI
//#define DEBUG_LSI_REG

#ifdef DEBUG_LSI
#define DPRINTF(fmt, ...) \
do { printf("lsi_scsi: " fmt , ## __VA_ARGS__); } while (0)
#define BADF(fmt, ...) \
do { fprintf(stderr, "lsi_scsi: error: " fmt , ## __VA_ARGS__); exit(1);} while (0)
#else
#define DPRINTF(fmt, ...) do {} while(0)
#define BADF(fmt, ...) \
do { fprintf(stderr, "lsi_scsi: error: " fmt , ## __VA_ARGS__);} while (0)
#endif

static const char *names[] = {
    "SCNTL0", "SCNTL1", "SCNTL2", "SCNTL3", "SCID", "SXFER", "SDID", "GPREG",
    "SFBR", "SOCL", "SSID", "SBCL", "DSTAT", "SSTAT0", "SSTAT1", "SSTAT2",
    "DSA0", "DSA1", "DSA2", "DSA3", "ISTAT", "0x15", "0x16", "0x17",
    "CTEST0", "CTEST1", "CTEST2", "CTEST3", "TEMP0", "TEMP1", "TEMP2", "TEMP3",
    "DFIFO", "CTEST4", "CTEST5", "CTEST6", "DBC0", "DBC1", "DBC2", "DCMD",
    "DNAD0", "DNAD1", "DNAD2", "DNAD3", "DSP0", "DSP1", "DSP2", "DSP3",
    "DSPS0", "DSPS1", "DSPS2", "DSPS3", "SCRATCHA0", "SCRATCHA1", "SCRATCHA2", "SCRATCHA3",
    "DMODE", "DIEN", "SBR", "DCNTL", "ADDER0", "ADDER1", "ADDER2", "ADDER3",
    "SIEN0", "SIEN1", "SIST0", "SIST1", "SLPAR", "0x45", "MACNTL", "GPCNTL",
    "STIME0", "STIME1", "RESPID", "0x4b", "STEST0", "STEST1", "STEST2", "STEST3",
    "SIDL", "0x51", "0x52", "0x53", "SODL", "0x55", "0x56", "0x57",
    "SBDL", "0x59", "0x5a", "0x5b", "SCRATCHB0", "SCRATCHB1", "SCRATCHB2", "SCRATCHB3",
};

#define LSI_MAX_DEVS 7

#define LSI_SCNTL0_TRG    0x01
#define LSI_SCNTL0_AAP    0x02
#define LSI_SCNTL0_EPC    0x08
#define LSI_SCNTL0_WATN   0x10
#define LSI_SCNTL0_START  0x20

#define LSI_SCNTL1_SST    0x01
#define LSI_SCNTL1_IARB   0x02
#define LSI_SCNTL1_AESP   0x04
#define LSI_SCNTL1_RST    0x08
#define LSI_SCNTL1_CON    0x10
#define LSI_SCNTL1_DHP    0x20
#define LSI_SCNTL1_ADB    0x40
#define LSI_SCNTL1_EXC    0x80

#define LSI_SCNTL2_WSR    0x01
#define LSI_SCNTL2_VUE0   0x02
#define LSI_SCNTL2_VUE1   0x04
#define LSI_SCNTL2_WSS    0x08
#define LSI_SCNTL2_SLPHBEN 0x10
#define LSI_SCNTL2_SLPMD  0x20
#define LSI_SCNTL2_CHM    0x40
#define LSI_SCNTL2_SDU    0x80

#define LSI_ISTAT0_DIP    0x01
#define LSI_ISTAT0_SIP    0x02
#define LSI_ISTAT0_INTF   0x04
#define LSI_ISTAT0_CON    0x08
#define LSI_ISTAT0_SEM    0x10
#define LSI_ISTAT0_SIGP   0x20
#define LSI_ISTAT0_SRST   0x40
#define LSI_ISTAT0_ABRT   0x80

#define LSI_ISTAT1_SI     0x01
#define LSI_ISTAT1_SRUN   0x02
#define LSI_ISTAT1_FLSH   0x04

#define LSI_SSTAT0_SDP0   0x01
#define LSI_SSTAT0_RST    0x02
#define LSI_SSTAT0_WOA    0x04
#define LSI_SSTAT0_LOA    0x08
#define LSI_SSTAT0_AIP    0x10
#define LSI_SSTAT0_OLF    0x20
#define LSI_SSTAT0_ORF    0x40
#define LSI_SSTAT0_ILF    0x80

#define LSI_SIST0_PAR     0x01
#define LSI_SIST0_RST     0x02
#define LSI_SIST0_UDC     0x04
#define LSI_SIST0_SGE     0x08
#define LSI_SIST0_RSL     0x10
#define LSI_SIST0_SEL     0x20
#define LSI_SIST0_CMP     0x40
#define LSI_SIST0_MA      0x80

#define LSI_SIST1_HTH     0x01
#define LSI_SIST1_GEN     0x02
#define LSI_SIST1_STO     0x04
#define LSI_SIST1_SBMC    0x10

#define LSI_SOCL_IO       0x01
#define LSI_SOCL_CD       0x02
#define LSI_SOCL_MSG      0x04
#define LSI_SOCL_ATN      0x08
#define LSI_SOCL_SEL      0x10
#define LSI_SOCL_BSY      0x20
#define LSI_SOCL_ACK      0x40
#define LSI_SOCL_REQ      0x80

#define LSI_DSTAT_IID     0x01
#define LSI_DSTAT_SIR     0x04
#define LSI_DSTAT_SSI     0x08
#define LSI_DSTAT_ABRT    0x10
#define LSI_DSTAT_BF      0x20
#define LSI_DSTAT_MDPE    0x40
#define LSI_DSTAT_DFE     0x80

#define LSI_DCNTL_COM     0x01
#define LSI_DCNTL_IRQD    0x02
#define LSI_DCNTL_STD     0x04
#define LSI_DCNTL_IRQM    0x08
#define LSI_DCNTL_SSM     0x10
#define LSI_DCNTL_PFEN    0x20
#define LSI_DCNTL_PFF     0x40
#define LSI_DCNTL_CLSE    0x80

#define LSI_DMODE_MAN     0x01
#define LSI_DMODE_BOF     0x02
#define LSI_DMODE_ERMP    0x04
#define LSI_DMODE_ERL     0x08
#define LSI_DMODE_DIOM    0x10
#define LSI_DMODE_SIOM    0x20

#define LSI_CTEST2_DACK   0x01
#define LSI_CTEST2_DREQ   0x02
#define LSI_CTEST2_TEOP   0x04
#define LSI_CTEST2_PCICIE 0x08
#define LSI_CTEST2_CM     0x10
#define LSI_CTEST2_CIO    0x20
#define LSI_CTEST2_SIGP   0x40
#define LSI_CTEST2_DDIR   0x80

#define LSI_CTEST5_BL2    0x04
#define LSI_CTEST5_DDIR   0x08
#define LSI_CTEST5_MASR   0x10
#define LSI_CTEST5_DFSN   0x20
#define LSI_CTEST5_BBCK   0x40
#define LSI_CTEST5_ADCK   0x80

#define LSI_CCNTL0_DILS   0x01
#define LSI_CCNTL0_DISFC  0x10
#define LSI_CCNTL0_ENNDJ  0x20
#define LSI_CCNTL0_PMJCTL 0x40
#define LSI_CCNTL0_ENPMJ  0x80

#define LSI_CCNTL1_EN64DBMV  0x01
#define LSI_CCNTL1_EN64TIBMV 0x02
#define LSI_CCNTL1_64TIMOD   0x04
#define LSI_CCNTL1_DDAC      0x08
#define LSI_CCNTL1_ZMOD      0x80

/* Enable Response to Reselection */
#define LSI_SCID_RRE      0x60

#define LSI_CCNTL1_40BIT (LSI_CCNTL1_EN64TIBMV|LSI_CCNTL1_64TIMOD)

#define PHASE_DO          0
#define PHASE_DI          1
#define PHASE_CMD         2
#define PHASE_ST          3
#define PHASE_MO          6
#define PHASE_MI          7
#define PHASE_MASK        7

/* Maximum length of MSG IN data.  */
#define LSI_MAX_MSGIN_LEN 8

/* Flag set if this is a tagged command.  */
#define LSI_TAG_VALID     (1 << 16)

typedef struct lsi_request {
    SCSIRequest *req;
    uint32_t tag;
    uint32_t dma_len;
    uint8_t *dma_buf;
    uint32_t pending;
    int out;
    QTAILQ_ENTRY(lsi_request) next;
} lsi_request;

typedef struct {
    /*< private >*/
    PCIDevice parent_obj;
    /*< public >*/

    MemoryRegion mmio_io;
    MemoryRegion ram_io;
    MemoryRegion io_io;
    AddressSpace pci_io_as;

    int carry; /* ??? Should this be an a visible register somewhere?  */
    int status;
    /* Action to take at the end of a MSG IN phase.
       0 = COMMAND, 1 = disconnect, 2 = DATA OUT, 3 = DATA IN.  */
    int msg_action;
    int msg_len;
    uint8_t msg[LSI_MAX_MSGIN_LEN];
    /* 0 if SCRIPTS are running or stopped.
     * 1 if a Wait Reselect instruction has been issued.
     * 2 if processing DMA from lsi_execute_script.
     * 3 if a DMA operation is in progress.  */
    int waiting;
    SCSIBus bus;
    int current_lun;
    /* The tag is a combination of the device ID and the SCSI tag.  */
    uint32_t select_tag;
    int command_complete;
    QTAILQ_HEAD(, lsi_request) queue;
    lsi_request *current;

    uint32_t dsa;
    uint32_t temp;
    uint32_t dnad;
    uint32_t dbc;
    uint8_t istat0;
    uint8_t istat1;
    uint8_t dcmd;
    uint8_t dstat;
    uint8_t dien;
    uint8_t sist0;
    uint8_t sist1;
    uint8_t sien0;
    uint8_t sien1;
    uint8_t mbox0;
    uint8_t mbox1;
    uint8_t dfifo;
    uint8_t ctest2;
    uint8_t ctest3;
    uint8_t ctest4;
    uint8_t ctest5;
    uint8_t ccntl0;
    uint8_t ccntl1;
    uint32_t dsp;
    uint32_t dsps;
    uint8_t dmode;
    uint8_t dcntl;
    uint8_t scntl0;
    uint8_t scntl1;
    uint8_t scntl2;
    uint8_t scntl3;
    uint8_t sstat0;
    uint8_t sstat1;
    uint8_t scid;
    uint8_t sxfer;
    uint8_t socl;
    uint8_t sdid;
    uint8_t ssid;
    uint8_t sfbr;
    uint8_t stest1;
    uint8_t stest2;
    uint8_t stest3;
    uint8_t sidl;
    uint8_t stime0;
    uint8_t respid0;
    uint8_t respid1;
    uint32_t mmrs;
    uint32_t mmws;
    uint32_t sfs;
    uint32_t drs;
    uint32_t sbms;
    uint32_t dbms;
    uint32_t dnad64;
    uint32_t pmjad1;
    uint32_t pmjad2;
    uint32_t rbc;
    uint32_t ua;
    uint32_t ia;
    uint32_t sbc;
    uint32_t csbc;
    uint32_t scratch[18]; /* SCRATCHA-SCRATCHR */
    uint8_t sbr;
    uint32_t adder;

    /* Script ram is stored as 32-bit words in host byteorder.  */
    uint32_t script_ram[2048];
} LSIState;

#define TYPE_LSI53C810  "lsi53c810"
#define TYPE_LSI53C895A "lsi53c895a"

#define LSI53C895A(obj) \
    OBJECT_CHECK(LSIState, (obj), TYPE_LSI53C895A)

static inline int lsi_irq_on_rsl(LSIState *s)
{
    return (s->sien0 & LSI_SIST0_RSL) && (s->scid & LSI_SCID_RRE);
}

static void lsi_soft_reset(LSIState *s)
{
    DPRINTF("Reset\n");
    s->carry = 0;

    s->msg_action = 0;
    s->msg_len = 0;
    s->waiting = 0;
    s->dsa = 0;
    s->dnad = 0;
    s->dbc = 0;
    s->temp = 0;
    memset(s->scratch, 0, sizeof(s->scratch));
    s->istat0 = 0;
    s->istat1 = 0;
    s->dcmd = 0x40;
    s->dstat = 0;
    s->dien = 0;
    s->sist0 = 0;
    s->sist1 = 0;
    s->sien0 = 0;
    s->sien1 = 0;
    s->mbox0 = 0;
    s->mbox1 = 0;
    s->dfifo = 0;
    s->ctest2 = LSI_CTEST2_DACK;
    s->ctest3 = 0;
    s->ctest4 = 0;
    s->ctest5 = 0;
    s->ccntl0 = 0;
    s->ccntl1 = 0;
    s->dsp = 0;
    s->dsps = 0;
    s->dmode = 0;
    s->dcntl = 0;
    s->scntl0 = 0xc0;
    s->scntl1 = 0;
    s->scntl2 = 0;
    s->scntl3 = 0;
    s->sstat0 = 0;
    s->sstat1 = 0;
    s->scid = 7;
    s->sxfer = 0;
    s->socl = 0;
    s->sdid = 0;
    s->ssid = 0;
    s->stest1 = 0;
    s->stest2 = 0;
    s->stest3 = 0;
    s->sidl = 0;
    s->stime0 = 0;
    s->respid0 = 0x80;
    s->respid1 = 0;
    s->mmrs = 0;
    s->mmws = 0;
    s->sfs = 0;
    s->drs = 0;
    s->sbms = 0;
    s->dbms = 0;
    s->dnad64 = 0;
    s->pmjad1 = 0;
    s->pmjad2 = 0;
    s->rbc = 0;
    s->ua = 0;
    s->ia = 0;
    s->sbc = 0;
    s->csbc = 0;
    s->sbr = 0;
    assert(QTAILQ_EMPTY(&s->queue));
    assert(!s->current);
}

static int lsi_dma_40bit(LSIState *s)
{
    if ((s->ccntl1 & LSI_CCNTL1_40BIT) == LSI_CCNTL1_40BIT)
        return 1;
    return 0;
}

static int lsi_dma_ti64bit(LSIState *s)
{
    if ((s->ccntl1 & LSI_CCNTL1_EN64TIBMV) == LSI_CCNTL1_EN64TIBMV)
        return 1;
    return 0;
}

static int lsi_dma_64bit(LSIState *s)
{
    if ((s->ccntl1 & LSI_CCNTL1_EN64DBMV) == LSI_CCNTL1_EN64DBMV)
        return 1;
    return 0;
}

static uint8_t lsi_reg_readb(LSIState *s, int offset);
static void lsi_reg_writeb(LSIState *s, int offset, uint8_t val);
static void lsi_execute_script(LSIState *s);
static void lsi_reselect(LSIState *s, lsi_request *p);

static inline int lsi_mem_read(LSIState *s, dma_addr_t addr,
                               void *buf, dma_addr_t len)
{
    if (s->dmode & LSI_DMODE_SIOM) {
        address_space_read(&s->pci_io_as, addr, MEMTXATTRS_UNSPECIFIED,
                           buf, len);
        return 0;
    } else {
        return pci_dma_read(PCI_DEVICE(s), addr, buf, len);
    }
}

static inline int lsi_mem_write(LSIState *s, dma_addr_t addr,
                                const void *buf, dma_addr_t len)
{
    if (s->dmode & LSI_DMODE_DIOM) {
        address_space_write(&s->pci_io_as, addr, MEMTXATTRS_UNSPECIFIED,
                            buf, len);
        return 0;
    } else {
        return pci_dma_write(PCI_DEVICE(s), addr, buf, len);
    }
}

static inline uint32_t read_dword(LSIState *s, uint32_t addr)
{
    uint32_t buf;

    pci_dma_read(PCI_DEVICE(s), addr, &buf, 4);
    return cpu_to_le32(buf);
}

static void lsi_stop_script(LSIState *s)
{
    s->istat1 &= ~LSI_ISTAT1_SRUN;
}

static void lsi_update_irq(LSIState *s)
{
    PCIDevice *d = PCI_DEVICE(s);
    int level;
    static int last_level;
    lsi_request *p;

    /* It's unclear whether the DIP/SIP bits should be cleared when the
       Interrupt Status Registers are cleared or when istat0 is read.
       We currently do the formwer, which seems to work.  */
    level = 0;
    if (s->dstat) {
        if (s->dstat & s->dien)
            level = 1;
        s->istat0 |= LSI_ISTAT0_DIP;
    } else {
        s->istat0 &= ~LSI_ISTAT0_DIP;
    }

    if (s->sist0 || s->sist1) {
        if ((s->sist0 & s->sien0) || (s->sist1 & s->sien1))
            level = 1;
        s->istat0 |= LSI_ISTAT0_SIP;
    } else {
        s->istat0 &= ~LSI_ISTAT0_SIP;
    }
    if (s->istat0 & LSI_ISTAT0_INTF)
        level = 1;

    if (level != last_level) {
        DPRINTF("Update IRQ level %d dstat %02x sist %02x%02x\n",
                level, s->dstat, s->sist1, s->sist0);
        last_level = level;
    }
    pci_set_irq(d, level);

    if (!level && lsi_irq_on_rsl(s) && !(s->scntl1 & LSI_SCNTL1_CON)) {
        DPRINTF("Handled IRQs & disconnected, looking for pending "
                "processes\n");
        QTAILQ_FOREACH(p, &s->queue, next) {
            if (p->pending) {
                lsi_reselect(s, p);
                break;
            }
        }
    }
}

/* Stop SCRIPTS execution and raise a SCSI interrupt.  */
static void lsi_script_scsi_interrupt(LSIState *s, int stat0, int stat1)
{
    uint32_t mask0;
    uint32_t mask1;

    DPRINTF("SCSI Interrupt 0x%02x%02x prev 0x%02x%02x\n",
            stat1, stat0, s->sist1, s->sist0);
    s->sist0 |= stat0;
    s->sist1 |= stat1;
    /* Stop processor on fatal or unmasked interrupt.  As a special hack
       we don't stop processing when raising STO.  Instead continue
       execution and stop at the next insn that accesses the SCSI bus.  */
    mask0 = s->sien0 | ~(LSI_SIST0_CMP | LSI_SIST0_SEL | LSI_SIST0_RSL);
    mask1 = s->sien1 | ~(LSI_SIST1_GEN | LSI_SIST1_HTH);
    mask1 &= ~LSI_SIST1_STO;
    if (s->sist0 & mask0 || s->sist1 & mask1) {
        lsi_stop_script(s);
    }
    lsi_update_irq(s);
}

/* Stop SCRIPTS execution and raise a DMA interrupt.  */
static void lsi_script_dma_interrupt(LSIState *s, int stat)
{
    DPRINTF("DMA Interrupt 0x%x prev 0x%x\n", stat, s->dstat);
    s->dstat |= stat;
    lsi_update_irq(s);
    lsi_stop_script(s);
}

static inline void lsi_set_phase(LSIState *s, int phase)
{
    s->sstat1 = (s->sstat1 & ~PHASE_MASK) | phase;
}

static void lsi_bad_phase(LSIState *s, int out, int new_phase)
{
    /* Trigger a phase mismatch.  */
    if (s->ccntl0 & LSI_CCNTL0_ENPMJ) {
        if ((s->ccntl0 & LSI_CCNTL0_PMJCTL)) {
            s->dsp = out ? s->pmjad1 : s->pmjad2;
        } else {
            s->dsp = (s->scntl2 & LSI_SCNTL2_WSR ? s->pmjad2 : s->pmjad1);
        }
        DPRINTF("Data phase mismatch jump to %08x\n", s->dsp);
    } else {
        DPRINTF("Phase mismatch interrupt\n");
        lsi_script_scsi_interrupt(s, LSI_SIST0_MA, 0);
        lsi_stop_script(s);
    }
    lsi_set_phase(s, new_phase);
}


/* Resume SCRIPTS execution after a DMA operation.  */
static void lsi_resume_script(LSIState *s)
{
    if (s->waiting != 2) {
        s->waiting = 0;
        lsi_execute_script(s);
    } else {
        s->waiting = 0;
    }
}

static void lsi_disconnect(LSIState *s)
{
    s->scntl1 &= ~LSI_SCNTL1_CON;
    s->sstat1 &= ~PHASE_MASK;
}

static void lsi_bad_selection(LSIState *s, uint32_t id)
{
    DPRINTF("Selected absent target %d\n", id);
    lsi_script_scsi_interrupt(s, 0, LSI_SIST1_STO);
    lsi_disconnect(s);
}

/* Initiate a SCSI layer data transfer.  */
static void lsi_do_dma(LSIState *s, int out)
{
    uint32_t count;
    dma_addr_t addr;
    SCSIDevice *dev;

    assert(s->current);
    if (!s->current->dma_len) {
        /* Wait until data is available.  */
        DPRINTF("DMA no data available\n");
        return;
    }

    dev = s->current->req->dev;
    assert(dev);

    count = s->dbc;
    if (count > s->current->dma_len)
        count = s->current->dma_len;

    addr = s->dnad;
    /* both 40 and Table Indirect 64-bit DMAs store upper bits in dnad64 */
    if (lsi_dma_40bit(s) || lsi_dma_ti64bit(s))
        addr |= ((uint64_t)s->dnad64 << 32);
    else if (s->dbms)
        addr |= ((uint64_t)s->dbms << 32);
    else if (s->sbms)
        addr |= ((uint64_t)s->sbms << 32);

    DPRINTF("DMA addr=0x" DMA_ADDR_FMT " len=%d\n", addr, count);
    s->csbc += count;
    s->dnad += count;
    s->dbc -= count;
     if (s->current->dma_buf == NULL) {
        s->current->dma_buf = scsi_req_get_buf(s->current->req);
    }
    /* ??? Set SFBR to first data byte.  */
    if (out) {
        lsi_mem_read(s, addr, s->current->dma_buf, count);
    } else {
        lsi_mem_write(s, addr, s->current->dma_buf, count);
    }
    s->current->dma_len -= count;
    if (s->current->dma_len == 0) {
        s->current->dma_buf = NULL;
        scsi_req_continue(s->current->req);
    } else {
        s->current->dma_buf += count;
        lsi_resume_script(s);
    }
}


/* Add a command to the queue.  */
static void lsi_queue_command(LSIState *s)
{
    lsi_request *p = s->current;

    DPRINTF("Queueing tag=0x%x\n", p->tag);
    assert(s->current != NULL);
    assert(s->current->dma_len == 0);
    QTAILQ_INSERT_TAIL(&s->queue, s->current, next);
    s->current = NULL;

    p->pending = 0;
    p->out = (s->sstat1 & PHASE_MASK) == PHASE_DO;
}

/* Queue a byte for a MSG IN phase.  */
static void lsi_add_msg_byte(LSIState *s, uint8_t data)
{
    if (s->msg_len >= LSI_MAX_MSGIN_LEN) {
        BADF("MSG IN data too long\n");
    } else {
        DPRINTF("MSG IN 0x%02x\n", data);
        s->msg[s->msg_len++] = data;
    }
}

/* Perform reselection to continue a command.  */
static void lsi_reselect(LSIState *s, lsi_request *p)
{
    int id;

    assert(s->current == NULL);
    QTAILQ_REMOVE(&s->queue, p, next);
    s->current = p;

    id = (p->tag >> 8) & 0xf;
    s->ssid = id | 0x80;
    /* LSI53C700 Family Compatibility, see LSI53C895A 4-73 */
    if (!(s->dcntl & LSI_DCNTL_COM)) {
        s->sfbr = 1 << (id & 0x7);
    }
    DPRINTF("Reselected target %d\n", id);
    s->scntl1 |= LSI_SCNTL1_CON;
    lsi_set_phase(s, PHASE_MI);
    s->msg_action = p->out ? 2 : 3;
    s->current->dma_len = p->pending;
    lsi_add_msg_byte(s, 0x80);
    if (s->current->tag & LSI_TAG_VALID) {
        lsi_add_msg_byte(s, 0x20);
        lsi_add_msg_byte(s, p->tag & 0xff);
    }

    if (lsi_irq_on_rsl(s)) {
        lsi_script_scsi_interrupt(s, LSI_SIST0_RSL, 0);
    }
}

static lsi_request *lsi_find_by_tag(LSIState *s, uint32_t tag)
{
    lsi_request *p;

    QTAILQ_FOREACH(p, &s->queue, next) {
        if (p->tag == tag) {
            return p;
        }
    }

    return NULL;
}

static void lsi_request_free(LSIState *s, lsi_request *p)
{
    if (p == s->current) {
        s->current = NULL;
    } else {
        QTAILQ_REMOVE(&s->queue, p, next);
    }
    g_free(p);
}

static void lsi_request_cancelled(SCSIRequest *req)
{
    LSIState *s = LSI53C895A(req->bus->qbus.parent);
    lsi_request *p = req->hba_private;

    req->hba_private = NULL;
    lsi_request_free(s, p);
    scsi_req_unref(req);
}

/* Record that data is available for a queued command.  Returns zero if
   the device was reselected, nonzero if the IO is deferred.  */
static int lsi_queue_req(LSIState *s, SCSIRequest *req, uint32_t len)
{
    lsi_request *p = req->hba_private;

    if (p->pending) {
        BADF("Multiple IO pending for request %p\n", p);
    }
    p->pending = len;
    /* Reselect if waiting for it, or if reselection triggers an IRQ
       and the bus is free.
       Since no interrupt stacking is implemented in the emulation, it
       is also required that there are no pending interrupts waiting
       for service from the device driver. */
    if (s->waiting == 1 ||
        (lsi_irq_on_rsl(s) && !(s->scntl1 & LSI_SCNTL1_CON) &&
         !(s->istat0 & (LSI_ISTAT0_SIP | LSI_ISTAT0_DIP)))) {
        /* Reselect device.  */
        lsi_reselect(s, p);
        return 0;
    } else {
        DPRINTF("Queueing IO tag=0x%x\n", p->tag);
        p->pending = len;
        return 1;
    }
}

 /* Callback to indicate that the SCSI layer has completed a command.  */
static void lsi_command_complete(SCSIRequest *req, uint32_t status, size_t resid)
{
    LSIState *s = LSI53C895A(req->bus->qbus.parent);
    int out;

    out = (s->sstat1 & PHASE_MASK) == PHASE_DO;
    DPRINTF("Command complete status=%d\n", (int)status);
    s->status = status;
    s->command_complete = 2;
    if (s->waiting && s->dbc != 0) {
        /* Raise phase mismatch for short transfers.  */
        lsi_bad_phase(s, out, PHASE_ST);
    } else {
        lsi_set_phase(s, PHASE_ST);
    }

    if (req->hba_private == s->current) {
        req->hba_private = NULL;
        lsi_request_free(s, s->current);
        scsi_req_unref(req);
    }
    lsi_resume_script(s);
}

 /* Callback to indicate that the SCSI layer has completed a transfer.  */
static void lsi_transfer_data(SCSIRequest *req, uint32_t len)
{
    LSIState *s = LSI53C895A(req->bus->qbus.parent);
    int out;

    assert(req->hba_private);
    if (s->waiting == 1 || req->hba_private != s->current ||
        (lsi_irq_on_rsl(s) && !(s->scntl1 & LSI_SCNTL1_CON))) {
        if (lsi_queue_req(s, req, len)) {
            return;
        }
    }

    out = (s->sstat1 & PHASE_MASK) == PHASE_DO;

    /* host adapter (re)connected */
    DPRINTF("Data ready tag=0x%x len=%d\n", req->tag, len);
    s->current->dma_len = len;
    s->command_complete = 1;
    if (s->waiting) {
        if (s->waiting == 1 || s->dbc == 0) {
            lsi_resume_script(s);
        } else {
            lsi_do_dma(s, out);
        }
    }
}

static void lsi_do_command(LSIState *s)
{
    SCSIDevice *dev;
    uint8_t buf[16];
    uint32_t id;
    int n;

    DPRINTF("Send command len=%d\n", s->dbc);
    if (s->dbc > 16)
        s->dbc = 16;
    pci_dma_read(PCI_DEVICE(s), s->dnad, buf, s->dbc);
    s->sfbr = buf[0];
    s->command_complete = 0;

    id = (s->select_tag >> 8) & 0xf;
    dev = scsi_device_find(&s->bus, 0, id, s->current_lun);
    if (!dev) {
        lsi_bad_selection(s, id);
        return;
    }

    assert(s->current == NULL);
    s->current = g_new0(lsi_request, 1);
    s->current->tag = s->select_tag;
    s->current->req = scsi_req_new(dev, s->current->tag, s->current_lun, buf,
                                   s->current);

    n = scsi_req_enqueue(s->current->req);
    if (n) {
        if (n > 0) {
            lsi_set_phase(s, PHASE_DI);
        } else if (n < 0) {
            lsi_set_phase(s, PHASE_DO);
        }
        scsi_req_continue(s->current->req);
    }
    if (!s->command_complete) {
        if (n) {
            /* Command did not complete immediately so disconnect.  */
            lsi_add_msg_byte(s, 2); /* SAVE DATA POINTER */
            lsi_add_msg_byte(s, 4); /* DISCONNECT */
            /* wait data */
            lsi_set_phase(s, PHASE_MI);
            s->msg_action = 1;
            lsi_queue_command(s);
        } else {
            /* wait command complete */
            lsi_set_phase(s, PHASE_DI);
        }
    }
}

static void lsi_do_status(LSIState *s)
{
    uint8_t status;
    DPRINTF("Get status len=%d status=%d\n", s->dbc, s->status);
    if (s->dbc != 1)
        BADF("Bad Status move\n");
    s->dbc = 1;
    status = s->status;
    s->sfbr = status;
    pci_dma_write(PCI_DEVICE(s), s->dnad, &status, 1);
    lsi_set_phase(s, PHASE_MI);
    s->msg_action = 1;
    lsi_add_msg_byte(s, 0); /* COMMAND COMPLETE */
}

static void lsi_do_msgin(LSIState *s)
{
    int len;
    DPRINTF("Message in len=%d/%d\n", s->dbc, s->msg_len);
    s->sfbr = s->msg[0];
    len = s->msg_len;
    if (len > s->dbc)
        len = s->dbc;
    pci_dma_write(PCI_DEVICE(s), s->dnad, s->msg, len);
    /* Linux drivers rely on the last byte being in the SIDL.  */
    s->sidl = s->msg[len - 1];
    s->msg_len -= len;
    if (s->msg_len) {
        memmove(s->msg, s->msg + len, s->msg_len);
    } else {
        /* ??? Check if ATN (not yet implemented) is asserted and maybe
           switch to PHASE_MO.  */
        switch (s->msg_action) {
        case 0:
            lsi_set_phase(s, PHASE_CMD);
            break;
        case 1:
            lsi_disconnect(s);
            break;
        case 2:
            lsi_set_phase(s, PHASE_DO);
            break;
        case 3:
            lsi_set_phase(s, PHASE_DI);
            break;
        default:
            abort();
        }
    }
}

/* Read the next byte during a MSGOUT phase.  */
static uint8_t lsi_get_msgbyte(LSIState *s)
{
    uint8_t data;
    pci_dma_read(PCI_DEVICE(s), s->dnad, &data, 1);
    s->dnad++;
    s->dbc--;
    return data;
}

/* Skip the next n bytes during a MSGOUT phase. */
static void lsi_skip_msgbytes(LSIState *s, unsigned int n)
{
    s->dnad += n;
    s->dbc  -= n;
}

static void lsi_do_msgout(LSIState *s)
{
    uint8_t msg;
    int len;
    uint32_t current_tag;
    lsi_request *current_req, *p, *p_next;

    if (s->current) {
        current_tag = s->current->tag;
        current_req = s->current;
    } else {
        current_tag = s->select_tag;
        current_req = lsi_find_by_tag(s, current_tag);
    }

    DPRINTF("MSG out len=%d\n", s->dbc);
    while (s->dbc) {
        msg = lsi_get_msgbyte(s);
        s->sfbr = msg;

        switch (msg) {
        case 0x04:
            DPRINTF("MSG: Disconnect\n");
            lsi_disconnect(s);
            break;
        case 0x08:
            DPRINTF("MSG: No Operation\n");
            lsi_set_phase(s, PHASE_CMD);
            break;
        case 0x01:
            len = lsi_get_msgbyte(s);
            msg = lsi_get_msgbyte(s);
            (void)len; /* avoid a warning about unused variable*/
            DPRINTF("Extended message 0x%x (len %d)\n", msg, len);
            switch (msg) {
            case 1:
                DPRINTF("SDTR (ignored)\n");
                lsi_skip_msgbytes(s, 2);
                break;
            case 3:
                DPRINTF("WDTR (ignored)\n");
                lsi_skip_msgbytes(s, 1);
                break;
            default:
                goto bad;
            }
            break;
        case 0x20: /* SIMPLE queue */
            s->select_tag |= lsi_get_msgbyte(s) | LSI_TAG_VALID;
            DPRINTF("SIMPLE queue tag=0x%x\n", s->select_tag & 0xff);
            break;
        case 0x21: /* HEAD of queue */
            BADF("HEAD queue not implemented\n");
            s->select_tag |= lsi_get_msgbyte(s) | LSI_TAG_VALID;
            break;
        case 0x22: /* ORDERED queue */
            BADF("ORDERED queue not implemented\n");
            s->select_tag |= lsi_get_msgbyte(s) | LSI_TAG_VALID;
            break;
        case 0x0d:
            /* The ABORT TAG message clears the current I/O process only. */
            DPRINTF("MSG: ABORT TAG tag=0x%x\n", current_tag);
            if (current_req) {
                scsi_req_cancel(current_req->req);
            }
            lsi_disconnect(s);
            break;
        case 0x06:
        case 0x0e:
        case 0x0c:
            /* The ABORT message clears all I/O processes for the selecting
               initiator on the specified logical unit of the target. */
            if (msg == 0x06) {
                DPRINTF("MSG: ABORT tag=0x%x\n", current_tag);
            }
            /* The CLEAR QUEUE message clears all I/O processes for all
               initiators on the specified logical unit of the target. */
            if (msg == 0x0e) {
                DPRINTF("MSG: CLEAR QUEUE tag=0x%x\n", current_tag);
            }
            /* The BUS DEVICE RESET message clears all I/O processes for all
               initiators on all logical units of the target. */
            if (msg == 0x0c) {
                DPRINTF("MSG: BUS DEVICE RESET tag=0x%x\n", current_tag);
            }

            /* clear the current I/O process */
            if (s->current) {
                scsi_req_cancel(s->current->req);
            }

            /* As the current implemented devices scsi_disk and scsi_generic
               only support one LUN, we don't need to keep track of LUNs.
               Clearing I/O processes for other initiators could be possible
               for scsi_generic by sending a SG_SCSI_RESET to the /dev/sgX
               device, but this is currently not implemented (and seems not
               to be really necessary). So let's simply clear all queued
               commands for the current device: */
            QTAILQ_FOREACH_SAFE(p, &s->queue, next, p_next) {
                if ((p->tag & 0x0000ff00) == (current_tag & 0x0000ff00)) {
                    scsi_req_cancel(p->req);
                }
            }

            lsi_disconnect(s);
            break;
        default:
            if ((msg & 0x80) == 0) {
                goto bad;
            }
            s->current_lun = msg & 7;
            DPRINTF("Select LUN %d\n", s->current_lun);
            lsi_set_phase(s, PHASE_CMD);
            break;
        }
    }
    return;
bad:
    BADF("Unimplemented message 0x%02x\n", msg);
    lsi_set_phase(s, PHASE_MI);
    lsi_add_msg_byte(s, 7); /* MESSAGE REJECT */
    s->msg_action = 0;
}

#define LSI_BUF_SIZE 4096
static void lsi_memcpy(LSIState *s, uint32_t dest, uint32_t src, int count)
{
    int n;
    uint8_t buf[LSI_BUF_SIZE];

    DPRINTF("memcpy dest 0x%08x src 0x%08x count %d\n", dest, src, count);
    while (count) {
        n = (count > LSI_BUF_SIZE) ? LSI_BUF_SIZE : count;
        lsi_mem_read(s, src, buf, n);
        lsi_mem_write(s, dest, buf, n);
        src += n;
        dest += n;
        count -= n;
    }
}

static void lsi_wait_reselect(LSIState *s)
{
    lsi_request *p;

    DPRINTF("Wait Reselect\n");

    QTAILQ_FOREACH(p, &s->queue, next) {
        if (p->pending) {
            lsi_reselect(s, p);
            break;
        }
    }
    if (s->current == NULL) {
        s->waiting = 1;
    }
}

static void lsi_execute_script(LSIState *s)
{
    PCIDevice *pci_dev = PCI_DEVICE(s);
    uint32_t insn;
    uint32_t addr, addr_high;
    int opcode;
    int insn_processed = 0;

    s->istat1 |= LSI_ISTAT1_SRUN;
again:
    insn_processed++;
    insn = read_dword(s, s->dsp);
    if (!insn) {
        /* If we receive an empty opcode increment the DSP by 4 bytes
           instead of 8 and execute the next opcode at that location */
        s->dsp += 4;
        goto again;
    }
    addr = read_dword(s, s->dsp + 4);
    addr_high = 0;
    DPRINTF("SCRIPTS dsp=%08x opcode %08x arg %08x\n", s->dsp, insn, addr);
    s->dsps = addr;
    s->dcmd = insn >> 24;
    s->dsp += 8;
    switch (insn >> 30) {
    case 0: /* Block move.  */
        if (s->sist1 & LSI_SIST1_STO) {
            DPRINTF("Delayed select timeout\n");
            lsi_stop_script(s);
            break;
        }
        s->dbc = insn & 0xffffff;
        s->rbc = s->dbc;
        /* ??? Set ESA.  */
        s->ia = s->dsp - 8;
        if (insn & (1 << 29)) {
            /* Indirect addressing.  */
            addr = read_dword(s, addr);
        } else if (insn & (1 << 28)) {
            uint32_t buf[2];
            int32_t offset;
            /* Table indirect addressing.  */

            /* 32-bit Table indirect */
            offset = sextract32(addr, 0, 24);
            pci_dma_read(pci_dev, s->dsa + offset, buf, 8);
            /* byte count is stored in bits 0:23 only */
            s->dbc = cpu_to_le32(buf[0]) & 0xffffff;
            s->rbc = s->dbc;
            addr = cpu_to_le32(buf[1]);

            /* 40-bit DMA, upper addr bits [39:32] stored in first DWORD of
             * table, bits [31:24] */
            if (lsi_dma_40bit(s))
                addr_high = cpu_to_le32(buf[0]) >> 24;
            else if (lsi_dma_ti64bit(s)) {
                int selector = (cpu_to_le32(buf[0]) >> 24) & 0x1f;
                switch (selector) {
                case 0 ... 0x0f:
                    /* offset index into scratch registers since
                     * TI64 mode can use registers C to R */
                    addr_high = s->scratch[2 + selector];
                    break;
                case 0x10:
                    addr_high = s->mmrs;
                    break;
                case 0x11:
                    addr_high = s->mmws;
                    break;
                case 0x12:
                    addr_high = s->sfs;
                    break;
                case 0x13:
                    addr_high = s->drs;
                    break;
                case 0x14:
                    addr_high = s->sbms;
                    break;
                case 0x15:
                    addr_high = s->dbms;
                    break;
                default:
                    BADF("Illegal selector specified (0x%x > 0x15)"
                         " for 64-bit DMA block move", selector);
                    break;
                }
            }
        } else if (lsi_dma_64bit(s)) {
            /* fetch a 3rd dword if 64-bit direct move is enabled and
               only if we're not doing table indirect or indirect addressing */
            s->dbms = read_dword(s, s->dsp);
            s->dsp += 4;
            s->ia = s->dsp - 12;
        }
        if ((s->sstat1 & PHASE_MASK) != ((insn >> 24) & 7)) {
            DPRINTF("Wrong phase got %d expected %d\n",
                    s->sstat1 & PHASE_MASK, (insn >> 24) & 7);
            lsi_script_scsi_interrupt(s, LSI_SIST0_MA, 0);
            break;
        }
        s->dnad = addr;
        s->dnad64 = addr_high;
        switch (s->sstat1 & 0x7) {
        case PHASE_DO:
            s->waiting = 2;
            lsi_do_dma(s, 1);
            if (s->waiting)
                s->waiting = 3;
            break;
        case PHASE_DI:
            s->waiting = 2;
            lsi_do_dma(s, 0);
            if (s->waiting)
                s->waiting = 3;
            break;
        case PHASE_CMD:
            lsi_do_command(s);
            break;
        case PHASE_ST:
            lsi_do_status(s);
            break;
        case PHASE_MO:
            lsi_do_msgout(s);
            break;
        case PHASE_MI:
            lsi_do_msgin(s);
            break;
        default:
            BADF("Unimplemented phase %d\n", s->sstat1 & PHASE_MASK);
            exit(1);
        }
        s->dfifo = s->dbc & 0xff;
        s->ctest5 = (s->ctest5 & 0xfc) | ((s->dbc >> 8) & 3);
        s->sbc = s->dbc;
        s->rbc -= s->dbc;
        s->ua = addr + s->dbc;
        break;

    case 1: /* IO or Read/Write instruction.  */
        opcode = (insn >> 27) & 7;
        if (opcode < 5) {
            uint32_t id;

            if (insn & (1 << 25)) {
                id = read_dword(s, s->dsa + sextract32(insn, 0, 24));
            } else {
                id = insn;
            }
            id = (id >> 16) & 0xf;
            if (insn & (1 << 26)) {
                addr = s->dsp + sextract32(addr, 0, 24);
            }
            s->dnad = addr;
            switch (opcode) {
            case 0: /* Select */
                s->sdid = id;
                if (s->scntl1 & LSI_SCNTL1_CON) {
                    DPRINTF("Already reselected, jumping to alternative address\n");
                    s->dsp = s->dnad;
                    break;
                }
                s->sstat0 |= LSI_SSTAT0_WOA;
                s->scntl1 &= ~LSI_SCNTL1_IARB;
                if (!scsi_device_find(&s->bus, 0, id, 0)) {
                    lsi_bad_selection(s, id);
                    break;
                }
                DPRINTF("Selected target %d%s\n",
                        id, insn & (1 << 3) ? " ATN" : "");
                /* ??? Linux drivers compain when this is set.  Maybe
                   it only applies in low-level mode (unimplemented).
                lsi_script_scsi_interrupt(s, LSI_SIST0_CMP, 0); */
                s->select_tag = id << 8;
                s->scntl1 |= LSI_SCNTL1_CON;
                if (insn & (1 << 3)) {
                    s->socl |= LSI_SOCL_ATN;
                }
                lsi_set_phase(s, PHASE_MO);
                break;
            case 1: /* Disconnect */
                DPRINTF("Wait Disconnect\n");
                s->scntl1 &= ~LSI_SCNTL1_CON;
                break;
            case 2: /* Wait Reselect */
                if (!lsi_irq_on_rsl(s)) {
                    lsi_wait_reselect(s);
                }
                break;
            case 3: /* Set */
                DPRINTF("Set%s%s%s%s\n",
                        insn & (1 << 3) ? " ATN" : "",
                        insn & (1 << 6) ? " ACK" : "",
                        insn & (1 << 9) ? " TM" : "",
                        insn & (1 << 10) ? " CC" : "");
                if (insn & (1 << 3)) {
                    s->socl |= LSI_SOCL_ATN;
                    lsi_set_phase(s, PHASE_MO);
                }
                if (insn & (1 << 9)) {
                    BADF("Target mode not implemented\n");
                    exit(1);
                }
                if (insn & (1 << 10))
                    s->carry = 1;
                break;
            case 4: /* Clear */
                DPRINTF("Clear%s%s%s%s\n",
                        insn & (1 << 3) ? " ATN" : "",
                        insn & (1 << 6) ? " ACK" : "",
                        insn & (1 << 9) ? " TM" : "",
                        insn & (1 << 10) ? " CC" : "");
                if (insn & (1 << 3)) {
                    s->socl &= ~LSI_SOCL_ATN;
                }
                if (insn & (1 << 10))
                    s->carry = 0;
                break;
            }
        } else {
            uint8_t op0;
            uint8_t op1;
            uint8_t data8;
            int reg;
            int operator;
#ifdef DEBUG_LSI
            static const char *opcode_names[3] =
                {"Write", "Read", "Read-Modify-Write"};
            static const char *operator_names[8] =
                {"MOV", "SHL", "OR", "XOR", "AND", "SHR", "ADD", "ADC"};
#endif

            reg = ((insn >> 16) & 0x7f) | (insn & 0x80);
            data8 = (insn >> 8) & 0xff;
            opcode = (insn >> 27) & 7;
            operator = (insn >> 24) & 7;
            DPRINTF("%s reg 0x%x %s data8=0x%02x sfbr=0x%02x%s\n",
                    opcode_names[opcode - 5], reg,
                    operator_names[operator], data8, s->sfbr,
                    (insn & (1 << 23)) ? " SFBR" : "");
            op0 = op1 = 0;
            switch (opcode) {
            case 5: /* From SFBR */
                op0 = s->sfbr;
                op1 = data8;
                break;
            case 6: /* To SFBR */
                if (operator)
                    op0 = lsi_reg_readb(s, reg);
                op1 = data8;
                break;
            case 7: /* Read-modify-write */
                if (operator)
                    op0 = lsi_reg_readb(s, reg);
                if (insn & (1 << 23)) {
                    op1 = s->sfbr;
                } else {
                    op1 = data8;
                }
                break;
            }

            switch (operator) {
            case 0: /* move */
                op0 = op1;
                break;
            case 1: /* Shift left */
                op1 = op0 >> 7;
                op0 = (op0 << 1) | s->carry;
                s->carry = op1;
                break;
            case 2: /* OR */
                op0 |= op1;
                break;
            case 3: /* XOR */
                op0 ^= op1;
                break;
            case 4: /* AND */
                op0 &= op1;
                break;
            case 5: /* SHR */
                op1 = op0 & 1;
                op0 = (op0 >> 1) | (s->carry << 7);
                s->carry = op1;
                break;
            case 6: /* ADD */
                op0 += op1;
                s->carry = op0 < op1;
                break;
            case 7: /* ADC */
                op0 += op1 + s->carry;
                if (s->carry)
                    s->carry = op0 <= op1;
                else
                    s->carry = op0 < op1;
                break;
            }

            switch (opcode) {
            case 5: /* From SFBR */
            case 7: /* Read-modify-write */
                lsi_reg_writeb(s, reg, op0);
                break;
            case 6: /* To SFBR */
                s->sfbr = op0;
                break;
            }
        }
        break;

    case 2: /* Transfer Control.  */
        {
            int cond;
            int jmp;

            if ((insn & 0x002e0000) == 0) {
                DPRINTF("NOP\n");
                break;
            }
            if (s->sist1 & LSI_SIST1_STO) {
                DPRINTF("Delayed select timeout\n");
                lsi_stop_script(s);
                break;
            }
            cond = jmp = (insn & (1 << 19)) != 0;
            if (cond == jmp && (insn & (1 << 21))) {
                DPRINTF("Compare carry %d\n", s->carry == jmp);
                cond = s->carry != 0;
            }
            if (cond == jmp && (insn & (1 << 17))) {
                DPRINTF("Compare phase %d %c= %d\n",
                        (s->sstat1 & PHASE_MASK),
                        jmp ? '=' : '!',
                        ((insn >> 24) & 7));
                cond = (s->sstat1 & PHASE_MASK) == ((insn >> 24) & 7);
            }
            if (cond == jmp && (insn & (1 << 18))) {
                uint8_t mask;

                mask = (~insn >> 8) & 0xff;
                DPRINTF("Compare data 0x%x & 0x%x %c= 0x%x\n",
                        s->sfbr, mask, jmp ? '=' : '!', insn & mask);
                cond = (s->sfbr & mask) == (insn & mask);
            }
            if (cond == jmp) {
                if (insn & (1 << 23)) {
                    /* Relative address.  */
                    addr = s->dsp + sextract32(addr, 0, 24);
                }
                switch ((insn >> 27) & 7) {
                case 0: /* Jump */
                    DPRINTF("Jump to 0x%08x\n", addr);
                    s->adder = addr;
                    s->dsp = addr;
                    break;
                case 1: /* Call */
                    DPRINTF("Call 0x%08x\n", addr);
                    s->temp = s->dsp;
                    s->dsp = addr;
                    break;
                case 2: /* Return */
                    DPRINTF("Return to 0x%08x\n", s->temp);
                    s->dsp = s->temp;
                    break;
                case 3: /* Interrupt */
                    DPRINTF("Interrupt 0x%08x\n", s->dsps);
                    if ((insn & (1 << 20)) != 0) {
                        s->istat0 |= LSI_ISTAT0_INTF;
                        lsi_update_irq(s);
                    } else {
                        lsi_script_dma_interrupt(s, LSI_DSTAT_SIR);
                    }
                    break;
                default:
                    DPRINTF("Illegal transfer control\n");
                    lsi_script_dma_interrupt(s, LSI_DSTAT_IID);
                    break;
                }
            } else {
                DPRINTF("Control condition failed\n");
            }
        }
        break;

    case 3:
        if ((insn & (1 << 29)) == 0) {
            /* Memory move.  */
            uint32_t dest;
            /* ??? The docs imply the destination address is loaded into
               the TEMP register.  However the Linux drivers rely on
               the value being presrved.  */
            dest = read_dword(s, s->dsp);
            s->dsp += 4;
            lsi_memcpy(s, dest, addr, insn & 0xffffff);
        } else {
            uint8_t data[7];
            int reg;
            int n;
            int i;

            if (insn & (1 << 28)) {
                addr = s->dsa + sextract32(addr, 0, 24);
            }
            n = (insn & 7);
            reg = (insn >> 16) & 0xff;
            if (insn & (1 << 24)) {
                pci_dma_read(pci_dev, addr, data, n);
                DPRINTF("Load reg 0x%x size %d addr 0x%08x = %08x\n", reg, n,
                        addr, *(int *)data);
                for (i = 0; i < n; i++) {
                    lsi_reg_writeb(s, reg + i, data[i]);
                }
            } else {
                DPRINTF("Store reg 0x%x size %d addr 0x%08x\n", reg, n, addr);
                for (i = 0; i < n; i++) {
                    data[i] = lsi_reg_readb(s, reg + i);
                }
                pci_dma_write(pci_dev, addr, data, n);
            }
        }
    }
    if (insn_processed > 10000 && !s->waiting) {
        /* Some windows drivers make the device spin waiting for a memory
           location to change.  If we have been executed a lot of code then
           assume this is the case and force an unexpected device disconnect.
           This is apparently sufficient to beat the drivers into submission.
         */
        if (!(s->sien0 & LSI_SIST0_UDC))
            fprintf(stderr, "inf. loop with UDC masked\n");
        lsi_script_scsi_interrupt(s, LSI_SIST0_UDC, 0);
        lsi_disconnect(s);
    } else if (s->istat1 & LSI_ISTAT1_SRUN && !s->waiting) {
        if (s->dcntl & LSI_DCNTL_SSM) {
            lsi_script_dma_interrupt(s, LSI_DSTAT_SSI);
        } else {
            goto again;
        }
    }
    DPRINTF("SCRIPTS execution stopped\n");
}

static uint8_t lsi_reg_readb(LSIState *s, int offset)
{
    uint8_t ret;

#define CASE_GET_REG24(name, addr) \
    case addr: ret = s->name & 0xff; break; \
    case addr + 1: ret = (s->name >> 8) & 0xff; break; \
    case addr + 2: ret = (s->name >> 16) & 0xff; break;

#define CASE_GET_REG32(name, addr) \
    case addr: ret = s->name & 0xff; break; \
    case addr + 1: ret = (s->name >> 8) & 0xff; break; \
    case addr + 2: ret = (s->name >> 16) & 0xff; break; \
    case addr + 3: ret = (s->name >> 24) & 0xff; break;

    switch (offset) {
    case 0x00: /* SCNTL0 */
        ret = s->scntl0;
        break;
    case 0x01: /* SCNTL1 */
        ret = s->scntl1;
        break;
    case 0x02: /* SCNTL2 */
        ret = s->scntl2;
        break;
    case 0x03: /* SCNTL3 */
        ret = s->scntl3;
        break;
    case 0x04: /* SCID */
        ret = s->scid;
        break;
    case 0x05: /* SXFER */
        ret = s->sxfer;
        break;
    case 0x06: /* SDID */
        ret = s->sdid;
        break;
    case 0x07: /* GPREG0 */
        ret = 0x7f;
        break;
    case 0x08: /* Revision ID */
<<<<<<< HEAD
        return 0x00;
    case 0x09: /* SOCL */
        return s->socl;
=======
        ret = 0x00;
        break;
    case 0x09: /* SOCL */
        ret = s->socl;
        break;
>>>>>>> 7124ccf8
    case 0xa: /* SSID */
        ret = s->ssid;
        break;
    case 0xb: /* SBCL */
        /* ??? This is not correct. However it's (hopefully) only
           used for diagnostics, so should be ok.  */
        ret = 0;
        break;
    case 0xc: /* DSTAT */
        ret = s->dstat | LSI_DSTAT_DFE;
        if ((s->istat0 & LSI_ISTAT0_INTF) == 0)
            s->dstat = 0;
        lsi_update_irq(s);
        break;
    case 0x0d: /* SSTAT0 */
        ret = s->sstat0;
        break;
    case 0x0e: /* SSTAT1 */
        ret = s->sstat1;
        break;
    case 0x0f: /* SSTAT2 */
        ret = s->scntl1 & LSI_SCNTL1_CON ? 0 : 2;
        break;
    CASE_GET_REG32(dsa, 0x10)
    case 0x14: /* ISTAT0 */
        ret = s->istat0;
        break;
    case 0x15: /* ISTAT1 */
        ret = s->istat1;
        break;
    case 0x16: /* MBOX0 */
        ret = s->mbox0;
        break;
    case 0x17: /* MBOX1 */
        ret = s->mbox1;
        break;
    case 0x18: /* CTEST0 */
        ret = 0xff;
        break;
    case 0x19: /* CTEST1 */
        ret = 0;
        break;
    case 0x1a: /* CTEST2 */
        ret = s->ctest2 | LSI_CTEST2_DACK | LSI_CTEST2_CM;
        if (s->istat0 & LSI_ISTAT0_SIGP) {
            s->istat0 &= ~LSI_ISTAT0_SIGP;
            ret |= LSI_CTEST2_SIGP;
        }
        break;
    case 0x1b: /* CTEST3 */
        ret = s->ctest3;
        break;
    CASE_GET_REG32(temp, 0x1c)
    case 0x20: /* DFIFO */
        ret = 0;
        break;
    case 0x21: /* CTEST4 */
        ret = s->ctest4;
        break;
    case 0x22: /* CTEST5 */
        ret = s->ctest5;
        break;
    case 0x23: /* CTEST6 */
        ret = 0;
        break;
    CASE_GET_REG24(dbc, 0x24)
    case 0x27: /* DCMD */
        ret = s->dcmd;
        break;
    CASE_GET_REG32(dnad, 0x28)
    CASE_GET_REG32(dsp, 0x2c)
    CASE_GET_REG32(dsps, 0x30)
    CASE_GET_REG32(scratch[0], 0x34)
    case 0x38: /* DMODE */
        ret = s->dmode;
        break;
    case 0x39: /* DIEN */
        ret = s->dien;
        break;
    case 0x3a: /* SBR */
        ret = s->sbr;
        break;
    case 0x3b: /* DCNTL */
<<<<<<< HEAD
        return s->dcntl;
=======
        ret = s->dcntl;
        break;
>>>>>>> 7124ccf8
    /* ADDER Output (Debug of relative jump address) */
    CASE_GET_REG32(adder, 0x3c)
    case 0x40: /* SIEN0 */
        ret = s->sien0;
        break;
    case 0x41: /* SIEN1 */
        ret = s->sien1;
        break;
    case 0x42: /* SIST0 */
        ret = s->sist0;
        s->sist0 = 0;
        lsi_update_irq(s);
        break;
    case 0x43: /* SIST1 */
        ret = s->sist1;
        s->sist1 = 0;
        lsi_update_irq(s);
        break;
    case 0x46: /* MACNTL */
        ret = 0x0f;
        break;
    case 0x47: /* GPCNTL0 */
        ret = 0x0f;
        break;
    case 0x48: /* STIME0 */
        ret = s->stime0;
        break;
    case 0x4a: /* RESPID0 */
        ret = s->respid0;
        break;
    case 0x4b: /* RESPID1 */
        ret = s->respid1;
        break;
    case 0x4d: /* STEST1 */
        ret = s->stest1;
        break;
    case 0x4e: /* STEST2 */
        ret = s->stest2;
        break;
    case 0x4f: /* STEST3 */
        ret = s->stest3;
        break;
    case 0x50: /* SIDL */
        /* This is needed by the linux drivers.  We currently only update it
           during the MSG IN phase.  */
        ret = s->sidl;
        break;
    case 0x52: /* STEST4 */
        ret = 0xe0;
        break;
    case 0x56: /* CCNTL0 */
        ret = s->ccntl0;
        break;
    case 0x57: /* CCNTL1 */
        ret = s->ccntl1;
        break;
    case 0x58: /* SBDL */
        /* Some drivers peek at the data bus during the MSG IN phase.  */
        if ((s->sstat1 & PHASE_MASK) == PHASE_MI)
            return s->msg[0];
        ret = 0;
        break;
    case 0x59: /* SBDL high */
        ret = 0;
        break;
    CASE_GET_REG32(mmrs, 0xa0)
    CASE_GET_REG32(mmws, 0xa4)
    CASE_GET_REG32(sfs, 0xa8)
    CASE_GET_REG32(drs, 0xac)
    CASE_GET_REG32(sbms, 0xb0)
    CASE_GET_REG32(dbms, 0xb4)
    CASE_GET_REG32(dnad64, 0xb8)
    CASE_GET_REG32(pmjad1, 0xc0)
    CASE_GET_REG32(pmjad2, 0xc4)
    CASE_GET_REG32(rbc, 0xc8)
    CASE_GET_REG32(ua, 0xcc)
    CASE_GET_REG32(ia, 0xd4)
    CASE_GET_REG32(sbc, 0xd8)
    CASE_GET_REG32(csbc, 0xdc)
    case 0x5c ... 0x9f:
    {
        int n;
        int shift;
        n = (offset - 0x58) >> 2;
        shift = (offset & 3) * 8;
        ret = (s->scratch[n] >> shift) & 0xff;
        break;
    }
    default:
    {
        qemu_log_mask(LOG_GUEST_ERROR,
                      "lsi_scsi: invalid read from reg %s %x\n",
                      offset < ARRAY_SIZE(names) ? names[offset] : "???",
                      offset);
        ret = 0xff;
        break;
    }
    }
#undef CASE_GET_REG24
#undef CASE_GET_REG32

#ifdef DEBUG_LSI_REG
    DPRINTF("Read reg %s %x = %02x\n",
            offset < ARRAY_SIZE(names) ? names[offset] : "???", offset, ret);
#endif

    return ret;
}

static void lsi_reg_writeb(LSIState *s, int offset, uint8_t val)
{
#define CASE_SET_REG24(name, addr) \
    case addr    : s->name &= 0xffffff00; s->name |= val;       break; \
    case addr + 1: s->name &= 0xffff00ff; s->name |= val << 8;  break; \
    case addr + 2: s->name &= 0xff00ffff; s->name |= val << 16; break;

#define CASE_SET_REG32(name, addr) \
    case addr    : s->name &= 0xffffff00; s->name |= val;       break; \
    case addr + 1: s->name &= 0xffff00ff; s->name |= val << 8;  break; \
    case addr + 2: s->name &= 0xff00ffff; s->name |= val << 16; break; \
    case addr + 3: s->name &= 0x00ffffff; s->name |= val << 24; break;

#ifdef DEBUG_LSI_REG
    DPRINTF("Write reg %s %x = %02x\n",
            offset < ARRAY_SIZE(names) ? names[offset] : "???", offset, val);
#endif
    switch (offset) {
    case 0x00: /* SCNTL0 */
        s->scntl0 = val;
        if (val & LSI_SCNTL0_START) {
            BADF("Start sequence not implemented\n");
        }
        break;
    case 0x01: /* SCNTL1 */
        s->scntl1 = val & ~LSI_SCNTL1_SST;
        if (val & LSI_SCNTL1_IARB) {
            BADF("Immediate Arbritration not implemented\n");
        }
        if (val & LSI_SCNTL1_RST) {
            if (!(s->sstat0 & LSI_SSTAT0_RST)) {
                qbus_reset_all(&s->bus.qbus);
                s->sstat0 |= LSI_SSTAT0_RST;
                lsi_script_scsi_interrupt(s, LSI_SIST0_RST, 0);
            }
        } else {
            s->sstat0 &= ~LSI_SSTAT0_RST;
        }
        break;
    case 0x02: /* SCNTL2 */
        val &= ~(LSI_SCNTL2_WSR | LSI_SCNTL2_WSS);
        s->scntl2 = val;
        break;
    case 0x03: /* SCNTL3 */
        s->scntl3 = val;
        break;
    case 0x04: /* SCID */
        s->scid = val;
        break;
    case 0x05: /* SXFER */
        s->sxfer = val;
        break;
    case 0x06: /* SDID */
        if ((s->ssid & 0x80) && (val & 0xf) != (s->ssid & 0xf)) {
            BADF("Destination ID does not match SSID\n");
        }
        s->sdid = val & 0xf;
        break;
    case 0x07: /* GPREG0 */
        break;
    case 0x08: /* SFBR */
        /* The CPU is not allowed to write to this register.  However the
           SCRIPTS register move instructions are.  */
        s->sfbr = val;
        break;
    case 0x0a: case 0x0b:
        /* Openserver writes to these readonly registers on startup */
	return;
    case 0x0c: case 0x0d: case 0x0e: case 0x0f:
        /* Linux writes to these readonly registers on startup.  */
        return;
    CASE_SET_REG32(dsa, 0x10)
    case 0x14: /* ISTAT0 */
        s->istat0 = (s->istat0 & 0x0f) | (val & 0xf0);
        if (val & LSI_ISTAT0_ABRT) {
            lsi_script_dma_interrupt(s, LSI_DSTAT_ABRT);
        }
        if (val & LSI_ISTAT0_INTF) {
            s->istat0 &= ~LSI_ISTAT0_INTF;
            lsi_update_irq(s);
        }
        if (s->waiting == 1 && val & LSI_ISTAT0_SIGP) {
            DPRINTF("Woken by SIGP\n");
            s->waiting = 0;
            s->dsp = s->dnad;
            lsi_execute_script(s);
        }
        if (val & LSI_ISTAT0_SRST) {
            qdev_reset_all(DEVICE(s));
        }
        break;
    case 0x16: /* MBOX0 */
        s->mbox0 = val;
        break;
    case 0x17: /* MBOX1 */
        s->mbox1 = val;
        break;
    case 0x18: /* CTEST0 */
        /* nothing to do */
        break;
    case 0x1a: /* CTEST2 */
	s->ctest2 = val & LSI_CTEST2_PCICIE;
	break;
    case 0x1b: /* CTEST3 */
        s->ctest3 = val & 0x0f;
        break;
    CASE_SET_REG32(temp, 0x1c)
    case 0x21: /* CTEST4 */
        if (val & 7) {
           BADF("Unimplemented CTEST4-FBL 0x%x\n", val);
        }
        s->ctest4 = val;
        break;
    case 0x22: /* CTEST5 */
        if (val & (LSI_CTEST5_ADCK | LSI_CTEST5_BBCK)) {
            BADF("CTEST5 DMA increment not implemented\n");
        }
        s->ctest5 = val;
        break;
    CASE_SET_REG24(dbc, 0x24)
    CASE_SET_REG32(dnad, 0x28)
    case 0x2c: /* DSP[0:7] */
        s->dsp &= 0xffffff00;
        s->dsp |= val;
        break;
    case 0x2d: /* DSP[8:15] */
        s->dsp &= 0xffff00ff;
        s->dsp |= val << 8;
        break;
    case 0x2e: /* DSP[16:23] */
        s->dsp &= 0xff00ffff;
        s->dsp |= val << 16;
        break;
    case 0x2f: /* DSP[24:31] */
        s->dsp &= 0x00ffffff;
        s->dsp |= val << 24;
        if ((s->dmode & LSI_DMODE_MAN) == 0
            && (s->istat1 & LSI_ISTAT1_SRUN) == 0)
            lsi_execute_script(s);
        break;
    CASE_SET_REG32(dsps, 0x30)
    CASE_SET_REG32(scratch[0], 0x34)
    case 0x38: /* DMODE */
        s->dmode = val;
        break;
    case 0x39: /* DIEN */
        s->dien = val;
        lsi_update_irq(s);
        break;
    case 0x3a: /* SBR */
        s->sbr = val;
        break;
    case 0x3b: /* DCNTL */
        s->dcntl = val & ~(LSI_DCNTL_PFF | LSI_DCNTL_STD);
        if ((val & LSI_DCNTL_STD) && (s->istat1 & LSI_ISTAT1_SRUN) == 0)
            lsi_execute_script(s);
        break;
    case 0x40: /* SIEN0 */
        s->sien0 = val;
        lsi_update_irq(s);
        break;
    case 0x41: /* SIEN1 */
        s->sien1 = val;
        lsi_update_irq(s);
        break;
    case 0x47: /* GPCNTL0 */
        break;
    case 0x48: /* STIME0 */
        s->stime0 = val;
        break;
    case 0x49: /* STIME1 */
        if (val & 0xf) {
            DPRINTF("General purpose timer not implemented\n");
            /* ??? Raising the interrupt immediately seems to be sufficient
               to keep the FreeBSD driver happy.  */
            lsi_script_scsi_interrupt(s, 0, LSI_SIST1_GEN);
        }
        break;
    case 0x4a: /* RESPID0 */
        s->respid0 = val;
        break;
    case 0x4b: /* RESPID1 */
        s->respid1 = val;
        break;
    case 0x4d: /* STEST1 */
        s->stest1 = val;
        break;
    case 0x4e: /* STEST2 */
        if (val & 1) {
            BADF("Low level mode not implemented\n");
        }
        s->stest2 = val;
        break;
    case 0x4f: /* STEST3 */
        if (val & 0x41) {
            BADF("SCSI FIFO test mode not implemented\n");
        }
        s->stest3 = val;
        break;
    case 0x56: /* CCNTL0 */
        s->ccntl0 = val;
        break;
    case 0x57: /* CCNTL1 */
        s->ccntl1 = val;
        break;
    CASE_SET_REG32(mmrs, 0xa0)
    CASE_SET_REG32(mmws, 0xa4)
    CASE_SET_REG32(sfs, 0xa8)
    CASE_SET_REG32(drs, 0xac)
    CASE_SET_REG32(sbms, 0xb0)
    CASE_SET_REG32(dbms, 0xb4)
    CASE_SET_REG32(dnad64, 0xb8)
    CASE_SET_REG32(pmjad1, 0xc0)
    CASE_SET_REG32(pmjad2, 0xc4)
    CASE_SET_REG32(rbc, 0xc8)
    CASE_SET_REG32(ua, 0xcc)
    CASE_SET_REG32(ia, 0xd4)
    CASE_SET_REG32(sbc, 0xd8)
    CASE_SET_REG32(csbc, 0xdc)
    default:
        if (offset >= 0x5c && offset < 0xa0) {
            int n;
            int shift;
            n = (offset - 0x58) >> 2;
            shift = (offset & 3) * 8;
            s->scratch[n] = deposit32(s->scratch[n], shift, 8, val);
        } else {
            qemu_log_mask(LOG_GUEST_ERROR,
                          "lsi_scsi: invalid write to reg %s %x (0x%02x)\n",
                          offset < ARRAY_SIZE(names) ? names[offset] : "???",
                          offset, val);
        }
    }
#undef CASE_SET_REG24
#undef CASE_SET_REG32
}

static void lsi_mmio_write(void *opaque, hwaddr addr,
                           uint64_t val, unsigned size)
{
    LSIState *s = opaque;

    lsi_reg_writeb(s, addr & 0xff, val);
}

static uint64_t lsi_mmio_read(void *opaque, hwaddr addr,
                              unsigned size)
{
    LSIState *s = opaque;

    return lsi_reg_readb(s, addr & 0xff);
}

static const MemoryRegionOps lsi_mmio_ops = {
    .read = lsi_mmio_read,
    .write = lsi_mmio_write,
    .endianness = DEVICE_NATIVE_ENDIAN,
    .impl = {
        .min_access_size = 1,
        .max_access_size = 1,
    },
};

static void lsi_ram_write(void *opaque, hwaddr addr,
                          uint64_t val, unsigned size)
{
    LSIState *s = opaque;
    uint32_t newval;
    uint32_t mask;
    int shift;

    newval = s->script_ram[addr >> 2];
    shift = (addr & 3) * 8;
    mask = ((uint64_t)1 << (size * 8)) - 1;
    newval &= ~(mask << shift);
    newval |= val << shift;
    s->script_ram[addr >> 2] = newval;
}

static uint64_t lsi_ram_read(void *opaque, hwaddr addr,
                             unsigned size)
{
    LSIState *s = opaque;
    uint32_t val;
    uint32_t mask;

    val = s->script_ram[addr >> 2];
    mask = ((uint64_t)1 << (size * 8)) - 1;
    val >>= (addr & 3) * 8;
    return val & mask;
}

static const MemoryRegionOps lsi_ram_ops = {
    .read = lsi_ram_read,
    .write = lsi_ram_write,
    .endianness = DEVICE_NATIVE_ENDIAN,
};

static uint64_t lsi_io_read(void *opaque, hwaddr addr,
                            unsigned size)
{
    LSIState *s = opaque;
    return lsi_reg_readb(s, addr & 0xff);
}

static void lsi_io_write(void *opaque, hwaddr addr,
                         uint64_t val, unsigned size)
{
    LSIState *s = opaque;
    lsi_reg_writeb(s, addr & 0xff, val);
}

static const MemoryRegionOps lsi_io_ops = {
    .read = lsi_io_read,
    .write = lsi_io_write,
    .endianness = DEVICE_NATIVE_ENDIAN,
    .impl = {
        .min_access_size = 1,
        .max_access_size = 1,
    },
};

static void lsi_scsi_reset(DeviceState *dev)
{
    LSIState *s = LSI53C895A(dev);

    lsi_soft_reset(s);
}

static void lsi_pre_save(void *opaque)
{
    LSIState *s = opaque;

    if (s->current) {
        assert(s->current->dma_buf == NULL);
        assert(s->current->dma_len == 0);
    }
    assert(QTAILQ_EMPTY(&s->queue));
}

static const VMStateDescription vmstate_lsi_scsi = {
    .name = "lsiscsi",
    .version_id = 0,
    .minimum_version_id = 0,
    .pre_save = lsi_pre_save,
    .fields = (VMStateField[]) {
        VMSTATE_PCI_DEVICE(parent_obj, LSIState),

        VMSTATE_INT32(carry, LSIState),
        VMSTATE_INT32(status, LSIState),
        VMSTATE_INT32(msg_action, LSIState),
        VMSTATE_INT32(msg_len, LSIState),
        VMSTATE_BUFFER(msg, LSIState),
        VMSTATE_INT32(waiting, LSIState),

        VMSTATE_UINT32(dsa, LSIState),
        VMSTATE_UINT32(temp, LSIState),
        VMSTATE_UINT32(dnad, LSIState),
        VMSTATE_UINT32(dbc, LSIState),
        VMSTATE_UINT8(istat0, LSIState),
        VMSTATE_UINT8(istat1, LSIState),
        VMSTATE_UINT8(dcmd, LSIState),
        VMSTATE_UINT8(dstat, LSIState),
        VMSTATE_UINT8(dien, LSIState),
        VMSTATE_UINT8(sist0, LSIState),
        VMSTATE_UINT8(sist1, LSIState),
        VMSTATE_UINT8(sien0, LSIState),
        VMSTATE_UINT8(sien1, LSIState),
        VMSTATE_UINT8(mbox0, LSIState),
        VMSTATE_UINT8(mbox1, LSIState),
        VMSTATE_UINT8(dfifo, LSIState),
        VMSTATE_UINT8(ctest2, LSIState),
        VMSTATE_UINT8(ctest3, LSIState),
        VMSTATE_UINT8(ctest4, LSIState),
        VMSTATE_UINT8(ctest5, LSIState),
        VMSTATE_UINT8(ccntl0, LSIState),
        VMSTATE_UINT8(ccntl1, LSIState),
        VMSTATE_UINT32(dsp, LSIState),
        VMSTATE_UINT32(dsps, LSIState),
        VMSTATE_UINT8(dmode, LSIState),
        VMSTATE_UINT8(dcntl, LSIState),
        VMSTATE_UINT8(scntl0, LSIState),
        VMSTATE_UINT8(scntl1, LSIState),
        VMSTATE_UINT8(scntl2, LSIState),
        VMSTATE_UINT8(scntl3, LSIState),
        VMSTATE_UINT8(sstat0, LSIState),
        VMSTATE_UINT8(sstat1, LSIState),
        VMSTATE_UINT8(scid, LSIState),
        VMSTATE_UINT8(sxfer, LSIState),
        VMSTATE_UINT8(socl, LSIState),
        VMSTATE_UINT8(sdid, LSIState),
        VMSTATE_UINT8(ssid, LSIState),
        VMSTATE_UINT8(sfbr, LSIState),
        VMSTATE_UINT8(stest1, LSIState),
        VMSTATE_UINT8(stest2, LSIState),
        VMSTATE_UINT8(stest3, LSIState),
        VMSTATE_UINT8(sidl, LSIState),
        VMSTATE_UINT8(stime0, LSIState),
        VMSTATE_UINT8(respid0, LSIState),
        VMSTATE_UINT8(respid1, LSIState),
        VMSTATE_UINT32(mmrs, LSIState),
        VMSTATE_UINT32(mmws, LSIState),
        VMSTATE_UINT32(sfs, LSIState),
        VMSTATE_UINT32(drs, LSIState),
        VMSTATE_UINT32(sbms, LSIState),
        VMSTATE_UINT32(dbms, LSIState),
        VMSTATE_UINT32(dnad64, LSIState),
        VMSTATE_UINT32(pmjad1, LSIState),
        VMSTATE_UINT32(pmjad2, LSIState),
        VMSTATE_UINT32(rbc, LSIState),
        VMSTATE_UINT32(ua, LSIState),
        VMSTATE_UINT32(ia, LSIState),
        VMSTATE_UINT32(sbc, LSIState),
        VMSTATE_UINT32(csbc, LSIState),
        VMSTATE_BUFFER_UNSAFE(scratch, LSIState, 0, 18 * sizeof(uint32_t)),
        VMSTATE_UINT8(sbr, LSIState),

        VMSTATE_BUFFER_UNSAFE(script_ram, LSIState, 0, 2048 * sizeof(uint32_t)),
        VMSTATE_END_OF_LIST()
    }
};

static const struct SCSIBusInfo lsi_scsi_info = {
    .tcq = true,
    .max_target = LSI_MAX_DEVS,
    .max_lun = 0,  /* LUN support is buggy */

    .transfer_data = lsi_transfer_data,
    .complete = lsi_command_complete,
    .cancel = lsi_request_cancelled
};

static void lsi_scsi_realize(PCIDevice *dev, Error **errp)
{
    LSIState *s = LSI53C895A(dev);
    DeviceState *d = DEVICE(dev);
    uint8_t *pci_conf;

    pci_conf = dev->config;

    /* PCI latency timer = 255 */
    pci_conf[PCI_LATENCY_TIMER] = 0xff;
    /* Interrupt pin A */
    pci_conf[PCI_INTERRUPT_PIN] = 0x01;

    memory_region_init_io(&s->mmio_io, OBJECT(s), &lsi_mmio_ops, s,
                          "lsi-mmio", 0x400);
    memory_region_init_io(&s->ram_io, OBJECT(s), &lsi_ram_ops, s,
                          "lsi-ram", 0x2000);
    memory_region_init_io(&s->io_io, OBJECT(s), &lsi_io_ops, s,
                          "lsi-io", 256);

    address_space_init(&s->pci_io_as, pci_address_space_io(dev), "lsi-pci-io");

    pci_register_bar(dev, 0, PCI_BASE_ADDRESS_SPACE_IO, &s->io_io);
    pci_register_bar(dev, 1, PCI_BASE_ADDRESS_SPACE_MEMORY, &s->mmio_io);
    pci_register_bar(dev, 2, PCI_BASE_ADDRESS_SPACE_MEMORY, &s->ram_io);
    QTAILQ_INIT(&s->queue);

    scsi_bus_new(&s->bus, sizeof(s->bus), d, &lsi_scsi_info, NULL);
    if (!d->hotplugged) {
        scsi_bus_legacy_handle_cmdline(&s->bus, errp);
    }
<<<<<<< HEAD
=======
}

static void lsi_scsi_unrealize(DeviceState *dev, Error **errp)
{
    LSIState *s = LSI53C895A(dev);

    address_space_destroy(&s->pci_io_as);
>>>>>>> 7124ccf8
}

static void lsi_class_init(ObjectClass *klass, void *data)
{
    DeviceClass *dc = DEVICE_CLASS(klass);
    PCIDeviceClass *k = PCI_DEVICE_CLASS(klass);

    k->realize = lsi_scsi_realize;
    k->vendor_id = PCI_VENDOR_ID_LSI_LOGIC;
    k->device_id = PCI_DEVICE_ID_LSI_53C895A;
    k->class_id = PCI_CLASS_STORAGE_SCSI;
    k->subsystem_id = 0x1000;
    dc->unrealize = lsi_scsi_unrealize;
    dc->reset = lsi_scsi_reset;
    dc->vmsd = &vmstate_lsi_scsi;
    set_bit(DEVICE_CATEGORY_STORAGE, dc->categories);
}

static const TypeInfo lsi_info = {
    .name          = TYPE_LSI53C895A,
    .parent        = TYPE_PCI_DEVICE,
    .instance_size = sizeof(LSIState),
    .class_init    = lsi_class_init,
};

static void lsi53c810_class_init(ObjectClass *klass, void *data)
{
    PCIDeviceClass *k = PCI_DEVICE_CLASS(klass);

    k->device_id = PCI_DEVICE_ID_LSI_53C810;
}

static TypeInfo lsi53c810_info = {
    .name          = TYPE_LSI53C810,
    .parent        = TYPE_LSI53C895A,
    .class_init    = lsi53c810_class_init,
};

static void lsi53c895a_register_types(void)
{
    type_register_static(&lsi_info);
    type_register_static(&lsi53c810_info);
}

type_init(lsi53c895a_register_types)<|MERGE_RESOLUTION|>--- conflicted
+++ resolved
@@ -19,10 +19,7 @@
 #include "hw/pci/pci.h"
 #include "hw/scsi/scsi.h"
 #include "sysemu/dma.h"
-<<<<<<< HEAD
-=======
 #include "qemu/log.h"
->>>>>>> 7124ccf8
 
 //#define DEBUG_LSI
 //#define DEBUG_LSI_REG
@@ -1560,17 +1557,11 @@
         ret = 0x7f;
         break;
     case 0x08: /* Revision ID */
-<<<<<<< HEAD
-        return 0x00;
-    case 0x09: /* SOCL */
-        return s->socl;
-=======
         ret = 0x00;
         break;
     case 0x09: /* SOCL */
         ret = s->socl;
         break;
->>>>>>> 7124ccf8
     case 0xa: /* SSID */
         ret = s->ssid;
         break;
@@ -1654,12 +1645,8 @@
         ret = s->sbr;
         break;
     case 0x3b: /* DCNTL */
-<<<<<<< HEAD
-        return s->dcntl;
-=======
         ret = s->dcntl;
         break;
->>>>>>> 7124ccf8
     /* ADDER Output (Debug of relative jump address) */
     CASE_GET_REG32(adder, 0x3c)
     case 0x40: /* SIEN0 */
@@ -2232,8 +2219,6 @@
     if (!d->hotplugged) {
         scsi_bus_legacy_handle_cmdline(&s->bus, errp);
     }
-<<<<<<< HEAD
-=======
 }
 
 static void lsi_scsi_unrealize(DeviceState *dev, Error **errp)
@@ -2241,7 +2226,6 @@
     LSIState *s = LSI53C895A(dev);
 
     address_space_destroy(&s->pci_io_as);
->>>>>>> 7124ccf8
 }
 
 static void lsi_class_init(ObjectClass *klass, void *data)
