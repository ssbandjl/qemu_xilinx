--- conflicted
+++ resolved
@@ -47,11 +47,10 @@
 #define CTRL_P     0x2
 #define CTRL_S     0x1
 
-<<<<<<< HEAD
 #define TYPE_XILINX_ETHLITE "xlnx.xps-ethernetlite"
 #define XILINX_ETHLITE(obj) \
     OBJECT_CHECK(struct xlx_ethlite, (obj), TYPE_XILINX_ETHLITE)
-=======
+
 #define R_MDIOADDR (0x07E4 / 4)  /* MDIO Address Register */
 #define R_MDIOWR (0x07E8 / 4)    /* MDIO Write Data Register */
 #define R_MDIORD (0x07EC / 4)    /* MDIO Read Data Register */
@@ -258,7 +257,6 @@
 
     void *parent;
 };
->>>>>>> 732f3483
 
 struct xlx_ethlite
 {
@@ -469,7 +467,9 @@
     s->nic = qemu_new_nic(&net_xilinx_ethlite_info, &s->conf,
                           object_get_typename(OBJECT(dev)), dev->id, s);
     qemu_format_nic_info_str(qemu_get_queue(s->nic), s->conf.macaddr.a);
-<<<<<<< HEAD
+
+    tdk_init(&s->TEMAC.phy);
+    mdio_attach(&s->TEMAC.mdio_bus, &s->TEMAC.phy, s->c_phyaddr);
 }
 
 static void xilinx_ethlite_init(Object *obj)
@@ -481,11 +481,6 @@
     memory_region_init_io(&s->mmio, obj, &eth_ops, s,
                           "xlnx.xps-ethernetlite", R_MAX * 4);
     sysbus_init_mmio(SYS_BUS_DEVICE(obj), &s->mmio);
-=======
-    tdk_init(&s->TEMAC.phy);
-    mdio_attach(&s->TEMAC.mdio_bus, &s->TEMAC.phy, s->c_phyaddr);
-    return 0;
->>>>>>> 732f3483
 }
 
 static Property xilinx_ethlite_properties[] = {
