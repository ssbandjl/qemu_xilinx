/*
 *  qemu bsd user mode definition
 *
 *  This program is free software; you can redistribute it and/or modify
 *  it under the terms of the GNU General Public License as published by
 *  the Free Software Foundation; either version 2 of the License, or
 *  (at your option) any later version.
 *
 *  This program is distributed in the hope that it will be useful,
 *  but WITHOUT ANY WARRANTY; without even the implied warranty of
 *  MERCHANTABILITY or FITNESS FOR A PARTICULAR PURPOSE.  See the
 *  GNU General Public License for more details.
 *
 *  You should have received a copy of the GNU General Public License
 *  along with this program; if not, see <http://www.gnu.org/licenses/>.
 */
#ifndef QEMU_H
#define QEMU_H


#include "cpu.h"
#include "exec/exec-all.h"
#include "exec/cpu_ldst.h"

#undef DEBUG_REMAP
#ifdef DEBUG_REMAP
#endif /* DEBUG_REMAP */

#include "exec/user/abitypes.h"

enum BSDType {
    target_freebsd,
    target_netbsd,
    target_openbsd,
};
extern enum BSDType bsd_type;

#include "syscall_defs.h"
#include "target_syscall.h"
#include "target_signal.h"
#include "exec/gdbstub.h"

#if defined(CONFIG_USE_NPTL)
#define THREAD __thread
#else
#define THREAD
#endif

/* This struct is used to hold certain information about the image.
 * Basically, it replicates in user space what would be certain
 * task_struct fields in the kernel
 */
struct image_info {
    abi_ulong load_addr;
    abi_ulong start_code;
    abi_ulong end_code;
    abi_ulong start_data;
    abi_ulong end_data;
    abi_ulong start_brk;
    abi_ulong brk;
    abi_ulong start_mmap;
    abi_ulong mmap;
    abi_ulong rss;
    abi_ulong start_stack;
    abi_ulong entry;
    abi_ulong code_offset;
    abi_ulong data_offset;
    int       personality;
};

#define MAX_SIGQUEUE_SIZE 1024

struct sigqueue {
    struct sigqueue *next;
    //target_siginfo_t info;
};

struct emulated_sigtable {
    int pending; /* true if signal is pending */
    struct sigqueue *first;
    struct sigqueue info; /* in order to always have memory for the
                             first signal, we put it here */
};

/* NOTE: we force a big alignment so that the stack stored after is
   aligned too */
typedef struct TaskState {
    struct TaskState *next;
    int used; /* non zero if used */
    struct image_info *info;

    struct emulated_sigtable sigtab[TARGET_NSIG];
    struct sigqueue sigqueue_table[MAX_SIGQUEUE_SIZE]; /* siginfo queue */
    struct sigqueue *first_free; /* first free siginfo queue entry */
    int signal_pending; /* non zero if a signal may be pending */

    uint8_t stack[0];
} __attribute__((aligned(16))) TaskState;

void init_task_state(TaskState *ts);
extern const char *qemu_uname_release;
extern unsigned long mmap_min_addr;

/* ??? See if we can avoid exposing so much of the loader internals.  */
/*
 * MAX_ARG_PAGES defines the number of pages allocated for arguments
 * and envelope for the new program. 32 should suffice, this gives
 * a maximum env+arg of 128kB w/4KB pages!
 */
#define MAX_ARG_PAGES 32

/*
 * This structure is used to hold the arguments that are
 * used when loading binaries.
 */
struct linux_binprm {
        char buf[128];
        void *page[MAX_ARG_PAGES];
        abi_ulong p;
        int fd;
        int e_uid, e_gid;
        int argc, envc;
        char **argv;
        char **envp;
        char * filename;        /* Name of binary */
};

void do_init_thread(struct target_pt_regs *regs, struct image_info *infop);
abi_ulong loader_build_argptr(int envc, int argc, abi_ulong sp,
                              abi_ulong stringp, int push_ptr);
int loader_exec(const char * filename, char ** argv, char ** envp,
             struct target_pt_regs * regs, struct image_info *infop);

int load_elf_binary(struct linux_binprm * bprm, struct target_pt_regs * regs,
                    struct image_info * info);
int load_flt_binary(struct linux_binprm * bprm, struct target_pt_regs * regs,
                    struct image_info * info);

abi_long memcpy_to_target(abi_ulong dest, const void *src,
                          unsigned long len);
void target_set_brk(abi_ulong new_brk);
abi_long do_brk(abi_ulong new_brk);
void syscall_init(void);
abi_long do_freebsd_syscall(void *cpu_env, int num, abi_long arg1,
                            abi_long arg2, abi_long arg3, abi_long arg4,
                            abi_long arg5, abi_long arg6, abi_long arg7,
                            abi_long arg8);
abi_long do_netbsd_syscall(void *cpu_env, int num, abi_long arg1,
                           abi_long arg2, abi_long arg3, abi_long arg4,
                           abi_long arg5, abi_long arg6);
abi_long do_openbsd_syscall(void *cpu_env, int num, abi_long arg1,
                            abi_long arg2, abi_long arg3, abi_long arg4,
                            abi_long arg5, abi_long arg6);
void gemu_log(const char *fmt, ...) GCC_FMT_ATTR(1, 2);
extern THREAD CPUState *thread_cpu;
void cpu_loop(CPUArchState *env);
char *target_strerror(int err);
int get_osversion(void);
void fork_start(void);
void fork_end(int child);

#include "qemu/log.h"

/* strace.c */
struct syscallname {
    int nr;
    const char *name;
    const char *format;
    void (*call)(const struct syscallname *,
                 abi_long, abi_long, abi_long,
                 abi_long, abi_long, abi_long);
    void (*result)(const struct syscallname *, abi_long);
};

void
print_freebsd_syscall(int num,
                      abi_long arg1, abi_long arg2, abi_long arg3,
                      abi_long arg4, abi_long arg5, abi_long arg6);
void print_freebsd_syscall_ret(int num, abi_long ret);
void
print_netbsd_syscall(int num,
                     abi_long arg1, abi_long arg2, abi_long arg3,
                     abi_long arg4, abi_long arg5, abi_long arg6);
void print_netbsd_syscall_ret(int num, abi_long ret);
void
print_openbsd_syscall(int num,
                      abi_long arg1, abi_long arg2, abi_long arg3,
                      abi_long arg4, abi_long arg5, abi_long arg6);
void print_openbsd_syscall_ret(int num, abi_long ret);
extern int do_strace;

/* signal.c */
void process_pending_signals(CPUArchState *cpu_env);
void signal_init(void);
//int queue_signal(CPUArchState *env, int sig, target_siginfo_t *info);
//void host_to_target_siginfo(target_siginfo_t *tinfo, const siginfo_t *info);
//void target_to_host_siginfo(siginfo_t *info, const target_siginfo_t *tinfo);
long do_sigreturn(CPUArchState *env);
long do_rt_sigreturn(CPUArchState *env);
abi_long do_sigaltstack(abi_ulong uss_addr, abi_ulong uoss_addr, abi_ulong sp);

/* mmap.c */
int target_mprotect(abi_ulong start, abi_ulong len, int prot);
abi_long target_mmap(abi_ulong start, abi_ulong len, int prot,
                     int flags, int fd, abi_ulong offset);
int target_munmap(abi_ulong start, abi_ulong len);
abi_long target_mremap(abi_ulong old_addr, abi_ulong old_size,
                       abi_ulong new_size, unsigned long flags,
                       abi_ulong new_addr);
int target_msync(abi_ulong start, abi_ulong len, int flags);
extern unsigned long last_brk;
<<<<<<< HEAD
void cpu_list_lock(void);
void cpu_list_unlock(void);
=======
>>>>>>> 7124ccf8
#if defined(CONFIG_USE_NPTL)
void mmap_fork_start(void);
void mmap_fork_end(int child);
#endif

/* main.c */
extern unsigned long x86_stack_size;

/* user access */

#define VERIFY_READ 0
#define VERIFY_WRITE 1 /* implies read access */

static inline int access_ok(int type, abi_ulong addr, abi_ulong size)
{
    return page_check_range((target_ulong)addr, size,
                            (type == VERIFY_READ) ? PAGE_READ : (PAGE_READ | PAGE_WRITE)) == 0;
}

/* NOTE __get_user and __put_user use host pointers and don't check access. */
/* These are usually used to access struct data members once the
 * struct has been locked - usually with lock_user_struct().
 */
#define __put_user(x, hptr)\
({\
    int size = sizeof(*hptr);\
    switch(size) {\
    case 1:\
        *(uint8_t *)(hptr) = (uint8_t)(typeof(*hptr))(x);\
        break;\
    case 2:\
        *(uint16_t *)(hptr) = tswap16((typeof(*hptr))(x));\
        break;\
    case 4:\
        *(uint32_t *)(hptr) = tswap32((typeof(*hptr))(x));\
        break;\
    case 8:\
        *(uint64_t *)(hptr) = tswap64((typeof(*hptr))(x));\
        break;\
    default:\
        abort();\
    }\
    0;\
})

#define __get_user(x, hptr) \
({\
    int size = sizeof(*hptr);\
    switch(size) {\
    case 1:\
        x = (typeof(*hptr))*(uint8_t *)(hptr);\
        break;\
    case 2:\
        x = (typeof(*hptr))tswap16(*(uint16_t *)(hptr));\
        break;\
    case 4:\
        x = (typeof(*hptr))tswap32(*(uint32_t *)(hptr));\
        break;\
    case 8:\
        x = (typeof(*hptr))tswap64(*(uint64_t *)(hptr));\
        break;\
    default:\
        /* avoid warning */\
        x = 0;\
        abort();\
    }\
    0;\
})

/* put_user()/get_user() take a guest address and check access */
/* These are usually used to access an atomic data type, such as an int,
 * that has been passed by address.  These internally perform locking
 * and unlocking on the data type.
 */
#define put_user(x, gaddr, target_type)                                 \
({                                                                      \
    abi_ulong __gaddr = (gaddr);                                        \
    target_type *__hptr;                                                \
    abi_long __ret;                                                     \
    if ((__hptr = lock_user(VERIFY_WRITE, __gaddr, sizeof(target_type), 0))) { \
        __ret = __put_user((x), __hptr);                                \
        unlock_user(__hptr, __gaddr, sizeof(target_type));              \
    } else                                                              \
        __ret = -TARGET_EFAULT;                                         \
    __ret;                                                              \
})

#define get_user(x, gaddr, target_type)                                 \
({                                                                      \
    abi_ulong __gaddr = (gaddr);                                        \
    target_type *__hptr;                                                \
    abi_long __ret;                                                     \
    if ((__hptr = lock_user(VERIFY_READ, __gaddr, sizeof(target_type), 1))) { \
        __ret = __get_user((x), __hptr);                                \
        unlock_user(__hptr, __gaddr, 0);                                \
    } else {                                                            \
        /* avoid warning */                                             \
        (x) = 0;                                                        \
        __ret = -TARGET_EFAULT;                                         \
    }                                                                   \
    __ret;                                                              \
})

#define put_user_ual(x, gaddr) put_user((x), (gaddr), abi_ulong)
#define put_user_sal(x, gaddr) put_user((x), (gaddr), abi_long)
#define put_user_u64(x, gaddr) put_user((x), (gaddr), uint64_t)
#define put_user_s64(x, gaddr) put_user((x), (gaddr), int64_t)
#define put_user_u32(x, gaddr) put_user((x), (gaddr), uint32_t)
#define put_user_s32(x, gaddr) put_user((x), (gaddr), int32_t)
#define put_user_u16(x, gaddr) put_user((x), (gaddr), uint16_t)
#define put_user_s16(x, gaddr) put_user((x), (gaddr), int16_t)
#define put_user_u8(x, gaddr)  put_user((x), (gaddr), uint8_t)
#define put_user_s8(x, gaddr)  put_user((x), (gaddr), int8_t)

#define get_user_ual(x, gaddr) get_user((x), (gaddr), abi_ulong)
#define get_user_sal(x, gaddr) get_user((x), (gaddr), abi_long)
#define get_user_u64(x, gaddr) get_user((x), (gaddr), uint64_t)
#define get_user_s64(x, gaddr) get_user((x), (gaddr), int64_t)
#define get_user_u32(x, gaddr) get_user((x), (gaddr), uint32_t)
#define get_user_s32(x, gaddr) get_user((x), (gaddr), int32_t)
#define get_user_u16(x, gaddr) get_user((x), (gaddr), uint16_t)
#define get_user_s16(x, gaddr) get_user((x), (gaddr), int16_t)
#define get_user_u8(x, gaddr)  get_user((x), (gaddr), uint8_t)
#define get_user_s8(x, gaddr)  get_user((x), (gaddr), int8_t)

/* copy_from_user() and copy_to_user() are usually used to copy data
 * buffers between the target and host.  These internally perform
 * locking/unlocking of the memory.
 */
abi_long copy_from_user(void *hptr, abi_ulong gaddr, size_t len);
abi_long copy_to_user(abi_ulong gaddr, void *hptr, size_t len);

/* Functions for accessing guest memory.  The tget and tput functions
   read/write single values, byteswapping as necessary.  The lock_user function
   gets a pointer to a contiguous area of guest memory, but does not perform
   any byteswapping.  lock_user may return either a pointer to the guest
   memory, or a temporary buffer.  */

/* Lock an area of guest memory into the host.  If copy is true then the
   host area will have the same contents as the guest.  */
static inline void *lock_user(int type, abi_ulong guest_addr, long len, int copy)
{
    if (!access_ok(type, guest_addr, len))
        return NULL;
#ifdef DEBUG_REMAP
    {
        void *addr;
        addr = g_malloc(len);
        if (copy)
            memcpy(addr, g2h(guest_addr), len);
        else
            memset(addr, 0, len);
        return addr;
    }
#else
    return g2h(guest_addr);
#endif
}

/* Unlock an area of guest memory.  The first LEN bytes must be
   flushed back to guest memory. host_ptr = NULL is explicitly
   allowed and does nothing. */
static inline void unlock_user(void *host_ptr, abi_ulong guest_addr,
                               long len)
{

#ifdef DEBUG_REMAP
    if (!host_ptr)
        return;
    if (host_ptr == g2h(guest_addr))
        return;
    if (len > 0)
        memcpy(g2h(guest_addr), host_ptr, len);
    g_free(host_ptr);
#endif
}

/* Return the length of a string in target memory or -TARGET_EFAULT if
   access error. */
abi_long target_strlen(abi_ulong gaddr);

/* Like lock_user but for null terminated strings.  */
static inline void *lock_user_string(abi_ulong guest_addr)
{
    abi_long len;
    len = target_strlen(guest_addr);
    if (len < 0)
        return NULL;
    return lock_user(VERIFY_READ, guest_addr, (long)(len + 1), 1);
}

/* Helper macros for locking/unlocking a target struct.  */
#define lock_user_struct(type, host_ptr, guest_addr, copy)      \
    (host_ptr = lock_user(type, guest_addr, sizeof(*host_ptr), copy))
#define unlock_user_struct(host_ptr, guest_addr, copy)          \
    unlock_user(host_ptr, guest_addr, (copy) ? sizeof(*host_ptr) : 0)

#if defined(CONFIG_USE_NPTL)
#include <pthread.h>
#endif

#endif /* QEMU_H */<|MERGE_RESOLUTION|>--- conflicted
+++ resolved
@@ -209,11 +209,6 @@
                        abi_ulong new_addr);
 int target_msync(abi_ulong start, abi_ulong len, int flags);
 extern unsigned long last_brk;
-<<<<<<< HEAD
-void cpu_list_lock(void);
-void cpu_list_unlock(void);
-=======
->>>>>>> 7124ccf8
 #if defined(CONFIG_USE_NPTL)
 void mmap_fork_start(void);
 void mmap_fork_end(int child);
