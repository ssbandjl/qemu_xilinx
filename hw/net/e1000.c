/*
 * QEMU e1000 emulation
 *
 * Software developer's manual:
 * http://download.intel.com/design/network/manuals/8254x_GBe_SDM.pdf
 *
 * Nir Peleg, Tutis Systems Ltd. for Qumranet Inc.
 * Copyright (c) 2008 Qumranet
 * Based on work done by:
 * Copyright (c) 2007 Dan Aloni
 * Copyright (c) 2004 Antony T Curtis
 *
 * This library is free software; you can redistribute it and/or
 * modify it under the terms of the GNU Lesser General Public
 * License as published by the Free Software Foundation; either
 * version 2 of the License, or (at your option) any later version.
 *
 * This library is distributed in the hope that it will be useful,
 * but WITHOUT ANY WARRANTY; without even the implied warranty of
 * MERCHANTABILITY or FITNESS FOR A PARTICULAR PURPOSE.  See the GNU
 * Lesser General Public License for more details.
 *
 * You should have received a copy of the GNU Lesser General Public
 * License along with this library; if not, see <http://www.gnu.org/licenses/>.
 */


#include "qemu/osdep.h"
#include "hw/hw.h"
#include "hw/pci/pci.h"
#include "net/net.h"
#include "net/checksum.h"
#include "hw/loader.h"
#include "sysemu/sysemu.h"
#include "sysemu/dma.h"
#include "qemu/iov.h"
#include "qemu/range.h"

#include "e1000x_common.h"

static const uint8_t bcast[] = {0xff, 0xff, 0xff, 0xff, 0xff, 0xff};

static const uint8_t bcast[] = {0xff, 0xff, 0xff, 0xff, 0xff, 0xff};

#define E1000_DEBUG

#ifdef E1000_DEBUG
enum {
    DEBUG_GENERAL,      DEBUG_IO,       DEBUG_MMIO,     DEBUG_INTERRUPT,
    DEBUG_RX,           DEBUG_TX,       DEBUG_MDIC,     DEBUG_EEPROM,
    DEBUG_UNKNOWN,      DEBUG_TXSUM,    DEBUG_TXERR,    DEBUG_RXERR,
    DEBUG_RXFILTER,     DEBUG_PHY,      DEBUG_NOTYET,
};
#define DBGBIT(x)    (1<<DEBUG_##x)
static int debugflags = DBGBIT(TXERR) | DBGBIT(GENERAL);

#define DBGOUT(what, fmt, ...) do { \
    if (debugflags & DBGBIT(what)) \
        fprintf(stderr, "e1000: " fmt, ## __VA_ARGS__); \
    } while (0)
#else
#define DBGOUT(what, fmt, ...) do {} while (0)
#endif

#define IOPORT_SIZE       0x40
#define PNPMMIO_SIZE      0x20000
#define MIN_BUF_SIZE      60 /* Min. octets in an ethernet frame sans FCS */

#define MAXIMUM_ETHERNET_HDR_LEN (14+4)

/*
 * HW models:
 *  E1000_DEV_ID_82540EM works with Windows, Linux, and OS X <= 10.8
 *  E1000_DEV_ID_82544GC_COPPER appears to work; not well tested
 *  E1000_DEV_ID_82545EM_COPPER works with Linux and OS X >= 10.6
 *  Others never tested
 */

typedef struct E1000State_st {
    /*< private >*/
    PCIDevice parent_obj;
    /*< public >*/

    NICState *nic;
    NICConf conf;
    MemoryRegion mmio;
    MemoryRegion io;

    uint32_t mac_reg[0x8000];
    uint16_t phy_reg[0x20];
    uint16_t eeprom_data[64];

    uint32_t rxbuf_size;
    uint32_t rxbuf_min_shift;
    struct e1000_tx {
        unsigned char header[256];
        unsigned char vlan_header[4];
        /* Fields vlan and data must not be reordered or separated. */
        unsigned char vlan[4];
        unsigned char data[0x10000];
        uint16_t size;
        unsigned char vlan_needed;
        e1000x_txd_props props;
        uint16_t tso_frames;
    } tx;

    struct {
        uint32_t val_in;    /* shifted in from guest driver */
        uint16_t bitnum_in;
        uint16_t bitnum_out;
        uint16_t reading;
        uint32_t old_eecd;
    } eecd_state;

    QEMUTimer *autoneg_timer;

    QEMUTimer *mit_timer;      /* Mitigation timer. */
    bool mit_timer_on;         /* Mitigation timer is running. */
    bool mit_irq_level;        /* Tracks interrupt pin level. */
    uint32_t mit_ide;          /* Tracks E1000_TXD_CMD_IDE bit. */

/* Compatibility flags for migration to/from qemu 1.3.0 and older */
#define E1000_FLAG_AUTONEG_BIT 0
#define E1000_FLAG_MIT_BIT 1
#define E1000_FLAG_MAC_BIT 2
#define E1000_FLAG_AUTONEG (1 << E1000_FLAG_AUTONEG_BIT)
#define E1000_FLAG_MIT (1 << E1000_FLAG_MIT_BIT)
#define E1000_FLAG_MAC (1 << E1000_FLAG_MAC_BIT)
    uint32_t compat_flags;
} E1000State;

#define chkflag(x)     (s->compat_flags & E1000_FLAG_##x)

typedef struct E1000BaseClass {
    PCIDeviceClass parent_class;
    uint16_t phy_id2;
} E1000BaseClass;

#define TYPE_E1000_BASE "e1000-base"

#define E1000(obj) \
    OBJECT_CHECK(E1000State, (obj), TYPE_E1000_BASE)

#define E1000_DEVICE_CLASS(klass) \
     OBJECT_CLASS_CHECK(E1000BaseClass, (klass), TYPE_E1000_BASE)
#define E1000_DEVICE_GET_CLASS(obj) \
    OBJECT_GET_CLASS(E1000BaseClass, (obj), TYPE_E1000_BASE)

<<<<<<< HEAD
#define defreg(x)    x = (E1000_##x>>2)
enum {
    defreg(CTRL),    defreg(EECD),    defreg(EERD),    defreg(GPRC),
    defreg(GPTC),    defreg(ICR),     defreg(ICS),     defreg(IMC),
    defreg(IMS),     defreg(LEDCTL),  defreg(MANC),    defreg(MDIC),
    defreg(MPC),     defreg(PBA),     defreg(RCTL),    defreg(RDBAH),
    defreg(RDBAL),   defreg(RDH),     defreg(RDLEN),   defreg(RDT),
    defreg(STATUS),  defreg(SWSM),    defreg(TCTL),    defreg(TDBAH),
    defreg(TDBAL),   defreg(TDH),     defreg(TDLEN),   defreg(TDT),
    defreg(TORH),    defreg(TORL),    defreg(TOTH),    defreg(TOTL),
    defreg(TPR),     defreg(TPT),     defreg(TXDCTL),  defreg(WUFC),
    defreg(RA),      defreg(MTA),     defreg(CRCERRS), defreg(VFTA),
    defreg(VET),     defreg(RDTR),    defreg(RADV),    defreg(TADV),
    defreg(ITR),     defreg(FCRUC),   defreg(TDFH),    defreg(TDFT),
    defreg(TDFHS),   defreg(TDFTS),   defreg(TDFPC),   defreg(RDFH),
    defreg(RDFT),    defreg(RDFHS),   defreg(RDFTS),   defreg(RDFPC),
    defreg(IPAV),    defreg(WUC),     defreg(WUS),     defreg(AIT),
    defreg(IP6AT),   defreg(IP4AT),   defreg(FFLT),    defreg(FFMT),
    defreg(FFVT),    defreg(WUPM),    defreg(PBM),     defreg(SCC),
    defreg(ECOL),    defreg(MCC),     defreg(LATECOL), defreg(COLC),
    defreg(DC),      defreg(TNCRS),   defreg(SEC),     defreg(CEXTERR),
    defreg(RLEC),    defreg(XONRXC),  defreg(XONTXC),  defreg(XOFFRXC),
    defreg(XOFFTXC), defreg(RFC),     defreg(RJC),     defreg(RNBC),
    defreg(TSCTFC),  defreg(MGTPRC),  defreg(MGTPDC),  defreg(MGTPTC),
    defreg(RUC),     defreg(ROC),     defreg(GORCL),   defreg(GORCH),
    defreg(GOTCL),   defreg(GOTCH),   defreg(BPRC),    defreg(MPRC),
    defreg(TSCTC),   defreg(PRC64),   defreg(PRC127),  defreg(PRC255),
    defreg(PRC511),  defreg(PRC1023), defreg(PRC1522), defreg(PTC64),
    defreg(PTC127),  defreg(PTC255),  defreg(PTC511),  defreg(PTC1023),
    defreg(PTC1522), defreg(MPTC),    defreg(BPTC)
};

=======
>>>>>>> 7124ccf8
static void
e1000_link_up(E1000State *s)
{
    e1000x_update_regs_on_link_up(s->mac_reg, s->phy_reg);

    /* E1000_STATUS_LU is tested by e1000_can_receive() */
    qemu_flush_queued_packets(qemu_get_queue(s->nic));
}

static void
e1000_autoneg_done(E1000State *s)
{
<<<<<<< HEAD
    s->mac_reg[STATUS] |= E1000_STATUS_LU;
    s->phy_reg[PHY_STATUS] |= MII_SR_LINK_STATUS;
=======
    e1000x_update_regs_on_autoneg_done(s->mac_reg, s->phy_reg);
>>>>>>> 7124ccf8

    /* E1000_STATUS_LU is tested by e1000_can_receive() */
    qemu_flush_queued_packets(qemu_get_queue(s->nic));
}

static bool
have_autoneg(E1000State *s)
{
    return chkflag(AUTONEG) && (s->phy_reg[PHY_CTRL] & MII_CR_AUTO_NEG_EN);
}

static void
set_phy_ctrl(E1000State *s, int index, uint16_t val)
{
    /* bits 0-5 reserved; MII_CR_[RESTART_AUTO_NEG,RESET] are self clearing */
    s->phy_reg[PHY_CTRL] = val & ~(0x3f |
                                   MII_CR_RESET |
                                   MII_CR_RESTART_AUTO_NEG);

    /*
     * QEMU 1.3 does not support link auto-negotiation emulation, so if we
     * migrate during auto negotiation, after migration the link will be
     * down.
     */
    if (have_autoneg(s) && (val & MII_CR_RESTART_AUTO_NEG)) {
        e1000x_restart_autoneg(s->mac_reg, s->phy_reg, s->autoneg_timer);
    }
}

static void (*phyreg_writeops[])(E1000State *, int, uint16_t) = {
    [PHY_CTRL] = set_phy_ctrl,
};

enum { NPHYWRITEOPS = ARRAY_SIZE(phyreg_writeops) };

enum { PHY_R = 1, PHY_W = 2, PHY_RW = PHY_R | PHY_W };
static const char phy_regcap[0x20] = {
    [PHY_STATUS]      = PHY_R,     [M88E1000_EXT_PHY_SPEC_CTRL] = PHY_RW,
    [PHY_ID1]         = PHY_R,     [M88E1000_PHY_SPEC_CTRL]     = PHY_RW,
    [PHY_CTRL]        = PHY_RW,    [PHY_1000T_CTRL]             = PHY_RW,
    [PHY_LP_ABILITY]  = PHY_R,     [PHY_1000T_STATUS]           = PHY_R,
    [PHY_AUTONEG_ADV] = PHY_RW,    [M88E1000_RX_ERR_CNTR]       = PHY_R,
    [PHY_ID2]         = PHY_R,     [M88E1000_PHY_SPEC_STATUS]   = PHY_R,
    [PHY_AUTONEG_EXP] = PHY_R,
};

/* PHY_ID2 documented in 8254x_GBe_SDM.pdf, pp. 250 */
static const uint16_t phy_reg_init[] = {
    [PHY_CTRL]   = MII_CR_SPEED_SELECT_MSB |
                   MII_CR_FULL_DUPLEX |
                   MII_CR_AUTO_NEG_EN,

    [PHY_STATUS] = MII_SR_EXTENDED_CAPS |
                   MII_SR_LINK_STATUS |   /* link initially up */
                   MII_SR_AUTONEG_CAPS |
                   /* MII_SR_AUTONEG_COMPLETE: initially NOT completed */
                   MII_SR_PREAMBLE_SUPPRESS |
                   MII_SR_EXTENDED_STATUS |
                   MII_SR_10T_HD_CAPS |
                   MII_SR_10T_FD_CAPS |
                   MII_SR_100X_HD_CAPS |
                   MII_SR_100X_FD_CAPS,

    [PHY_ID1] = 0x141,
    /* [PHY_ID2] configured per DevId, from e1000_reset() */
    [PHY_AUTONEG_ADV] = 0xde1,
    [PHY_LP_ABILITY] = 0x1e0,
    [PHY_1000T_CTRL] = 0x0e00,
    [PHY_1000T_STATUS] = 0x3c00,
    [M88E1000_PHY_SPEC_CTRL] = 0x360,
    [M88E1000_PHY_SPEC_STATUS] = 0xac00,
    [M88E1000_EXT_PHY_SPEC_CTRL] = 0x0d60,
};

static const uint32_t mac_reg_init[] = {
    [PBA]     = 0x00100030,
    [LEDCTL]  = 0x602,
    [CTRL]    = E1000_CTRL_SWDPIN2 | E1000_CTRL_SWDPIN0 |
                E1000_CTRL_SPD_1000 | E1000_CTRL_SLU,
    [STATUS]  = 0x80000000 | E1000_STATUS_GIO_MASTER_ENABLE |
                E1000_STATUS_ASDV | E1000_STATUS_MTXCKOK |
                E1000_STATUS_SPEED_1000 | E1000_STATUS_FD |
                E1000_STATUS_LU,
    [MANC]    = E1000_MANC_EN_MNG2HOST | E1000_MANC_RCV_TCO_EN |
                E1000_MANC_ARP_EN | E1000_MANC_0298_EN |
                E1000_MANC_RMCP_EN,
};

/* Helper function, *curr == 0 means the value is not set */
static inline void
mit_update_delay(uint32_t *curr, uint32_t value)
{
    if (value && (*curr == 0 || value < *curr)) {
        *curr = value;
    }
}

static void
set_interrupt_cause(E1000State *s, int index, uint32_t val)
{
    PCIDevice *d = PCI_DEVICE(s);
    uint32_t pending_ints;
    uint32_t mit_delay;

    s->mac_reg[ICR] = val;

    /*
     * Make sure ICR and ICS registers have the same value.
     * The spec says that the ICS register is write-only.  However in practice,
     * on real hardware ICS is readable, and for reads it has the same value as
     * ICR (except that ICS does not have the clear on read behaviour of ICR).
     *
     * The VxWorks PRO/1000 driver uses this behaviour.
     */
    s->mac_reg[ICS] = val;

    pending_ints = (s->mac_reg[IMS] & s->mac_reg[ICR]);
    if (!s->mit_irq_level && pending_ints) {
        /*
         * Here we detect a potential raising edge. We postpone raising the
         * interrupt line if we are inside the mitigation delay window
         * (s->mit_timer_on == 1).
         * We provide a partial implementation of interrupt mitigation,
         * emulating only RADV, TADV and ITR (lower 16 bits, 1024ns units for
         * RADV and TADV, 256ns units for ITR). RDTR is only used to enable
         * RADV; relative timers based on TIDV and RDTR are not implemented.
         */
        if (s->mit_timer_on) {
            return;
        }
        if (chkflag(MIT)) {
            /* Compute the next mitigation delay according to pending
             * interrupts and the current values of RADV (provided
             * RDTR!=0), TADV and ITR.
             * Then rearm the timer.
             */
            mit_delay = 0;
            if (s->mit_ide &&
                    (pending_ints & (E1000_ICR_TXQE | E1000_ICR_TXDW))) {
                mit_update_delay(&mit_delay, s->mac_reg[TADV] * 4);
            }
            if (s->mac_reg[RDTR] && (pending_ints & E1000_ICS_RXT0)) {
                mit_update_delay(&mit_delay, s->mac_reg[RADV] * 4);
            }
            mit_update_delay(&mit_delay, s->mac_reg[ITR]);

            /*
             * According to e1000 SPEC, the Ethernet controller guarantees
             * a maximum observable interrupt rate of 7813 interrupts/sec.
             * Thus if mit_delay < 500 then the delay should be set to the
             * minimum delay possible which is 500.
             */
            mit_delay = (mit_delay < 500) ? 500 : mit_delay;

<<<<<<< HEAD
            if (mit_delay) {
                s->mit_timer_on = 1;
                timer_mod(s->mit_timer, qemu_clock_get_ns(QEMU_CLOCK_VIRTUAL) +
                          mit_delay * 256);
            }
=======
            s->mit_timer_on = 1;
            timer_mod(s->mit_timer, qemu_clock_get_ns(QEMU_CLOCK_VIRTUAL) +
                      mit_delay * 256);
>>>>>>> 7124ccf8
            s->mit_ide = 0;
        }
    }

    s->mit_irq_level = (pending_ints != 0);
    pci_set_irq(d, s->mit_irq_level);
}

static void
e1000_mit_timer(void *opaque)
{
    E1000State *s = opaque;

    s->mit_timer_on = 0;
    /* Call set_interrupt_cause to update the irq level (if necessary). */
    set_interrupt_cause(s, 0, s->mac_reg[ICR]);
}

static void
set_ics(E1000State *s, int index, uint32_t val)
{
    DBGOUT(INTERRUPT, "set_ics %x, ICR %x, IMR %x\n", val, s->mac_reg[ICR],
        s->mac_reg[IMS]);
    set_interrupt_cause(s, 0, val | s->mac_reg[ICR]);
}

static void
e1000_autoneg_timer(void *opaque)
{
    E1000State *s = opaque;
    if (!qemu_get_queue(s->nic)->link_down) {
        e1000_autoneg_done(s);
        set_ics(s, 0, E1000_ICS_LSC); /* signal link status change to guest */
    }
}

static void e1000_reset(void *opaque)
{
    E1000State *d = opaque;
    E1000BaseClass *edc = E1000_DEVICE_GET_CLASS(d);
    uint8_t *macaddr = d->conf.macaddr.a;

    timer_del(d->autoneg_timer);
    timer_del(d->mit_timer);
    d->mit_timer_on = 0;
    d->mit_irq_level = 0;
    d->mit_ide = 0;
    memset(d->phy_reg, 0, sizeof d->phy_reg);
    memmove(d->phy_reg, phy_reg_init, sizeof phy_reg_init);
    d->phy_reg[PHY_ID2] = edc->phy_id2;
    memset(d->mac_reg, 0, sizeof d->mac_reg);
    memmove(d->mac_reg, mac_reg_init, sizeof mac_reg_init);
    d->rxbuf_min_shift = 1;
    memset(&d->tx, 0, sizeof d->tx);

    if (qemu_get_queue(d->nic)->link_down) {
        e1000x_update_regs_on_link_down(d->mac_reg, d->phy_reg);
    }

    e1000x_reset_mac_addr(d->nic, d->mac_reg, macaddr);
}

static void
set_ctrl(E1000State *s, int index, uint32_t val)
{
    /* RST is self clearing */
    s->mac_reg[CTRL] = val & ~E1000_CTRL_RST;
}

static void
set_rx_control(E1000State *s, int index, uint32_t val)
{
    s->mac_reg[RCTL] = val;
    s->rxbuf_size = e1000x_rxbufsize(val);
    s->rxbuf_min_shift = ((val / E1000_RCTL_RDMTS_QUAT) & 3) + 1;
    DBGOUT(RX, "RCTL: %d, mac_reg[RCTL] = 0x%x\n", s->mac_reg[RDT],
           s->mac_reg[RCTL]);
    qemu_flush_queued_packets(qemu_get_queue(s->nic));
}

static void
set_mdic(E1000State *s, int index, uint32_t val)
{
    uint32_t data = val & E1000_MDIC_DATA_MASK;
    uint32_t addr = ((val & E1000_MDIC_REG_MASK) >> E1000_MDIC_REG_SHIFT);

    if ((val & E1000_MDIC_PHY_MASK) >> E1000_MDIC_PHY_SHIFT != 1) // phy #
        val = s->mac_reg[MDIC] | E1000_MDIC_ERROR;
    else if (val & E1000_MDIC_OP_READ) {
        DBGOUT(MDIC, "MDIC read reg 0x%x\n", addr);
        if (!(phy_regcap[addr] & PHY_R)) {
            DBGOUT(MDIC, "MDIC read reg %x unhandled\n", addr);
            val |= E1000_MDIC_ERROR;
        } else
            val = (val ^ data) | s->phy_reg[addr];
    } else if (val & E1000_MDIC_OP_WRITE) {
        DBGOUT(MDIC, "MDIC write reg 0x%x, value 0x%x\n", addr, data);
        if (!(phy_regcap[addr] & PHY_W)) {
            DBGOUT(MDIC, "MDIC write reg %x unhandled\n", addr);
            val |= E1000_MDIC_ERROR;
        } else {
            if (addr < NPHYWRITEOPS && phyreg_writeops[addr]) {
                phyreg_writeops[addr](s, index, data);
            } else {
                s->phy_reg[addr] = data;
            }
        }
    }
    s->mac_reg[MDIC] = val | E1000_MDIC_READY;

    if (val & E1000_MDIC_INT_EN) {
        set_ics(s, 0, E1000_ICR_MDAC);
    }
}

static uint32_t
get_eecd(E1000State *s, int index)
{
    uint32_t ret = E1000_EECD_PRES|E1000_EECD_GNT | s->eecd_state.old_eecd;

    DBGOUT(EEPROM, "reading eeprom bit %d (reading %d)\n",
           s->eecd_state.bitnum_out, s->eecd_state.reading);
    if (!s->eecd_state.reading ||
        ((s->eeprom_data[(s->eecd_state.bitnum_out >> 4) & 0x3f] >>
          ((s->eecd_state.bitnum_out & 0xf) ^ 0xf))) & 1)
        ret |= E1000_EECD_DO;
    return ret;
}

static void
set_eecd(E1000State *s, int index, uint32_t val)
{
    uint32_t oldval = s->eecd_state.old_eecd;

    s->eecd_state.old_eecd = val & (E1000_EECD_SK | E1000_EECD_CS |
            E1000_EECD_DI|E1000_EECD_FWE_MASK|E1000_EECD_REQ);
    if (!(E1000_EECD_CS & val)) {            /* CS inactive; nothing to do */
        return;
<<<<<<< HEAD
    }
    if (E1000_EECD_CS & (val ^ oldval)) {    /* CS rise edge; reset state */
        s->eecd_state.val_in = 0;
        s->eecd_state.bitnum_in = 0;
        s->eecd_state.bitnum_out = 0;
        s->eecd_state.reading = 0;
    }
=======
    }
    if (E1000_EECD_CS & (val ^ oldval)) {    /* CS rise edge; reset state */
        s->eecd_state.val_in = 0;
        s->eecd_state.bitnum_in = 0;
        s->eecd_state.bitnum_out = 0;
        s->eecd_state.reading = 0;
    }
>>>>>>> 7124ccf8
    if (!(E1000_EECD_SK & (val ^ oldval))) {    /* no clock edge */
        return;
    }
    if (!(E1000_EECD_SK & val)) {               /* falling edge */
        s->eecd_state.bitnum_out++;
        return;
    }
    s->eecd_state.val_in <<= 1;
    if (val & E1000_EECD_DI)
        s->eecd_state.val_in |= 1;
    if (++s->eecd_state.bitnum_in == 9 && !s->eecd_state.reading) {
        s->eecd_state.bitnum_out = ((s->eecd_state.val_in & 0x3f)<<4)-1;
        s->eecd_state.reading = (((s->eecd_state.val_in >> 6) & 7) ==
            EEPROM_READ_OPCODE_MICROWIRE);
    }
    DBGOUT(EEPROM, "eeprom bitnum in %d out %d, reading %d\n",
           s->eecd_state.bitnum_in, s->eecd_state.bitnum_out,
           s->eecd_state.reading);
}

static uint32_t
flash_eerd_read(E1000State *s, int x)
{
    unsigned int index, r = s->mac_reg[EERD] & ~E1000_EEPROM_RW_REG_START;

    if ((s->mac_reg[EERD] & E1000_EEPROM_RW_REG_START) == 0)
        return (s->mac_reg[EERD]);

    if ((index = r >> E1000_EEPROM_RW_ADDR_SHIFT) > EEPROM_CHECKSUM_REG)
        return (E1000_EEPROM_RW_REG_DONE | r);

    return ((s->eeprom_data[index] << E1000_EEPROM_RW_REG_DATA) |
           E1000_EEPROM_RW_REG_DONE | r);
}

static void
putsum(uint8_t *data, uint32_t n, uint32_t sloc, uint32_t css, uint32_t cse)
{
    uint32_t sum;

    if (cse && cse < n)
        n = cse + 1;
    if (sloc < n-1) {
        sum = net_checksum_add(n-css, data+css);
        stw_be_p(data + sloc, net_checksum_finish(sum));
    }
}

static inline void
<<<<<<< HEAD
inc_reg_if_not_full(E1000State *s, int index)
{
    if (s->mac_reg[index] != 0xffffffff) {
        s->mac_reg[index]++;
    }
}

static inline void
inc_tx_bcast_or_mcast_count(E1000State *s, const unsigned char *arr)
{
    if (!memcmp(arr, bcast, sizeof bcast)) {
        inc_reg_if_not_full(s, BPTC);
    } else if (arr[0] & 1) {
        inc_reg_if_not_full(s, MPTC);
    }
}

static void
grow_8reg_if_not_full(E1000State *s, int index, int size)
{
    uint64_t sum = s->mac_reg[index] | (uint64_t)s->mac_reg[index+1] << 32;

    if (sum + size < sum) {
        sum = ~0ULL;
    } else {
        sum += size;
    }
    s->mac_reg[index] = sum;
    s->mac_reg[index+1] = sum >> 32;
}

static void
increase_size_stats(E1000State *s, const int *size_regs, int size)
{
    if (size > 1023) {
        inc_reg_if_not_full(s, size_regs[5]);
    } else if (size > 511) {
        inc_reg_if_not_full(s, size_regs[4]);
    } else if (size > 255) {
        inc_reg_if_not_full(s, size_regs[3]);
    } else if (size > 127) {
        inc_reg_if_not_full(s, size_regs[2]);
    } else if (size > 64) {
        inc_reg_if_not_full(s, size_regs[1]);
    } else if (size == 64) {
        inc_reg_if_not_full(s, size_regs[0]);
    }
}

static inline int
vlan_enabled(E1000State *s)
{
    return ((s->mac_reg[CTRL] & E1000_CTRL_VME) != 0);
}

static inline int
vlan_rx_filter_enabled(E1000State *s)
{
    return ((s->mac_reg[RCTL] & E1000_RCTL_VFE) != 0);
}

static inline int
is_vlan_packet(E1000State *s, const uint8_t *buf)
{
    return (be16_to_cpup((uint16_t *)(buf + 12)) ==
                le16_to_cpu(s->mac_reg[VET]));
}

static inline int
is_vlan_txd(uint32_t txd_lower)
{
    return ((txd_lower & E1000_TXD_CMD_VLE) != 0);
}

/* FCS aka Ethernet CRC-32. We don't get it from backends and can't
 * fill it in, just pad descriptor length by 4 bytes unless guest
 * told us to strip it off the packet. */
static inline int
fcs_len(E1000State *s)
=======
inc_tx_bcast_or_mcast_count(E1000State *s, const unsigned char *arr)
>>>>>>> 7124ccf8
{
    if (!memcmp(arr, bcast, sizeof bcast)) {
        e1000x_inc_reg_if_not_full(s->mac_reg, BPTC);
    } else if (arr[0] & 1) {
        e1000x_inc_reg_if_not_full(s->mac_reg, MPTC);
    }
}

static void
e1000_send_packet(E1000State *s, const uint8_t *buf, int size)
{
    static const int PTCregs[6] = { PTC64, PTC127, PTC255, PTC511,
                                    PTC1023, PTC1522 };

    NetClientState *nc = qemu_get_queue(s->nic);
    if (s->phy_reg[PHY_CTRL] & MII_CR_LOOPBACK) {
        nc->info->receive(nc, buf, size);
    } else {
        qemu_send_packet(nc, buf, size);
    }
    inc_tx_bcast_or_mcast_count(s, buf);
<<<<<<< HEAD
    increase_size_stats(s, PTCregs, size);
=======
    e1000x_increase_size_stats(s->mac_reg, PTCregs, size);
>>>>>>> 7124ccf8
}

static void
xmit_seg(E1000State *s)
{
<<<<<<< HEAD
    uint16_t len, *sp;
=======
    uint16_t len;
>>>>>>> 7124ccf8
    unsigned int frames = s->tx.tso_frames, css, sofar;
    struct e1000_tx *tp = &s->tx;

    if (tp->props.tse && tp->props.cptse) {
        css = tp->props.ipcss;
        DBGOUT(TXSUM, "frames %d size %d ipcss %d\n",
               frames, tp->size, css);
<<<<<<< HEAD
        if (tp->ip) {    /* IPv4 */
            stw_be_p(tp->data+css+2, tp->size - css);
            stw_be_p(tp->data+css+4,
                     be16_to_cpup((uint16_t *)(tp->data+css+4))+frames);
        } else {         /* IPv6 */
            stw_be_p(tp->data+css+4, tp->size - css);
        }
        css = tp->tucss;
=======
        if (tp->props.ip) {    /* IPv4 */
            stw_be_p(tp->data+css+2, tp->size - css);
            stw_be_p(tp->data+css+4,
                     lduw_be_p(tp->data + css + 4) + frames);
        } else {         /* IPv6 */
            stw_be_p(tp->data+css+4, tp->size - css);
        }
        css = tp->props.tucss;
>>>>>>> 7124ccf8
        len = tp->size - css;
        DBGOUT(TXSUM, "tcp %d tucss %d len %d\n", tp->props.tcp, css, len);
        if (tp->props.tcp) {
            sofar = frames * tp->props.mss;
            stl_be_p(tp->data+css+4, ldl_be_p(tp->data+css+4)+sofar); /* seq */
<<<<<<< HEAD
            if (tp->paylen - sofar > tp->mss) {
                tp->data[css + 13] &= ~9;    /* PSH, FIN */
            } else if (frames) {
                inc_reg_if_not_full(s, TSCTC);
=======
            if (tp->props.paylen - sofar > tp->props.mss) {
                tp->data[css + 13] &= ~9;    /* PSH, FIN */
            } else if (frames) {
                e1000x_inc_reg_if_not_full(s->mac_reg, TSCTC);
>>>>>>> 7124ccf8
            }
        } else    /* UDP */
            stw_be_p(tp->data+css+4, len);
        if (tp->props.sum_needed & E1000_TXD_POPTS_TXSM) {
            unsigned int phsum;
            // add pseudo-header length before checksum calculation
            void *sp = tp->data + tp->props.tucso;

            phsum = lduw_be_p(sp) + len;
            phsum = (phsum >> 16) + (phsum & 0xffff);
            stw_be_p(sp, phsum);
        }
        tp->tso_frames++;
    }

    if (tp->props.sum_needed & E1000_TXD_POPTS_TXSM) {
        putsum(tp->data, tp->size, tp->props.tucso,
               tp->props.tucss, tp->props.tucse);
    }
    if (tp->props.sum_needed & E1000_TXD_POPTS_IXSM) {
        putsum(tp->data, tp->size, tp->props.ipcso,
               tp->props.ipcss, tp->props.ipcse);
    }
    if (tp->vlan_needed) {
        memmove(tp->vlan, tp->data, 4);
        memmove(tp->data, tp->data + 4, 8);
        memcpy(tp->data + 8, tp->vlan_header, 4);
        e1000_send_packet(s, tp->vlan, tp->size + 4);
    } else {
        e1000_send_packet(s, tp->data, tp->size);
    }

<<<<<<< HEAD
    inc_reg_if_not_full(s, TPT);
    grow_8reg_if_not_full(s, TOTL, s->tx.size);
=======
    e1000x_inc_reg_if_not_full(s->mac_reg, TPT);
    e1000x_grow_8reg_if_not_full(s->mac_reg, TOTL, s->tx.size);
>>>>>>> 7124ccf8
    s->mac_reg[GPTC] = s->mac_reg[TPT];
    s->mac_reg[GOTCL] = s->mac_reg[TOTL];
    s->mac_reg[GOTCH] = s->mac_reg[TOTH];
}

static void
process_tx_desc(E1000State *s, struct e1000_tx_desc *dp)
{
    PCIDevice *d = PCI_DEVICE(s);
    uint32_t txd_lower = le32_to_cpu(dp->lower.data);
    uint32_t dtype = txd_lower & (E1000_TXD_CMD_DEXT | E1000_TXD_DTYP_D);
    unsigned int split_size = txd_lower & 0xffff, bytes, sz;
    unsigned int msh = 0xfffff;
    uint64_t addr;
    struct e1000_context_desc *xp = (struct e1000_context_desc *)dp;
    struct e1000_tx *tp = &s->tx;

    s->mit_ide |= (txd_lower & E1000_TXD_CMD_IDE);
    if (dtype == E1000_TXD_CMD_DEXT) {    /* context descriptor */
<<<<<<< HEAD
        op = le32_to_cpu(xp->cmd_and_length);
        tp->ipcss = xp->lower_setup.ip_fields.ipcss;
        tp->ipcso = xp->lower_setup.ip_fields.ipcso;
        tp->ipcse = le16_to_cpu(xp->lower_setup.ip_fields.ipcse);
        tp->tucss = xp->upper_setup.tcp_fields.tucss;
        tp->tucso = xp->upper_setup.tcp_fields.tucso;
        tp->tucse = le16_to_cpu(xp->upper_setup.tcp_fields.tucse);
        tp->paylen = op & 0xfffff;
        tp->hdr_len = xp->tcp_seg_setup.fields.hdr_len;
        tp->mss = le16_to_cpu(xp->tcp_seg_setup.fields.mss);
        tp->ip = (op & E1000_TXD_CMD_IP) ? 1 : 0;
        tp->tcp = (op & E1000_TXD_CMD_TCP) ? 1 : 0;
        tp->tse = (op & E1000_TXD_CMD_TSE) ? 1 : 0;
        tp->tso_frames = 0;
        if (tp->tucso == 0) {    /* this is probably wrong */
=======
        e1000x_read_tx_ctx_descr(xp, &tp->props);
        tp->tso_frames = 0;
        if (tp->props.tucso == 0) {    /* this is probably wrong */
>>>>>>> 7124ccf8
            DBGOUT(TXSUM, "TCP/UDP: cso 0!\n");
            tp->props.tucso = tp->props.tucss + (tp->props.tcp ? 16 : 6);
        }
        return;
    } else if (dtype == (E1000_TXD_CMD_DEXT | E1000_TXD_DTYP_D)) {
        // data descriptor
        if (tp->size == 0) {
            tp->props.sum_needed = le32_to_cpu(dp->upper.data) >> 8;
        }
        tp->props.cptse = (txd_lower & E1000_TXD_CMD_TSE) ? 1 : 0;
    } else {
        // legacy descriptor
        tp->props.cptse = 0;
    }

    if (e1000x_vlan_enabled(s->mac_reg) &&
        e1000x_is_vlan_txd(txd_lower) &&
        (tp->props.cptse || txd_lower & E1000_TXD_CMD_EOP)) {
        tp->vlan_needed = 1;
        stw_be_p(tp->vlan_header,
                      le16_to_cpu(s->mac_reg[VET]));
        stw_be_p(tp->vlan_header + 2,
                      le16_to_cpu(dp->upper.fields.special));
    }

    addr = le64_to_cpu(dp->buffer_addr);
    if (tp->props.tse && tp->props.cptse) {
        msh = tp->props.hdr_len + tp->props.mss;
        do {
            bytes = split_size;
            if (tp->size + bytes > msh)
                bytes = msh - tp->size;

            bytes = MIN(sizeof(tp->data) - tp->size, bytes);
            pci_dma_read(d, addr, tp->data + tp->size, bytes);
            sz = tp->size + bytes;
            if (sz >= tp->props.hdr_len && tp->size < tp->props.hdr_len) {
                memmove(tp->header, tp->data, tp->props.hdr_len);
            }
            tp->size = sz;
            addr += bytes;
            if (sz == msh) {
                xmit_seg(s);
                memmove(tp->data, tp->header, tp->props.hdr_len);
                tp->size = tp->props.hdr_len;
            }
            split_size -= bytes;
        } while (bytes && split_size);
<<<<<<< HEAD
    } else if (!tp->tse && tp->cptse) {
=======
    } else if (!tp->props.tse && tp->props.cptse) {
>>>>>>> 7124ccf8
        // context descriptor TSE is not set, while data descriptor TSE is set
        DBGOUT(TXERR, "TCP segmentation error\n");
    } else {
        split_size = MIN(sizeof(tp->data) - tp->size, split_size);
        pci_dma_read(d, addr, tp->data + tp->size, split_size);
        tp->size += split_size;
    }

    if (!(txd_lower & E1000_TXD_CMD_EOP))
        return;
    if (!(tp->props.tse && tp->props.cptse && tp->size < tp->props.hdr_len)) {
        xmit_seg(s);
    }
    tp->tso_frames = 0;
    tp->props.sum_needed = 0;
    tp->vlan_needed = 0;
    tp->size = 0;
    tp->props.cptse = 0;
}

static uint32_t
txdesc_writeback(E1000State *s, dma_addr_t base, struct e1000_tx_desc *dp)
{
    PCIDevice *d = PCI_DEVICE(s);
    uint32_t txd_upper, txd_lower = le32_to_cpu(dp->lower.data);

    if (!(txd_lower & (E1000_TXD_CMD_RS|E1000_TXD_CMD_RPS)))
        return 0;
    txd_upper = (le32_to_cpu(dp->upper.data) | E1000_TXD_STAT_DD) &
                ~(E1000_TXD_STAT_EC | E1000_TXD_STAT_LC | E1000_TXD_STAT_TU);
    dp->upper.data = cpu_to_le32(txd_upper);
    pci_dma_write(d, base + ((char *)&dp->upper - (char *)dp),
                  &dp->upper, sizeof(dp->upper));
    return E1000_ICR_TXDW;
}

static uint64_t tx_desc_base(E1000State *s)
{
    uint64_t bah = s->mac_reg[TDBAH];
    uint64_t bal = s->mac_reg[TDBAL] & ~0xf;

    return (bah << 32) + bal;
}

static void
start_xmit(E1000State *s)
{
    PCIDevice *d = PCI_DEVICE(s);
    dma_addr_t base;
    struct e1000_tx_desc desc;
    uint32_t tdh_start = s->mac_reg[TDH], cause = E1000_ICS_TXQE;

    if (!(s->mac_reg[TCTL] & E1000_TCTL_EN)) {
        DBGOUT(TX, "tx disabled\n");
        return;
    }

    while (s->mac_reg[TDH] != s->mac_reg[TDT]) {
        base = tx_desc_base(s) +
               sizeof(struct e1000_tx_desc) * s->mac_reg[TDH];
        pci_dma_read(d, base, &desc, sizeof(desc));

        DBGOUT(TX, "index %d: %p : %x %x\n", s->mac_reg[TDH],
               (void *)(intptr_t)desc.buffer_addr, desc.lower.data,
               desc.upper.data);

        process_tx_desc(s, &desc);
        cause |= txdesc_writeback(s, base, &desc);

        if (++s->mac_reg[TDH] * sizeof(desc) >= s->mac_reg[TDLEN])
            s->mac_reg[TDH] = 0;
        /*
         * the following could happen only if guest sw assigns
         * bogus values to TDT/TDLEN.
         * there's nothing too intelligent we could do about this.
         */
        if (s->mac_reg[TDH] == tdh_start ||
            tdh_start >= s->mac_reg[TDLEN] / sizeof(desc)) {
            DBGOUT(TXERR, "TDH wraparound @%x, TDT %x, TDLEN %x\n",
                   tdh_start, s->mac_reg[TDT], s->mac_reg[TDLEN]);
            break;
        }
    }
    set_ics(s, 0, cause);
}

static int
receive_filter(E1000State *s, const uint8_t *buf, int size)
{
<<<<<<< HEAD
    static const int mta_shift[] = {4, 3, 2, 0};
    uint32_t f, rctl = s->mac_reg[RCTL], ra[2], *rp;
=======
    uint32_t rctl = s->mac_reg[RCTL];
>>>>>>> 7124ccf8
    int isbcast = !memcmp(buf, bcast, sizeof bcast), ismcast = (buf[0] & 1);

    if (e1000x_is_vlan_packet(buf, le16_to_cpu(s->mac_reg[VET])) &&
        e1000x_vlan_rx_filter_enabled(s->mac_reg)) {
        uint16_t vid = lduw_be_p(buf + 14);
        uint32_t vfta = ldl_le_p((uint32_t*)(s->mac_reg + VFTA) +
                                 ((vid >> 5) & 0x7f));
        if ((vfta & (1 << (vid & 0x1f))) == 0)
            return 0;
    }

    if (!isbcast && !ismcast && (rctl & E1000_RCTL_UPE)) { /* promiscuous ucast */
<<<<<<< HEAD
        return 1;
    }

    if (ismcast && (rctl & E1000_RCTL_MPE)) {          /* promiscuous mcast */
        inc_reg_if_not_full(s, MPRC);
        return 1;
    }

    if (isbcast && (rctl & E1000_RCTL_BAM)) {          /* broadcast enabled */
        inc_reg_if_not_full(s, BPRC);
        return 1;
    }

    for (rp = s->mac_reg + RA; rp < s->mac_reg + RA + 32; rp += 2) {
        if (!(rp[1] & E1000_RAH_AV))
            continue;
        ra[0] = cpu_to_le32(rp[0]);
        ra[1] = cpu_to_le32(rp[1]);
        if (!memcmp(buf, (uint8_t *)ra, 6)) {
            DBGOUT(RXFILTER,
                   "unicast match[%d]: %02x:%02x:%02x:%02x:%02x:%02x\n",
                   (int)(rp - s->mac_reg - RA)/2,
                   buf[0], buf[1], buf[2], buf[3], buf[4], buf[5]);
            return 1;
        }
=======
        return 1;
    }

    if (ismcast && (rctl & E1000_RCTL_MPE)) {          /* promiscuous mcast */
        e1000x_inc_reg_if_not_full(s->mac_reg, MPRC);
        return 1;
>>>>>>> 7124ccf8
    }

<<<<<<< HEAD
    f = mta_shift[(rctl >> E1000_RCTL_MO_SHIFT) & 3];
    f = (((buf[5] << 8) | buf[4]) >> f) & 0xfff;
    if (s->mac_reg[MTA + (f >> 5)] & (1 << (f & 0x1f))) {
        inc_reg_if_not_full(s, MPRC);
        return 1;
    }
    DBGOUT(RXFILTER,
           "dropping, inexact filter mismatch: %02x:%02x:%02x:%02x:%02x:%02x MO %d MTA[%d] %x\n",
           buf[0], buf[1], buf[2], buf[3], buf[4], buf[5],
           (rctl >> E1000_RCTL_MO_SHIFT) & 3, f >> 5,
           s->mac_reg[MTA + (f >> 5)]);
=======
    if (isbcast && (rctl & E1000_RCTL_BAM)) {          /* broadcast enabled */
        e1000x_inc_reg_if_not_full(s->mac_reg, BPRC);
        return 1;
    }
>>>>>>> 7124ccf8

    return e1000x_rx_group_filter(s->mac_reg, buf);
}

static void
e1000_set_link_status(NetClientState *nc)
{
    E1000State *s = qemu_get_nic_opaque(nc);
    uint32_t old_status = s->mac_reg[STATUS];

    if (nc->link_down) {
        e1000x_update_regs_on_link_down(s->mac_reg, s->phy_reg);
    } else {
        if (have_autoneg(s) &&
            !(s->phy_reg[PHY_STATUS] & MII_SR_AUTONEG_COMPLETE)) {
            e1000x_restart_autoneg(s->mac_reg, s->phy_reg, s->autoneg_timer);
        } else {
            e1000_link_up(s);
        }
    }

    if (s->mac_reg[STATUS] != old_status)
        set_ics(s, 0, E1000_ICR_LSC);
}

static bool e1000_has_rxbufs(E1000State *s, size_t total_size)
{
    int bufs;
    /* Fast-path short packets */
    if (total_size <= s->rxbuf_size) {
        return s->mac_reg[RDH] != s->mac_reg[RDT];
    }
    if (s->mac_reg[RDH] < s->mac_reg[RDT]) {
        bufs = s->mac_reg[RDT] - s->mac_reg[RDH];
    } else if (s->mac_reg[RDH] > s->mac_reg[RDT]) {
        bufs = s->mac_reg[RDLEN] /  sizeof(struct e1000_rx_desc) +
            s->mac_reg[RDT] - s->mac_reg[RDH];
    } else {
        return false;
    }
    return total_size <= bufs * s->rxbuf_size;
}

static int
e1000_can_receive(NetClientState *nc)
{
    E1000State *s = qemu_get_nic_opaque(nc);

    return e1000x_rx_ready(&s->parent_obj, s->mac_reg) &&
        e1000_has_rxbufs(s, 1);
}

static uint64_t rx_desc_base(E1000State *s)
{
    uint64_t bah = s->mac_reg[RDBAH];
    uint64_t bal = s->mac_reg[RDBAL] & ~0xf;

    return (bah << 32) + bal;
}

static ssize_t
e1000_receive_iov(NetClientState *nc, const struct iovec *iov, int iovcnt)
{
    E1000State *s = qemu_get_nic_opaque(nc);
    PCIDevice *d = PCI_DEVICE(s);
    struct e1000_rx_desc desc;
    dma_addr_t base;
    unsigned int n, rdt;
    uint32_t rdh_start;
    uint16_t vlan_special = 0;
    uint8_t vlan_status = 0;
    uint8_t min_buf[MIN_BUF_SIZE];
    struct iovec min_iov;
    uint8_t *filter_buf = iov->iov_base;
    size_t size = iov_size(iov, iovcnt);
    size_t iov_ofs = 0;
    size_t desc_offset;
    size_t desc_size;
    size_t total_size;
    static const int PRCregs[6] = { PRC64, PRC127, PRC255, PRC511,
                                    PRC1023, PRC1522 };

    if (!e1000x_hw_rx_enabled(s->mac_reg)) {
        return -1;
    }

    /* Pad to minimum Ethernet frame length */
    if (size < sizeof(min_buf)) {
        iov_to_buf(iov, iovcnt, 0, min_buf, size);
        memset(&min_buf[size], 0, sizeof(min_buf) - size);
<<<<<<< HEAD
        inc_reg_if_not_full(s, RUC);
=======
        e1000x_inc_reg_if_not_full(s->mac_reg, RUC);
>>>>>>> 7124ccf8
        min_iov.iov_base = filter_buf = min_buf;
        min_iov.iov_len = size = sizeof(min_buf);
        iovcnt = 1;
        iov = &min_iov;
    } else if (iov->iov_len < MAXIMUM_ETHERNET_HDR_LEN) {
        /* This is very unlikely, but may happen. */
        iov_to_buf(iov, iovcnt, 0, min_buf, MAXIMUM_ETHERNET_HDR_LEN);
        filter_buf = min_buf;
    }

    /* Discard oversized packets if !LPE and !SBP. */
<<<<<<< HEAD
    if ((size > MAXIMUM_ETHERNET_LPE_SIZE ||
        (size > MAXIMUM_ETHERNET_VLAN_SIZE
        && !(s->mac_reg[RCTL] & E1000_RCTL_LPE)))
        && !(s->mac_reg[RCTL] & E1000_RCTL_SBP)) {
        inc_reg_if_not_full(s, ROC);
=======
    if (e1000x_is_oversized(s->mac_reg, size)) {
>>>>>>> 7124ccf8
        return size;
    }

    if (!receive_filter(s, filter_buf, size)) {
        return size;
    }

    if (e1000x_vlan_enabled(s->mac_reg) &&
        e1000x_is_vlan_packet(filter_buf, le16_to_cpu(s->mac_reg[VET]))) {
        vlan_special = cpu_to_le16(lduw_be_p(filter_buf + 14));
        iov_ofs = 4;
        if (filter_buf == iov->iov_base) {
            memmove(filter_buf + 4, filter_buf, 12);
        } else {
            iov_from_buf(iov, iovcnt, 4, filter_buf, 12);
            while (iov->iov_len <= iov_ofs) {
                iov_ofs -= iov->iov_len;
                iov++;
            }
        }
        vlan_status = E1000_RXD_STAT_VP;
        size -= 4;
    }

    rdh_start = s->mac_reg[RDH];
    desc_offset = 0;
    total_size = size + e1000x_fcs_len(s->mac_reg);
    if (!e1000_has_rxbufs(s, total_size)) {
            set_ics(s, 0, E1000_ICS_RXO);
            return -1;
    }
    do {
        desc_size = total_size - desc_offset;
        if (desc_size > s->rxbuf_size) {
            desc_size = s->rxbuf_size;
        }
        base = rx_desc_base(s) + sizeof(desc) * s->mac_reg[RDH];
        pci_dma_read(d, base, &desc, sizeof(desc));
        desc.special = vlan_special;
        desc.status |= (vlan_status | E1000_RXD_STAT_DD);
        if (desc.buffer_addr) {
            if (desc_offset < size) {
                size_t iov_copy;
                hwaddr ba = le64_to_cpu(desc.buffer_addr);
                size_t copy_size = size - desc_offset;
                if (copy_size > s->rxbuf_size) {
                    copy_size = s->rxbuf_size;
                }
                do {
                    iov_copy = MIN(copy_size, iov->iov_len - iov_ofs);
                    pci_dma_write(d, ba, iov->iov_base + iov_ofs, iov_copy);
                    copy_size -= iov_copy;
                    ba += iov_copy;
                    iov_ofs += iov_copy;
                    if (iov_ofs == iov->iov_len) {
                        iov++;
                        iov_ofs = 0;
                    }
                } while (copy_size);
            }
            desc_offset += desc_size;
            desc.length = cpu_to_le16(desc_size);
            if (desc_offset >= total_size) {
                desc.status |= E1000_RXD_STAT_EOP | E1000_RXD_STAT_IXSM;
            } else {
                /* Guest zeroing out status is not a hardware requirement.
                   Clear EOP in case guest didn't do it. */
                desc.status &= ~E1000_RXD_STAT_EOP;
            }
        } else { // as per intel docs; skip descriptors with null buf addr
            DBGOUT(RX, "Null RX descriptor!!\n");
        }
        pci_dma_write(d, base, &desc, sizeof(desc));

        if (++s->mac_reg[RDH] * sizeof(desc) >= s->mac_reg[RDLEN])
            s->mac_reg[RDH] = 0;
        /* see comment in start_xmit; same here */
        if (s->mac_reg[RDH] == rdh_start ||
            rdh_start >= s->mac_reg[RDLEN] / sizeof(desc)) {
            DBGOUT(RXERR, "RDH wraparound @%x, RDT %x, RDLEN %x\n",
                   rdh_start, s->mac_reg[RDT], s->mac_reg[RDLEN]);
            set_ics(s, 0, E1000_ICS_RXO);
            return -1;
        }
    } while (desc_offset < total_size);

<<<<<<< HEAD
    increase_size_stats(s, PRCregs, total_size);
    inc_reg_if_not_full(s, TPR);
    s->mac_reg[GPRC] = s->mac_reg[TPR];
    /* TOR - Total Octets Received:
     * This register includes bytes received in a packet from the <Destination
     * Address> field through the <CRC> field, inclusively.
     * Always include FCS length (4) in size.
     */
    grow_8reg_if_not_full(s, TORL, size+4);
    s->mac_reg[GORCL] = s->mac_reg[TORL];
    s->mac_reg[GORCH] = s->mac_reg[TORH];
=======
    e1000x_update_rx_total_stats(s->mac_reg, size, total_size);
>>>>>>> 7124ccf8

    n = E1000_ICS_RXT0;
    if ((rdt = s->mac_reg[RDT]) < s->mac_reg[RDH])
        rdt += s->mac_reg[RDLEN] / sizeof(desc);
    if (((rdt - s->mac_reg[RDH]) * sizeof(desc)) <= s->mac_reg[RDLEN] >>
        s->rxbuf_min_shift)
        n |= E1000_ICS_RXDMT0;

    set_ics(s, 0, n);

    return size;
}

static ssize_t
e1000_receive(NetClientState *nc, const uint8_t *buf, size_t size)
{
    const struct iovec iov = {
        .iov_base = (uint8_t *)buf,
        .iov_len = size
    };

    return e1000_receive_iov(nc, &iov, 1);
}

static uint32_t
mac_readreg(E1000State *s, int index)
{
    return s->mac_reg[index];
}

static uint32_t
mac_low4_read(E1000State *s, int index)
{
    return s->mac_reg[index] & 0xf;
}

static uint32_t
mac_low11_read(E1000State *s, int index)
{
    return s->mac_reg[index] & 0x7ff;
}

static uint32_t
mac_low13_read(E1000State *s, int index)
{
    return s->mac_reg[index] & 0x1fff;
}

static uint32_t
mac_low16_read(E1000State *s, int index)
{
    return s->mac_reg[index] & 0xffff;
}

static uint32_t
mac_icr_read(E1000State *s, int index)
{
    uint32_t ret = s->mac_reg[ICR];

    DBGOUT(INTERRUPT, "ICR read: %x\n", ret);
    set_interrupt_cause(s, 0, 0);
    return ret;
}

static uint32_t
mac_read_clr4(E1000State *s, int index)
{
    uint32_t ret = s->mac_reg[index];

    s->mac_reg[index] = 0;
    return ret;
}

static uint32_t
mac_read_clr8(E1000State *s, int index)
{
    uint32_t ret = s->mac_reg[index];

    s->mac_reg[index] = 0;
    s->mac_reg[index-1] = 0;
    return ret;
}

static void
mac_writereg(E1000State *s, int index, uint32_t val)
{
    uint32_t macaddr[2];

    s->mac_reg[index] = val;

    if (index == RA + 1) {
        macaddr[0] = cpu_to_le32(s->mac_reg[RA]);
        macaddr[1] = cpu_to_le32(s->mac_reg[RA + 1]);
        qemu_format_nic_info_str(qemu_get_queue(s->nic), (uint8_t *)macaddr);
    }
}

static void
set_rdt(E1000State *s, int index, uint32_t val)
{
    s->mac_reg[index] = val & 0xffff;
    if (e1000_has_rxbufs(s, 1)) {
        qemu_flush_queued_packets(qemu_get_queue(s->nic));
    }
}

static void
set_16bit(E1000State *s, int index, uint32_t val)
{
    s->mac_reg[index] = val & 0xffff;
}

static void
set_dlen(E1000State *s, int index, uint32_t val)
{
    s->mac_reg[index] = val & 0xfff80;
}

static void
set_tctl(E1000State *s, int index, uint32_t val)
{
    s->mac_reg[index] = val;
    s->mac_reg[TDT] &= 0xffff;
    start_xmit(s);
}

static void
set_icr(E1000State *s, int index, uint32_t val)
{
    DBGOUT(INTERRUPT, "set_icr %x\n", val);
    set_interrupt_cause(s, 0, s->mac_reg[ICR] & ~val);
}

static void
set_imc(E1000State *s, int index, uint32_t val)
{
    s->mac_reg[IMS] &= ~val;
    set_ics(s, 0, 0);
}

static void
set_ims(E1000State *s, int index, uint32_t val)
{
    s->mac_reg[IMS] |= val;
    set_ics(s, 0, 0);
}

#define getreg(x)    [x] = mac_readreg
static uint32_t (*macreg_readops[])(E1000State *, int) = {
    getreg(PBA),      getreg(RCTL),     getreg(TDH),      getreg(TXDCTL),
    getreg(WUFC),     getreg(TDT),      getreg(CTRL),     getreg(LEDCTL),
    getreg(MANC),     getreg(MDIC),     getreg(SWSM),     getreg(STATUS),
    getreg(TORL),     getreg(TOTL),     getreg(IMS),      getreg(TCTL),
    getreg(RDH),      getreg(RDT),      getreg(VET),      getreg(ICS),
    getreg(TDBAL),    getreg(TDBAH),    getreg(RDBAH),    getreg(RDBAL),
    getreg(TDLEN),    getreg(RDLEN),    getreg(RDTR),     getreg(RADV),
    getreg(TADV),     getreg(ITR),      getreg(FCRUC),    getreg(IPAV),
    getreg(WUC),      getreg(WUS),      getreg(SCC),      getreg(ECOL),
    getreg(MCC),      getreg(LATECOL),  getreg(COLC),     getreg(DC),
    getreg(TNCRS),    getreg(SEC),      getreg(CEXTERR),  getreg(RLEC),
    getreg(XONRXC),   getreg(XONTXC),   getreg(XOFFRXC),  getreg(XOFFTXC),
    getreg(RFC),      getreg(RJC),      getreg(RNBC),     getreg(TSCTFC),
    getreg(MGTPRC),   getreg(MGTPDC),   getreg(MGTPTC),   getreg(GORCL),
    getreg(GOTCL),

    [TOTH]    = mac_read_clr8,      [TORH]    = mac_read_clr8,
    [GOTCH]   = mac_read_clr8,      [GORCH]   = mac_read_clr8,
    [PRC64]   = mac_read_clr4,      [PRC127]  = mac_read_clr4,
    [PRC255]  = mac_read_clr4,      [PRC511]  = mac_read_clr4,
    [PRC1023] = mac_read_clr4,      [PRC1522] = mac_read_clr4,
    [PTC64]   = mac_read_clr4,      [PTC127]  = mac_read_clr4,
    [PTC255]  = mac_read_clr4,      [PTC511]  = mac_read_clr4,
    [PTC1023] = mac_read_clr4,      [PTC1522] = mac_read_clr4,
    [GPRC]    = mac_read_clr4,      [GPTC]    = mac_read_clr4,
    [TPT]     = mac_read_clr4,      [TPR]     = mac_read_clr4,
    [RUC]     = mac_read_clr4,      [ROC]     = mac_read_clr4,
    [BPRC]    = mac_read_clr4,      [MPRC]    = mac_read_clr4,
    [TSCTC]   = mac_read_clr4,      [BPTC]    = mac_read_clr4,
    [MPTC]    = mac_read_clr4,
    [ICR]     = mac_icr_read,       [EECD]    = get_eecd,
    [EERD]    = flash_eerd_read,
    [RDFH]    = mac_low13_read,     [RDFT]    = mac_low13_read,
    [RDFHS]   = mac_low13_read,     [RDFTS]   = mac_low13_read,
    [RDFPC]   = mac_low13_read,
    [TDFH]    = mac_low11_read,     [TDFT]    = mac_low11_read,
    [TDFHS]   = mac_low13_read,     [TDFTS]   = mac_low13_read,
    [TDFPC]   = mac_low13_read,
    [AIT]     = mac_low16_read,

    [CRCERRS ... MPC]   = &mac_readreg,
    [IP6AT ... IP6AT+3] = &mac_readreg,    [IP4AT ... IP4AT+6] = &mac_readreg,
    [FFLT ... FFLT+6]   = &mac_low11_read,
    [RA ... RA+31]      = &mac_readreg,
    [WUPM ... WUPM+31]  = &mac_readreg,
    [MTA ... MTA+127]   = &mac_readreg,
    [VFTA ... VFTA+127] = &mac_readreg,
    [FFMT ... FFMT+254] = &mac_low4_read,
    [FFVT ... FFVT+254] = &mac_readreg,
    [PBM ... PBM+16383] = &mac_readreg,
};
enum { NREADOPS = ARRAY_SIZE(macreg_readops) };

#define putreg(x)    [x] = mac_writereg
static void (*macreg_writeops[])(E1000State *, int, uint32_t) = {
    putreg(PBA),      putreg(EERD),     putreg(SWSM),     putreg(WUFC),
    putreg(TDBAL),    putreg(TDBAH),    putreg(TXDCTL),   putreg(RDBAH),
    putreg(RDBAL),    putreg(LEDCTL),   putreg(VET),      putreg(FCRUC),
    putreg(TDFH),     putreg(TDFT),     putreg(TDFHS),    putreg(TDFTS),
    putreg(TDFPC),    putreg(RDFH),     putreg(RDFT),     putreg(RDFHS),
    putreg(RDFTS),    putreg(RDFPC),    putreg(IPAV),     putreg(WUC),
    putreg(WUS),      putreg(AIT),

    [TDLEN]  = set_dlen,   [RDLEN]  = set_dlen,       [TCTL] = set_tctl,
    [TDT]    = set_tctl,   [MDIC]   = set_mdic,       [ICS]  = set_ics,
    [TDH]    = set_16bit,  [RDH]    = set_16bit,      [RDT]  = set_rdt,
    [IMC]    = set_imc,    [IMS]    = set_ims,        [ICR]  = set_icr,
    [EECD]   = set_eecd,   [RCTL]   = set_rx_control, [CTRL] = set_ctrl,
    [RDTR]   = set_16bit,  [RADV]   = set_16bit,      [TADV] = set_16bit,
    [ITR]    = set_16bit,

    [IP6AT ... IP6AT+3] = &mac_writereg, [IP4AT ... IP4AT+6] = &mac_writereg,
    [FFLT ... FFLT+6]   = &mac_writereg,
    [RA ... RA+31]      = &mac_writereg,
    [WUPM ... WUPM+31]  = &mac_writereg,
    [MTA ... MTA+127]   = &mac_writereg,
    [VFTA ... VFTA+127] = &mac_writereg,
    [FFMT ... FFMT+254] = &mac_writereg, [FFVT ... FFVT+254] = &mac_writereg,
    [PBM ... PBM+16383] = &mac_writereg,
};

enum { NWRITEOPS = ARRAY_SIZE(macreg_writeops) };

enum { MAC_ACCESS_PARTIAL = 1, MAC_ACCESS_FLAG_NEEDED = 2 };

#define markflag(x)    ((E1000_FLAG_##x << 2) | MAC_ACCESS_FLAG_NEEDED)
/* In the array below the meaning of the bits is: [f|f|f|f|f|f|n|p]
 * f - flag bits (up to 6 possible flags)
 * n - flag needed
 * p - partially implenented */
static const uint8_t mac_reg_access[0x8000] = {
    [RDTR]    = markflag(MIT),    [TADV]    = markflag(MIT),
    [RADV]    = markflag(MIT),    [ITR]     = markflag(MIT),

    [IPAV]    = markflag(MAC),    [WUC]     = markflag(MAC),
    [IP6AT]   = markflag(MAC),    [IP4AT]   = markflag(MAC),
    [FFVT]    = markflag(MAC),    [WUPM]    = markflag(MAC),
    [ECOL]    = markflag(MAC),    [MCC]     = markflag(MAC),
    [DC]      = markflag(MAC),    [TNCRS]   = markflag(MAC),
    [RLEC]    = markflag(MAC),    [XONRXC]  = markflag(MAC),
    [XOFFTXC] = markflag(MAC),    [RFC]     = markflag(MAC),
    [TSCTFC]  = markflag(MAC),    [MGTPRC]  = markflag(MAC),
    [WUS]     = markflag(MAC),    [AIT]     = markflag(MAC),
    [FFLT]    = markflag(MAC),    [FFMT]    = markflag(MAC),
    [SCC]     = markflag(MAC),    [FCRUC]   = markflag(MAC),
    [LATECOL] = markflag(MAC),    [COLC]    = markflag(MAC),
    [SEC]     = markflag(MAC),    [CEXTERR] = markflag(MAC),
    [XONTXC]  = markflag(MAC),    [XOFFRXC] = markflag(MAC),
    [RJC]     = markflag(MAC),    [RNBC]    = markflag(MAC),
    [MGTPDC]  = markflag(MAC),    [MGTPTC]  = markflag(MAC),
    [RUC]     = markflag(MAC),    [ROC]     = markflag(MAC),
    [GORCL]   = markflag(MAC),    [GORCH]   = markflag(MAC),
    [GOTCL]   = markflag(MAC),    [GOTCH]   = markflag(MAC),
    [BPRC]    = markflag(MAC),    [MPRC]    = markflag(MAC),
    [TSCTC]   = markflag(MAC),    [PRC64]   = markflag(MAC),
    [PRC127]  = markflag(MAC),    [PRC255]  = markflag(MAC),
    [PRC511]  = markflag(MAC),    [PRC1023] = markflag(MAC),
    [PRC1522] = markflag(MAC),    [PTC64]   = markflag(MAC),
    [PTC127]  = markflag(MAC),    [PTC255]  = markflag(MAC),
    [PTC511]  = markflag(MAC),    [PTC1023] = markflag(MAC),
    [PTC1522] = markflag(MAC),    [MPTC]    = markflag(MAC),
    [BPTC]    = markflag(MAC),

    [TDFH]  = markflag(MAC) | MAC_ACCESS_PARTIAL,
    [TDFT]  = markflag(MAC) | MAC_ACCESS_PARTIAL,
    [TDFHS] = markflag(MAC) | MAC_ACCESS_PARTIAL,
    [TDFTS] = markflag(MAC) | MAC_ACCESS_PARTIAL,
    [TDFPC] = markflag(MAC) | MAC_ACCESS_PARTIAL,
    [RDFH]  = markflag(MAC) | MAC_ACCESS_PARTIAL,
    [RDFT]  = markflag(MAC) | MAC_ACCESS_PARTIAL,
    [RDFHS] = markflag(MAC) | MAC_ACCESS_PARTIAL,
    [RDFTS] = markflag(MAC) | MAC_ACCESS_PARTIAL,
    [RDFPC] = markflag(MAC) | MAC_ACCESS_PARTIAL,
    [PBM]   = markflag(MAC) | MAC_ACCESS_PARTIAL,
};

static void
e1000_mmio_write(void *opaque, hwaddr addr, uint64_t val,
                 unsigned size)
{
    E1000State *s = opaque;
    unsigned int index = (addr & 0x1ffff) >> 2;

    if (index < NWRITEOPS && macreg_writeops[index]) {
        if (!(mac_reg_access[index] & MAC_ACCESS_FLAG_NEEDED)
            || (s->compat_flags & (mac_reg_access[index] >> 2))) {
            if (mac_reg_access[index] & MAC_ACCESS_PARTIAL) {
                DBGOUT(GENERAL, "Writing to register at offset: 0x%08x. "
                       "It is not fully implemented.\n", index<<2);
            }
            macreg_writeops[index](s, index, val);
        } else {    /* "flag needed" bit is set, but the flag is not active */
            DBGOUT(MMIO, "MMIO write attempt to disabled reg. addr=0x%08x\n",
                   index<<2);
        }
    } else if (index < NREADOPS && macreg_readops[index]) {
        DBGOUT(MMIO, "e1000_mmio_writel RO %x: 0x%04"PRIx64"\n",
               index<<2, val);
    } else {
        DBGOUT(UNKNOWN, "MMIO unknown write addr=0x%08x,val=0x%08"PRIx64"\n",
               index<<2, val);
    }
}

static uint64_t
e1000_mmio_read(void *opaque, hwaddr addr, unsigned size)
{
    E1000State *s = opaque;
    unsigned int index = (addr & 0x1ffff) >> 2;

    if (index < NREADOPS && macreg_readops[index]) {
        if (!(mac_reg_access[index] & MAC_ACCESS_FLAG_NEEDED)
            || (s->compat_flags & (mac_reg_access[index] >> 2))) {
            if (mac_reg_access[index] & MAC_ACCESS_PARTIAL) {
                DBGOUT(GENERAL, "Reading register at offset: 0x%08x. "
                       "It is not fully implemented.\n", index<<2);
            }
            return macreg_readops[index](s, index);
        } else {    /* "flag needed" bit is set, but the flag is not active */
            DBGOUT(MMIO, "MMIO read attempt of disabled reg. addr=0x%08x\n",
                   index<<2);
        }
    } else {
        DBGOUT(UNKNOWN, "MMIO unknown read addr=0x%08x\n", index<<2);
    }
    return 0;
}

static const MemoryRegionOps e1000_mmio_ops = {
    .read = e1000_mmio_read,
    .write = e1000_mmio_write,
    .endianness = DEVICE_LITTLE_ENDIAN,
    .impl = {
        .min_access_size = 4,
        .max_access_size = 4,
    },
};

static uint64_t e1000_io_read(void *opaque, hwaddr addr,
                              unsigned size)
{
    E1000State *s = opaque;

    (void)s;
    return 0;
}

static void e1000_io_write(void *opaque, hwaddr addr,
                           uint64_t val, unsigned size)
{
    E1000State *s = opaque;

    (void)s;
}

static const MemoryRegionOps e1000_io_ops = {
    .read = e1000_io_read,
    .write = e1000_io_write,
    .endianness = DEVICE_LITTLE_ENDIAN,
};

static bool is_version_1(void *opaque, int version_id)
{
    return version_id == 1;
}

static void e1000_pre_save(void *opaque)
{
    E1000State *s = opaque;
    NetClientState *nc = qemu_get_queue(s->nic);

    /* If the mitigation timer is active, emulate a timeout now. */
    if (s->mit_timer_on) {
        e1000_mit_timer(s);
    }

    /*
     * If link is down and auto-negotiation is supported and ongoing,
     * complete auto-negotiation immediately. This allows us to look
     * at MII_SR_AUTONEG_COMPLETE to infer link status on load.
     */
    if (nc->link_down && have_autoneg(s)) {
        s->phy_reg[PHY_STATUS] |= MII_SR_AUTONEG_COMPLETE;
    }
}

static int e1000_post_load(void *opaque, int version_id)
{
    E1000State *s = opaque;
    NetClientState *nc = qemu_get_queue(s->nic);

    if (!chkflag(MIT)) {
        s->mac_reg[ITR] = s->mac_reg[RDTR] = s->mac_reg[RADV] =
            s->mac_reg[TADV] = 0;
        s->mit_irq_level = false;
    }
    s->mit_ide = 0;
    s->mit_timer_on = false;

    /* nc.link_down can't be migrated, so infer link_down according
     * to link status bit in mac_reg[STATUS].
     * Alternatively, restart link negotiation if it was in progress. */
    nc->link_down = (s->mac_reg[STATUS] & E1000_STATUS_LU) == 0;

    if (have_autoneg(s) &&
        !(s->phy_reg[PHY_STATUS] & MII_SR_AUTONEG_COMPLETE)) {
        nc->link_down = false;
        timer_mod(s->autoneg_timer,
                  qemu_clock_get_ms(QEMU_CLOCK_VIRTUAL) + 500);
    }

    return 0;
}

static bool e1000_mit_state_needed(void *opaque)
{
    E1000State *s = opaque;

    return chkflag(MIT);
}

static bool e1000_full_mac_needed(void *opaque)
{
    E1000State *s = opaque;

    return chkflag(MAC);
}

static const VMStateDescription vmstate_e1000_mit_state = {
    .name = "e1000/mit_state",
    .version_id = 1,
    .minimum_version_id = 1,
    .needed = e1000_mit_state_needed,
    .fields = (VMStateField[]) {
        VMSTATE_UINT32(mac_reg[RDTR], E1000State),
        VMSTATE_UINT32(mac_reg[RADV], E1000State),
        VMSTATE_UINT32(mac_reg[TADV], E1000State),
        VMSTATE_UINT32(mac_reg[ITR], E1000State),
        VMSTATE_BOOL(mit_irq_level, E1000State),
        VMSTATE_END_OF_LIST()
    }
};

static const VMStateDescription vmstate_e1000_full_mac_state = {
    .name = "e1000/full_mac_state",
    .version_id = 1,
    .minimum_version_id = 1,
    .needed = e1000_full_mac_needed,
    .fields = (VMStateField[]) {
        VMSTATE_UINT32_ARRAY(mac_reg, E1000State, 0x8000),
        VMSTATE_END_OF_LIST()
    }
};

static const VMStateDescription vmstate_e1000 = {
    .name = "e1000",
    .version_id = 2,
    .minimum_version_id = 1,
    .pre_save = e1000_pre_save,
    .post_load = e1000_post_load,
    .fields = (VMStateField[]) {
        VMSTATE_PCI_DEVICE(parent_obj, E1000State),
        VMSTATE_UNUSED_TEST(is_version_1, 4), /* was instance id */
        VMSTATE_UNUSED(4), /* Was mmio_base.  */
        VMSTATE_UINT32(rxbuf_size, E1000State),
        VMSTATE_UINT32(rxbuf_min_shift, E1000State),
        VMSTATE_UINT32(eecd_state.val_in, E1000State),
        VMSTATE_UINT16(eecd_state.bitnum_in, E1000State),
        VMSTATE_UINT16(eecd_state.bitnum_out, E1000State),
        VMSTATE_UINT16(eecd_state.reading, E1000State),
        VMSTATE_UINT32(eecd_state.old_eecd, E1000State),
        VMSTATE_UINT8(tx.props.ipcss, E1000State),
        VMSTATE_UINT8(tx.props.ipcso, E1000State),
        VMSTATE_UINT16(tx.props.ipcse, E1000State),
        VMSTATE_UINT8(tx.props.tucss, E1000State),
        VMSTATE_UINT8(tx.props.tucso, E1000State),
        VMSTATE_UINT16(tx.props.tucse, E1000State),
        VMSTATE_UINT32(tx.props.paylen, E1000State),
        VMSTATE_UINT8(tx.props.hdr_len, E1000State),
        VMSTATE_UINT16(tx.props.mss, E1000State),
        VMSTATE_UINT16(tx.size, E1000State),
        VMSTATE_UINT16(tx.tso_frames, E1000State),
        VMSTATE_UINT8(tx.props.sum_needed, E1000State),
        VMSTATE_INT8(tx.props.ip, E1000State),
        VMSTATE_INT8(tx.props.tcp, E1000State),
        VMSTATE_BUFFER(tx.header, E1000State),
        VMSTATE_BUFFER(tx.data, E1000State),
        VMSTATE_UINT16_ARRAY(eeprom_data, E1000State, 64),
        VMSTATE_UINT16_ARRAY(phy_reg, E1000State, 0x20),
        VMSTATE_UINT32(mac_reg[CTRL], E1000State),
        VMSTATE_UINT32(mac_reg[EECD], E1000State),
        VMSTATE_UINT32(mac_reg[EERD], E1000State),
        VMSTATE_UINT32(mac_reg[GPRC], E1000State),
        VMSTATE_UINT32(mac_reg[GPTC], E1000State),
        VMSTATE_UINT32(mac_reg[ICR], E1000State),
        VMSTATE_UINT32(mac_reg[ICS], E1000State),
        VMSTATE_UINT32(mac_reg[IMC], E1000State),
        VMSTATE_UINT32(mac_reg[IMS], E1000State),
        VMSTATE_UINT32(mac_reg[LEDCTL], E1000State),
        VMSTATE_UINT32(mac_reg[MANC], E1000State),
        VMSTATE_UINT32(mac_reg[MDIC], E1000State),
        VMSTATE_UINT32(mac_reg[MPC], E1000State),
        VMSTATE_UINT32(mac_reg[PBA], E1000State),
        VMSTATE_UINT32(mac_reg[RCTL], E1000State),
        VMSTATE_UINT32(mac_reg[RDBAH], E1000State),
        VMSTATE_UINT32(mac_reg[RDBAL], E1000State),
        VMSTATE_UINT32(mac_reg[RDH], E1000State),
        VMSTATE_UINT32(mac_reg[RDLEN], E1000State),
        VMSTATE_UINT32(mac_reg[RDT], E1000State),
        VMSTATE_UINT32(mac_reg[STATUS], E1000State),
        VMSTATE_UINT32(mac_reg[SWSM], E1000State),
        VMSTATE_UINT32(mac_reg[TCTL], E1000State),
        VMSTATE_UINT32(mac_reg[TDBAH], E1000State),
        VMSTATE_UINT32(mac_reg[TDBAL], E1000State),
        VMSTATE_UINT32(mac_reg[TDH], E1000State),
        VMSTATE_UINT32(mac_reg[TDLEN], E1000State),
        VMSTATE_UINT32(mac_reg[TDT], E1000State),
        VMSTATE_UINT32(mac_reg[TORH], E1000State),
        VMSTATE_UINT32(mac_reg[TORL], E1000State),
        VMSTATE_UINT32(mac_reg[TOTH], E1000State),
        VMSTATE_UINT32(mac_reg[TOTL], E1000State),
        VMSTATE_UINT32(mac_reg[TPR], E1000State),
        VMSTATE_UINT32(mac_reg[TPT], E1000State),
        VMSTATE_UINT32(mac_reg[TXDCTL], E1000State),
        VMSTATE_UINT32(mac_reg[WUFC], E1000State),
        VMSTATE_UINT32(mac_reg[VET], E1000State),
        VMSTATE_UINT32_SUB_ARRAY(mac_reg, E1000State, RA, 32),
        VMSTATE_UINT32_SUB_ARRAY(mac_reg, E1000State, MTA, 128),
        VMSTATE_UINT32_SUB_ARRAY(mac_reg, E1000State, VFTA, 128),
        VMSTATE_END_OF_LIST()
    },
    .subsections = (const VMStateDescription*[]) {
        &vmstate_e1000_mit_state,
        &vmstate_e1000_full_mac_state,
        NULL
    }
};

/*
 * EEPROM contents documented in Tables 5-2 and 5-3, pp. 98-102.
 * Note: A valid DevId will be inserted during pci_e1000_init().
 */
static const uint16_t e1000_eeprom_template[64] = {
    0x0000, 0x0000, 0x0000, 0x0000,      0xffff, 0x0000,      0x0000, 0x0000,
    0x3000, 0x1000, 0x6403, 0 /*DevId*/, 0x8086, 0 /*DevId*/, 0x8086, 0x3040,
    0x0008, 0x2000, 0x7e14, 0x0048,      0x1000, 0x00d8,      0x0000, 0x2700,
    0x6cc9, 0x3150, 0x0722, 0x040b,      0x0984, 0x0000,      0xc000, 0x0706,
    0x1008, 0x0000, 0x0f04, 0x7fff,      0x4d01, 0xffff,      0xffff, 0xffff,
    0xffff, 0xffff, 0xffff, 0xffff,      0xffff, 0xffff,      0xffff, 0xffff,
    0x0100, 0x4000, 0x121c, 0xffff,      0xffff, 0xffff,      0xffff, 0xffff,
    0xffff, 0xffff, 0xffff, 0xffff,      0xffff, 0xffff,      0xffff, 0x0000,
};

/* PCI interface */

static void
e1000_mmio_setup(E1000State *d)
{
    int i;
    const uint32_t excluded_regs[] = {
        E1000_MDIC, E1000_ICR, E1000_ICS, E1000_IMS,
        E1000_IMC, E1000_TCTL, E1000_TDT, PNPMMIO_SIZE
    };

    memory_region_init_io(&d->mmio, OBJECT(d), &e1000_mmio_ops, d,
                          "e1000-mmio", PNPMMIO_SIZE);
    memory_region_add_coalescing(&d->mmio, 0, excluded_regs[0]);
    for (i = 0; excluded_regs[i] != PNPMMIO_SIZE; i++)
        memory_region_add_coalescing(&d->mmio, excluded_regs[i] + 4,
                                     excluded_regs[i+1] - excluded_regs[i] - 4);
    memory_region_init_io(&d->io, OBJECT(d), &e1000_io_ops, d, "e1000-io", IOPORT_SIZE);
}

static void
pci_e1000_uninit(PCIDevice *dev)
{
    E1000State *d = E1000(dev);

    timer_del(d->autoneg_timer);
    timer_free(d->autoneg_timer);
    timer_del(d->mit_timer);
    timer_free(d->mit_timer);
    qemu_del_nic(d->nic);
}

static NetClientInfo net_e1000_info = {
    .type = NET_CLIENT_DRIVER_NIC,
    .size = sizeof(NICState),
    .can_receive = e1000_can_receive,
    .receive = e1000_receive,
    .receive_iov = e1000_receive_iov,
    .link_status_changed = e1000_set_link_status,
};

static void e1000_write_config(PCIDevice *pci_dev, uint32_t address,
                                uint32_t val, int len)
{
    E1000State *s = E1000(pci_dev);

    pci_default_write_config(pci_dev, address, val, len);

    if (range_covers_byte(address, len, PCI_COMMAND) &&
        (pci_dev->config[PCI_COMMAND] & PCI_COMMAND_MASTER)) {
        qemu_flush_queued_packets(qemu_get_queue(s->nic));
    }
}

<<<<<<< HEAD

=======
>>>>>>> 7124ccf8
static void pci_e1000_realize(PCIDevice *pci_dev, Error **errp)
{
    DeviceState *dev = DEVICE(pci_dev);
    E1000State *d = E1000(pci_dev);
    uint8_t *pci_conf;
    uint8_t *macaddr;

    pci_dev->config_write = e1000_write_config;

    pci_conf = pci_dev->config;

    /* TODO: RST# value should be 0, PCI spec 6.2.4 */
    pci_conf[PCI_CACHE_LINE_SIZE] = 0x10;

    pci_conf[PCI_INTERRUPT_PIN] = 1; /* interrupt pin A */

    e1000_mmio_setup(d);

    pci_register_bar(pci_dev, 0, PCI_BASE_ADDRESS_SPACE_MEMORY, &d->mmio);

    pci_register_bar(pci_dev, 1, PCI_BASE_ADDRESS_SPACE_IO, &d->io);

    qemu_macaddr_default_if_unset(&d->conf.macaddr);
    macaddr = d->conf.macaddr.a;

    e1000x_core_prepare_eeprom(d->eeprom_data,
                               e1000_eeprom_template,
                               sizeof(e1000_eeprom_template),
                               PCI_DEVICE_GET_CLASS(pci_dev)->device_id,
                               macaddr);

    d->nic = qemu_new_nic(&net_e1000_info, &d->conf,
                          object_get_typename(OBJECT(d)), dev->id, d);

    qemu_format_nic_info_str(qemu_get_queue(d->nic), macaddr);

    d->autoneg_timer = timer_new_ms(QEMU_CLOCK_VIRTUAL, e1000_autoneg_timer, d);
    d->mit_timer = timer_new_ns(QEMU_CLOCK_VIRTUAL, e1000_mit_timer, d);
}

static void qdev_e1000_reset(DeviceState *dev)
{
    E1000State *d = E1000(dev);
    e1000_reset(d);
}

static Property e1000_properties[] = {
    DEFINE_NIC_PROPERTIES(E1000State, conf),
    DEFINE_PROP_BIT("autonegotiation", E1000State,
                    compat_flags, E1000_FLAG_AUTONEG_BIT, true),
    DEFINE_PROP_BIT("mitigation", E1000State,
                    compat_flags, E1000_FLAG_MIT_BIT, true),
    DEFINE_PROP_BIT("extra_mac_registers", E1000State,
                    compat_flags, E1000_FLAG_MAC_BIT, true),
    DEFINE_PROP_END_OF_LIST(),
};

typedef struct E1000Info {
    const char *name;
    uint16_t   device_id;
    uint8_t    revision;
    uint16_t   phy_id2;
} E1000Info;

static void e1000_class_init(ObjectClass *klass, void *data)
{
    DeviceClass *dc = DEVICE_CLASS(klass);
    PCIDeviceClass *k = PCI_DEVICE_CLASS(klass);
    E1000BaseClass *e = E1000_DEVICE_CLASS(klass);
    const E1000Info *info = data;

    k->realize = pci_e1000_realize;
    k->exit = pci_e1000_uninit;
    k->romfile = "efi-e1000.rom";
    k->vendor_id = PCI_VENDOR_ID_INTEL;
    k->device_id = info->device_id;
    k->revision = info->revision;
    e->phy_id2 = info->phy_id2;
    k->class_id = PCI_CLASS_NETWORK_ETHERNET;
    set_bit(DEVICE_CATEGORY_NETWORK, dc->categories);
    dc->desc = "Intel Gigabit Ethernet";
    dc->reset = qdev_e1000_reset;
    dc->vmsd = &vmstate_e1000;
    dc->props = e1000_properties;
}

static void e1000_instance_init(Object *obj)
{
    E1000State *n = E1000(obj);
    device_add_bootindex_property(obj, &n->conf.bootindex,
                                  "bootindex", "/ethernet-phy@0",
                                  DEVICE(n), NULL);
}

static const TypeInfo e1000_base_info = {
    .name          = TYPE_E1000_BASE,
    .parent        = TYPE_PCI_DEVICE,
    .instance_size = sizeof(E1000State),
    .instance_init = e1000_instance_init,
    .class_size    = sizeof(E1000BaseClass),
    .abstract      = true,
};

static const E1000Info e1000_devices[] = {
    {
        .name      = "e1000",
        .device_id = E1000_DEV_ID_82540EM,
        .revision  = 0x03,
        .phy_id2   = E1000_PHY_ID2_8254xx_DEFAULT,
    },
    {
        .name      = "e1000-82544gc",
        .device_id = E1000_DEV_ID_82544GC_COPPER,
        .revision  = 0x03,
        .phy_id2   = E1000_PHY_ID2_82544x,
    },
    {
        .name      = "e1000-82545em",
        .device_id = E1000_DEV_ID_82545EM_COPPER,
        .revision  = 0x03,
        .phy_id2   = E1000_PHY_ID2_8254xx_DEFAULT,
    },
};

static void e1000_register_types(void)
{
    int i;

    type_register_static(&e1000_base_info);
    for (i = 0; i < ARRAY_SIZE(e1000_devices); i++) {
        const E1000Info *info = &e1000_devices[i];
        TypeInfo type_info = {};

        type_info.name = info->name;
        type_info.parent = TYPE_E1000_BASE;
        type_info.class_data = (void *)info;
        type_info.class_init = e1000_class_init;
        type_info.instance_init = e1000_instance_init;

        type_register(&type_info);
    }
}

type_init(e1000_register_types)<|MERGE_RESOLUTION|>--- conflicted
+++ resolved
@@ -40,8 +40,6 @@
 
 static const uint8_t bcast[] = {0xff, 0xff, 0xff, 0xff, 0xff, 0xff};
 
-static const uint8_t bcast[] = {0xff, 0xff, 0xff, 0xff, 0xff, 0xff};
-
 #define E1000_DEBUG
 
 #ifdef E1000_DEBUG
@@ -146,41 +144,6 @@
 #define E1000_DEVICE_GET_CLASS(obj) \
     OBJECT_GET_CLASS(E1000BaseClass, (obj), TYPE_E1000_BASE)
 
-<<<<<<< HEAD
-#define defreg(x)    x = (E1000_##x>>2)
-enum {
-    defreg(CTRL),    defreg(EECD),    defreg(EERD),    defreg(GPRC),
-    defreg(GPTC),    defreg(ICR),     defreg(ICS),     defreg(IMC),
-    defreg(IMS),     defreg(LEDCTL),  defreg(MANC),    defreg(MDIC),
-    defreg(MPC),     defreg(PBA),     defreg(RCTL),    defreg(RDBAH),
-    defreg(RDBAL),   defreg(RDH),     defreg(RDLEN),   defreg(RDT),
-    defreg(STATUS),  defreg(SWSM),    defreg(TCTL),    defreg(TDBAH),
-    defreg(TDBAL),   defreg(TDH),     defreg(TDLEN),   defreg(TDT),
-    defreg(TORH),    defreg(TORL),    defreg(TOTH),    defreg(TOTL),
-    defreg(TPR),     defreg(TPT),     defreg(TXDCTL),  defreg(WUFC),
-    defreg(RA),      defreg(MTA),     defreg(CRCERRS), defreg(VFTA),
-    defreg(VET),     defreg(RDTR),    defreg(RADV),    defreg(TADV),
-    defreg(ITR),     defreg(FCRUC),   defreg(TDFH),    defreg(TDFT),
-    defreg(TDFHS),   defreg(TDFTS),   defreg(TDFPC),   defreg(RDFH),
-    defreg(RDFT),    defreg(RDFHS),   defreg(RDFTS),   defreg(RDFPC),
-    defreg(IPAV),    defreg(WUC),     defreg(WUS),     defreg(AIT),
-    defreg(IP6AT),   defreg(IP4AT),   defreg(FFLT),    defreg(FFMT),
-    defreg(FFVT),    defreg(WUPM),    defreg(PBM),     defreg(SCC),
-    defreg(ECOL),    defreg(MCC),     defreg(LATECOL), defreg(COLC),
-    defreg(DC),      defreg(TNCRS),   defreg(SEC),     defreg(CEXTERR),
-    defreg(RLEC),    defreg(XONRXC),  defreg(XONTXC),  defreg(XOFFRXC),
-    defreg(XOFFTXC), defreg(RFC),     defreg(RJC),     defreg(RNBC),
-    defreg(TSCTFC),  defreg(MGTPRC),  defreg(MGTPDC),  defreg(MGTPTC),
-    defreg(RUC),     defreg(ROC),     defreg(GORCL),   defreg(GORCH),
-    defreg(GOTCL),   defreg(GOTCH),   defreg(BPRC),    defreg(MPRC),
-    defreg(TSCTC),   defreg(PRC64),   defreg(PRC127),  defreg(PRC255),
-    defreg(PRC511),  defreg(PRC1023), defreg(PRC1522), defreg(PTC64),
-    defreg(PTC127),  defreg(PTC255),  defreg(PTC511),  defreg(PTC1023),
-    defreg(PTC1522), defreg(MPTC),    defreg(BPTC)
-};
-
-=======
->>>>>>> 7124ccf8
 static void
 e1000_link_up(E1000State *s)
 {
@@ -193,12 +156,7 @@
 static void
 e1000_autoneg_done(E1000State *s)
 {
-<<<<<<< HEAD
-    s->mac_reg[STATUS] |= E1000_STATUS_LU;
-    s->phy_reg[PHY_STATUS] |= MII_SR_LINK_STATUS;
-=======
     e1000x_update_regs_on_autoneg_done(s->mac_reg, s->phy_reg);
->>>>>>> 7124ccf8
 
     /* E1000_STATUS_LU is tested by e1000_can_receive() */
     qemu_flush_queued_packets(qemu_get_queue(s->nic));
@@ -353,17 +311,9 @@
              */
             mit_delay = (mit_delay < 500) ? 500 : mit_delay;
 
-<<<<<<< HEAD
-            if (mit_delay) {
-                s->mit_timer_on = 1;
-                timer_mod(s->mit_timer, qemu_clock_get_ns(QEMU_CLOCK_VIRTUAL) +
-                          mit_delay * 256);
-            }
-=======
             s->mit_timer_on = 1;
             timer_mod(s->mit_timer, qemu_clock_get_ns(QEMU_CLOCK_VIRTUAL) +
                       mit_delay * 256);
->>>>>>> 7124ccf8
             s->mit_ide = 0;
         }
     }
@@ -502,7 +452,6 @@
             E1000_EECD_DI|E1000_EECD_FWE_MASK|E1000_EECD_REQ);
     if (!(E1000_EECD_CS & val)) {            /* CS inactive; nothing to do */
         return;
-<<<<<<< HEAD
     }
     if (E1000_EECD_CS & (val ^ oldval)) {    /* CS rise edge; reset state */
         s->eecd_state.val_in = 0;
@@ -510,15 +459,6 @@
         s->eecd_state.bitnum_out = 0;
         s->eecd_state.reading = 0;
     }
-=======
-    }
-    if (E1000_EECD_CS & (val ^ oldval)) {    /* CS rise edge; reset state */
-        s->eecd_state.val_in = 0;
-        s->eecd_state.bitnum_in = 0;
-        s->eecd_state.bitnum_out = 0;
-        s->eecd_state.reading = 0;
-    }
->>>>>>> 7124ccf8
     if (!(E1000_EECD_SK & (val ^ oldval))) {    /* no clock edge */
         return;
     }
@@ -568,89 +508,7 @@
 }
 
 static inline void
-<<<<<<< HEAD
-inc_reg_if_not_full(E1000State *s, int index)
-{
-    if (s->mac_reg[index] != 0xffffffff) {
-        s->mac_reg[index]++;
-    }
-}
-
-static inline void
 inc_tx_bcast_or_mcast_count(E1000State *s, const unsigned char *arr)
-{
-    if (!memcmp(arr, bcast, sizeof bcast)) {
-        inc_reg_if_not_full(s, BPTC);
-    } else if (arr[0] & 1) {
-        inc_reg_if_not_full(s, MPTC);
-    }
-}
-
-static void
-grow_8reg_if_not_full(E1000State *s, int index, int size)
-{
-    uint64_t sum = s->mac_reg[index] | (uint64_t)s->mac_reg[index+1] << 32;
-
-    if (sum + size < sum) {
-        sum = ~0ULL;
-    } else {
-        sum += size;
-    }
-    s->mac_reg[index] = sum;
-    s->mac_reg[index+1] = sum >> 32;
-}
-
-static void
-increase_size_stats(E1000State *s, const int *size_regs, int size)
-{
-    if (size > 1023) {
-        inc_reg_if_not_full(s, size_regs[5]);
-    } else if (size > 511) {
-        inc_reg_if_not_full(s, size_regs[4]);
-    } else if (size > 255) {
-        inc_reg_if_not_full(s, size_regs[3]);
-    } else if (size > 127) {
-        inc_reg_if_not_full(s, size_regs[2]);
-    } else if (size > 64) {
-        inc_reg_if_not_full(s, size_regs[1]);
-    } else if (size == 64) {
-        inc_reg_if_not_full(s, size_regs[0]);
-    }
-}
-
-static inline int
-vlan_enabled(E1000State *s)
-{
-    return ((s->mac_reg[CTRL] & E1000_CTRL_VME) != 0);
-}
-
-static inline int
-vlan_rx_filter_enabled(E1000State *s)
-{
-    return ((s->mac_reg[RCTL] & E1000_RCTL_VFE) != 0);
-}
-
-static inline int
-is_vlan_packet(E1000State *s, const uint8_t *buf)
-{
-    return (be16_to_cpup((uint16_t *)(buf + 12)) ==
-                le16_to_cpu(s->mac_reg[VET]));
-}
-
-static inline int
-is_vlan_txd(uint32_t txd_lower)
-{
-    return ((txd_lower & E1000_TXD_CMD_VLE) != 0);
-}
-
-/* FCS aka Ethernet CRC-32. We don't get it from backends and can't
- * fill it in, just pad descriptor length by 4 bytes unless guest
- * told us to strip it off the packet. */
-static inline int
-fcs_len(E1000State *s)
-=======
-inc_tx_bcast_or_mcast_count(E1000State *s, const unsigned char *arr)
->>>>>>> 7124ccf8
 {
     if (!memcmp(arr, bcast, sizeof bcast)) {
         e1000x_inc_reg_if_not_full(s->mac_reg, BPTC);
@@ -672,21 +530,13 @@
         qemu_send_packet(nc, buf, size);
     }
     inc_tx_bcast_or_mcast_count(s, buf);
-<<<<<<< HEAD
-    increase_size_stats(s, PTCregs, size);
-=======
     e1000x_increase_size_stats(s->mac_reg, PTCregs, size);
->>>>>>> 7124ccf8
 }
 
 static void
 xmit_seg(E1000State *s)
 {
-<<<<<<< HEAD
-    uint16_t len, *sp;
-=======
     uint16_t len;
->>>>>>> 7124ccf8
     unsigned int frames = s->tx.tso_frames, css, sofar;
     struct e1000_tx *tp = &s->tx;
 
@@ -694,16 +544,6 @@
         css = tp->props.ipcss;
         DBGOUT(TXSUM, "frames %d size %d ipcss %d\n",
                frames, tp->size, css);
-<<<<<<< HEAD
-        if (tp->ip) {    /* IPv4 */
-            stw_be_p(tp->data+css+2, tp->size - css);
-            stw_be_p(tp->data+css+4,
-                     be16_to_cpup((uint16_t *)(tp->data+css+4))+frames);
-        } else {         /* IPv6 */
-            stw_be_p(tp->data+css+4, tp->size - css);
-        }
-        css = tp->tucss;
-=======
         if (tp->props.ip) {    /* IPv4 */
             stw_be_p(tp->data+css+2, tp->size - css);
             stw_be_p(tp->data+css+4,
@@ -712,23 +552,15 @@
             stw_be_p(tp->data+css+4, tp->size - css);
         }
         css = tp->props.tucss;
->>>>>>> 7124ccf8
         len = tp->size - css;
         DBGOUT(TXSUM, "tcp %d tucss %d len %d\n", tp->props.tcp, css, len);
         if (tp->props.tcp) {
             sofar = frames * tp->props.mss;
             stl_be_p(tp->data+css+4, ldl_be_p(tp->data+css+4)+sofar); /* seq */
-<<<<<<< HEAD
-            if (tp->paylen - sofar > tp->mss) {
-                tp->data[css + 13] &= ~9;    /* PSH, FIN */
-            } else if (frames) {
-                inc_reg_if_not_full(s, TSCTC);
-=======
             if (tp->props.paylen - sofar > tp->props.mss) {
                 tp->data[css + 13] &= ~9;    /* PSH, FIN */
             } else if (frames) {
                 e1000x_inc_reg_if_not_full(s->mac_reg, TSCTC);
->>>>>>> 7124ccf8
             }
         } else    /* UDP */
             stw_be_p(tp->data+css+4, len);
@@ -761,13 +593,8 @@
         e1000_send_packet(s, tp->data, tp->size);
     }
 
-<<<<<<< HEAD
-    inc_reg_if_not_full(s, TPT);
-    grow_8reg_if_not_full(s, TOTL, s->tx.size);
-=======
     e1000x_inc_reg_if_not_full(s->mac_reg, TPT);
     e1000x_grow_8reg_if_not_full(s->mac_reg, TOTL, s->tx.size);
->>>>>>> 7124ccf8
     s->mac_reg[GPTC] = s->mac_reg[TPT];
     s->mac_reg[GOTCL] = s->mac_reg[TOTL];
     s->mac_reg[GOTCH] = s->mac_reg[TOTH];
@@ -787,27 +614,9 @@
 
     s->mit_ide |= (txd_lower & E1000_TXD_CMD_IDE);
     if (dtype == E1000_TXD_CMD_DEXT) {    /* context descriptor */
-<<<<<<< HEAD
-        op = le32_to_cpu(xp->cmd_and_length);
-        tp->ipcss = xp->lower_setup.ip_fields.ipcss;
-        tp->ipcso = xp->lower_setup.ip_fields.ipcso;
-        tp->ipcse = le16_to_cpu(xp->lower_setup.ip_fields.ipcse);
-        tp->tucss = xp->upper_setup.tcp_fields.tucss;
-        tp->tucso = xp->upper_setup.tcp_fields.tucso;
-        tp->tucse = le16_to_cpu(xp->upper_setup.tcp_fields.tucse);
-        tp->paylen = op & 0xfffff;
-        tp->hdr_len = xp->tcp_seg_setup.fields.hdr_len;
-        tp->mss = le16_to_cpu(xp->tcp_seg_setup.fields.mss);
-        tp->ip = (op & E1000_TXD_CMD_IP) ? 1 : 0;
-        tp->tcp = (op & E1000_TXD_CMD_TCP) ? 1 : 0;
-        tp->tse = (op & E1000_TXD_CMD_TSE) ? 1 : 0;
-        tp->tso_frames = 0;
-        if (tp->tucso == 0) {    /* this is probably wrong */
-=======
         e1000x_read_tx_ctx_descr(xp, &tp->props);
         tp->tso_frames = 0;
         if (tp->props.tucso == 0) {    /* this is probably wrong */
->>>>>>> 7124ccf8
             DBGOUT(TXSUM, "TCP/UDP: cso 0!\n");
             tp->props.tucso = tp->props.tucss + (tp->props.tcp ? 16 : 6);
         }
@@ -856,11 +665,7 @@
             }
             split_size -= bytes;
         } while (bytes && split_size);
-<<<<<<< HEAD
-    } else if (!tp->tse && tp->cptse) {
-=======
     } else if (!tp->props.tse && tp->props.cptse) {
->>>>>>> 7124ccf8
         // context descriptor TSE is not set, while data descriptor TSE is set
         DBGOUT(TXERR, "TCP segmentation error\n");
     } else {
@@ -950,12 +755,7 @@
 static int
 receive_filter(E1000State *s, const uint8_t *buf, int size)
 {
-<<<<<<< HEAD
-    static const int mta_shift[] = {4, 3, 2, 0};
-    uint32_t f, rctl = s->mac_reg[RCTL], ra[2], *rp;
-=======
     uint32_t rctl = s->mac_reg[RCTL];
->>>>>>> 7124ccf8
     int isbcast = !memcmp(buf, bcast, sizeof bcast), ismcast = (buf[0] & 1);
 
     if (e1000x_is_vlan_packet(buf, le16_to_cpu(s->mac_reg[VET])) &&
@@ -968,60 +768,18 @@
     }
 
     if (!isbcast && !ismcast && (rctl & E1000_RCTL_UPE)) { /* promiscuous ucast */
-<<<<<<< HEAD
-        return 1;
-    }
-
-    if (ismcast && (rctl & E1000_RCTL_MPE)) {          /* promiscuous mcast */
-        inc_reg_if_not_full(s, MPRC);
-        return 1;
-    }
-
-    if (isbcast && (rctl & E1000_RCTL_BAM)) {          /* broadcast enabled */
-        inc_reg_if_not_full(s, BPRC);
-        return 1;
-    }
-
-    for (rp = s->mac_reg + RA; rp < s->mac_reg + RA + 32; rp += 2) {
-        if (!(rp[1] & E1000_RAH_AV))
-            continue;
-        ra[0] = cpu_to_le32(rp[0]);
-        ra[1] = cpu_to_le32(rp[1]);
-        if (!memcmp(buf, (uint8_t *)ra, 6)) {
-            DBGOUT(RXFILTER,
-                   "unicast match[%d]: %02x:%02x:%02x:%02x:%02x:%02x\n",
-                   (int)(rp - s->mac_reg - RA)/2,
-                   buf[0], buf[1], buf[2], buf[3], buf[4], buf[5]);
-            return 1;
-        }
-=======
         return 1;
     }
 
     if (ismcast && (rctl & E1000_RCTL_MPE)) {          /* promiscuous mcast */
         e1000x_inc_reg_if_not_full(s->mac_reg, MPRC);
         return 1;
->>>>>>> 7124ccf8
-    }
-
-<<<<<<< HEAD
-    f = mta_shift[(rctl >> E1000_RCTL_MO_SHIFT) & 3];
-    f = (((buf[5] << 8) | buf[4]) >> f) & 0xfff;
-    if (s->mac_reg[MTA + (f >> 5)] & (1 << (f & 0x1f))) {
-        inc_reg_if_not_full(s, MPRC);
-        return 1;
-    }
-    DBGOUT(RXFILTER,
-           "dropping, inexact filter mismatch: %02x:%02x:%02x:%02x:%02x:%02x MO %d MTA[%d] %x\n",
-           buf[0], buf[1], buf[2], buf[3], buf[4], buf[5],
-           (rctl >> E1000_RCTL_MO_SHIFT) & 3, f >> 5,
-           s->mac_reg[MTA + (f >> 5)]);
-=======
+    }
+
     if (isbcast && (rctl & E1000_RCTL_BAM)) {          /* broadcast enabled */
         e1000x_inc_reg_if_not_full(s->mac_reg, BPRC);
         return 1;
     }
->>>>>>> 7124ccf8
 
     return e1000x_rx_group_filter(s->mac_reg, buf);
 }
@@ -1101,8 +859,6 @@
     size_t desc_offset;
     size_t desc_size;
     size_t total_size;
-    static const int PRCregs[6] = { PRC64, PRC127, PRC255, PRC511,
-                                    PRC1023, PRC1522 };
 
     if (!e1000x_hw_rx_enabled(s->mac_reg)) {
         return -1;
@@ -1112,11 +868,7 @@
     if (size < sizeof(min_buf)) {
         iov_to_buf(iov, iovcnt, 0, min_buf, size);
         memset(&min_buf[size], 0, sizeof(min_buf) - size);
-<<<<<<< HEAD
-        inc_reg_if_not_full(s, RUC);
-=======
         e1000x_inc_reg_if_not_full(s->mac_reg, RUC);
->>>>>>> 7124ccf8
         min_iov.iov_base = filter_buf = min_buf;
         min_iov.iov_len = size = sizeof(min_buf);
         iovcnt = 1;
@@ -1128,15 +880,7 @@
     }
 
     /* Discard oversized packets if !LPE and !SBP. */
-<<<<<<< HEAD
-    if ((size > MAXIMUM_ETHERNET_LPE_SIZE ||
-        (size > MAXIMUM_ETHERNET_VLAN_SIZE
-        && !(s->mac_reg[RCTL] & E1000_RCTL_LPE)))
-        && !(s->mac_reg[RCTL] & E1000_RCTL_SBP)) {
-        inc_reg_if_not_full(s, ROC);
-=======
     if (e1000x_is_oversized(s->mac_reg, size)) {
->>>>>>> 7124ccf8
         return size;
     }
 
@@ -1223,21 +967,7 @@
         }
     } while (desc_offset < total_size);
 
-<<<<<<< HEAD
-    increase_size_stats(s, PRCregs, total_size);
-    inc_reg_if_not_full(s, TPR);
-    s->mac_reg[GPRC] = s->mac_reg[TPR];
-    /* TOR - Total Octets Received:
-     * This register includes bytes received in a packet from the <Destination
-     * Address> field through the <CRC> field, inclusively.
-     * Always include FCS length (4) in size.
-     */
-    grow_8reg_if_not_full(s, TORL, size+4);
-    s->mac_reg[GORCL] = s->mac_reg[TORL];
-    s->mac_reg[GORCH] = s->mac_reg[TORH];
-=======
     e1000x_update_rx_total_stats(s->mac_reg, size, total_size);
->>>>>>> 7124ccf8
 
     n = E1000_ICS_RXT0;
     if ((rdt = s->mac_reg[RDT]) < s->mac_reg[RDH])
@@ -1854,10 +1584,6 @@
     }
 }
 
-<<<<<<< HEAD
-
-=======
->>>>>>> 7124ccf8
 static void pci_e1000_realize(PCIDevice *pci_dev, Error **errp)
 {
     DeviceState *dev = DEVICE(pci_dev);
