--- conflicted
+++ resolved
@@ -2861,18 +2861,12 @@
         if (arm_feature(&cpu->env, ARM_FEATURE_EL2)) {
             int j;
 
-<<<<<<< HEAD
             /* Xilinx backwards compat.  */
             sysbus_init_irq(sbd, &cpu->gicv3_maintenance_interrupt);
 
-            cs->num_list_regs = cpu->gic_num_lrs;
-            cs->vpribits = cpu->gic_vpribits;
-            cs->vprebits = cpu->gic_vprebits;
-=======
             cs->num_list_regs = cpu->gic_num_lrs ?: 4;
             cs->vpribits = cpu->gic_vpribits ?: 5;
             cs->vprebits = cpu->gic_vprebits ?: 5;
->>>>>>> 3a650ac9
 
             /* Check against architectural constraints: getting these
              * wrong would be a bug in the CPU code defining these,
