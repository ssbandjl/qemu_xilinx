/*
 * Arm PrimeCell PL022 Synchronous Serial Port
 *
 * Copyright (c) 2007 CodeSourcery.
 * Written by Paul Brook
 *
 * This code is licensed under the GPL.
 */

#include "qemu/osdep.h"
#include "hw/sysbus.h"
#include "hw/ssi/ssi.h"
<<<<<<< HEAD
=======
#include "qemu/log.h"
>>>>>>> 7124ccf8

//#define DEBUG_PL022 1

#ifdef DEBUG_PL022
#define DPRINTF(fmt, ...) \
do { printf("pl022: " fmt , ## __VA_ARGS__); } while (0)
#define BADF(fmt, ...) \
do { fprintf(stderr, "pl022: error: " fmt , ## __VA_ARGS__); exit(1);} while (0)
#else
#define DPRINTF(fmt, ...) do {} while(0)
#define BADF(fmt, ...) \
do { fprintf(stderr, "pl022: error: " fmt , ## __VA_ARGS__);} while (0)
#endif

#define PL022_CR1_LBM 0x01
#define PL022_CR1_SSE 0x02
#define PL022_CR1_MS  0x04
#define PL022_CR1_SDO 0x08

#define PL022_SR_TFE  0x01
#define PL022_SR_TNF  0x02
#define PL022_SR_RNE  0x04
#define PL022_SR_RFF  0x08
#define PL022_SR_BSY  0x10

#define PL022_INT_ROR 0x01
#define PL022_INT_RT  0x04
#define PL022_INT_RX  0x04
#define PL022_INT_TX  0x08

#define TYPE_PL022 "pl022"
#define PL022(obj) OBJECT_CHECK(PL022State, (obj), TYPE_PL022)

typedef struct PL022State {
    SysBusDevice parent_obj;

    MemoryRegion iomem;
    uint32_t cr0;
    uint32_t cr1;
    uint32_t bitmask;
    uint32_t sr;
    uint32_t cpsr;
    uint32_t is;
    uint32_t im;
    /* The FIFO head points to the next empty entry.  */
    int tx_fifo_head;
    int rx_fifo_head;
    int tx_fifo_len;
    int rx_fifo_len;
    uint16_t tx_fifo[8];
    uint16_t rx_fifo[8];
    qemu_irq irq;
    SSIBus *ssi;
} PL022State;

static const unsigned char pl022_id[8] =
  { 0x22, 0x10, 0x04, 0x00, 0x0d, 0xf0, 0x05, 0xb1 };

static void pl022_update(PL022State *s)
{
    s->sr = 0;
    if (s->tx_fifo_len == 0)
        s->sr |= PL022_SR_TFE;
    if (s->tx_fifo_len != 8)
        s->sr |= PL022_SR_TNF;
    if (s->rx_fifo_len != 0)
        s->sr |= PL022_SR_RNE;
    if (s->rx_fifo_len == 8)
        s->sr |= PL022_SR_RFF;
    if (s->tx_fifo_len)
        s->sr |= PL022_SR_BSY;
    s->is = 0;
    if (s->rx_fifo_len >= 4)
        s->is |= PL022_INT_RX;
    if (s->tx_fifo_len <= 4)
        s->is |= PL022_INT_TX;

    qemu_set_irq(s->irq, (s->is & s->im) != 0);
}

static void pl022_xfer(PL022State *s)
{
    int i;
    int o;
    int val;

    if ((s->cr1 & PL022_CR1_SSE) == 0) {
        pl022_update(s);
        DPRINTF("Disabled\n");
        return;
    }

    DPRINTF("Maybe xfer %d/%d\n", s->tx_fifo_len, s->rx_fifo_len);
    i = (s->tx_fifo_head - s->tx_fifo_len) & 7;
    o = s->rx_fifo_head;
    /* ??? We do not emulate the line speed.
       This may break some applications.  The are two problematic cases:
        (a) A driver feeds data into the TX FIFO until it is full,
         and only then drains the RX FIFO.  On real hardware the CPU can
         feed data fast enough that the RX fifo never gets chance to overflow.
        (b) A driver transmits data, deliberately allowing the RX FIFO to
         overflow because it ignores the RX data anyway.

       We choose to support (a) by stalling the transmit engine if it would
       cause the RX FIFO to overflow.  In practice much transmit-only code
       falls into (a) because it flushes the RX FIFO to determine when
       the transfer has completed.  */
    while (s->tx_fifo_len && s->rx_fifo_len < 8) {
        DPRINTF("xfer\n");
        val = s->tx_fifo[i];
        if (s->cr1 & PL022_CR1_LBM) {
            /* Loopback mode.  */
        } else {
            val = ssi_transfer(s->ssi, val);
        }
        s->rx_fifo[o] = val & s->bitmask;
        i = (i + 1) & 7;
        o = (o + 1) & 7;
        s->tx_fifo_len--;
        s->rx_fifo_len++;
    }
    s->rx_fifo_head = o;
    pl022_update(s);
}

static uint64_t pl022_read(void *opaque, hwaddr offset,
                           unsigned size)
{
    PL022State *s = (PL022State *)opaque;
    int val;

    if (offset >= 0xfe0 && offset < 0x1000) {
        return pl022_id[(offset - 0xfe0) >> 2];
    }
    switch (offset) {
    case 0x00: /* CR0 */
      return s->cr0;
    case 0x04: /* CR1 */
      return s->cr1;
    case 0x08: /* DR */
        if (s->rx_fifo_len) {
            val = s->rx_fifo[(s->rx_fifo_head - s->rx_fifo_len) & 7];
            DPRINTF("RX %02x\n", val);
            s->rx_fifo_len--;
            pl022_xfer(s);
        } else {
            val = 0;
        }
        return val;
    case 0x0c: /* SR */
        return s->sr;
    case 0x10: /* CPSR */
        return s->cpsr;
    case 0x14: /* IMSC */
        return s->im;
    case 0x18: /* RIS */
        return s->is;
    case 0x1c: /* MIS */
        return s->im & s->is;
    case 0x20: /* DMACR */
        /* Not implemented.  */
        return 0;
    default:
        qemu_log_mask(LOG_GUEST_ERROR,
                      "pl022_read: Bad offset %x\n", (int)offset);
        return 0;
    }
}

static void pl022_write(void *opaque, hwaddr offset,
                        uint64_t value, unsigned size)
{
    PL022State *s = (PL022State *)opaque;

    switch (offset) {
    case 0x00: /* CR0 */
        s->cr0 = value;
        /* Clock rate and format are ignored.  */
        s->bitmask = (1 << ((value & 15) + 1)) - 1;
        break;
    case 0x04: /* CR1 */
        s->cr1 = value;
        if ((s->cr1 & (PL022_CR1_MS | PL022_CR1_SSE))
                   == (PL022_CR1_MS | PL022_CR1_SSE)) {
            BADF("SPI slave mode not implemented\n");
        }
        pl022_xfer(s);
        break;
    case 0x08: /* DR */
        if (s->tx_fifo_len < 8) {
            DPRINTF("TX %02x\n", (unsigned)value);
            s->tx_fifo[s->tx_fifo_head] = value & s->bitmask;
            s->tx_fifo_head = (s->tx_fifo_head + 1) & 7;
            s->tx_fifo_len++;
            pl022_xfer(s);
        }
        break;
    case 0x10: /* CPSR */
        /* Prescaler.  Ignored.  */
        s->cpsr = value & 0xff;
        break;
    case 0x14: /* IMSC */
        s->im = value;
        pl022_update(s);
        break;
    case 0x20: /* DMACR */
        if (value) {
            qemu_log_mask(LOG_UNIMP, "pl022: DMA not implemented\n");
        }
        break;
    default:
        qemu_log_mask(LOG_GUEST_ERROR,
                      "pl022_write: Bad offset %x\n", (int)offset);
    }
}

static void pl022_reset(PL022State *s)
{
    s->rx_fifo_len = 0;
    s->tx_fifo_len = 0;
    s->im = 0;
    s->is = PL022_INT_TX;
    s->sr = PL022_SR_TFE | PL022_SR_TNF;
}

static const MemoryRegionOps pl022_ops = {
    .read = pl022_read,
    .write = pl022_write,
    .endianness = DEVICE_NATIVE_ENDIAN,
};

static int pl022_post_load(void *opaque, int version_id)
{
    PL022State *s = opaque;

    if (s->tx_fifo_head < 0 ||
        s->tx_fifo_head >= ARRAY_SIZE(s->tx_fifo) ||
        s->rx_fifo_head < 0 ||
        s->rx_fifo_head >= ARRAY_SIZE(s->rx_fifo)) {
        return -1;
    }
    return 0;
}

static const VMStateDescription vmstate_pl022 = {
    .name = "pl022_ssp",
    .version_id = 1,
    .minimum_version_id = 1,
    .post_load = pl022_post_load,
    .fields = (VMStateField[]) {
        VMSTATE_UINT32(cr0, PL022State),
        VMSTATE_UINT32(cr1, PL022State),
        VMSTATE_UINT32(bitmask, PL022State),
        VMSTATE_UINT32(sr, PL022State),
        VMSTATE_UINT32(cpsr, PL022State),
        VMSTATE_UINT32(is, PL022State),
        VMSTATE_UINT32(im, PL022State),
        VMSTATE_INT32(tx_fifo_head, PL022State),
        VMSTATE_INT32(rx_fifo_head, PL022State),
        VMSTATE_INT32(tx_fifo_len, PL022State),
        VMSTATE_INT32(rx_fifo_len, PL022State),
        VMSTATE_UINT16(tx_fifo[0], PL022State),
        VMSTATE_UINT16(rx_fifo[0], PL022State),
        VMSTATE_UINT16(tx_fifo[1], PL022State),
        VMSTATE_UINT16(rx_fifo[1], PL022State),
        VMSTATE_UINT16(tx_fifo[2], PL022State),
        VMSTATE_UINT16(rx_fifo[2], PL022State),
        VMSTATE_UINT16(tx_fifo[3], PL022State),
        VMSTATE_UINT16(rx_fifo[3], PL022State),
        VMSTATE_UINT16(tx_fifo[4], PL022State),
        VMSTATE_UINT16(rx_fifo[4], PL022State),
        VMSTATE_UINT16(tx_fifo[5], PL022State),
        VMSTATE_UINT16(rx_fifo[5], PL022State),
        VMSTATE_UINT16(tx_fifo[6], PL022State),
        VMSTATE_UINT16(rx_fifo[6], PL022State),
        VMSTATE_UINT16(tx_fifo[7], PL022State),
        VMSTATE_UINT16(rx_fifo[7], PL022State),
        VMSTATE_END_OF_LIST()
    }
};

static int pl022_init(SysBusDevice *sbd)
{
    DeviceState *dev = DEVICE(sbd);
    PL022State *s = PL022(dev);

    memory_region_init_io(&s->iomem, OBJECT(s), &pl022_ops, s, "pl022", 0x1000);
    sysbus_init_mmio(sbd, &s->iomem);
    sysbus_init_irq(sbd, &s->irq);
    s->ssi = ssi_create_bus(dev, "ssi");
    pl022_reset(s);
    vmstate_register(dev, -1, &vmstate_pl022, s);
    return 0;
}

static void pl022_class_init(ObjectClass *klass, void *data)
{
    SysBusDeviceClass *sdc = SYS_BUS_DEVICE_CLASS(klass);

    sdc->init = pl022_init;
}

static const TypeInfo pl022_info = {
    .name          = TYPE_PL022,
    .parent        = TYPE_SYS_BUS_DEVICE,
    .instance_size = sizeof(PL022State),
    .class_init    = pl022_class_init,
};

static void pl022_register_types(void)
{
    type_register_static(&pl022_info);
}

type_init(pl022_register_types)<|MERGE_RESOLUTION|>--- conflicted
+++ resolved
@@ -10,10 +10,7 @@
 #include "qemu/osdep.h"
 #include "hw/sysbus.h"
 #include "hw/ssi/ssi.h"
-<<<<<<< HEAD
-=======
 #include "qemu/log.h"
->>>>>>> 7124ccf8
 
 //#define DEBUG_PL022 1
 
