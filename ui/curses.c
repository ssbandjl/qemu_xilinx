--- conflicted
+++ resolved
@@ -369,17 +369,10 @@
     /* ACS_* is not constant. So, we can't initialize statically. */
     vga_to_curses['\0'] = ' ';
     vga_to_curses[0x04] = ACS_DIAMOND;
-<<<<<<< HEAD
-    vga_to_curses[0x0a] = ACS_RARROW;
-    vga_to_curses[0x0b] = ACS_LARROW;
-    vga_to_curses[0x18] = ACS_UARROW;
-    vga_to_curses[0x19] = ACS_DARROW;
-=======
     vga_to_curses[0x18] = ACS_UARROW;
     vga_to_curses[0x19] = ACS_DARROW;
     vga_to_curses[0x1a] = ACS_RARROW;
     vga_to_curses[0x1b] = ACS_LARROW;
->>>>>>> 7124ccf8
     vga_to_curses[0x9c] = ACS_STERLING;
     vga_to_curses[0xb0] = ACS_BOARD;
     vga_to_curses[0xb1] = ACS_CKBOARD;
