config MAX7310
    bool
    depends on I2C

config PL061
    bool

config GPIO_KEY
    bool

<<<<<<< HEAD
config XILINX_IOMODULE_GPI
	bool

config XILINX_IOMODULE_GPO
	bool
=======
config GPIO_MPC8XXX
    bool
>>>>>>> 2c65091f

config GPIO_PWR
    bool

config SIFIVE_GPIO
    bool<|MERGE_RESOLUTION|>--- conflicted
+++ resolved
@@ -8,16 +8,14 @@
 config GPIO_KEY
     bool
 
-<<<<<<< HEAD
 config XILINX_IOMODULE_GPI
 	bool
 
 config XILINX_IOMODULE_GPO
 	bool
-=======
+
 config GPIO_MPC8XXX
     bool
->>>>>>> 2c65091f
 
 config GPIO_PWR
     bool
