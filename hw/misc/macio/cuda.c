/*
 * QEMU PowerMac CUDA device support
 *
 * Copyright (c) 2004-2007 Fabrice Bellard
 * Copyright (c) 2007 Jocelyn Mayer
 *
 * Permission is hereby granted, free of charge, to any person obtaining a copy
 * of this software and associated documentation files (the "Software"), to deal
 * in the Software without restriction, including without limitation the rights
 * to use, copy, modify, merge, publish, distribute, sublicense, and/or sell
 * copies of the Software, and to permit persons to whom the Software is
 * furnished to do so, subject to the following conditions:
 *
 * The above copyright notice and this permission notice shall be included in
 * all copies or substantial portions of the Software.
 *
 * THE SOFTWARE IS PROVIDED "AS IS", WITHOUT WARRANTY OF ANY KIND, EXPRESS OR
 * IMPLIED, INCLUDING BUT NOT LIMITED TO THE WARRANTIES OF MERCHANTABILITY,
 * FITNESS FOR A PARTICULAR PURPOSE AND NONINFRINGEMENT. IN NO EVENT SHALL
 * THE AUTHORS OR COPYRIGHT HOLDERS BE LIABLE FOR ANY CLAIM, DAMAGES OR OTHER
 * LIABILITY, WHETHER IN AN ACTION OF CONTRACT, TORT OR OTHERWISE, ARISING FROM,
 * OUT OF OR IN CONNECTION WITH THE SOFTWARE OR THE USE OR OTHER DEALINGS IN
 * THE SOFTWARE.
 */
#include "qemu/osdep.h"
#include "hw/hw.h"
#include "hw/ppc/mac.h"
#include "hw/input/adb.h"
#include "qemu/timer.h"
#include "sysemu/sysemu.h"
#include "qemu/cutils.h"
<<<<<<< HEAD
=======
#include "qemu/log.h"
>>>>>>> 7124ccf8

/* XXX: implement all timer modes */

/* debug CUDA */
//#define DEBUG_CUDA

/* debug CUDA packets */
//#define DEBUG_CUDA_PACKET

#ifdef DEBUG_CUDA
#define CUDA_DPRINTF(fmt, ...)                                  \
    do { printf("CUDA: " fmt , ## __VA_ARGS__); } while (0)
#else
#define CUDA_DPRINTF(fmt, ...)
#endif

/* Bits in B data register: all active low */
#define TREQ		0x08		/* Transfer request (input) */
#define TACK		0x10		/* Transfer acknowledge (output) */
#define TIP		0x20		/* Transfer in progress (output) */

/* Bits in ACR */
#define SR_CTRL		0x1c		/* Shift register control bits */
#define SR_EXT		0x0c		/* Shift on external clock */
#define SR_OUT		0x10		/* Shift out if 1 */

/* Bits in IFR and IER */
#define IER_SET		0x80		/* set bits in IER */
#define IER_CLR		0		/* clear bits in IER */
#define SR_INT		0x04		/* Shift register full/empty */
#define SR_DATA_INT	0x08
#define SR_CLOCK_INT	0x10
#define T1_INT          0x40            /* Timer 1 interrupt */
#define T2_INT          0x20            /* Timer 2 interrupt */

/* Bits in ACR */
#define T1MODE          0xc0            /* Timer 1 mode */
#define T1MODE_CONT     0x40            /*  continuous interrupts */

/* commands (1st byte) */
#define ADB_PACKET	0
#define CUDA_PACKET	1
#define ERROR_PACKET	2
#define TIMER_PACKET	3
#define POWER_PACKET	4
#define MACIIC_PACKET	5
#define PMU_PACKET	6


/* CUDA commands (2nd byte) */
#define CUDA_WARM_START			0x0
#define CUDA_AUTOPOLL			0x1
#define CUDA_GET_6805_ADDR		0x2
#define CUDA_GET_TIME			0x3
#define CUDA_GET_PRAM			0x7
#define CUDA_SET_6805_ADDR		0x8
#define CUDA_SET_TIME			0x9
#define CUDA_POWERDOWN			0xa
#define CUDA_POWERUP_TIME		0xb
#define CUDA_SET_PRAM			0xc
#define CUDA_MS_RESET			0xd
#define CUDA_SEND_DFAC			0xe
#define CUDA_BATTERY_SWAP_SENSE		0x10
#define CUDA_RESET_SYSTEM		0x11
#define CUDA_SET_IPL			0x12
#define CUDA_FILE_SERVER_FLAG		0x13
#define CUDA_SET_AUTO_RATE		0x14
#define CUDA_GET_AUTO_RATE		0x16
#define CUDA_SET_DEVICE_LIST		0x19
#define CUDA_GET_DEVICE_LIST		0x1a
#define CUDA_SET_ONE_SECOND_MODE	0x1b
#define CUDA_SET_POWER_MESSAGES		0x21
#define CUDA_GET_SET_IIC		0x22
#define CUDA_WAKEUP			0x23
#define CUDA_TIMER_TICKLE		0x24
#define CUDA_COMBINED_FORMAT_IIC	0x25

#define CUDA_TIMER_FREQ (4700000 / 6)

/* CUDA returns time_t's offset from Jan 1, 1904, not 1970 */
#define RTC_OFFSET                      2082844800

/* CUDA registers */
#define CUDA_REG_B       0x00
#define CUDA_REG_A       0x01
#define CUDA_REG_DIRB    0x02
#define CUDA_REG_DIRA    0x03
#define CUDA_REG_T1CL    0x04
#define CUDA_REG_T1CH    0x05
#define CUDA_REG_T1LL    0x06
#define CUDA_REG_T1LH    0x07
#define CUDA_REG_T2CL    0x08
#define CUDA_REG_T2CH    0x09
#define CUDA_REG_SR      0x0a
#define CUDA_REG_ACR     0x0b
#define CUDA_REG_PCR     0x0c
#define CUDA_REG_IFR     0x0d
#define CUDA_REG_IER     0x0e
#define CUDA_REG_ANH     0x0f

static void cuda_update(CUDAState *s);
static void cuda_receive_packet_from_host(CUDAState *s,
                                          const uint8_t *data, int len);
static void cuda_timer_update(CUDAState *s, CUDATimer *ti,
                              int64_t current_time);

static void cuda_update_irq(CUDAState *s)
{
    if (s->ifr & s->ier & (SR_INT | T1_INT | T2_INT)) {
        qemu_irq_raise(s->irq);
    } else {
        qemu_irq_lower(s->irq);
    }
}

static uint64_t get_tb(uint64_t time, uint64_t freq)
{
    return muldiv64(time, freq, NANOSECONDS_PER_SECOND);
}

static unsigned int get_counter(CUDATimer *ti)
{
    int64_t d;
    unsigned int counter;
    uint64_t tb_diff;
    uint64_t current_time = qemu_clock_get_ns(QEMU_CLOCK_VIRTUAL);

    /* Reverse of the tb calculation algorithm that Mac OS X uses on bootup. */
    tb_diff = get_tb(current_time, ti->frequency) - ti->load_time;
    d = (tb_diff * 0xBF401675E5DULL) / (ti->frequency << 24);

    if (ti->index == 0) {
        /* the timer goes down from latch to -1 (period of latch + 2) */
        if (d <= (ti->counter_value + 1)) {
            counter = (ti->counter_value - d) & 0xffff;
        } else {
            counter = (d - (ti->counter_value + 1)) % (ti->latch + 2);
            counter = (ti->latch - counter) & 0xffff;
        }
    } else {
        counter = (ti->counter_value - d) & 0xffff;
    }
    return counter;
}

static void set_counter(CUDAState *s, CUDATimer *ti, unsigned int val)
{
    CUDA_DPRINTF("T%d.counter=%d\n", 1 + ti->index, val);
    ti->load_time = get_tb(qemu_clock_get_ns(QEMU_CLOCK_VIRTUAL),
                           s->frequency);
    ti->counter_value = val;
    cuda_timer_update(s, ti, ti->load_time);
}

static int64_t get_next_irq_time(CUDATimer *s, int64_t current_time)
{
    int64_t d, next_time;
    unsigned int counter;

    /* current counter value */
    d = muldiv64(current_time - s->load_time,
                 CUDA_TIMER_FREQ, NANOSECONDS_PER_SECOND);
    /* the timer goes down from latch to -1 (period of latch + 2) */
    if (d <= (s->counter_value + 1)) {
        counter = (s->counter_value - d) & 0xffff;
    } else {
        counter = (d - (s->counter_value + 1)) % (s->latch + 2);
        counter = (s->latch - counter) & 0xffff;
    }

    /* Note: we consider the irq is raised on 0 */
    if (counter == 0xffff) {
        next_time = d + s->latch + 1;
    } else if (counter == 0) {
        next_time = d + s->latch + 2;
    } else {
        next_time = d + counter;
    }
    CUDA_DPRINTF("latch=%d counter=%" PRId64 " delta_next=%" PRId64 "\n",
                 s->latch, d, next_time - d);
    next_time = muldiv64(next_time, NANOSECONDS_PER_SECOND, CUDA_TIMER_FREQ) +
        s->load_time;
    if (next_time <= current_time)
        next_time = current_time + 1;
    return next_time;
}

static void cuda_timer_update(CUDAState *s, CUDATimer *ti,
                              int64_t current_time)
{
    if (!ti->timer)
        return;
    if (ti->index == 0 && (s->acr & T1MODE) != T1MODE_CONT) {
        timer_del(ti->timer);
    } else {
        ti->next_irq_time = get_next_irq_time(ti, current_time);
        timer_mod(ti->timer, ti->next_irq_time);
    }
}

static void cuda_timer1(void *opaque)
{
    CUDAState *s = opaque;
    CUDATimer *ti = &s->timers[0];

    cuda_timer_update(s, ti, ti->next_irq_time);
    s->ifr |= T1_INT;
    cuda_update_irq(s);
}

static void cuda_timer2(void *opaque)
{
    CUDAState *s = opaque;
    CUDATimer *ti = &s->timers[1];

    cuda_timer_update(s, ti, ti->next_irq_time);
    s->ifr |= T2_INT;
    cuda_update_irq(s);
}

static void cuda_set_sr_int(void *opaque)
{
    CUDAState *s = opaque;

    CUDA_DPRINTF("CUDA: %s:%d\n", __func__, __LINE__);
    s->ifr |= SR_INT;
    cuda_update_irq(s);
}

static void cuda_delay_set_sr_int(CUDAState *s)
{
    int64_t expire;

    if (s->dirb == 0xff) {
        /* Not in Mac OS, fire the IRQ directly */
        cuda_set_sr_int(s);
        return;
    }

    CUDA_DPRINTF("CUDA: %s:%d\n", __func__, __LINE__);

    expire = qemu_clock_get_ns(QEMU_CLOCK_VIRTUAL) + 300 * SCALE_US;
    timer_mod(s->sr_delay_timer, expire);
}

static uint32_t cuda_readb(void *opaque, hwaddr addr)
{
    CUDAState *s = opaque;
    uint32_t val;

    addr = (addr >> 9) & 0xf;
    switch(addr) {
    case CUDA_REG_B:
        val = s->b;
        break;
    case CUDA_REG_A:
        val = s->a;
        break;
    case CUDA_REG_DIRB:
        val = s->dirb;
        break;
    case CUDA_REG_DIRA:
        val = s->dira;
        break;
    case CUDA_REG_T1CL:
        val = get_counter(&s->timers[0]) & 0xff;
        s->ifr &= ~T1_INT;
        cuda_update_irq(s);
        break;
    case CUDA_REG_T1CH:
        val = get_counter(&s->timers[0]) >> 8;
        cuda_update_irq(s);
        break;
    case CUDA_REG_T1LL:
        val = s->timers[0].latch & 0xff;
        break;
    case CUDA_REG_T1LH:
        /* XXX: check this */
        val = (s->timers[0].latch >> 8) & 0xff;
        break;
    case CUDA_REG_T2CL:
        val = get_counter(&s->timers[1]) & 0xff;
        s->ifr &= ~T2_INT;
        cuda_update_irq(s);
        break;
    case CUDA_REG_T2CH:
        val = get_counter(&s->timers[1]) >> 8;
        break;
    case CUDA_REG_SR:
        val = s->sr;
        s->ifr &= ~(SR_INT | SR_CLOCK_INT | SR_DATA_INT);
        cuda_update_irq(s);
        break;
    case CUDA_REG_ACR:
        val = s->acr;
        break;
    case CUDA_REG_PCR:
        val = s->pcr;
        break;
    case CUDA_REG_IFR:
        val = s->ifr;
        if (s->ifr & s->ier) {
            val |= 0x80;
        }
        break;
    case CUDA_REG_IER:
        val = s->ier | 0x80;
        break;
    default:
    case CUDA_REG_ANH:
        val = s->anh;
        break;
    }
    if (addr != CUDA_REG_IFR || val != 0) {
        CUDA_DPRINTF("read: reg=0x%x val=%02x\n", (int)addr, val);
    }

    return val;
}

static void cuda_writeb(void *opaque, hwaddr addr, uint32_t val)
{
    CUDAState *s = opaque;

    addr = (addr >> 9) & 0xf;
    CUDA_DPRINTF("write: reg=0x%x val=%02x\n", (int)addr, val);

    switch(addr) {
    case CUDA_REG_B:
        s->b = val;
        cuda_update(s);
        break;
    case CUDA_REG_A:
        s->a = val;
        break;
    case CUDA_REG_DIRB:
        s->dirb = val;
        break;
    case CUDA_REG_DIRA:
        s->dira = val;
        break;
    case CUDA_REG_T1CL:
        s->timers[0].latch = (s->timers[0].latch & 0xff00) | val;
        cuda_timer_update(s, &s->timers[0], qemu_clock_get_ns(QEMU_CLOCK_VIRTUAL));
        break;
    case CUDA_REG_T1CH:
        s->timers[0].latch = (s->timers[0].latch & 0xff) | (val << 8);
        s->ifr &= ~T1_INT;
        set_counter(s, &s->timers[0], s->timers[0].latch);
        break;
    case CUDA_REG_T1LL:
        s->timers[0].latch = (s->timers[0].latch & 0xff00) | val;
        cuda_timer_update(s, &s->timers[0], qemu_clock_get_ns(QEMU_CLOCK_VIRTUAL));
        break;
    case CUDA_REG_T1LH:
        s->timers[0].latch = (s->timers[0].latch & 0xff) | (val << 8);
        s->ifr &= ~T1_INT;
        cuda_timer_update(s, &s->timers[0], qemu_clock_get_ns(QEMU_CLOCK_VIRTUAL));
        break;
    case CUDA_REG_T2CL:
        s->timers[1].latch = (s->timers[1].latch & 0xff00) | val;
        break;
    case CUDA_REG_T2CH:
        /* To ensure T2 generates an interrupt on zero crossing with the
           common timer code, write the value directly from the latch to
           the counter */
        s->timers[1].latch = (s->timers[1].latch & 0xff) | (val << 8);
        s->ifr &= ~T2_INT;
        set_counter(s, &s->timers[1], s->timers[1].latch);
        break;
    case CUDA_REG_SR:
        s->sr = val;
        break;
    case CUDA_REG_ACR:
        s->acr = val;
        cuda_timer_update(s, &s->timers[0], qemu_clock_get_ns(QEMU_CLOCK_VIRTUAL));
        cuda_update(s);
        break;
    case CUDA_REG_PCR:
        s->pcr = val;
        break;
    case CUDA_REG_IFR:
        /* reset bits */
        s->ifr &= ~val;
        cuda_update_irq(s);
        break;
    case CUDA_REG_IER:
        if (val & IER_SET) {
            /* set bits */
            s->ier |= val & 0x7f;
        } else {
            /* reset bits */
            s->ier &= ~val;
        }
        cuda_update_irq(s);
        break;
    default:
    case CUDA_REG_ANH:
        s->anh = val;
        break;
    }
}

/* NOTE: TIP and TREQ are negated */
static void cuda_update(CUDAState *s)
{
    int packet_received, len;

    packet_received = 0;
    if (!(s->b & TIP)) {
        /* transfer requested from host */

        if (s->acr & SR_OUT) {
            /* data output */
            if ((s->b & (TACK | TIP)) != (s->last_b & (TACK | TIP))) {
                if (s->data_out_index < sizeof(s->data_out)) {
                    CUDA_DPRINTF("send: %02x\n", s->sr);
                    s->data_out[s->data_out_index++] = s->sr;
                    cuda_delay_set_sr_int(s);
                }
            }
        } else {
            if (s->data_in_index < s->data_in_size) {
                /* data input */
                if ((s->b & (TACK | TIP)) != (s->last_b & (TACK | TIP))) {
                    s->sr = s->data_in[s->data_in_index++];
                    CUDA_DPRINTF("recv: %02x\n", s->sr);
                    /* indicate end of transfer */
                    if (s->data_in_index >= s->data_in_size) {
                        s->b = (s->b | TREQ);
                    }
                    cuda_delay_set_sr_int(s);
                }
            }
        }
    } else {
        /* no transfer requested: handle sync case */
        if ((s->last_b & TIP) && (s->b & TACK) != (s->last_b & TACK)) {
            /* update TREQ state each time TACK change state */
            if (s->b & TACK)
                s->b = (s->b | TREQ);
            else
                s->b = (s->b & ~TREQ);
            cuda_delay_set_sr_int(s);
        } else {
            if (!(s->last_b & TIP)) {
                /* handle end of host to cuda transfer */
                packet_received = (s->data_out_index > 0);
                /* always an IRQ at the end of transfer */
                cuda_delay_set_sr_int(s);
            }
            /* signal if there is data to read */
            if (s->data_in_index < s->data_in_size) {
                s->b = (s->b & ~TREQ);
            }
        }
    }

    s->last_acr = s->acr;
    s->last_b = s->b;

    /* NOTE: cuda_receive_packet_from_host() can call cuda_update()
       recursively */
    if (packet_received) {
        len = s->data_out_index;
        s->data_out_index = 0;
        cuda_receive_packet_from_host(s, s->data_out, len);
    }
}

static void cuda_send_packet_to_host(CUDAState *s,
                                     const uint8_t *data, int len)
{
#ifdef DEBUG_CUDA_PACKET
    {
        int i;
        printf("cuda_send_packet_to_host:\n");
        for(i = 0; i < len; i++)
            printf(" %02x", data[i]);
        printf("\n");
    }
#endif
    memcpy(s->data_in, data, len);
    s->data_in_size = len;
    s->data_in_index = 0;
    cuda_update(s);
    cuda_delay_set_sr_int(s);
}

static void cuda_adb_poll(void *opaque)
{
    CUDAState *s = opaque;
    uint8_t obuf[ADB_MAX_OUT_LEN + 2];
    int olen;

    olen = adb_poll(&s->adb_bus, obuf + 2, s->adb_poll_mask);
    if (olen > 0) {
        obuf[0] = ADB_PACKET;
        obuf[1] = 0x40; /* polled data */
        cuda_send_packet_to_host(s, obuf, olen + 2);
    }
    timer_mod(s->adb_poll_timer,
                   qemu_clock_get_ns(QEMU_CLOCK_VIRTUAL) +
                   (NANOSECONDS_PER_SECOND / (1000 / s->autopoll_rate_ms)));
}

/* description of commands */
typedef struct CudaCommand {
    uint8_t command;
    const char *name;
    bool (*handler)(CUDAState *s,
                    const uint8_t *in_args, int in_len,
                    uint8_t *out_args, int *out_len);
} CudaCommand;

static bool cuda_cmd_autopoll(CUDAState *s,
                              const uint8_t *in_data, int in_len,
                              uint8_t *out_data, int *out_len)
{
    int autopoll;

    if (in_len != 1) {
        return false;
    }

    autopoll = (in_data[0] != 0);
    if (autopoll != s->autopoll) {
        s->autopoll = autopoll;
        if (autopoll) {
            timer_mod(s->adb_poll_timer,
                      qemu_clock_get_ns(QEMU_CLOCK_VIRTUAL) +
                      (NANOSECONDS_PER_SECOND / (1000 / s->autopoll_rate_ms)));
        } else {
            timer_del(s->adb_poll_timer);
        }
    }
    return true;
}

static bool cuda_cmd_set_autorate(CUDAState *s,
                                  const uint8_t *in_data, int in_len,
                                  uint8_t *out_data, int *out_len)
{
    if (in_len != 1) {
        return false;
    }

    /* we don't want a period of 0 ms */
    /* FIXME: check what real hardware does */
    if (in_data[0] == 0) {
        return false;
    }

    s->autopoll_rate_ms = in_data[0];
    if (s->autopoll) {
        timer_mod(s->adb_poll_timer,
                  qemu_clock_get_ns(QEMU_CLOCK_VIRTUAL) +
                  (NANOSECONDS_PER_SECOND / (1000 / s->autopoll_rate_ms)));
    }
    return true;
}

static bool cuda_cmd_set_device_list(CUDAState *s,
                                     const uint8_t *in_data, int in_len,
                                     uint8_t *out_data, int *out_len)
{
    if (in_len != 2) {
        return false;
    }

    s->adb_poll_mask = (((uint16_t)in_data[0]) << 8) | in_data[1];
    return true;
}

static bool cuda_cmd_powerdown(CUDAState *s,
                               const uint8_t *in_data, int in_len,
                               uint8_t *out_data, int *out_len)
{
    if (in_len != 0) {
        return false;
    }

    qemu_system_shutdown_request();
    return true;
}

static bool cuda_cmd_reset_system(CUDAState *s,
                                  const uint8_t *in_data, int in_len,
                                  uint8_t *out_data, int *out_len)
{
    if (in_len != 0) {
        return false;
    }

    qemu_system_reset_request();
    return true;
}

static bool cuda_cmd_set_file_server_flag(CUDAState *s,
                                          const uint8_t *in_data, int in_len,
                                          uint8_t *out_data, int *out_len)
{
    if (in_len != 1) {
        return false;
    }

    qemu_log_mask(LOG_UNIMP,
                  "CUDA: unimplemented command FILE_SERVER_FLAG %d\n",
                  in_data[0]);
    return true;
}

static bool cuda_cmd_set_power_message(CUDAState *s,
                                       const uint8_t *in_data, int in_len,
                                       uint8_t *out_data, int *out_len)
{
    if (in_len != 1) {
        return false;
    }

    qemu_log_mask(LOG_UNIMP,
                  "CUDA: unimplemented command SET_POWER_MESSAGE %d\n",
                  in_data[0]);
    return true;
}

static bool cuda_cmd_get_time(CUDAState *s,
                              const uint8_t *in_data, int in_len,
                              uint8_t *out_data, int *out_len)
{
    uint32_t ti;

    if (in_len != 0) {
        return false;
    }

    ti = s->tick_offset + (qemu_clock_get_ns(QEMU_CLOCK_VIRTUAL)
                           / NANOSECONDS_PER_SECOND);
    out_data[0] = ti >> 24;
    out_data[1] = ti >> 16;
    out_data[2] = ti >> 8;
    out_data[3] = ti;
    *out_len = 4;
    return true;
}

static bool cuda_cmd_set_time(CUDAState *s,
                              const uint8_t *in_data, int in_len,
                              uint8_t *out_data, int *out_len)
{
    uint32_t ti;

    if (in_len != 4) {
        return false;
    }

    ti = (((uint32_t)in_data[0]) << 24) + (((uint32_t)in_data[1]) << 16)
         + (((uint32_t)in_data[2]) << 8) + in_data[3];
    s->tick_offset = ti - (qemu_clock_get_ns(QEMU_CLOCK_VIRTUAL)
                           / NANOSECONDS_PER_SECOND);
    return true;
}

static const CudaCommand handlers[] = {
    { CUDA_AUTOPOLL, "AUTOPOLL", cuda_cmd_autopoll },
    { CUDA_SET_AUTO_RATE, "SET_AUTO_RATE",  cuda_cmd_set_autorate },
    { CUDA_SET_DEVICE_LIST, "SET_DEVICE_LIST", cuda_cmd_set_device_list },
    { CUDA_POWERDOWN, "POWERDOWN", cuda_cmd_powerdown },
    { CUDA_RESET_SYSTEM, "RESET_SYSTEM", cuda_cmd_reset_system },
    { CUDA_FILE_SERVER_FLAG, "FILE_SERVER_FLAG",
      cuda_cmd_set_file_server_flag },
    { CUDA_SET_POWER_MESSAGES, "SET_POWER_MESSAGES",
      cuda_cmd_set_power_message },
    { CUDA_GET_TIME, "GET_TIME", cuda_cmd_get_time },
    { CUDA_SET_TIME, "SET_TIME", cuda_cmd_set_time },
};

static void cuda_receive_packet(CUDAState *s,
                                const uint8_t *data, int len)
{
    uint8_t obuf[16] = { CUDA_PACKET, 0, data[0] };
    int i, out_len = 0;

    for (i = 0; i < ARRAY_SIZE(handlers); i++) {
        const CudaCommand *desc = &handlers[i];
        if (desc->command == data[0]) {
            CUDA_DPRINTF("handling command %s\n", desc->name);
            out_len = 0;
            if (desc->handler(s, data + 1, len - 1, obuf + 3, &out_len)) {
                cuda_send_packet_to_host(s, obuf, 3 + out_len);
            } else {
                qemu_log_mask(LOG_GUEST_ERROR,
                              "CUDA: %s: wrong parameters %d\n",
                              desc->name, len);
                obuf[0] = ERROR_PACKET;
                obuf[1] = 0x5; /* bad parameters */
                obuf[2] = CUDA_PACKET;
                obuf[3] = data[0];
                cuda_send_packet_to_host(s, obuf, 4);
            }
            return;
        }
    }

    qemu_log_mask(LOG_GUEST_ERROR, "CUDA: unknown command 0x%02x\n", data[0]);
    obuf[0] = ERROR_PACKET;
    obuf[1] = 0x2; /* unknown command */
    obuf[2] = CUDA_PACKET;
    obuf[3] = data[0];
    cuda_send_packet_to_host(s, obuf, 4);
}

static void cuda_receive_packet_from_host(CUDAState *s,
                                          const uint8_t *data, int len)
{
#ifdef DEBUG_CUDA_PACKET
    {
        int i;
        printf("cuda_receive_packet_from_host:\n");
        for(i = 0; i < len; i++)
            printf(" %02x", data[i]);
        printf("\n");
    }
#endif
    switch(data[0]) {
    case ADB_PACKET:
        {
            uint8_t obuf[ADB_MAX_OUT_LEN + 3];
            int olen;
            olen = adb_request(&s->adb_bus, obuf + 2, data + 1, len - 1);
            if (olen > 0) {
                obuf[0] = ADB_PACKET;
                obuf[1] = 0x00;
                cuda_send_packet_to_host(s, obuf, olen + 2);
            } else {
                /* error */
                obuf[0] = ADB_PACKET;
                obuf[1] = -olen;
                obuf[2] = data[1];
                olen = 0;
                cuda_send_packet_to_host(s, obuf, olen + 3);
            }
        }
        break;
    case CUDA_PACKET:
        cuda_receive_packet(s, data + 1, len - 1);
        break;
    }
}

static void cuda_writew (void *opaque, hwaddr addr, uint32_t value)
{
}

static void cuda_writel (void *opaque, hwaddr addr, uint32_t value)
{
}

static uint32_t cuda_readw (void *opaque, hwaddr addr)
{
    return 0;
}

static uint32_t cuda_readl (void *opaque, hwaddr addr)
{
    return 0;
}

static const MemoryRegionOps cuda_ops = {
    .old_mmio = {
        .write = {
            cuda_writeb,
            cuda_writew,
            cuda_writel,
        },
        .read = {
            cuda_readb,
            cuda_readw,
            cuda_readl,
        },
    },
    .endianness = DEVICE_NATIVE_ENDIAN,
};

static bool cuda_timer_exist(void *opaque, int version_id)
{
    CUDATimer *s = opaque;

    return s->timer != NULL;
}

static const VMStateDescription vmstate_cuda_timer = {
    .name = "cuda_timer",
    .version_id = 0,
    .minimum_version_id = 0,
    .fields = (VMStateField[]) {
        VMSTATE_UINT16(latch, CUDATimer),
        VMSTATE_UINT16(counter_value, CUDATimer),
        VMSTATE_INT64(load_time, CUDATimer),
        VMSTATE_INT64(next_irq_time, CUDATimer),
        VMSTATE_TIMER_PTR_TEST(timer, CUDATimer, cuda_timer_exist),
        VMSTATE_END_OF_LIST()
    }
};

static const VMStateDescription vmstate_cuda = {
    .name = "cuda",
    .version_id = 4,
    .minimum_version_id = 4,
    .fields = (VMStateField[]) {
        VMSTATE_UINT8(a, CUDAState),
        VMSTATE_UINT8(b, CUDAState),
        VMSTATE_UINT8(last_b, CUDAState),
        VMSTATE_UINT8(dira, CUDAState),
        VMSTATE_UINT8(dirb, CUDAState),
        VMSTATE_UINT8(sr, CUDAState),
        VMSTATE_UINT8(acr, CUDAState),
        VMSTATE_UINT8(last_acr, CUDAState),
        VMSTATE_UINT8(pcr, CUDAState),
        VMSTATE_UINT8(ifr, CUDAState),
        VMSTATE_UINT8(ier, CUDAState),
        VMSTATE_UINT8(anh, CUDAState),
        VMSTATE_INT32(data_in_size, CUDAState),
        VMSTATE_INT32(data_in_index, CUDAState),
        VMSTATE_INT32(data_out_index, CUDAState),
        VMSTATE_UINT8(autopoll, CUDAState),
        VMSTATE_UINT8(autopoll_rate_ms, CUDAState),
        VMSTATE_UINT16(adb_poll_mask, CUDAState),
        VMSTATE_BUFFER(data_in, CUDAState),
        VMSTATE_BUFFER(data_out, CUDAState),
        VMSTATE_UINT32(tick_offset, CUDAState),
        VMSTATE_STRUCT_ARRAY(timers, CUDAState, 2, 1,
                             vmstate_cuda_timer, CUDATimer),
        VMSTATE_TIMER_PTR(adb_poll_timer, CUDAState),
        VMSTATE_TIMER_PTR(sr_delay_timer, CUDAState),
        VMSTATE_END_OF_LIST()
    }
};

static void cuda_reset(DeviceState *dev)
{
    CUDAState *s = CUDA(dev);

    s->b = 0;
    s->a = 0;
    s->dirb = 0xff;
    s->dira = 0;
    s->sr = 0;
    s->acr = 0;
    s->pcr = 0;
    s->ifr = 0;
    s->ier = 0;
    //    s->ier = T1_INT | SR_INT;
    s->anh = 0;
    s->data_in_size = 0;
    s->data_in_index = 0;
    s->data_out_index = 0;
    s->autopoll = 0;

    s->timers[0].latch = 0xffff;
    set_counter(s, &s->timers[0], 0xffff);

    s->timers[1].latch = 0xffff;

    s->sr_delay_timer = timer_new_ns(QEMU_CLOCK_VIRTUAL, cuda_set_sr_int, s);
}

static void cuda_realizefn(DeviceState *dev, Error **errp)
{
    CUDAState *s = CUDA(dev);
    struct tm tm;

    s->timers[0].timer = timer_new_ns(QEMU_CLOCK_VIRTUAL, cuda_timer1, s);
    s->timers[0].frequency = s->frequency;
    s->timers[1].timer = timer_new_ns(QEMU_CLOCK_VIRTUAL, cuda_timer2, s);
    s->timers[1].frequency = (SCALE_US * 6000) / 4700;

    qemu_get_timedate(&tm, 0);
    s->tick_offset = (uint32_t)mktimegm(&tm) + RTC_OFFSET;

    s->adb_poll_timer = timer_new_ns(QEMU_CLOCK_VIRTUAL, cuda_adb_poll, s);
    s->autopoll_rate_ms = 20;
    s->adb_poll_mask = 0xffff;
}

static void cuda_initfn(Object *obj)
{
    SysBusDevice *d = SYS_BUS_DEVICE(obj);
    CUDAState *s = CUDA(obj);
    int i;

    memory_region_init_io(&s->mem, obj, &cuda_ops, s, "cuda", 0x2000);
    sysbus_init_mmio(d, &s->mem);
    sysbus_init_irq(d, &s->irq);

    for (i = 0; i < ARRAY_SIZE(s->timers); i++) {
        s->timers[i].index = i;
    }

    qbus_create_inplace(&s->adb_bus, sizeof(s->adb_bus), TYPE_ADB_BUS,
                        DEVICE(obj), "adb.0");
}

static Property cuda_properties[] = {
    DEFINE_PROP_UINT64("frequency", CUDAState, frequency, 0),
    DEFINE_PROP_END_OF_LIST()
};

static void cuda_class_init(ObjectClass *oc, void *data)
{
    DeviceClass *dc = DEVICE_CLASS(oc);

    dc->realize = cuda_realizefn;
    dc->reset = cuda_reset;
    dc->vmsd = &vmstate_cuda;
    dc->props = cuda_properties;
    set_bit(DEVICE_CATEGORY_BRIDGE, dc->categories);
}

static const TypeInfo cuda_type_info = {
    .name = TYPE_CUDA,
    .parent = TYPE_SYS_BUS_DEVICE,
    .instance_size = sizeof(CUDAState),
    .instance_init = cuda_initfn,
    .class_init = cuda_class_init,
};

static void cuda_register_types(void)
{
    type_register_static(&cuda_type_info);
}

type_init(cuda_register_types)<|MERGE_RESOLUTION|>--- conflicted
+++ resolved
@@ -29,10 +29,7 @@
 #include "qemu/timer.h"
 #include "sysemu/sysemu.h"
 #include "qemu/cutils.h"
-<<<<<<< HEAD
-=======
 #include "qemu/log.h"
->>>>>>> 7124ccf8
 
 /* XXX: implement all timer modes */
 
