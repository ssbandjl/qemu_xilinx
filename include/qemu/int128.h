--- conflicted
+++ resolved
@@ -1,8 +1,6 @@
 #ifndef INT128_H
 #define INT128_H
 
-<<<<<<< HEAD
-=======
 #ifdef CONFIG_INT128
 #include "qemu/bswap.h"
 
@@ -146,7 +144,6 @@
 }
 
 #else /* !CONFIG_INT128 */
->>>>>>> 7124ccf8
 
 typedef struct Int128 Int128;
 
