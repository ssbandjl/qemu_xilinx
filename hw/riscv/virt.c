/*
 * QEMU RISC-V VirtIO Board
 *
 * Copyright (c) 2017 SiFive, Inc.
 *
 * RISC-V machine with 16550a UART and VirtIO MMIO
 *
 * This program is free software; you can redistribute it and/or modify it
 * under the terms and conditions of the GNU General Public License,
 * version 2 or later, as published by the Free Software Foundation.
 *
 * This program is distributed in the hope it will be useful, but WITHOUT
 * ANY WARRANTY; without even the implied warranty of MERCHANTABILITY or
 * FITNESS FOR A PARTICULAR PURPOSE.  See the GNU General Public License for
 * more details.
 *
 * You should have received a copy of the GNU General Public License along with
 * this program.  If not, see <http://www.gnu.org/licenses/>.
 */

#include "qemu/osdep.h"
#include "qemu/units.h"
#include "qemu/log.h"
#include "qemu/error-report.h"
#include "qemu-common.h"
#include "qapi/error.h"
#include "hw/boards.h"
#include "hw/loader.h"
#include "hw/sysbus.h"
#include "hw/qdev-properties.h"
#include "hw/char/serial.h"
#include "target/riscv/cpu.h"
#include "hw/riscv/riscv_hart.h"
#include "hw/riscv/sifive_plic.h"
#include "hw/riscv/sifive_clint.h"
#include "hw/riscv/sifive_test.h"
#include "hw/riscv/virt.h"
#include "hw/riscv/boot.h"
#include "chardev/char.h"
#include "sysemu/arch_init.h"
#include "sysemu/device_tree.h"
#include "sysemu/sysemu.h"
#include "exec/address-spaces.h"
#include "hw/pci/pci.h"
#include "hw/pci-host/gpex.h"

#include <libfdt.h>

#if defined(TARGET_RISCV32)
# define BIOS_FILENAME "opensbi-riscv32-virt-fw_jump.bin"
#else
# define BIOS_FILENAME "opensbi-riscv64-virt-fw_jump.bin"
#endif

static const struct MemmapEntry {
    hwaddr base;
    hwaddr size;
} virt_memmap[] = {
    [VIRT_DEBUG] =       {        0x0,         0x100 },
    [VIRT_MROM] =        {     0x1000,       0x11000 },
    [VIRT_TEST] =        {   0x100000,        0x1000 },
    [VIRT_RTC] =         {   0x101000,        0x1000 },
    [VIRT_CLINT] =       {  0x2000000,       0x10000 },
    [VIRT_PLIC] =        {  0xc000000,     0x4000000 },
    [VIRT_UART0] =       { 0x10000000,         0x100 },
    [VIRT_VIRTIO] =      { 0x10001000,        0x1000 },
    [VIRT_FLASH] =       { 0x20000000,     0x4000000 },
    [VIRT_DRAM] =        { 0x80000000,           0x0 },
    [VIRT_COSIM] =       { 0x28000000,    0x01000000 },
    [VIRT_PCIE_MMIO] =   { 0x40000000,    0x40000000 },
    [VIRT_PCIE_PIO] =    { 0x03000000,    0x00010000 },
    [VIRT_PCIE_ECAM] =   { 0x30000000,    0x10000000 },
};

#define VIRT_FLASH_SECTOR_SIZE (256 * KiB)

static PFlashCFI01 *virt_flash_create1(RISCVVirtState *s,
                                       const char *name,
                                       const char *alias_prop_name)
{
    /*
     * Create a single flash device.  We use the same parameters as
     * the flash devices on the ARM virt board.
     */
    DeviceState *dev = qdev_create(NULL, TYPE_PFLASH_CFI01);

    qdev_prop_set_uint64(dev, "sector-length", VIRT_FLASH_SECTOR_SIZE);
    qdev_prop_set_uint8(dev, "width", 4);
    qdev_prop_set_uint8(dev, "device-width", 2);
    qdev_prop_set_bit(dev, "big-endian", false);
    qdev_prop_set_uint16(dev, "id0", 0x89);
    qdev_prop_set_uint16(dev, "id1", 0x18);
    qdev_prop_set_uint16(dev, "id2", 0x00);
    qdev_prop_set_uint16(dev, "id3", 0x00);
    qdev_prop_set_string(dev, "name", name);

    object_property_add_child(OBJECT(s), name, OBJECT(dev));
    object_property_add_alias(OBJECT(s), alias_prop_name,
                              OBJECT(dev), "drive");

    return PFLASH_CFI01(dev);
}

static void virt_flash_create(RISCVVirtState *s)
{
    s->flash[0] = virt_flash_create1(s, "virt.flash0", "pflash0");
    s->flash[1] = virt_flash_create1(s, "virt.flash1", "pflash1");
}

static void virt_flash_map1(PFlashCFI01 *flash,
                            hwaddr base, hwaddr size,
                            MemoryRegion *sysmem)
{
    DeviceState *dev = DEVICE(flash);

    assert(QEMU_IS_ALIGNED(size, VIRT_FLASH_SECTOR_SIZE));
    assert(size / VIRT_FLASH_SECTOR_SIZE <= UINT32_MAX);
    qdev_prop_set_uint32(dev, "num-blocks", size / VIRT_FLASH_SECTOR_SIZE);
    qdev_init_nofail(dev);

    memory_region_add_subregion(sysmem, base,
                                sysbus_mmio_get_region(SYS_BUS_DEVICE(dev),
                                                       0));
}

static void virt_flash_map(RISCVVirtState *s,
                           MemoryRegion *sysmem)
{
    hwaddr flashsize = virt_memmap[VIRT_FLASH].size / 2;
    hwaddr flashbase = virt_memmap[VIRT_FLASH].base;

    virt_flash_map1(s->flash[0], flashbase, flashsize,
                    sysmem);
    virt_flash_map1(s->flash[1], flashbase + flashsize, flashsize,
                    sysmem);
}

static void create_pcie_irq_map(void *fdt, char *nodename,
                                uint32_t plic_phandle)
{
    int pin, dev;
    uint32_t
        full_irq_map[GPEX_NUM_IRQS * GPEX_NUM_IRQS * FDT_INT_MAP_WIDTH] = {};
    uint32_t *irq_map = full_irq_map;

    /* This code creates a standard swizzle of interrupts such that
     * each device's first interrupt is based on it's PCI_SLOT number.
     * (See pci_swizzle_map_irq_fn())
     *
     * We only need one entry per interrupt in the table (not one per
     * possible slot) seeing the interrupt-map-mask will allow the table
     * to wrap to any number of devices.
     */
    for (dev = 0; dev < GPEX_NUM_IRQS; dev++) {
        int devfn = dev * 0x8;

        for (pin = 0; pin < GPEX_NUM_IRQS; pin++) {
            int irq_nr = PCIE_IRQ + ((pin + PCI_SLOT(devfn)) % GPEX_NUM_IRQS);
            int i = 0;

            irq_map[i] = cpu_to_be32(devfn << 8);

            i += FDT_PCI_ADDR_CELLS;
            irq_map[i] = cpu_to_be32(pin + 1);

            i += FDT_PCI_INT_CELLS;
            irq_map[i++] = cpu_to_be32(plic_phandle);

            i += FDT_PLIC_ADDR_CELLS;
            irq_map[i] = cpu_to_be32(irq_nr);

            irq_map += FDT_INT_MAP_WIDTH;
        }
    }

    qemu_fdt_setprop(fdt, nodename, "interrupt-map",
                     full_irq_map, sizeof(full_irq_map));

    qemu_fdt_setprop_cells(fdt, nodename, "interrupt-map-mask",
                           0x1800, 0, 0, 0x7);
}

static void create_fdt(RISCVVirtState *s, const struct MemmapEntry *memmap,
    uint64_t mem_size, const char *cmdline)
{
    void *fdt;
    int cpu, i;
    uint32_t *cells;
    char *nodename;
    uint32_t plic_phandle, test_phandle, phandle = 1;
    const char *dtb_filename;
    int size;
    hwaddr flashsize = virt_memmap[VIRT_FLASH].size / 2;
    hwaddr flashbase = virt_memmap[VIRT_FLASH].base;

    dtb_filename = qemu_opt_get(qemu_get_machine_opts(), "dtb");
    if (dtb_filename) {
        char *filename;
        filename = qemu_find_file(QEMU_FILE_TYPE_BIOS, dtb_filename);
        if (!filename) {
            fprintf(stderr, "Couldn't open dtb file %s\n", dtb_filename);
            return;
        }

        fdt = s->fdt = load_device_tree(filename, &size);
        if (!fdt) {
            fprintf(stderr, "Couldn't open dtb file %s\n", filename);
            g_free(filename);
            return;
        }
        g_free(filename);
        return;
    }

    fdt = s->fdt = create_device_tree(&s->fdt_size);
    if (!fdt) {
        error_report("create_device_tree() failed");
        exit(1);
    }

    qemu_fdt_setprop_string(fdt, "/", "model", "riscv-virtio,qemu");
    qemu_fdt_setprop_string(fdt, "/", "compatible", "riscv-virtio");
    qemu_fdt_setprop_cell(fdt, "/", "#size-cells", 0x2);
    qemu_fdt_setprop_cell(fdt, "/", "#address-cells", 0x2);

    qemu_fdt_add_subnode(fdt, "/soc");
    qemu_fdt_setprop(fdt, "/soc", "ranges", NULL, 0);
    qemu_fdt_setprop_string(fdt, "/soc", "compatible", "simple-bus");
    qemu_fdt_setprop_cell(fdt, "/soc", "#size-cells", 0x2);
    qemu_fdt_setprop_cell(fdt, "/soc", "#address-cells", 0x2);

    nodename = g_strdup_printf("/memory@%lx",
        (long)memmap[VIRT_DRAM].base);
    qemu_fdt_add_subnode(fdt, nodename);
    qemu_fdt_setprop_cells(fdt, nodename, "reg",
        memmap[VIRT_DRAM].base >> 32, memmap[VIRT_DRAM].base,
        mem_size >> 32, mem_size);
    qemu_fdt_setprop_string(fdt, nodename, "device_type", "memory");
    g_free(nodename);

    qemu_fdt_add_subnode(fdt, "/cpus");
    qemu_fdt_setprop_cell(fdt, "/cpus", "timebase-frequency",
                          SIFIVE_CLINT_TIMEBASE_FREQ);
    qemu_fdt_setprop_cell(fdt, "/cpus", "#size-cells", 0x0);
    qemu_fdt_setprop_cell(fdt, "/cpus", "#address-cells", 0x1);

    for (cpu = s->soc.num_harts - 1; cpu >= 0; cpu--) {
        int cpu_phandle = phandle++;
        int intc_phandle;
        nodename = g_strdup_printf("/cpus/cpu@%d", cpu);
        char *intc = g_strdup_printf("/cpus/cpu@%d/interrupt-controller", cpu);
        char *isa = riscv_isa_string(&s->soc.harts[cpu]);
        qemu_fdt_add_subnode(fdt, nodename);
#if defined(TARGET_RISCV32)
        qemu_fdt_setprop_string(fdt, nodename, "mmu-type", "riscv,sv32");
#else
        qemu_fdt_setprop_string(fdt, nodename, "mmu-type", "riscv,sv48");
#endif
        qemu_fdt_setprop_string(fdt, nodename, "riscv,isa", isa);
        qemu_fdt_setprop_string(fdt, nodename, "compatible", "riscv");
        qemu_fdt_setprop_string(fdt, nodename, "status", "okay");
        qemu_fdt_setprop_cell(fdt, nodename, "reg", cpu);
        qemu_fdt_setprop_string(fdt, nodename, "device_type", "cpu");
        qemu_fdt_setprop_cell(fdt, nodename, "phandle", cpu_phandle);
        intc_phandle = phandle++;
        qemu_fdt_add_subnode(fdt, intc);
        qemu_fdt_setprop_cell(fdt, intc, "phandle", intc_phandle);
        qemu_fdt_setprop_string(fdt, intc, "compatible", "riscv,cpu-intc");
        qemu_fdt_setprop(fdt, intc, "interrupt-controller", NULL, 0);
        qemu_fdt_setprop_cell(fdt, intc, "#interrupt-cells", 1);
        g_free(isa);
        g_free(intc);
        g_free(nodename);
    }

    /* Add cpu-topology node */
    qemu_fdt_add_subnode(fdt, "/cpus/cpu-map");
    qemu_fdt_add_subnode(fdt, "/cpus/cpu-map/cluster0");
    for (cpu = s->soc.num_harts - 1; cpu >= 0; cpu--) {
        char *core_nodename = g_strdup_printf("/cpus/cpu-map/cluster0/core%d",
                                              cpu);
        char *cpu_nodename = g_strdup_printf("/cpus/cpu@%d", cpu);
        uint32_t intc_phandle = qemu_fdt_get_phandle(fdt, cpu_nodename);
        qemu_fdt_add_subnode(fdt, core_nodename);
        qemu_fdt_setprop_cell(fdt, core_nodename, "cpu", intc_phandle);
        g_free(core_nodename);
        g_free(cpu_nodename);
    }

    cells =  g_new0(uint32_t, s->soc.num_harts * 4);
    for (cpu = 0; cpu < s->soc.num_harts; cpu++) {
        nodename =
            g_strdup_printf("/cpus/cpu@%d/interrupt-controller", cpu);
        uint32_t intc_phandle = qemu_fdt_get_phandle(fdt, nodename);
        cells[cpu * 4 + 0] = cpu_to_be32(intc_phandle);
        cells[cpu * 4 + 1] = cpu_to_be32(IRQ_M_SOFT);
        cells[cpu * 4 + 2] = cpu_to_be32(intc_phandle);
        cells[cpu * 4 + 3] = cpu_to_be32(IRQ_M_TIMER);
        g_free(nodename);
    }
    nodename = g_strdup_printf("/soc/clint@%lx",
        (long)memmap[VIRT_CLINT].base);
    qemu_fdt_add_subnode(fdt, nodename);
    qemu_fdt_setprop_string(fdt, nodename, "compatible", "riscv,clint0");
    qemu_fdt_setprop_cells(fdt, nodename, "reg",
        0x0, memmap[VIRT_CLINT].base,
        0x0, memmap[VIRT_CLINT].size);
    qemu_fdt_setprop(fdt, nodename, "interrupts-extended",
        cells, s->soc.num_harts * sizeof(uint32_t) * 4);
    g_free(cells);
    g_free(nodename);

    plic_phandle = phandle++;
    cells =  g_new0(uint32_t, s->soc.num_harts * 4);
    for (cpu = 0; cpu < s->soc.num_harts; cpu++) {
        nodename =
            g_strdup_printf("/cpus/cpu@%d/interrupt-controller", cpu);
        uint32_t intc_phandle = qemu_fdt_get_phandle(fdt, nodename);
        cells[cpu * 4 + 0] = cpu_to_be32(intc_phandle);
        cells[cpu * 4 + 1] = cpu_to_be32(IRQ_M_EXT);
        cells[cpu * 4 + 2] = cpu_to_be32(intc_phandle);
        cells[cpu * 4 + 3] = cpu_to_be32(IRQ_S_EXT);
        g_free(nodename);
    }
    nodename = g_strdup_printf("/soc/interrupt-controller@%lx",
        (long)memmap[VIRT_PLIC].base);
    qemu_fdt_add_subnode(fdt, nodename);
    qemu_fdt_setprop_cell(fdt, nodename, "#address-cells",
                          FDT_PLIC_ADDR_CELLS);
    qemu_fdt_setprop_cell(fdt, nodename, "#interrupt-cells",
                          FDT_PLIC_INT_CELLS);
    qemu_fdt_setprop_string(fdt, nodename, "compatible", "riscv,plic0");
    qemu_fdt_setprop(fdt, nodename, "interrupt-controller", NULL, 0);
    qemu_fdt_setprop(fdt, nodename, "interrupts-extended",
        cells, s->soc.num_harts * sizeof(uint32_t) * 4);
    qemu_fdt_setprop_cells(fdt, nodename, "reg",
        0x0, memmap[VIRT_PLIC].base,
        0x0, memmap[VIRT_PLIC].size);
    qemu_fdt_setprop_cell(fdt, nodename, "riscv,ndev", VIRTIO_NDEV);
    qemu_fdt_setprop_cell(fdt, nodename, "phandle", plic_phandle);
    plic_phandle = qemu_fdt_get_phandle(fdt, nodename);
    g_free(cells);
    g_free(nodename);

    for (i = 0; i < VIRTIO_COUNT; i++) {
        nodename = g_strdup_printf("/virtio_mmio@%lx",
            (long)(memmap[VIRT_VIRTIO].base + i * memmap[VIRT_VIRTIO].size));
        qemu_fdt_add_subnode(fdt, nodename);
        qemu_fdt_setprop_string(fdt, nodename, "compatible", "virtio,mmio");
        qemu_fdt_setprop_cells(fdt, nodename, "reg",
            0x0, memmap[VIRT_VIRTIO].base + i * memmap[VIRT_VIRTIO].size,
            0x0, memmap[VIRT_VIRTIO].size);
        qemu_fdt_setprop_cell(fdt, nodename, "interrupt-parent", plic_phandle);
        qemu_fdt_setprop_cell(fdt, nodename, "interrupts", VIRTIO_IRQ + i);
        g_free(nodename);
    }

    nodename = g_strdup_printf("/soc/pci@%lx",
        (long) memmap[VIRT_PCIE_ECAM].base);
    qemu_fdt_add_subnode(fdt, nodename);
    qemu_fdt_setprop_cell(fdt, nodename, "#address-cells",
                          FDT_PCI_ADDR_CELLS);
    qemu_fdt_setprop_cell(fdt, nodename, "#interrupt-cells",
                          FDT_PCI_INT_CELLS);
    qemu_fdt_setprop_cell(fdt, nodename, "#size-cells", 0x2);
    qemu_fdt_setprop_string(fdt, nodename, "compatible",
                            "pci-host-ecam-generic");
    qemu_fdt_setprop_string(fdt, nodename, "device_type", "pci");
    qemu_fdt_setprop_cell(fdt, nodename, "linux,pci-domain", 0);
    qemu_fdt_setprop_cells(fdt, nodename, "bus-range", 0,
                           memmap[VIRT_PCIE_ECAM].size /
                               PCIE_MMCFG_SIZE_MIN - 1);
    qemu_fdt_setprop(fdt, nodename, "dma-coherent", NULL, 0);
    qemu_fdt_setprop_cells(fdt, nodename, "reg", 0, memmap[VIRT_PCIE_ECAM].base,
                           0, memmap[VIRT_PCIE_ECAM].size);
    qemu_fdt_setprop_sized_cells(fdt, nodename, "ranges",
        1, FDT_PCI_RANGE_IOPORT, 2, 0,
        2, memmap[VIRT_PCIE_PIO].base, 2, memmap[VIRT_PCIE_PIO].size,
        1, FDT_PCI_RANGE_MMIO,
        2, memmap[VIRT_PCIE_MMIO].base,
        2, memmap[VIRT_PCIE_MMIO].base, 2, memmap[VIRT_PCIE_MMIO].size);
    create_pcie_irq_map(fdt, nodename, plic_phandle);
    g_free(nodename);

    test_phandle = phandle++;
    nodename = g_strdup_printf("/test@%lx",
        (long)memmap[VIRT_TEST].base);
    qemu_fdt_add_subnode(fdt, nodename);
    {
        const char compat[] = "sifive,test1\0sifive,test0\0syscon";
        qemu_fdt_setprop(fdt, nodename, "compatible", compat, sizeof(compat));
    }
    qemu_fdt_setprop_cells(fdt, nodename, "reg",
        0x0, memmap[VIRT_TEST].base,
        0x0, memmap[VIRT_TEST].size);
    qemu_fdt_setprop_cell(fdt, nodename, "phandle", test_phandle);
    test_phandle = qemu_fdt_get_phandle(fdt, nodename);
    g_free(nodename);

    nodename = g_strdup_printf("/reboot");
    qemu_fdt_add_subnode(fdt, nodename);
    qemu_fdt_setprop_string(fdt, nodename, "compatible", "syscon-reboot");
    qemu_fdt_setprop_cell(fdt, nodename, "regmap", test_phandle);
    qemu_fdt_setprop_cell(fdt, nodename, "offset", 0x0);
    qemu_fdt_setprop_cell(fdt, nodename, "value", FINISHER_RESET);
    g_free(nodename);

    nodename = g_strdup_printf("/poweroff");
    qemu_fdt_add_subnode(fdt, nodename);
    qemu_fdt_setprop_string(fdt, nodename, "compatible", "syscon-poweroff");
    qemu_fdt_setprop_cell(fdt, nodename, "regmap", test_phandle);
    qemu_fdt_setprop_cell(fdt, nodename, "offset", 0x0);
    qemu_fdt_setprop_cell(fdt, nodename, "value", FINISHER_PASS);
    g_free(nodename);

    nodename = g_strdup_printf("/uart@%lx",
        (long)memmap[VIRT_UART0].base);
    qemu_fdt_add_subnode(fdt, nodename);
    qemu_fdt_setprop_string(fdt, nodename, "compatible", "ns16550a");
    qemu_fdt_setprop_cells(fdt, nodename, "reg",
        0x0, memmap[VIRT_UART0].base,
        0x0, memmap[VIRT_UART0].size);
    qemu_fdt_setprop_cell(fdt, nodename, "clock-frequency", 3686400);
    qemu_fdt_setprop_cell(fdt, nodename, "interrupt-parent", plic_phandle);
    qemu_fdt_setprop_cell(fdt, nodename, "interrupts", UART0_IRQ);

    qemu_fdt_add_subnode(fdt, "/chosen");
    qemu_fdt_setprop_string(fdt, "/chosen", "stdout-path", nodename);
    if (cmdline) {
        qemu_fdt_setprop_string(fdt, "/chosen", "bootargs", cmdline);
    }
    g_free(nodename);

    nodename = g_strdup_printf("/rtc@%lx",
        (long)memmap[VIRT_RTC].base);
    qemu_fdt_add_subnode(fdt, nodename);
    qemu_fdt_setprop_string(fdt, nodename, "compatible",
        "google,goldfish-rtc");
    qemu_fdt_setprop_cells(fdt, nodename, "reg",
        0x0, memmap[VIRT_RTC].base,
        0x0, memmap[VIRT_RTC].size);
    qemu_fdt_setprop_cell(fdt, nodename, "interrupt-parent", plic_phandle);
    qemu_fdt_setprop_cell(fdt, nodename, "interrupts", RTC_IRQ);
    g_free(nodename);

    nodename = g_strdup_printf("/flash@%" PRIx64, flashbase);
    qemu_fdt_add_subnode(s->fdt, nodename);
    qemu_fdt_setprop_string(s->fdt, nodename, "compatible", "cfi-flash");
    qemu_fdt_setprop_sized_cells(s->fdt, nodename, "reg",
                                 2, flashbase, 2, flashsize,
                                 2, flashbase + flashsize, 2, flashsize);
    qemu_fdt_setprop_cell(s->fdt, nodename, "bank-width", 4);
    g_free(nodename);
}


static inline DeviceState *gpex_pcie_init(MemoryRegion *sys_mem,
                                          hwaddr ecam_base, hwaddr ecam_size,
                                          hwaddr mmio_base, hwaddr mmio_size,
                                          hwaddr pio_base,
                                          DeviceState *plic, bool link_up)
{
    DeviceState *dev;
    MemoryRegion *ecam_alias, *ecam_reg;
    MemoryRegion *mmio_alias, *mmio_reg;
    qemu_irq irq;
    int i;

    dev = qdev_create(NULL, TYPE_GPEX_HOST);

    qdev_init_nofail(dev);

    ecam_alias = g_new0(MemoryRegion, 1);
    ecam_reg = sysbus_mmio_get_region(SYS_BUS_DEVICE(dev), 0);
    memory_region_init_alias(ecam_alias, OBJECT(dev), "pcie-ecam",
                             ecam_reg, 0, ecam_size);
    memory_region_add_subregion(get_system_memory(), ecam_base, ecam_alias);

    mmio_alias = g_new0(MemoryRegion, 1);
    mmio_reg = sysbus_mmio_get_region(SYS_BUS_DEVICE(dev), 1);
    memory_region_init_alias(mmio_alias, OBJECT(dev), "pcie-mmio",
                             mmio_reg, mmio_base, mmio_size);
    memory_region_add_subregion(get_system_memory(), mmio_base, mmio_alias);

    sysbus_mmio_map(SYS_BUS_DEVICE(dev), 2, pio_base);

    for (i = 0; i < GPEX_NUM_IRQS; i++) {
        irq = qdev_get_gpio_in(plic, PCIE_IRQ + i);

        sysbus_connect_irq(SYS_BUS_DEVICE(dev), i, irq);
        gpex_set_irq_num(GPEX_HOST(dev), i, PCIE_IRQ + i);
    }

    return dev;
}

<<<<<<< HEAD
static void riscv_virt_create_remoteport(MachineState *machine,
                                         MemoryRegion *system_memory)
{
    const struct MemmapEntry *memmap = virt_memmap;
    RISCVVirtState *s = RISCV_VIRT_MACHINE(machine);
    SysBusDevice *sbd;
    Object *rp_obj;
    Object *rpm_obj;
    Object *rpms_obj;
    Object *rpirq_obj;
    int i;

    rp_obj = object_new("remote-port");
    object_property_add_child(OBJECT(machine), "cosim", rp_obj, &error_fatal);
    object_property_set_str(rp_obj, "cosim", "chrdev-id", &error_fatal);
    object_property_set_bool(rp_obj, true, "sync", &error_fatal);

    rpm_obj = object_new("remote-port-memory-master");
    object_property_add_child(OBJECT(machine), "cosim-mmap-0", rpm_obj, &error_fatal);
    object_property_set_int(rpm_obj, 1, "map-num", &error_fatal);
    object_property_set_int(rpm_obj, memmap[VIRT_COSIM].base, "map-offset", &error_fatal);
    object_property_set_int(rpm_obj, memmap[VIRT_COSIM].size, "map-size", &error_fatal);
    object_property_set_int(rpm_obj, 9, "rp-chan0", &error_fatal);

    rpms_obj = object_new("remote-port-memory-slave");
    object_property_add_child(OBJECT(machine), "cosim-mmap-slave-0", rpms_obj, &error_fatal);
//    object_property_set_int(rpms_obj, 0, "rp-chan0", &error_fatal);

    rpirq_obj = object_new("remote-port-gpio");
    object_property_add_child(OBJECT(machine), "cosim-irq-0", rpirq_obj,
                              &error_fatal);
    object_property_set_int(rpirq_obj, 12, "rp-chan0", &error_fatal);


    object_property_set_link(rpm_obj, rp_obj, "rp-adaptor0",
                             &error_abort);
    object_property_set_link(rpms_obj, rp_obj, "rp-adaptor0",
                             &error_abort);
    object_property_set_link(rpirq_obj, rp_obj, "rp-adaptor0",
                             &error_abort);
    object_property_set_link(rp_obj, rpms_obj, "remote-port-dev0",
                             &error_abort);
    object_property_set_link(rp_obj, rpm_obj, "remote-port-dev9",
                             &error_abort);
    object_property_set_link(rp_obj, rpirq_obj, "remote-port-dev12",
                             &error_abort);

    object_property_set_bool(rp_obj, true, "realized", &error_fatal);
    object_property_set_bool(rpms_obj, true, "realized", &error_fatal);
    object_property_set_bool(rpm_obj, true, "realized", &error_fatal);
    object_property_set_bool(rpirq_obj, true, "realized", &error_fatal);

    /* Connect things to the machine.  */
    sbd = SYS_BUS_DEVICE(rpm_obj);
    memory_region_add_subregion(system_memory, memmap[VIRT_COSIM].base,
                                sysbus_mmio_get_region(sbd, 0));

    /* Hook up IRQs.  */
    for (i = 0; i < 5; i++) {
        qemu_irq irq = qdev_get_gpio_in(DEVICE(s->plic), COSIM_IRQ + i);
        sysbus_connect_irq(SYS_BUS_DEVICE(rpirq_obj), i, irq);
    }
}

static void riscv_virt_board_init(MachineState *machine)
=======
static void virt_machine_init(MachineState *machine)
>>>>>>> 31d321c2
{
    const struct MemmapEntry *memmap = virt_memmap;
    RISCVVirtState *s = RISCV_VIRT_MACHINE(machine);
    MemoryRegion *system_memory = get_system_memory();
    MemoryRegion *main_mem = g_new(MemoryRegion, 1);
    MemoryRegion *mask_rom = g_new(MemoryRegion, 1);
    char *plic_hart_config;
    size_t plic_hart_config_len;
    target_ulong start_addr = memmap[VIRT_DRAM].base;
    int i;
    unsigned int smp_cpus = machine->smp.cpus;

    /* Initialize SOC */
    object_initialize_child(OBJECT(machine), "soc", &s->soc, sizeof(s->soc),
                            TYPE_RISCV_HART_ARRAY, &error_abort, NULL);
    object_property_set_str(OBJECT(&s->soc), machine->cpu_type, "cpu-type",
                            &error_abort);
    object_property_set_int(OBJECT(&s->soc), smp_cpus, "num-harts",
                            &error_abort);
    object_property_set_bool(OBJECT(&s->soc), true, "realized",
                            &error_abort);

    /* register system main memory (actual RAM) */
    memory_region_init_ram(main_mem, NULL, "riscv_virt_board.ram",
                           machine->ram_size, &error_fatal);
    memory_region_add_subregion(system_memory, memmap[VIRT_DRAM].base,
        main_mem);

    /* create device tree */
    create_fdt(s, memmap, machine->ram_size, machine->kernel_cmdline);

    /* boot rom */
    memory_region_init_rom(mask_rom, NULL, "riscv_virt_board.mrom",
                           memmap[VIRT_MROM].size, &error_fatal);
    memory_region_add_subregion(system_memory, memmap[VIRT_MROM].base,
                                mask_rom);

    riscv_find_and_load_firmware(machine, BIOS_FILENAME,
                                 memmap[VIRT_DRAM].base, NULL);

    if (machine->kernel_filename) {
        uint64_t kernel_entry = riscv_load_kernel(machine->kernel_filename,
                                                  NULL);

        if (machine->initrd_filename) {
            hwaddr start;
            hwaddr end = riscv_load_initrd(machine->initrd_filename,
                                           machine->ram_size, kernel_entry,
                                           &start);
            qemu_fdt_setprop_cell(s->fdt, "/chosen",
                                  "linux,initrd-start", start);
            qemu_fdt_setprop_cell(s->fdt, "/chosen", "linux,initrd-end",
                                  end);
        }
    }

    if (drive_get(IF_PFLASH, 0, 0)) {
        /*
         * Pflash was supplied, let's overwrite the address we jump to after
         * reset to the base of the flash.
         */
        start_addr = virt_memmap[VIRT_FLASH].base;
    }

    /* reset vector */
    uint32_t reset_vec[8] = {
        0x00000297,                  /* 1:  auipc  t0, %pcrel_hi(dtb) */
        0x02028593,                  /*     addi   a1, t0, %pcrel_lo(1b) */
        0xf1402573,                  /*     csrr   a0, mhartid  */
#if defined(TARGET_RISCV32)
        0x0182a283,                  /*     lw     t0, 24(t0) */
#elif defined(TARGET_RISCV64)
        0x0182b283,                  /*     ld     t0, 24(t0) */
#endif
        0x00028067,                  /*     jr     t0 */
        0x00000000,
        start_addr,                  /* start: .dword */
        0x00000000,
                                     /* dtb: */
    };

    /* copy in the reset vector in little_endian byte order */
    for (i = 0; i < sizeof(reset_vec) >> 2; i++) {
        reset_vec[i] = cpu_to_le32(reset_vec[i]);
    }
    rom_add_blob_fixed_as("mrom.reset", reset_vec, sizeof(reset_vec),
                          memmap[VIRT_MROM].base, &address_space_memory);

    /* copy in the device tree */
    if (fdt_pack(s->fdt) || fdt_totalsize(s->fdt) >
            memmap[VIRT_MROM].size - sizeof(reset_vec)) {
        error_report("not enough space to store device-tree");
        exit(1);
    }
    qemu_fdt_dumpdtb(s->fdt, fdt_totalsize(s->fdt));
    rom_add_blob_fixed_as("mrom.fdt", s->fdt, fdt_totalsize(s->fdt),
                          memmap[VIRT_MROM].base + sizeof(reset_vec),
                          &address_space_memory);

    /* create PLIC hart topology configuration string */
    plic_hart_config_len = (strlen(VIRT_PLIC_HART_CONFIG) + 1) * smp_cpus;
    plic_hart_config = g_malloc0(plic_hart_config_len);
    for (i = 0; i < smp_cpus; i++) {
        if (i != 0) {
            strncat(plic_hart_config, ",", plic_hart_config_len);
        }
        strncat(plic_hart_config, VIRT_PLIC_HART_CONFIG, plic_hart_config_len);
        plic_hart_config_len -= (strlen(VIRT_PLIC_HART_CONFIG) + 1);
    }

    /* MMIO */
    s->plic = sifive_plic_create(memmap[VIRT_PLIC].base,
        plic_hart_config,
        VIRT_PLIC_NUM_SOURCES,
        VIRT_PLIC_NUM_PRIORITIES,
        VIRT_PLIC_PRIORITY_BASE,
        VIRT_PLIC_PENDING_BASE,
        VIRT_PLIC_ENABLE_BASE,
        VIRT_PLIC_ENABLE_STRIDE,
        VIRT_PLIC_CONTEXT_BASE,
        VIRT_PLIC_CONTEXT_STRIDE,
        memmap[VIRT_PLIC].size);
    sifive_clint_create(memmap[VIRT_CLINT].base,
        memmap[VIRT_CLINT].size, smp_cpus,
        SIFIVE_SIP_BASE, SIFIVE_TIMECMP_BASE, SIFIVE_TIME_BASE, true);
    sifive_test_create(memmap[VIRT_TEST].base);

    for (i = 0; i < VIRTIO_COUNT; i++) {
        sysbus_create_simple("virtio-mmio",
            memmap[VIRT_VIRTIO].base + i * memmap[VIRT_VIRTIO].size,
            qdev_get_gpio_in(DEVICE(s->plic), VIRTIO_IRQ + i));
    }

    gpex_pcie_init(system_memory,
                         memmap[VIRT_PCIE_ECAM].base,
                         memmap[VIRT_PCIE_ECAM].size,
                         memmap[VIRT_PCIE_MMIO].base,
                         memmap[VIRT_PCIE_MMIO].size,
                         memmap[VIRT_PCIE_PIO].base,
                         DEVICE(s->plic), true);

    serial_mm_init(system_memory, memmap[VIRT_UART0].base,
        0, qdev_get_gpio_in(DEVICE(s->plic), UART0_IRQ), 399193,
        serial_hd(0), DEVICE_LITTLE_ENDIAN);

    sysbus_create_simple("goldfish_rtc", memmap[VIRT_RTC].base,
        qdev_get_gpio_in(DEVICE(s->plic), RTC_IRQ));

    virt_flash_create(s);

    for (i = 0; i < ARRAY_SIZE(s->flash); i++) {
        /* Map legacy -drive if=pflash to machine properties */
        pflash_cfi01_legacy_drive(s->flash[i],
                                  drive_get(IF_PFLASH, 0, i));
    }
    virt_flash_map(s, system_memory);

    g_free(plic_hart_config);
}

<<<<<<< HEAD
static void riscv_virt_cosim_board_init(MachineState *machine)
{
    MemoryRegion *system_memory = get_system_memory();

    riscv_virt_board_init(machine);
    if (machine_path) {
        riscv_virt_create_remoteport(machine, system_memory);
    }
}

static void riscv_virt_machine_instance_init(Object *obj)
=======
static void virt_machine_instance_init(Object *obj)
>>>>>>> 31d321c2
{
}

static void virt_machine_class_init(ObjectClass *oc, void *data)
{
    MachineClass *mc = MACHINE_CLASS(oc);

    mc->desc = "RISC-V VirtIO board";
    mc->init = virt_machine_init;
    mc->max_cpus = 8;
    mc->default_cpu_type = VIRT_CPU;
    mc->pci_allow_0_address = true;
}

<<<<<<< HEAD
static void riscv_virt_machine_class_init_cosim(ObjectClass *oc, void *data)
{
    MachineClass *mc = MACHINE_CLASS(oc);

    mc->desc = "RISC-V VirtIO board Cosim";
    mc->init = riscv_virt_cosim_board_init;
    mc->max_cpus = 8;
    mc->default_cpu_type = VIRT_CPU;
}

static const TypeInfo riscv_virt_machine_typeinfo = {
=======
static const TypeInfo virt_machine_typeinfo = {
>>>>>>> 31d321c2
    .name       = MACHINE_TYPE_NAME("virt"),
    .parent     = TYPE_MACHINE,
    .class_init = virt_machine_class_init,
    .instance_init = virt_machine_instance_init,
    .instance_size = sizeof(RISCVVirtState),
};

<<<<<<< HEAD
static const TypeInfo riscv_virt_cosim_machine_typeinfo = {
    .name       = MACHINE_TYPE_NAME("virt-cosim"),
    .parent     = MACHINE_TYPE_NAME("virt"),
    .class_init = riscv_virt_machine_class_init_cosim,
    .instance_init = riscv_virt_machine_instance_init,
    .instance_size = sizeof(RISCVVirtState),
};

static void riscv_virt_machine_init_register_types(void)
{
    type_register_static(&riscv_virt_machine_typeinfo);
    type_register_static(&riscv_virt_cosim_machine_typeinfo);
=======
static void virt_machine_init_register_types(void)
{
    type_register_static(&virt_machine_typeinfo);
>>>>>>> 31d321c2
}

type_init(virt_machine_init_register_types)<|MERGE_RESOLUTION|>--- conflicted
+++ resolved
@@ -494,9 +494,8 @@
     return dev;
 }
 
-<<<<<<< HEAD
-static void riscv_virt_create_remoteport(MachineState *machine,
-                                         MemoryRegion *system_memory)
+static void virt_create_remoteport(MachineState *machine,
+                                   MemoryRegion *system_memory)
 {
     const struct MemmapEntry *memmap = virt_memmap;
     RISCVVirtState *s = RISCV_VIRT_MACHINE(machine);
@@ -508,24 +507,23 @@
     int i;
 
     rp_obj = object_new("remote-port");
-    object_property_add_child(OBJECT(machine), "cosim", rp_obj, &error_fatal);
+    object_property_add_child(OBJECT(machine), "cosim", rp_obj);
     object_property_set_str(rp_obj, "cosim", "chrdev-id", &error_fatal);
     object_property_set_bool(rp_obj, true, "sync", &error_fatal);
 
     rpm_obj = object_new("remote-port-memory-master");
-    object_property_add_child(OBJECT(machine), "cosim-mmap-0", rpm_obj, &error_fatal);
+    object_property_add_child(OBJECT(machine), "cosim-mmap-0", rpm_obj);
     object_property_set_int(rpm_obj, 1, "map-num", &error_fatal);
     object_property_set_int(rpm_obj, memmap[VIRT_COSIM].base, "map-offset", &error_fatal);
     object_property_set_int(rpm_obj, memmap[VIRT_COSIM].size, "map-size", &error_fatal);
     object_property_set_int(rpm_obj, 9, "rp-chan0", &error_fatal);
 
     rpms_obj = object_new("remote-port-memory-slave");
-    object_property_add_child(OBJECT(machine), "cosim-mmap-slave-0", rpms_obj, &error_fatal);
+    object_property_add_child(OBJECT(machine), "cosim-mmap-slave-0", rpms_obj);
 //    object_property_set_int(rpms_obj, 0, "rp-chan0", &error_fatal);
 
     rpirq_obj = object_new("remote-port-gpio");
-    object_property_add_child(OBJECT(machine), "cosim-irq-0", rpirq_obj,
-                              &error_fatal);
+    object_property_add_child(OBJECT(machine), "cosim-irq-0", rpirq_obj);
     object_property_set_int(rpirq_obj, 12, "rp-chan0", &error_fatal);
 
 
@@ -559,10 +557,7 @@
     }
 }
 
-static void riscv_virt_board_init(MachineState *machine)
-=======
 static void virt_machine_init(MachineState *machine)
->>>>>>> 31d321c2
 {
     const struct MemmapEntry *memmap = virt_memmap;
     RISCVVirtState *s = RISCV_VIRT_MACHINE(machine);
@@ -723,21 +718,17 @@
     g_free(plic_hart_config);
 }
 
-<<<<<<< HEAD
-static void riscv_virt_cosim_board_init(MachineState *machine)
+static void virt_cosim_board_init(MachineState *machine)
 {
     MemoryRegion *system_memory = get_system_memory();
 
-    riscv_virt_board_init(machine);
+    virt_machine_init(machine);
     if (machine_path) {
-        riscv_virt_create_remoteport(machine, system_memory);
-    }
-}
-
-static void riscv_virt_machine_instance_init(Object *obj)
-=======
+        virt_create_remoteport(machine, system_memory);
+    }
+}
+
 static void virt_machine_instance_init(Object *obj)
->>>>>>> 31d321c2
 {
 }
 
@@ -752,21 +743,17 @@
     mc->pci_allow_0_address = true;
 }
 
-<<<<<<< HEAD
-static void riscv_virt_machine_class_init_cosim(ObjectClass *oc, void *data)
+static void virt_machine_class_init_cosim(ObjectClass *oc, void *data)
 {
     MachineClass *mc = MACHINE_CLASS(oc);
 
     mc->desc = "RISC-V VirtIO board Cosim";
-    mc->init = riscv_virt_cosim_board_init;
+    mc->init = virt_cosim_board_init;
     mc->max_cpus = 8;
     mc->default_cpu_type = VIRT_CPU;
 }
 
-static const TypeInfo riscv_virt_machine_typeinfo = {
-=======
 static const TypeInfo virt_machine_typeinfo = {
->>>>>>> 31d321c2
     .name       = MACHINE_TYPE_NAME("virt"),
     .parent     = TYPE_MACHINE,
     .class_init = virt_machine_class_init,
@@ -774,24 +761,18 @@
     .instance_size = sizeof(RISCVVirtState),
 };
 
-<<<<<<< HEAD
-static const TypeInfo riscv_virt_cosim_machine_typeinfo = {
+static const TypeInfo virt_cosim_machine_typeinfo = {
     .name       = MACHINE_TYPE_NAME("virt-cosim"),
     .parent     = MACHINE_TYPE_NAME("virt"),
-    .class_init = riscv_virt_machine_class_init_cosim,
-    .instance_init = riscv_virt_machine_instance_init,
+    .class_init = virt_machine_class_init_cosim,
+    .instance_init = virt_machine_instance_init,
     .instance_size = sizeof(RISCVVirtState),
 };
 
-static void riscv_virt_machine_init_register_types(void)
-{
-    type_register_static(&riscv_virt_machine_typeinfo);
-    type_register_static(&riscv_virt_cosim_machine_typeinfo);
-=======
 static void virt_machine_init_register_types(void)
 {
     type_register_static(&virt_machine_typeinfo);
->>>>>>> 31d321c2
+    type_register_static(&virt_cosim_machine_typeinfo);
 }
 
 type_init(virt_machine_init_register_types)