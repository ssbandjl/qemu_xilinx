--- conflicted
+++ resolved
@@ -96,7 +96,10 @@
 
     /* reset all devices */
     QTAILQ_FOREACH_SAFE(re, &reset_handlers, entry, nre) {
-<<<<<<< HEAD
+        if (reason == SHUTDOWN_CAUSE_SNAPSHOT_LOAD &&
+            re->skip_on_snapshot_load) {
+            continue;
+        }
         if (re->func) {
             re->func(re->opaque);
         }
@@ -107,12 +110,5 @@
         if (re->func) {
             re->func(re->opaque);
         }
-=======
-        if (reason == SHUTDOWN_CAUSE_SNAPSHOT_LOAD &&
-            re->skip_on_snapshot_load) {
-            continue;
-        }
-        re->func(re->opaque);
->>>>>>> d0d8d570
     }
 }
