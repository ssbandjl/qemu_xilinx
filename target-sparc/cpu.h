#ifndef SPARC_CPU_H
#define SPARC_CPU_H

#include "qemu-common.h"
#include "qemu/bswap.h"
#include "cpu-qom.h"

#define ALIGNED_ONLY

#if !defined(TARGET_SPARC64)
#define TARGET_LONG_BITS 32
#define TARGET_DPREGS 16
#define TARGET_PAGE_BITS 12 /* 4k */
#define TARGET_PHYS_ADDR_SPACE_BITS 36
#define TARGET_VIRT_ADDR_SPACE_BITS 32
#else
#define TARGET_LONG_BITS 64
#define TARGET_DPREGS 32
#define TARGET_PAGE_BITS 13 /* 8k */
#define TARGET_PHYS_ADDR_SPACE_BITS 41
# ifdef TARGET_ABI32
#  define TARGET_VIRT_ADDR_SPACE_BITS 32
# else
#  define TARGET_VIRT_ADDR_SPACE_BITS 44
# endif
#endif

#define CPUArchState struct CPUSPARCState

#include "exec/cpu-defs.h"

#include "fpu/softfloat.h"

/*#define EXCP_INTERRUPT 0x100*/

/* trap definitions */
#ifndef TARGET_SPARC64
#define TT_TFAULT   0x01
#define TT_ILL_INSN 0x02
#define TT_PRIV_INSN 0x03
#define TT_NFPU_INSN 0x04
#define TT_WIN_OVF  0x05
#define TT_WIN_UNF  0x06
#define TT_UNALIGNED 0x07
#define TT_FP_EXCP  0x08
#define TT_DFAULT   0x09
#define TT_TOVF     0x0a
#define TT_EXTINT   0x10
#define TT_CODE_ACCESS 0x21
#define TT_UNIMP_FLUSH 0x25
#define TT_DATA_ACCESS 0x29
#define TT_DIV_ZERO 0x2a
#define TT_NCP_INSN 0x24
#define TT_TRAP     0x80
#else
#define TT_POWER_ON_RESET 0x01
#define TT_TFAULT   0x08
#define TT_CODE_ACCESS 0x0a
#define TT_ILL_INSN 0x10
#define TT_UNIMP_FLUSH TT_ILL_INSN
#define TT_PRIV_INSN 0x11
#define TT_NFPU_INSN 0x20
#define TT_FP_EXCP  0x21
#define TT_TOVF     0x23
#define TT_CLRWIN   0x24
#define TT_DIV_ZERO 0x28
#define TT_DFAULT   0x30
#define TT_DATA_ACCESS 0x32
#define TT_UNALIGNED 0x34
#define TT_PRIV_ACT 0x37
#define TT_EXTINT   0x40
#define TT_IVEC     0x60
#define TT_TMISS    0x64
#define TT_DMISS    0x68
#define TT_DPROT    0x6c
#define TT_SPILL    0x80
#define TT_FILL     0xc0
#define TT_WOTHER   (1 << 5)
#define TT_TRAP     0x100
#endif

#define PSR_NEG_SHIFT 23
#define PSR_NEG   (1 << PSR_NEG_SHIFT)
#define PSR_ZERO_SHIFT 22
#define PSR_ZERO  (1 << PSR_ZERO_SHIFT)
#define PSR_OVF_SHIFT 21
#define PSR_OVF   (1 << PSR_OVF_SHIFT)
#define PSR_CARRY_SHIFT 20
#define PSR_CARRY (1 << PSR_CARRY_SHIFT)
#define PSR_ICC   (PSR_NEG|PSR_ZERO|PSR_OVF|PSR_CARRY)
#if !defined(TARGET_SPARC64)
#define PSR_EF    (1<<12)
#define PSR_PIL   0xf00
#define PSR_S     (1<<7)
#define PSR_PS    (1<<6)
#define PSR_ET    (1<<5)
#define PSR_CWP   0x1f
#endif

#define CC_SRC (env->cc_src)
#define CC_SRC2 (env->cc_src2)
#define CC_DST (env->cc_dst)
#define CC_OP  (env->cc_op)

/* Even though lazy evaluation of CPU condition codes tends to be less
 * important on RISC systems where condition codes are only updated
 * when explicitly requested, SPARC uses it to update 32-bit and 64-bit
 * condition codes.
 */
enum {
    CC_OP_DYNAMIC, /* must use dynamic code to get cc_op */
    CC_OP_FLAGS,   /* all cc are back in status register */
    CC_OP_DIV,     /* modify N, Z and V, C = 0*/
    CC_OP_ADD,     /* modify all flags, CC_DST = res, CC_SRC = src1 */
    CC_OP_ADDX,    /* modify all flags, CC_DST = res, CC_SRC = src1 */
    CC_OP_TADD,    /* modify all flags, CC_DST = res, CC_SRC = src1 */
    CC_OP_TADDTV,  /* modify all flags except V, CC_DST = res, CC_SRC = src1 */
    CC_OP_SUB,     /* modify all flags, CC_DST = res, CC_SRC = src1 */
    CC_OP_SUBX,    /* modify all flags, CC_DST = res, CC_SRC = src1 */
    CC_OP_TSUB,    /* modify all flags, CC_DST = res, CC_SRC = src1 */
    CC_OP_TSUBTV,  /* modify all flags except V, CC_DST = res, CC_SRC = src1 */
    CC_OP_LOGIC,   /* modify N and Z, C = V = 0, CC_DST = res */
    CC_OP_NB,
};

/* Trap base register */
#define TBR_BASE_MASK 0xfffff000

#if defined(TARGET_SPARC64)
#define PS_TCT   (1<<12) /* UA2007, impl.dep. trap on control transfer */
#define PS_IG    (1<<11) /* v9, zero on UA2007 */
#define PS_MG    (1<<10) /* v9, zero on UA2007 */
#define PS_CLE   (1<<9) /* UA2007 */
#define PS_TLE   (1<<8) /* UA2007 */
#define PS_RMO   (1<<7)
#define PS_RED   (1<<5) /* v9, zero on UA2007 */
#define PS_PEF   (1<<4) /* enable fpu */
#define PS_AM    (1<<3) /* address mask */
#define PS_PRIV  (1<<2)
#define PS_IE    (1<<1)
#define PS_AG    (1<<0) /* v9, zero on UA2007 */

#define FPRS_FEF (1<<2)

#define HS_PRIV  (1<<2)
#endif

/* Fcc */
#define FSR_RD1        (1ULL << 31)
#define FSR_RD0        (1ULL << 30)
#define FSR_RD_MASK    (FSR_RD1 | FSR_RD0)
#define FSR_RD_NEAREST 0
#define FSR_RD_ZERO    FSR_RD0
#define FSR_RD_POS     FSR_RD1
#define FSR_RD_NEG     (FSR_RD1 | FSR_RD0)

#define FSR_NVM   (1ULL << 27)
#define FSR_OFM   (1ULL << 26)
#define FSR_UFM   (1ULL << 25)
#define FSR_DZM   (1ULL << 24)
#define FSR_NXM   (1ULL << 23)
#define FSR_TEM_MASK (FSR_NVM | FSR_OFM | FSR_UFM | FSR_DZM | FSR_NXM)

#define FSR_NVA   (1ULL << 9)
#define FSR_OFA   (1ULL << 8)
#define FSR_UFA   (1ULL << 7)
#define FSR_DZA   (1ULL << 6)
#define FSR_NXA   (1ULL << 5)
#define FSR_AEXC_MASK (FSR_NVA | FSR_OFA | FSR_UFA | FSR_DZA | FSR_NXA)

#define FSR_NVC   (1ULL << 4)
#define FSR_OFC   (1ULL << 3)
#define FSR_UFC   (1ULL << 2)
#define FSR_DZC   (1ULL << 1)
#define FSR_NXC   (1ULL << 0)
#define FSR_CEXC_MASK (FSR_NVC | FSR_OFC | FSR_UFC | FSR_DZC | FSR_NXC)

#define FSR_FTT2   (1ULL << 16)
#define FSR_FTT1   (1ULL << 15)
#define FSR_FTT0   (1ULL << 14)
//gcc warns about constant overflow for ~FSR_FTT_MASK
//#define FSR_FTT_MASK (FSR_FTT2 | FSR_FTT1 | FSR_FTT0)
#ifdef TARGET_SPARC64
#define FSR_FTT_NMASK      0xfffffffffffe3fffULL
#define FSR_FTT_CEXC_NMASK 0xfffffffffffe3fe0ULL
#define FSR_LDFSR_OLDMASK  0x0000003f000fc000ULL
#define FSR_LDXFSR_MASK    0x0000003fcfc00fffULL
#define FSR_LDXFSR_OLDMASK 0x00000000000fc000ULL
#else
#define FSR_FTT_NMASK      0xfffe3fffULL
#define FSR_FTT_CEXC_NMASK 0xfffe3fe0ULL
#define FSR_LDFSR_OLDMASK  0x000fc000ULL
#endif
#define FSR_LDFSR_MASK     0xcfc00fffULL
#define FSR_FTT_IEEE_EXCP (1ULL << 14)
#define FSR_FTT_UNIMPFPOP (3ULL << 14)
#define FSR_FTT_SEQ_ERROR (4ULL << 14)
#define FSR_FTT_INVAL_FPR (6ULL << 14)

#define FSR_FCC1_SHIFT 11
#define FSR_FCC1  (1ULL << FSR_FCC1_SHIFT)
#define FSR_FCC0_SHIFT 10
#define FSR_FCC0  (1ULL << FSR_FCC0_SHIFT)

/* MMU */
#define MMU_E     (1<<0)
#define MMU_NF    (1<<1)

#define PTE_ENTRYTYPE_MASK 3
#define PTE_ACCESS_MASK    0x1c
#define PTE_ACCESS_SHIFT   2
#define PTE_PPN_SHIFT      7
#define PTE_ADDR_MASK      0xffffff00

#define PG_ACCESSED_BIT 5
#define PG_MODIFIED_BIT 6
#define PG_CACHE_BIT    7

#define PG_ACCESSED_MASK (1 << PG_ACCESSED_BIT)
#define PG_MODIFIED_MASK (1 << PG_MODIFIED_BIT)
#define PG_CACHE_MASK    (1 << PG_CACHE_BIT)

/* 3 <= NWINDOWS <= 32. */
#define MIN_NWINDOWS 3
#define MAX_NWINDOWS 32

#if !defined(TARGET_SPARC64)
#define NB_MMU_MODES 3
#else
#define NB_MMU_MODES 7
typedef struct trap_state {
    uint64_t tpc;
    uint64_t tnpc;
    uint64_t tstate;
    uint32_t tt;
} trap_state;
#endif
#define TARGET_INSN_START_EXTRA_WORDS 1

typedef struct sparc_def_t {
    const char *name;
    target_ulong iu_version;
    uint32_t fpu_version;
    uint32_t mmu_version;
    uint32_t mmu_bm;
    uint32_t mmu_ctpr_mask;
    uint32_t mmu_cxr_mask;
    uint32_t mmu_sfsr_mask;
    uint32_t mmu_trcr_mask;
    uint32_t mxcc_version;
    uint32_t features;
    uint32_t nwindows;
    uint32_t maxtl;
} sparc_def_t;

#define CPU_FEATURE_FLOAT        (1 << 0)
#define CPU_FEATURE_FLOAT128     (1 << 1)
#define CPU_FEATURE_SWAP         (1 << 2)
#define CPU_FEATURE_MUL          (1 << 3)
#define CPU_FEATURE_DIV          (1 << 4)
#define CPU_FEATURE_FLUSH        (1 << 5)
#define CPU_FEATURE_FSQRT        (1 << 6)
#define CPU_FEATURE_FMUL         (1 << 7)
#define CPU_FEATURE_VIS1         (1 << 8)
#define CPU_FEATURE_VIS2         (1 << 9)
#define CPU_FEATURE_FSMULD       (1 << 10)
#define CPU_FEATURE_HYPV         (1 << 11)
#define CPU_FEATURE_CMT          (1 << 12)
#define CPU_FEATURE_GL           (1 << 13)
#define CPU_FEATURE_TA0_SHUTDOWN (1 << 14) /* Shutdown on "ta 0x0" */
#define CPU_FEATURE_ASR17        (1 << 15)
#define CPU_FEATURE_CACHE_CTRL   (1 << 16)
#define CPU_FEATURE_POWERDOWN    (1 << 17)
#define CPU_FEATURE_CASA         (1 << 18)

#ifndef TARGET_SPARC64
#define CPU_DEFAULT_FEATURES (CPU_FEATURE_FLOAT | CPU_FEATURE_SWAP |  \
                              CPU_FEATURE_MUL | CPU_FEATURE_DIV |     \
                              CPU_FEATURE_FLUSH | CPU_FEATURE_FSQRT | \
                              CPU_FEATURE_FMUL | CPU_FEATURE_FSMULD)
#else
#define CPU_DEFAULT_FEATURES (CPU_FEATURE_FLOAT | CPU_FEATURE_SWAP |  \
                              CPU_FEATURE_MUL | CPU_FEATURE_DIV |     \
                              CPU_FEATURE_FLUSH | CPU_FEATURE_FSQRT | \
                              CPU_FEATURE_FMUL | CPU_FEATURE_VIS1 |   \
                              CPU_FEATURE_VIS2 | CPU_FEATURE_FSMULD | \
                              CPU_FEATURE_CASA)
enum {
    mmu_us_12, // Ultrasparc < III (64 entry TLB)
    mmu_us_3,  // Ultrasparc III (512 entry TLB)
    mmu_us_4,  // Ultrasparc IV (several TLBs, 32 and 256MB pages)
    mmu_sun4v, // T1, T2
};
#endif

#define TTE_VALID_BIT       (1ULL << 63)
#define TTE_NFO_BIT         (1ULL << 60)
#define TTE_USED_BIT        (1ULL << 41)
#define TTE_LOCKED_BIT      (1ULL <<  6)
#define TTE_SIDEEFFECT_BIT  (1ULL <<  3)
#define TTE_PRIV_BIT        (1ULL <<  2)
#define TTE_W_OK_BIT        (1ULL <<  1)
#define TTE_GLOBAL_BIT      (1ULL <<  0)

#define TTE_IS_VALID(tte)   ((tte) & TTE_VALID_BIT)
#define TTE_IS_NFO(tte)     ((tte) & TTE_NFO_BIT)
#define TTE_IS_USED(tte)    ((tte) & TTE_USED_BIT)
#define TTE_IS_LOCKED(tte)  ((tte) & TTE_LOCKED_BIT)
#define TTE_IS_SIDEEFFECT(tte) ((tte) & TTE_SIDEEFFECT_BIT)
#define TTE_IS_PRIV(tte)    ((tte) & TTE_PRIV_BIT)
#define TTE_IS_W_OK(tte)    ((tte) & TTE_W_OK_BIT)
#define TTE_IS_GLOBAL(tte)  ((tte) & TTE_GLOBAL_BIT)

#define TTE_SET_USED(tte)   ((tte) |= TTE_USED_BIT)
#define TTE_SET_UNUSED(tte) ((tte) &= ~TTE_USED_BIT)

#define TTE_PGSIZE(tte)     (((tte) >> 61) & 3ULL)
#define TTE_PA(tte)         ((tte) & 0x1ffffffe000ULL)

#define SFSR_NF_BIT         (1ULL << 24)   /* JPS1 NoFault */
#define SFSR_TM_BIT         (1ULL << 15)   /* JPS1 TLB Miss */
#define SFSR_FT_VA_IMMU_BIT (1ULL << 13)   /* USIIi VA out of range (IMMU) */
#define SFSR_FT_VA_DMMU_BIT (1ULL << 12)   /* USIIi VA out of range (DMMU) */
#define SFSR_FT_NFO_BIT     (1ULL << 11)   /* NFO page access */
#define SFSR_FT_ILL_BIT     (1ULL << 10)   /* illegal LDA/STA ASI */
#define SFSR_FT_ATOMIC_BIT  (1ULL <<  9)   /* atomic op on noncacheable area */
#define SFSR_FT_NF_E_BIT    (1ULL <<  8)   /* NF access on side effect area */
#define SFSR_FT_PRIV_BIT    (1ULL <<  7)   /* privilege violation */
#define SFSR_PR_BIT         (1ULL <<  3)   /* privilege mode */
#define SFSR_WRITE_BIT      (1ULL <<  2)   /* write access mode */
#define SFSR_OW_BIT         (1ULL <<  1)   /* status overwritten */
#define SFSR_VALID_BIT      (1ULL <<  0)   /* status valid */

#define SFSR_ASI_SHIFT      16             /* 23:16 ASI value */
#define SFSR_ASI_MASK       (0xffULL << SFSR_ASI_SHIFT)
#define SFSR_CT_PRIMARY     (0ULL <<  4)   /* 5:4 context type */
#define SFSR_CT_SECONDARY   (1ULL <<  4)
#define SFSR_CT_NUCLEUS     (2ULL <<  4)
#define SFSR_CT_NOTRANS     (3ULL <<  4)
#define SFSR_CT_MASK        (3ULL <<  4)

/* Leon3 cache control */

/* Cache control: emulate the behavior of cache control registers but without
   any effect on the emulated */

#define CACHE_STATE_MASK 0x3
#define CACHE_DISABLED   0x0
#define CACHE_FROZEN     0x1
#define CACHE_ENABLED    0x3

/* Cache Control register fields */

#define CACHE_CTRL_IF (1 <<  4)  /* Instruction Cache Freeze on Interrupt */
#define CACHE_CTRL_DF (1 <<  5)  /* Data Cache Freeze on Interrupt */
#define CACHE_CTRL_DP (1 << 14)  /* Data cache flush pending */
#define CACHE_CTRL_IP (1 << 15)  /* Instruction cache flush pending */
#define CACHE_CTRL_IB (1 << 16)  /* Instruction burst fetch */
#define CACHE_CTRL_FI (1 << 21)  /* Flush Instruction cache (Write only) */
#define CACHE_CTRL_FD (1 << 22)  /* Flush Data cache (Write only) */
#define CACHE_CTRL_DS (1 << 23)  /* Data cache snoop enable */

typedef struct SparcTLBEntry {
    uint64_t tag;
    uint64_t tte;
} SparcTLBEntry;

struct CPUTimer
{
    const char *name;
    uint32_t    frequency;
    uint32_t    disabled;
    uint64_t    disabled_mask;
    uint32_t    npt;
    uint64_t    npt_mask;
    int64_t     clock_offset;
    QEMUTimer  *qtimer;
};

typedef struct CPUTimer CPUTimer;

typedef struct CPUSPARCState CPUSPARCState;

struct CPUSPARCState {
    target_ulong gregs[8]; /* general registers */
    target_ulong *regwptr; /* pointer to current register window */
    target_ulong pc;       /* program counter */
    target_ulong npc;      /* next program counter */
    target_ulong y;        /* multiply/divide register */

    /* emulator internal flags handling */
    target_ulong cc_src, cc_src2;
    target_ulong cc_dst;
    uint32_t cc_op;

    target_ulong cond; /* conditional branch result (XXX: save it in a
                          temporary register when possible) */

    uint32_t psr;      /* processor state register */
    target_ulong fsr;      /* FPU state register */
    CPU_DoubleU fpr[TARGET_DPREGS];  /* floating point registers */
    uint32_t cwp;      /* index of current register window (extracted
                          from PSR) */
#if !defined(TARGET_SPARC64) || defined(TARGET_ABI32)
    uint32_t wim;      /* window invalid mask */
#endif
    target_ulong tbr;  /* trap base register */
#if !defined(TARGET_SPARC64)
    int      psrs;     /* supervisor mode (extracted from PSR) */
    int      psrps;    /* previous supervisor mode */
    int      psret;    /* enable traps */
#endif
    uint32_t psrpil;   /* interrupt blocking level */
    uint32_t pil_in;   /* incoming interrupt level bitmap */
#if !defined(TARGET_SPARC64)
    int      psref;    /* enable fpu */
#endif
    int interrupt_index;
    /* NOTE: we allow 8 more registers to handle wrapping */
    target_ulong regbase[MAX_NWINDOWS * 16 + 8];

    CPU_COMMON

    /* Fields from here on are preserved across CPU reset. */
    target_ulong version;
    uint32_t nwindows;

    /* MMU regs */
#if defined(TARGET_SPARC64)
    uint64_t lsu;
#define DMMU_E 0x8
#define IMMU_E 0x4
    //typedef struct SparcMMU
    union {
        uint64_t immuregs[16];
        struct {
            uint64_t tsb_tag_target;
            uint64_t unused_mmu_primary_context;   // use DMMU
            uint64_t unused_mmu_secondary_context; // use DMMU
            uint64_t sfsr;
            uint64_t sfar;
            uint64_t tsb;
            uint64_t tag_access;
        } immu;
    };
    union {
        uint64_t dmmuregs[16];
        struct {
            uint64_t tsb_tag_target;
            uint64_t mmu_primary_context;
            uint64_t mmu_secondary_context;
            uint64_t sfsr;
            uint64_t sfar;
            uint64_t tsb;
            uint64_t tag_access;
        } dmmu;
    };
    SparcTLBEntry itlb[64];
    SparcTLBEntry dtlb[64];
    uint32_t mmu_version;
#else
    uint32_t mmuregs[32];
    uint64_t mxccdata[4];
    uint64_t mxccregs[8];
    uint32_t mmubpctrv, mmubpctrc, mmubpctrs;
    uint64_t mmubpaction;
    uint64_t mmubpregs[4];
    uint64_t prom_addr;
#endif
    /* temporary float registers */
    float128 qt0, qt1;
    float_status fp_status;
#if defined(TARGET_SPARC64)
#define MAXTL_MAX 8
#define MAXTL_MASK (MAXTL_MAX - 1)
    trap_state ts[MAXTL_MAX];
    uint32_t xcc;               /* Extended integer condition codes */
    uint32_t asi;
    uint32_t pstate;
    uint32_t tl;
    uint32_t maxtl;
    uint32_t cansave, canrestore, otherwin, wstate, cleanwin;
    uint64_t agregs[8]; /* alternate general registers */
    uint64_t bgregs[8]; /* backup for normal global registers */
    uint64_t igregs[8]; /* interrupt general registers */
    uint64_t mgregs[8]; /* mmu general registers */
    uint64_t fprs;
    uint64_t tick_cmpr, stick_cmpr;
    CPUTimer *tick, *stick;
#define TICK_NPT_MASK        0x8000000000000000ULL
#define TICK_INT_DIS         0x8000000000000000ULL
    uint64_t gsr;
    uint32_t gl; // UA2005
    /* UA 2005 hyperprivileged registers */
    uint64_t hpstate, htstate[MAXTL_MAX], hintp, htba, hver, hstick_cmpr, ssr;
    CPUTimer *hstick; // UA 2005
    /* Interrupt vector registers */
    uint64_t ivec_status;
    uint64_t ivec_data[3];
    uint32_t softint;
#define SOFTINT_TIMER   1
#define SOFTINT_STIMER  (1 << 16)
#define SOFTINT_INTRMASK (0xFFFE)
#define SOFTINT_REG_MASK (SOFTINT_STIMER|SOFTINT_INTRMASK|SOFTINT_TIMER)
#endif
    sparc_def_t *def;

    void *irq_manager;
    void (*qemu_irq_ack)(CPUSPARCState *env, void *irq_manager, int intno);

    /* Leon3 cache control */
    uint32_t cache_control;
};

/**
 * SPARCCPU:
 * @env: #CPUSPARCState
 *
 * A SPARC CPU.
 */
struct SPARCCPU {
    /*< private >*/
    CPUState parent_obj;
    /*< public >*/

    CPUSPARCState env;
};

static inline SPARCCPU *sparc_env_get_cpu(CPUSPARCState *env)
{
    return container_of(env, SPARCCPU, env);
}

#define ENV_GET_CPU(e) CPU(sparc_env_get_cpu(e))

#define ENV_OFFSET offsetof(SPARCCPU, env)

#ifndef CONFIG_USER_ONLY
extern const struct VMStateDescription vmstate_sparc_cpu;
#endif

void sparc_cpu_do_interrupt(CPUState *cpu);
void sparc_cpu_dump_state(CPUState *cpu, FILE *f,
                          fprintf_function cpu_fprintf, int flags);
hwaddr sparc_cpu_get_phys_page_debug(CPUState *cpu, vaddr addr);
int sparc_cpu_gdb_read_register(CPUState *cpu, uint8_t *buf, int reg);
int sparc_cpu_gdb_write_register(CPUState *cpu, uint8_t *buf, int reg);
void QEMU_NORETURN sparc_cpu_do_unaligned_access(CPUState *cpu, vaddr addr,
                                                 MMUAccessType access_type,
                                                 int mmu_idx,
                                                 uintptr_t retaddr);
void cpu_raise_exception_ra(CPUSPARCState *, int, uintptr_t) QEMU_NORETURN;

#ifndef NO_CPU_IO_DEFS
/* cpu_init.c */
SPARCCPU *cpu_sparc_init(const char *cpu_model);
void cpu_sparc_set_id(CPUSPARCState *env, unsigned int cpu);
void sparc_cpu_list(FILE *f, fprintf_function cpu_fprintf);
/* mmu_helper.c */
int sparc_cpu_handle_mmu_fault(CPUState *cpu, vaddr address, int rw,
                               int mmu_idx);
target_ulong mmu_probe(CPUSPARCState *env, target_ulong address, int mmulev);
void dump_mmu(FILE *f, fprintf_function cpu_fprintf, CPUSPARCState *env);

#if !defined(TARGET_SPARC64) && !defined(CONFIG_USER_ONLY)
int sparc_cpu_memory_rw_debug(CPUState *cpu, vaddr addr,
                              uint8_t *buf, int len, bool is_write);
#endif


/* translate.c */
void gen_intermediate_code_init(CPUSPARCState *env);

/* cpu-exec.c */
<<<<<<< HEAD
int cpu_sparc_exec(CPUState *cpu);
=======
>>>>>>> 7124ccf8

/* win_helper.c */
target_ulong cpu_get_psr(CPUSPARCState *env1);
void cpu_put_psr(CPUSPARCState *env1, target_ulong val);
void cpu_put_psr_raw(CPUSPARCState *env1, target_ulong val);
#ifdef TARGET_SPARC64
target_ulong cpu_get_ccr(CPUSPARCState *env1);
void cpu_put_ccr(CPUSPARCState *env1, target_ulong val);
target_ulong cpu_get_cwp64(CPUSPARCState *env1);
void cpu_put_cwp64(CPUSPARCState *env1, int cwp);
void cpu_change_pstate(CPUSPARCState *env1, uint32_t new_pstate);
#endif
int cpu_cwp_inc(CPUSPARCState *env1, int cwp);
int cpu_cwp_dec(CPUSPARCState *env1, int cwp);
void cpu_set_cwp(CPUSPARCState *env1, int new_cwp);

/* int_helper.c */
void leon3_irq_manager(CPUSPARCState *env, void *irq_manager, int intno);

/* sun4m.c, sun4u.c */
void cpu_check_irqs(CPUSPARCState *env);

/* leon3.c */
void leon3_irq_ack(void *irq_manager, int intno);

#if defined (TARGET_SPARC64)

static inline int compare_masked(uint64_t x, uint64_t y, uint64_t mask)
{
    return (x & mask) == (y & mask);
}

#define MMU_CONTEXT_BITS 13
#define MMU_CONTEXT_MASK ((1 << MMU_CONTEXT_BITS) - 1)

static inline int tlb_compare_context(const SparcTLBEntry *tlb,
                                      uint64_t context)
{
    return compare_masked(context, tlb->tag, MMU_CONTEXT_MASK);
}

#endif
#endif

/* cpu-exec.c */
#if !defined(CONFIG_USER_ONLY)
void sparc_cpu_unassigned_access(CPUState *cpu, hwaddr addr,
                                 bool is_write, bool is_exec, int is_asi,
                                 unsigned size);
#if defined(TARGET_SPARC64)
hwaddr cpu_get_phys_page_nofault(CPUSPARCState *env, target_ulong addr,
                                           int mmu_idx);
#endif
#endif
int cpu_sparc_signal_handler(int host_signum, void *pinfo, void *puc);

#ifndef NO_CPU_IO_DEFS
#define cpu_init(cpu_model) CPU(cpu_sparc_init(cpu_model))
#endif

<<<<<<< HEAD
#define cpu_exec cpu_sparc_exec
=======
>>>>>>> 7124ccf8
#define cpu_signal_handler cpu_sparc_signal_handler
#define cpu_list sparc_cpu_list

/* MMU modes definitions */
#if defined (TARGET_SPARC64)
#define MMU_USER_IDX   0
#define MMU_USER_SECONDARY_IDX   1
#define MMU_KERNEL_IDX 2
#define MMU_KERNEL_SECONDARY_IDX 3
#define MMU_NUCLEUS_IDX 4
#define MMU_HYPV_IDX   5
#define MMU_PHYS_IDX   6
#else
#define MMU_USER_IDX   0
#define MMU_KERNEL_IDX 1
#define MMU_PHYS_IDX   2
#endif

#if defined (TARGET_SPARC64)
static inline int cpu_has_hypervisor(CPUSPARCState *env1)
{
    return env1->def->features & CPU_FEATURE_HYPV;
}

static inline int cpu_hypervisor_mode(CPUSPARCState *env1)
{
    return cpu_has_hypervisor(env1) && (env1->hpstate & HS_PRIV);
}

static inline int cpu_supervisor_mode(CPUSPARCState *env1)
{
    return env1->pstate & PS_PRIV;
}
#endif

<<<<<<< HEAD
static inline int cpu_mmu_index(CPUSPARCState *env1, bool ifetch)
=======
static inline int cpu_mmu_index(CPUSPARCState *env, bool ifetch)
>>>>>>> 7124ccf8
{
#if defined(CONFIG_USER_ONLY)
    return MMU_USER_IDX;
#elif !defined(TARGET_SPARC64)
    if ((env->mmuregs[0] & MMU_E) == 0) { /* MMU disabled */
        return MMU_PHYS_IDX;
    } else {
        return env->psrs;
    }
#else
    /* IMMU or DMMU disabled.  */
    if (ifetch
        ? (env->lsu & IMMU_E) == 0 || (env->pstate & PS_RED) != 0
        : (env->lsu & DMMU_E) == 0) {
        return MMU_PHYS_IDX;
    } else if (env->tl > 0) {
        return MMU_NUCLEUS_IDX;
    } else if (cpu_hypervisor_mode(env)) {
        return MMU_HYPV_IDX;
    } else if (cpu_supervisor_mode(env)) {
        return MMU_KERNEL_IDX;
    } else {
        return MMU_USER_IDX;
    }
#endif
}

static inline int cpu_interrupts_enabled(CPUSPARCState *env1)
{
#if !defined (TARGET_SPARC64)
    if (env1->psret != 0)
        return 1;
#else
    if (env1->pstate & PS_IE)
        return 1;
#endif

    return 0;
}

static inline int cpu_pil_allowed(CPUSPARCState *env1, int pil)
{
#if !defined(TARGET_SPARC64)
    /* level 15 is non-maskable on sparc v8 */
    return pil == 15 || pil > env1->psrpil;
#else
    return pil > env1->psrpil;
#endif
}

#include "exec/cpu-all.h"

#ifdef TARGET_SPARC64
/* sun4u.c */
void cpu_tick_set_count(CPUTimer *timer, uint64_t count);
uint64_t cpu_tick_get_count(CPUTimer *timer);
void cpu_tick_set_limit(CPUTimer *timer, uint64_t limit);
trap_state* cpu_tsptr(CPUSPARCState* env);
#endif

#define TB_FLAG_MMU_MASK     7
#define TB_FLAG_FPU_ENABLED  (1 << 4)
#define TB_FLAG_AM_ENABLED   (1 << 5)
#define TB_FLAG_ASI_SHIFT    24

static inline void cpu_get_tb_cpu_state(CPUSPARCState *env, target_ulong *pc,
                                        target_ulong *cs_base, uint32_t *pflags)
{
    uint32_t flags;
    *pc = env->pc;
    *cs_base = env->npc;
    flags = cpu_mmu_index(env, false);
#ifdef TARGET_SPARC64
    if (env->pstate & PS_AM) {
        flags |= TB_FLAG_AM_ENABLED;
    }
    if ((env->def->features & CPU_FEATURE_FLOAT)
        && (env->pstate & PS_PEF)
        && (env->fprs & FPRS_FEF)) {
        flags |= TB_FLAG_FPU_ENABLED;
    }
    flags |= env->asi << TB_FLAG_ASI_SHIFT;
#else
    if ((env->def->features & CPU_FEATURE_FLOAT) && env->psref) {
        flags |= TB_FLAG_FPU_ENABLED;
    }
#endif
    *pflags = flags;
}

static inline bool tb_fpu_enabled(int tb_flags)
{
#if defined(CONFIG_USER_ONLY)
    return true;
#else
    return tb_flags & TB_FLAG_FPU_ENABLED;
#endif
}

static inline bool tb_am_enabled(int tb_flags)
{
#ifndef TARGET_SPARC64
    return false;
#else
    return tb_flags & TB_FLAG_AM_ENABLED;
#endif
}

#endif<|MERGE_RESOLUTION|>--- conflicted
+++ resolved
@@ -572,10 +572,6 @@
 void gen_intermediate_code_init(CPUSPARCState *env);
 
 /* cpu-exec.c */
-<<<<<<< HEAD
-int cpu_sparc_exec(CPUState *cpu);
-=======
->>>>>>> 7124ccf8
 
 /* win_helper.c */
 target_ulong cpu_get_psr(CPUSPARCState *env1);
@@ -636,10 +632,6 @@
 #define cpu_init(cpu_model) CPU(cpu_sparc_init(cpu_model))
 #endif
 
-<<<<<<< HEAD
-#define cpu_exec cpu_sparc_exec
-=======
->>>>>>> 7124ccf8
 #define cpu_signal_handler cpu_sparc_signal_handler
 #define cpu_list sparc_cpu_list
 
@@ -675,11 +667,7 @@
 }
 #endif
 
-<<<<<<< HEAD
-static inline int cpu_mmu_index(CPUSPARCState *env1, bool ifetch)
-=======
 static inline int cpu_mmu_index(CPUSPARCState *env, bool ifetch)
->>>>>>> 7124ccf8
 {
 #if defined(CONFIG_USER_ONLY)
     return MMU_USER_IDX;
