--- conflicted
+++ resolved
@@ -36,10 +36,7 @@
 #include "trace.h"
 #include "qemu/option_int.h"
 #include "qemu/cutils.h"
-<<<<<<< HEAD
-=======
 #include "qemu/bswap.h"
->>>>>>> 7124ccf8
 
 /*
   Differences with QCOW:
@@ -110,7 +107,7 @@
         printf("attempting to read extended header in offset %lu\n", offset);
 #endif
 
-        ret = bdrv_pread(bs->file->bs, offset, &ext, sizeof(ext));
+        ret = bdrv_pread(bs->file, offset, &ext, sizeof(ext));
         if (ret < 0) {
             error_setg_errno(errp, -ret, "qcow2_read_extension: ERROR: "
                              "pread fail from offset %" PRIu64, offset);
@@ -138,7 +135,7 @@
                            sizeof(bs->backing_format));
                 return 2;
             }
-            ret = bdrv_pread(bs->file->bs, offset, bs->backing_format, ext.len);
+            ret = bdrv_pread(bs->file, offset, bs->backing_format, ext.len);
             if (ret < 0) {
                 error_setg_errno(errp, -ret, "ERROR: ext_backing_format: "
                                  "Could not read format name");
@@ -154,7 +151,7 @@
         case QCOW2_EXT_MAGIC_FEATURE_TABLE:
             if (p_feature_table != NULL) {
                 void* feature_table = g_malloc0(ext.len + 2 * sizeof(Qcow2Feature));
-                ret = bdrv_pread(bs->file->bs, offset , feature_table, ext.len);
+                ret = bdrv_pread(bs->file, offset , feature_table, ext.len);
                 if (ret < 0) {
                     error_setg_errno(errp, -ret, "ERROR: ext_feature_table: "
                                      "Could not read table");
@@ -175,7 +172,7 @@
                 uext->len = ext.len;
                 QLIST_INSERT_HEAD(&s->unknown_header_ext, uext, next);
 
-                ret = bdrv_pread(bs->file->bs, offset , uext->data, uext->len);
+                ret = bdrv_pread(bs->file, offset , uext->data, uext->len);
                 if (ret < 0) {
                     error_setg_errno(errp, -ret, "ERROR: unknown extension: "
                                      "Could not read data");
@@ -252,7 +249,7 @@
     }
 
     val = cpu_to_be64(s->incompatible_features | QCOW2_INCOMPAT_DIRTY);
-    ret = bdrv_pwrite(bs->file->bs, offsetof(QCowHeader, incompatible_features),
+    ret = bdrv_pwrite(bs->file, offsetof(QCowHeader, incompatible_features),
                       &val, sizeof(val));
     if (ret < 0) {
         return ret;
@@ -671,8 +668,6 @@
     r->cache_clean_interval =
         qemu_opt_get_number(opts, QCOW2_OPT_CACHE_CLEAN_INTERVAL,
                             s->cache_clean_interval);
-<<<<<<< HEAD
-=======
 #ifndef CONFIG_LINUX
     if (r->cache_clean_interval != 0) {
         error_setg(errp, QCOW2_OPT_CACHE_CLEAN_INTERVAL
@@ -681,7 +676,6 @@
         goto fail;
     }
 #endif
->>>>>>> 7124ccf8
     if (r->cache_clean_interval > UINT_MAX) {
         error_setg(errp, "Cache clean interval too big");
         ret = -EINVAL;
@@ -831,7 +825,7 @@
     uint64_t ext_end;
     uint64_t l1_vm_state_index;
 
-    ret = bdrv_pread(bs->file->bs, 0, &header, sizeof(header));
+    ret = bdrv_pread(bs->file, 0, &header, sizeof(header));
     if (ret < 0) {
         error_setg_errno(errp, -ret, "Could not read qcow2 header");
         goto fail;
@@ -906,7 +900,7 @@
     if (header.header_length > sizeof(header)) {
         s->unknown_header_fields_size = header.header_length - sizeof(header);
         s->unknown_header_fields = g_malloc(s->unknown_header_fields_size);
-        ret = bdrv_pread(bs->file->bs, sizeof(header), s->unknown_header_fields,
+        ret = bdrv_pread(bs->file, sizeof(header), s->unknown_header_fields,
                          s->unknown_header_fields_size);
         if (ret < 0) {
             error_setg_errno(errp, -ret, "Could not read unknown qcow2 header "
@@ -973,12 +967,8 @@
         ret = -EINVAL;
         goto fail;
     }
-<<<<<<< HEAD
-    if (!qcrypto_cipher_supports(QCRYPTO_CIPHER_ALG_AES_128)) {
-=======
     if (!qcrypto_cipher_supports(QCRYPTO_CIPHER_ALG_AES_128,
                                  QCRYPTO_CIPHER_MODE_CBC)) {
->>>>>>> 7124ccf8
         error_setg(errp, "AES cipher not available");
         ret = -EINVAL;
         goto fail;
@@ -987,15 +977,6 @@
     if (s->crypt_method_header) {
         if (bdrv_uses_whitelist() &&
             s->crypt_method_header == QCOW_CRYPT_AES) {
-<<<<<<< HEAD
-            error_report("qcow2 built-in AES encryption is deprecated");
-            error_printf("Support for it will be removed in a future release.\n"
-                         "You can use 'qemu-img convert' to switch to an\n"
-                         "unencrypted qcow2 image, or a LUKS raw image.\n");
-        }
-
-        bs->encrypted = 1;
-=======
             error_setg(errp,
                        "Use of AES-CBC encrypted qcow2 images is no longer "
                        "supported in system emulators");
@@ -1009,7 +990,6 @@
         }
 
         bs->encrypted = true;
->>>>>>> 7124ccf8
     }
 
     s->l2_bits = s->cluster_bits - 3; /* L2 is always one cluster */
@@ -1095,7 +1075,7 @@
             ret = -ENOMEM;
             goto fail;
         }
-        ret = bdrv_pread(bs->file->bs, s->l1_table_offset, s->l1_table,
+        ret = bdrv_pread(bs->file, s->l1_table_offset, s->l1_table,
                          s->l1_size * sizeof(uint64_t));
         if (ret < 0) {
             error_setg_errno(errp, -ret, "Could not read L1 table");
@@ -1151,7 +1131,7 @@
             ret = -EINVAL;
             goto fail;
         }
-        ret = bdrv_pread(bs->file->bs, header.backing_file_offset,
+        ret = bdrv_pread(bs->file, header.backing_file_offset,
                          bs->backing_file, len);
         if (ret < 0) {
             error_setg_errno(errp, -ret, "Could not read backing file name");
@@ -1428,11 +1408,7 @@
                                         int flags)
 {
     BDRVQcow2State *s = bs->opaque;
-<<<<<<< HEAD
-    int index_in_cluster, n1;
-=======
     int offset_in_cluster, n1;
->>>>>>> 7124ccf8
     int ret;
     unsigned int cur_bytes; /* number of bytes in current iteration */
     uint64_t cluster_offset = 0;
@@ -1447,17 +1423,10 @@
     while (bytes != 0) {
 
         /* prepare next request */
-<<<<<<< HEAD
-        cur_nr_sectors = remaining_sectors;
-        if (s->cipher) {
-            cur_nr_sectors = MIN(cur_nr_sectors,
-                QCOW_MAX_CRYPT_CLUSTERS * s->cluster_sectors);
-=======
         cur_bytes = MIN(bytes, INT_MAX);
         if (s->cipher) {
             cur_bytes = MIN(cur_bytes,
                             QCOW_MAX_CRYPT_CLUSTERS * s->cluster_size);
->>>>>>> 7124ccf8
         }
 
         ret = qcow2_get_cluster_offset(bs, offset, &cur_bytes, &cluster_offset);
@@ -1476,11 +1445,7 @@
             if (bs->backing) {
                 /* read from the base image */
                 n1 = qcow2_backing_read1(bs->backing->bs, &hd_qiov,
-<<<<<<< HEAD
-                    sector_num, cur_nr_sectors);
-=======
                                          offset, cur_bytes);
->>>>>>> 7124ccf8
                 if (n1 > 0) {
                     QEMUIOVector local_qiov;
 
@@ -1489,13 +1454,8 @@
 
                     BLKDBG_EVENT(bs->file, BLKDBG_READ_BACKING_AIO);
                     qemu_co_mutex_unlock(&s->lock);
-<<<<<<< HEAD
-                    ret = bdrv_co_readv(bs->backing->bs, sector_num,
-                                        n1, &local_qiov);
-=======
                     ret = bdrv_co_preadv(bs->backing, offset, n1,
                                          &local_qiov, 0);
->>>>>>> 7124ccf8
                     qemu_co_mutex_lock(&s->lock);
 
                     qemu_iovec_destroy(&local_qiov);
@@ -1557,27 +1517,15 @@
 
             BLKDBG_EVENT(bs->file, BLKDBG_READ_AIO);
             qemu_co_mutex_unlock(&s->lock);
-<<<<<<< HEAD
-            ret = bdrv_co_readv(bs->file->bs,
-                                (cluster_offset >> 9) + index_in_cluster,
-                                cur_nr_sectors, &hd_qiov);
-=======
             ret = bdrv_co_preadv(bs->file,
                                  cluster_offset + offset_in_cluster,
                                  cur_bytes, &hd_qiov, 0);
->>>>>>> 7124ccf8
             qemu_co_mutex_lock(&s->lock);
             if (ret < 0) {
                 goto fail;
             }
             if (bs->encrypted) {
                 assert(s->cipher);
-<<<<<<< HEAD
-                Error *err = NULL;
-                if (qcow2_encrypt_sectors(s, sector_num,  cluster_data,
-                                          cluster_data, cur_nr_sectors, false,
-                                          &err) < 0) {
-=======
                 assert((offset & (BDRV_SECTOR_SIZE - 1)) == 0);
                 assert((cur_bytes & (BDRV_SECTOR_SIZE - 1)) == 0);
                 Error *err = NULL;
@@ -1585,17 +1533,11 @@
                                           cluster_data, cluster_data,
                                           cur_bytes >> BDRV_SECTOR_BITS,
                                           false, &err) < 0) {
->>>>>>> 7124ccf8
                     error_free(err);
                     ret = -EIO;
                     goto fail;
                 }
-<<<<<<< HEAD
-                qemu_iovec_from_buf(qiov, bytes_done,
-                    cluster_data, 512 * cur_nr_sectors);
-=======
                 qemu_iovec_from_buf(qiov, bytes_done, cluster_data, cur_bytes);
->>>>>>> 7124ccf8
             }
             break;
 
@@ -1625,11 +1567,7 @@
                                          int flags)
 {
     BDRVQcow2State *s = bs->opaque;
-<<<<<<< HEAD
-    int index_in_cluster;
-=======
     int offset_in_cluster;
->>>>>>> 7124ccf8
     int ret;
     unsigned int cur_bytes; /* number of sectors in current iteration */
     uint64_t cluster_offset;
@@ -1651,22 +1589,12 @@
         l2meta = NULL;
 
         trace_qcow2_writev_start_part(qemu_coroutine_self());
-<<<<<<< HEAD
-        index_in_cluster = sector_num & (s->cluster_sectors - 1);
-        cur_nr_sectors = remaining_sectors;
-        if (bs->encrypted &&
-            cur_nr_sectors >
-            QCOW_MAX_CRYPT_CLUSTERS * s->cluster_sectors - index_in_cluster) {
-            cur_nr_sectors =
-                QCOW_MAX_CRYPT_CLUSTERS * s->cluster_sectors - index_in_cluster;
-=======
         offset_in_cluster = offset_into_cluster(s, offset);
         cur_bytes = MIN(bytes, INT_MAX);
         if (bs->encrypted) {
             cur_bytes = MIN(cur_bytes,
                             QCOW_MAX_CRYPT_CLUSTERS * s->cluster_size
                             - offset_in_cluster);
->>>>>>> 7124ccf8
         }
 
         ret = qcow2_alloc_cluster_offset(bs, offset, &cur_bytes,
@@ -1697,14 +1625,9 @@
                    QCOW_MAX_CRYPT_CLUSTERS * s->cluster_size);
             qemu_iovec_to_buf(&hd_qiov, 0, cluster_data, hd_qiov.size);
 
-<<<<<<< HEAD
-            if (qcow2_encrypt_sectors(s, sector_num, cluster_data,
-                                      cluster_data, cur_nr_sectors,
-=======
             if (qcow2_encrypt_sectors(s, offset >> BDRV_SECTOR_BITS,
                                       cluster_data, cluster_data,
                                       cur_bytes >>BDRV_SECTOR_BITS,
->>>>>>> 7124ccf8
                                       true, &err) < 0) {
                 error_free(err);
                 ret = -EIO;
@@ -1724,17 +1647,10 @@
         qemu_co_mutex_unlock(&s->lock);
         BLKDBG_EVENT(bs->file, BLKDBG_WRITE_AIO);
         trace_qcow2_writev_data(qemu_coroutine_self(),
-<<<<<<< HEAD
-                                (cluster_offset >> 9) + index_in_cluster);
-        ret = bdrv_co_writev(bs->file->bs,
-                             (cluster_offset >> 9) + index_in_cluster,
-                             cur_nr_sectors, &hd_qiov);
-=======
                                 cluster_offset + offset_in_cluster);
         ret = bdrv_co_pwritev(bs->file,
                               cluster_offset + offset_in_cluster,
                               cur_bytes, &hd_qiov, 0);
->>>>>>> 7124ccf8
         qemu_co_mutex_lock(&s->lock);
         if (ret < 0) {
             goto fail;
@@ -1865,16 +1781,6 @@
 
     qcow2_close(bs);
 
-<<<<<<< HEAD
-    bdrv_invalidate_cache(bs->file->bs, &local_err);
-    if (local_err) {
-        error_propagate(errp, local_err);
-        bs->drv = NULL;
-        return;
-    }
-
-=======
->>>>>>> 7124ccf8
     memset(s, 0, sizeof(BDRVQcow2State));
     options = qdict_clone_shallow(bs->options);
 
@@ -2084,7 +1990,7 @@
     }
 
     /* Write the new header */
-    ret = bdrv_pwrite(bs->file->bs, 0, header, s->cluster_size);
+    ret = bdrv_pwrite(bs->file, 0, header, s->cluster_size);
     if (ret < 0) {
         goto fail;
     }
@@ -2166,17 +2072,9 @@
      * EOF). Extend the image to the last allocated sector.
      */
     if (host_offset != 0) {
-<<<<<<< HEAD
-        uint8_t buf[BDRV_SECTOR_SIZE];
-        memset(buf, 0, BDRV_SECTOR_SIZE);
-        ret = bdrv_write(bs->file->bs,
-                         (host_offset >> BDRV_SECTOR_BITS) + num - 1,
-                         buf, 1);
-=======
         uint8_t data = 0;
         ret = bdrv_pwrite(bs->file, (host_offset + cur_bytes) - 1,
                           &data, 1);
->>>>>>> 7124ccf8
         if (ret < 0) {
             return ret;
         }
@@ -2327,11 +2225,7 @@
             cpu_to_be64(QCOW2_COMPAT_LAZY_REFCOUNTS);
     }
 
-<<<<<<< HEAD
-    ret = blk_pwrite(blk, 0, header, cluster_size);
-=======
     ret = blk_pwrite(blk, 0, header, cluster_size, 0);
->>>>>>> 7124ccf8
     g_free(header);
     if (ret < 0) {
         error_setg_errno(errp, -ret, "Could not write qcow2 header");
@@ -2341,11 +2235,7 @@
     /* Write a refcount table with one refcount block */
     refcount_table = g_malloc0(2 * cluster_size);
     refcount_table[0] = cpu_to_be64(2 * cluster_size);
-<<<<<<< HEAD
-    ret = blk_pwrite(blk, cluster_size, refcount_table, 2 * cluster_size);
-=======
     ret = blk_pwrite(blk, cluster_size, refcount_table, 2 * cluster_size, 0);
->>>>>>> 7124ccf8
     g_free(refcount_table);
 
     if (ret < 0) {
@@ -2521,18 +2411,6 @@
                    "greater)");
         ret = -EINVAL;
         goto finish;
-<<<<<<< HEAD
-    }
-
-    refcount_order = ctz32(refcount_bits);
-
-    ret = qcow2_create2(filename, size, backing_file, backing_fmt, flags,
-                        cluster_size, prealloc, opts, version, refcount_order,
-                        &local_err);
-    if (local_err) {
-        error_propagate(errp, local_err);
-=======
->>>>>>> 7124ccf8
     }
 
     refcount_order = ctz32(refcount_bits);
@@ -2620,14 +2498,11 @@
 {
     int ret;
     BDRVQcow2State *s = bs->opaque;
-<<<<<<< HEAD
-=======
 
     if (!QEMU_IS_ALIGNED(offset | count, s->cluster_size)) {
         assert(count < s->cluster_size);
         return -ENOTSUP;
     }
->>>>>>> 7124ccf8
 
     qemu_co_mutex_lock(&s->lock);
     ret = qcow2_discard_clusters(bs, offset, count >> BDRV_SECTOR_BITS,
@@ -2667,7 +2542,7 @@
 
     /* write updated header.size */
     offset = cpu_to_be64(offset);
-    ret = bdrv_pwrite_sync(bs->file->bs, offsetof(QCowHeader, size),
+    ret = bdrv_pwrite_sync(bs->file, offsetof(QCowHeader, size),
                            &offset, sizeof(uint64_t));
     if (ret < 0) {
         return ret;
@@ -2684,11 +2559,8 @@
                             uint64_t bytes, QEMUIOVector *qiov)
 {
     BDRVQcow2State *s = bs->opaque;
-<<<<<<< HEAD
-=======
     QEMUIOVector hd_qiov;
     struct iovec iov;
->>>>>>> 7124ccf8
     z_stream strm;
     int ret, out_len;
     uint8_t *buf, *out_buf;
@@ -2760,18 +2632,10 @@
     }
     cluster_offset &= s->cluster_offset_mask;
 
-<<<<<<< HEAD
-        BLKDBG_EVENT(bs->file, BLKDBG_WRITE_COMPRESSED);
-        ret = bdrv_pwrite(bs->file->bs, cluster_offset, out_buf, out_len);
-        if (ret < 0) {
-            goto fail;
-        }
-=======
     ret = qcow2_pre_write_overlap_check(bs, 0, cluster_offset, out_len);
     qemu_co_mutex_unlock(&s->lock);
     if (ret < 0) {
         goto fail;
->>>>>>> 7124ccf8
     }
 
     iov = (struct iovec) {
@@ -2830,13 +2694,8 @@
     /* After this call, neither the in-memory nor the on-disk refcount
      * information accurately describe the actual references */
 
-<<<<<<< HEAD
-    ret = bdrv_write_zeroes(bs->file->bs, s->l1_table_offset / BDRV_SECTOR_SIZE,
-                            l1_clusters * s->cluster_sectors, 0);
-=======
     ret = bdrv_pwrite_zeroes(bs->file, s->l1_table_offset,
                              l1_clusters * s->cluster_size, 0);
->>>>>>> 7124ccf8
     if (ret < 0) {
         goto fail_broken_refcounts;
     }
@@ -2849,14 +2708,8 @@
      * overwrite parts of the existing refcount and L1 table, which is not
      * an issue because the dirty flag is set, complete data loss is in fact
      * desired and partial data loss is consequently fine as well */
-<<<<<<< HEAD
-    ret = bdrv_write_zeroes(bs->file->bs, s->cluster_size / BDRV_SECTOR_SIZE,
-                            (2 + l1_clusters) * s->cluster_size /
-                            BDRV_SECTOR_SIZE, 0);
-=======
     ret = bdrv_pwrite_zeroes(bs->file, s->cluster_size,
                              (2 + l1_clusters) * s->cluster_size, 0);
->>>>>>> 7124ccf8
     /* This call (even if it failed overall) may have overwritten on-disk
      * refcount structures; in that case, the in-memory refcount information
      * will probably differ from the on-disk information which makes the BDS
@@ -2871,17 +2724,10 @@
     /* "Create" an empty reftable (one cluster) directly after the image
      * header and an empty L1 table three clusters after the image header;
      * the cluster between those two will be used as the first refblock */
-<<<<<<< HEAD
-    cpu_to_be64w(&l1_ofs_rt_ofs_cls.l1_offset, 3 * s->cluster_size);
-    cpu_to_be64w(&l1_ofs_rt_ofs_cls.reftable_offset, s->cluster_size);
-    cpu_to_be32w(&l1_ofs_rt_ofs_cls.reftable_clusters, 1);
-    ret = bdrv_pwrite_sync(bs->file->bs, offsetof(QCowHeader, l1_table_offset),
-=======
     l1_ofs_rt_ofs_cls.l1_offset = cpu_to_be64(3 * s->cluster_size);
     l1_ofs_rt_ofs_cls.reftable_offset = cpu_to_be64(s->cluster_size);
     l1_ofs_rt_ofs_cls.reftable_clusters = cpu_to_be32(1);
     ret = bdrv_pwrite_sync(bs->file, offsetof(QCowHeader, l1_table_offset),
->>>>>>> 7124ccf8
                            &l1_ofs_rt_ofs_cls, sizeof(l1_ofs_rt_ofs_cls));
     if (ret < 0) {
         goto fail_broken_refcounts;
@@ -2912,7 +2758,7 @@
 
     /* Enter the first refblock into the reftable */
     rt_entry = cpu_to_be64(2 * s->cluster_size);
-    ret = bdrv_pwrite_sync(bs->file->bs, s->cluster_size,
+    ret = bdrv_pwrite_sync(bs->file, s->cluster_size,
                            &rt_entry, sizeof(rt_entry));
     if (ret < 0) {
         goto fail_broken_refcounts;
@@ -3093,50 +2939,20 @@
                               int64_t pos)
 {
     BDRVQcow2State *s = bs->opaque;
-<<<<<<< HEAD
-    int64_t total_sectors = bs->total_sectors;
-    bool zero_beyond_eof = bs->zero_beyond_eof;
-    int ret;
-
-    BLKDBG_EVENT(bs->file, BLKDBG_VMSTATE_SAVE);
-    bs->zero_beyond_eof = false;
-    ret = bdrv_pwritev(bs, qcow2_vm_state_offset(s) + pos, qiov);
-    bs->zero_beyond_eof = zero_beyond_eof;
-
-    /* bdrv_co_do_writev will have increased the total_sectors value to include
-     * the VM state - the VM state is however not an actual part of the block
-     * device, therefore, we need to restore the old value. */
-    bs->total_sectors = total_sectors;
-
-    return ret;
-=======
 
     BLKDBG_EVENT(bs->file, BLKDBG_VMSTATE_SAVE);
     return bs->drv->bdrv_co_pwritev(bs, qcow2_vm_state_offset(s) + pos,
                                     qiov->size, qiov, 0);
->>>>>>> 7124ccf8
 }
 
 static int qcow2_load_vmstate(BlockDriverState *bs, QEMUIOVector *qiov,
                               int64_t pos)
 {
     BDRVQcow2State *s = bs->opaque;
-<<<<<<< HEAD
-    bool zero_beyond_eof = bs->zero_beyond_eof;
-    int ret;
-
-    BLKDBG_EVENT(bs->file, BLKDBG_VMSTATE_LOAD);
-    bs->zero_beyond_eof = false;
-    ret = bdrv_pread(bs, qcow2_vm_state_offset(s) + pos, buf, size);
-    bs->zero_beyond_eof = zero_beyond_eof;
-
-    return ret;
-=======
 
     BLKDBG_EVENT(bs->file, BLKDBG_VMSTATE_LOAD);
     return bs->drv->bdrv_co_preadv(bs, qcow2_vm_state_offset(s) + pos,
                                    qiov->size, qiov, 0);
->>>>>>> 7124ccf8
 }
 
 /*
