--- conflicted
+++ resolved
@@ -1106,11 +1106,8 @@
             goto fail;
         }
         memcpy(s->volume_label, label, label_length);
-<<<<<<< HEAD
-=======
     } else {
         memcpy(s->volume_label, "QEMU VVFAT", 10);
->>>>>>> 7124ccf8
     }
 
     if (floppy) {
@@ -3021,14 +3018,6 @@
         goto err;
     }
 
-<<<<<<< HEAD
-    s->qcow = NULL;
-    options = qdict_new();
-    qdict_put(options, "driver", qstring_from_str("qcow"));
-    ret = bdrv_open(&s->qcow, s->qcow_filename, NULL, options,
-                    BDRV_O_RDWR | BDRV_O_NO_FLUSH, errp);
-    if (ret < 0) {
-=======
     options = qdict_new();
     qdict_put(options, "write-target.driver", qstring_from_str("qcow"));
     s->qcow = bdrv_open_child(s->qcow_filename, options, "write-target", bs,
@@ -3036,7 +3025,6 @@
     QDECREF(options);
     if (!s->qcow) {
         ret = -EINVAL;
->>>>>>> 7124ccf8
         goto err;
     }
 
