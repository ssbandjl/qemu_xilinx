/*
 *  Test code for x86 CPUID and Topology functions
 *
 *  Copyright (c) 2012 Red Hat Inc.
 *
 * Permission is hereby granted, free of charge, to any person obtaining a copy
 * of this software and associated documentation files (the "Software"), to deal
 * in the Software without restriction, including without limitation the rights
 * to use, copy, modify, merge, publish, distribute, sublicense, and/or sell
 * copies of the Software, and to permit persons to whom the Software is
 * furnished to do so, subject to the following conditions:
 *
 * The above copyright notice and this permission notice shall be included in
 * all copies or substantial portions of the Software.
 *
 * THE SOFTWARE IS PROVIDED "AS IS", WITHOUT WARRANTY OF ANY KIND, EXPRESS OR
 * IMPLIED, INCLUDING BUT NOT LIMITED TO THE WARRANTIES OF MERCHANTABILITY,
 * FITNESS FOR A PARTICULAR PURPOSE AND NONINFRINGEMENT. IN NO EVENT SHALL
 * THE AUTHORS OR COPYRIGHT HOLDERS BE LIABLE FOR ANY CLAIM, DAMAGES OR OTHER
 * LIABILITY, WHETHER IN AN ACTION OF CONTRACT, TORT OR OTHERWISE, ARISING FROM,
 * OUT OF OR IN CONNECTION WITH THE SOFTWARE OR THE USE OR OTHER DEALINGS IN
 * THE SOFTWARE.
 */

#include "qemu/osdep.h"
<<<<<<< HEAD
#include <glib.h>
=======
>>>>>>> 7124ccf8

#include "hw/i386/topology.h"

static void test_topo_bits(void)
{
    /* simple tests for 1 thread per core, 1 core per socket */
    g_assert_cmpuint(apicid_smt_width(1, 1), ==, 0);
    g_assert_cmpuint(apicid_core_width(1, 1), ==, 0);

    g_assert_cmpuint(x86_apicid_from_cpu_idx(1, 1, 0), ==, 0);
    g_assert_cmpuint(x86_apicid_from_cpu_idx(1, 1, 1), ==, 1);
    g_assert_cmpuint(x86_apicid_from_cpu_idx(1, 1, 2), ==, 2);
    g_assert_cmpuint(x86_apicid_from_cpu_idx(1, 1, 3), ==, 3);


    /* Test field width calculation for multiple values
     */
    g_assert_cmpuint(apicid_smt_width(1, 2), ==, 1);
    g_assert_cmpuint(apicid_smt_width(1, 3), ==, 2);
    g_assert_cmpuint(apicid_smt_width(1, 4), ==, 2);

    g_assert_cmpuint(apicid_smt_width(1, 14), ==, 4);
    g_assert_cmpuint(apicid_smt_width(1, 15), ==, 4);
    g_assert_cmpuint(apicid_smt_width(1, 16), ==, 4);
    g_assert_cmpuint(apicid_smt_width(1, 17), ==, 5);


    g_assert_cmpuint(apicid_core_width(30, 2), ==, 5);
    g_assert_cmpuint(apicid_core_width(31, 2), ==, 5);
    g_assert_cmpuint(apicid_core_width(32, 2), ==, 5);
    g_assert_cmpuint(apicid_core_width(33, 2), ==, 6);


    /* build a weird topology and see if IDs are calculated correctly
     */

    /* This will use 2 bits for thread ID and 3 bits for core ID
     */
    g_assert_cmpuint(apicid_smt_width(6, 3), ==, 2);
    g_assert_cmpuint(apicid_core_width(6, 3), ==, 3);
    g_assert_cmpuint(apicid_pkg_offset(6, 3), ==, 5);

    g_assert_cmpuint(x86_apicid_from_cpu_idx(6, 3, 0), ==, 0);
    g_assert_cmpuint(x86_apicid_from_cpu_idx(6, 3, 1), ==, 1);
    g_assert_cmpuint(x86_apicid_from_cpu_idx(6, 3, 2), ==, 2);

    g_assert_cmpuint(x86_apicid_from_cpu_idx(6, 3, 1 * 3 + 0), ==,
                     (1 << 2) | 0);
    g_assert_cmpuint(x86_apicid_from_cpu_idx(6, 3, 1 * 3 + 1), ==,
                     (1 << 2) | 1);
    g_assert_cmpuint(x86_apicid_from_cpu_idx(6, 3, 1 * 3 + 2), ==,
                     (1 << 2) | 2);

    g_assert_cmpuint(x86_apicid_from_cpu_idx(6, 3, 2 * 3 + 0), ==,
                     (2 << 2) | 0);
    g_assert_cmpuint(x86_apicid_from_cpu_idx(6, 3, 2 * 3 + 1), ==,
                     (2 << 2) | 1);
    g_assert_cmpuint(x86_apicid_from_cpu_idx(6, 3, 2 * 3 + 2), ==,
                     (2 << 2) | 2);

    g_assert_cmpuint(x86_apicid_from_cpu_idx(6, 3, 5 * 3 + 0), ==,
                     (5 << 2) | 0);
    g_assert_cmpuint(x86_apicid_from_cpu_idx(6, 3, 5 * 3 + 1), ==,
                     (5 << 2) | 1);
    g_assert_cmpuint(x86_apicid_from_cpu_idx(6, 3, 5 * 3 + 2), ==,
                     (5 << 2) | 2);

    g_assert_cmpuint(x86_apicid_from_cpu_idx(6, 3, 1 * 6 * 3 + 0 * 3 + 0), ==,
                     (1 << 5));
    g_assert_cmpuint(x86_apicid_from_cpu_idx(6, 3, 1 * 6 * 3 + 1 * 3 + 1), ==,
                     (1 << 5) | (1 << 2) | 1);
    g_assert_cmpuint(x86_apicid_from_cpu_idx(6, 3, 3 * 6 * 3 + 5 * 3 + 2), ==,
                     (3 << 5) | (5 << 2) | 2);
}

int main(int argc, char **argv)
{
    g_test_init(&argc, &argv, NULL);

    g_test_add_func("/cpuid/topology/basic", test_topo_bits);

    g_test_run();

    return 0;
}<|MERGE_RESOLUTION|>--- conflicted
+++ resolved
@@ -23,10 +23,6 @@
  */
 
 #include "qemu/osdep.h"
-<<<<<<< HEAD
-#include <glib.h>
-=======
->>>>>>> 7124ccf8
 
 #include "hw/i386/topology.h"
 
