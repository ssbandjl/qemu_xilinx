/*
 * QEMU CPU model
 *
 * Copyright (c) 2012 SUSE LINUX Products GmbH
 *
 * This program is free software; you can redistribute it and/or
 * modify it under the terms of the GNU General Public License
 * as published by the Free Software Foundation; either version 2
 * of the License, or (at your option) any later version.
 *
 * This program is distributed in the hope that it will be useful,
 * but WITHOUT ANY WARRANTY; without even the implied warranty of
 * MERCHANTABILITY or FITNESS FOR A PARTICULAR PURPOSE.  See the
 * GNU General Public License for more details.
 *
 * You should have received a copy of the GNU General Public License
 * along with this program; if not, see
 * <http://www.gnu.org/licenses/gpl-2.0.html>
 */
#ifndef QEMU_CPU_H
#define QEMU_CPU_H

#include "hw/qdev-core.h"
#include "disas/dis-asm.h"
#include "exec/hwaddr.h"
#include "exec/memattrs.h"
#include "qapi/qapi-types-run-state.h"
#include "qemu/bitmap.h"
#include "qemu/rcu_queue.h"
#include "qemu/queue.h"
#include "qemu/thread.h"

typedef int (*WriteCoreDumpFunction)(const void *buf, size_t size,
                                     void *opaque);

/**
 * vaddr:
 * Type wide enough to contain any #target_ulong virtual address.
 */
typedef uint64_t vaddr;
#define VADDR_PRId PRId64
#define VADDR_PRIu PRIu64
#define VADDR_PRIo PRIo64
#define VADDR_PRIx PRIx64
#define VADDR_PRIX PRIX64
#define VADDR_MAX UINT64_MAX

/**
 * SECTION:cpu
 * @section_id: QEMU-cpu
 * @title: CPU Class
 * @short_description: Base class for all CPUs
 */

#define TYPE_CPU "cpu"

/* Since this macro is used a lot in hot code paths and in conjunction with
 * FooCPU *foo_env_get_cpu(), we deviate from usual QOM practice by using
 * an unchecked cast.
 */
#define CPU(obj) ((CPUState *)(obj))

#define CPU_CLASS(class) OBJECT_CLASS_CHECK(CPUClass, (class), TYPE_CPU)
#define CPU_GET_CLASS(obj) OBJECT_GET_CLASS(CPUClass, (obj), TYPE_CPU)

typedef enum MMUAccessType {
    MMU_DATA_LOAD  = 0,
    MMU_DATA_STORE = 1,
    MMU_INST_FETCH = 2
} MMUAccessType;

typedef struct CPUWatchpoint CPUWatchpoint;

typedef void (*CPUUnassignedAccess)(CPUState *cpu, hwaddr addr,
                                    bool is_write, bool is_exec, int opaque,
                                    unsigned size);

struct TranslationBlock;

/**
 * CPUClass:
 * @class_by_name: Callback to map -cpu command line model name to an
 * instantiatable CPU type.
 * @parse_features: Callback to parse command line arguments.
 * @reset: Callback to reset the #CPUState to its initial state.
 * @reset_dump_flags: #CPUDumpFlags to use for reset logging.
 * @has_work: Callback for checking if there is work to do.
 * @do_interrupt: Callback for interrupt handling.
 * @do_unassigned_access: Callback for unassigned access handling.
 * (this is deprecated: new targets should use do_transaction_failed instead)
 * @do_unaligned_access: Callback for unaligned access handling, if
 * the target defines #ALIGNED_ONLY.
 * @do_transaction_failed: Callback for handling failed memory transactions
 * (ie bus faults or external aborts; not MMU faults)
 * @virtio_is_big_endian: Callback to return %true if a CPU which supports
 * runtime configurable endianness is currently big-endian. Non-configurable
 * CPUs can use the default implementation of this method. This method should
 * not be used by any callers other than the pre-1.0 virtio devices.
 * @memory_rw_debug: Callback for GDB memory access.
 * @dump_state: Callback for dumping state.
 * @dump_statistics: Callback for dumping statistics.
 * @get_arch_id: Callback for getting architecture-dependent CPU ID.
 * @get_paging_enabled: Callback for inquiring whether paging is enabled.
 * @get_memory_mapping: Callback for obtaining the memory mappings.
 * @set_pc: Callback for setting the Program Counter register. This
 *       should have the semantics used by the target architecture when
 *       setting the PC from a source such as an ELF file entry point;
 *       for example on Arm it will also set the Thumb mode bit based
 *       on the least significant bit of the new PC value.
 *       If the target behaviour here is anything other than "set
 *       the PC register to the value passed in" then the target must
 *       also implement the synchronize_from_tb hook.
 * @synchronize_from_tb: Callback for synchronizing state from a TCG
 *       #TranslationBlock. This is called when we abandon execution
 *       of a TB before starting it, and must set all parts of the CPU
 *       state which the previous TB in the chain may not have updated.
 *       This always includes at least the program counter; some targets
 *       will need to do more. If this hook is not implemented then the
 *       default is to call @set_pc(tb->pc).
 * @handle_mmu_fault: Callback for handling an MMU fault.
 * @get_phys_page_debug: Callback for obtaining a physical address.
 * @get_phys_page_attrs_debug: Callback for obtaining a physical address and the
 *       associated memory transaction attributes to use for the access.
 *       CPUs which use memory transaction attributes should implement this
 *       instead of get_phys_page_debug.
 * @asidx_from_attrs: Callback to return the CPU AddressSpace to use for
 *       a memory access with the specified memory transaction attributes.
 * @gdb_read_register: Callback for letting GDB read a register.
 * @gdb_write_register: Callback for letting GDB write a register.
 * @debug_check_watchpoint: Callback: return true if the architectural
 *       watchpoint whose address has matched should really fire.
 * @debug_excp_handler: Callback for handling debug exceptions.
 * @write_elf64_note: Callback for writing a CPU-specific ELF note to a
 * 64-bit VM coredump.
 * @write_elf32_qemunote: Callback for writing a CPU- and QEMU-specific ELF
 * note to a 32-bit VM coredump.
 * @write_elf32_note: Callback for writing a CPU-specific ELF note to a
 * 32-bit VM coredump.
 * @write_elf32_qemunote: Callback for writing a CPU- and QEMU-specific ELF
 * note to a 32-bit VM coredump.
 * @vmsd: State description for migration.
 * @gdb_num_core_regs: Number of core registers accessible to GDB.
 * @gdb_core_xml_file: File name for core registers GDB XML description.
 * @gdb_stop_before_watchpoint: Indicates whether GDB expects the CPU to stop
 *           before the insn which triggers a watchpoint rather than after it.
 * @gdb_arch_name: Optional callback that returns the architecture name known
 * to GDB. The caller must free the returned string with g_free.
 * @gdb_get_dynamic_xml: Callback to return dynamically generated XML for the
 *   gdb stub. Returns a pointer to the XML contents for the specified XML file
 *   or NULL if the CPU doesn't have a dynamically generated content for it.
 * @cpu_exec_enter: Callback for cpu_exec preparation.
 * @cpu_exec_exit: Callback for cpu_exec cleanup.
 * @cpu_exec_interrupt: Callback for processing interrupts in cpu_exec.
 * @disas_set_info: Setup architecture specific components of disassembly info
 * @adjust_watchpoint_address: Perform a target-specific adjustment to an
 * address before attempting to match it against watchpoints.
 *
 * Represents a CPU family or model.
 */
typedef struct CPUClass {
    /*< private >*/
    DeviceClass parent_class;
    /*< public >*/

    ObjectClass *(*class_by_name)(const char *cpu_model);
    void (*parse_features)(const char *typename, char *str, Error **errp);

    void (*reset)(CPUState *cpu);
    int reset_dump_flags;
    bool (*has_work)(CPUState *cpu);
    void (*do_interrupt)(CPUState *cpu);
    CPUUnassignedAccess do_unassigned_access;
    void (*do_unaligned_access)(CPUState *cpu, vaddr addr,
                                MMUAccessType access_type,
                                int mmu_idx, uintptr_t retaddr);
    void (*do_transaction_failed)(CPUState *cpu, hwaddr physaddr, vaddr addr,
                                  unsigned size, MMUAccessType access_type,
                                  int mmu_idx, MemTxAttrs attrs,
                                  MemTxResult response, uintptr_t retaddr);
    bool (*virtio_is_big_endian)(CPUState *cpu);
    int (*memory_rw_debug)(CPUState *cpu, vaddr addr,
                           uint8_t *buf, int len, bool is_write);
    void (*dump_state)(CPUState *cpu, FILE *, int flags);
    GuestPanicInformation* (*get_crash_info)(CPUState *cpu);
    void (*dump_statistics)(CPUState *cpu, int flags);
    int64_t (*get_arch_id)(CPUState *cpu);
    bool (*get_paging_enabled)(const CPUState *cpu);
    void (*get_memory_mapping)(CPUState *cpu, MemoryMappingList *list,
                               Error **errp);
    void (*set_pc)(CPUState *cpu, vaddr value);
    vaddr (*get_pc)(CPUState *cpu);
    void (*synchronize_from_tb)(CPUState *cpu, struct TranslationBlock *tb);
    int (*handle_mmu_fault)(CPUState *cpu, vaddr address, int size, int rw,
                            int mmu_index);
    hwaddr (*get_phys_page_debug)(CPUState *cpu, vaddr addr);
    hwaddr (*get_phys_page_attrs_debug)(CPUState *cpu, vaddr addr,
                                        MemTxAttrs *attrs);
    int (*asidx_from_attrs)(CPUState *cpu, MemTxAttrs attrs);
    int (*gdb_read_register)(CPUState *cpu, uint8_t *buf, int reg);
    int (*gdb_write_register)(CPUState *cpu, uint8_t *buf, int reg);
    bool (*debug_check_watchpoint)(CPUState *cpu, CPUWatchpoint *wp);
    void (*debug_excp_handler)(CPUState *cpu);

    int (*write_elf64_note)(WriteCoreDumpFunction f, CPUState *cpu,
                            int cpuid, void *opaque);
    int (*write_elf64_qemunote)(WriteCoreDumpFunction f, CPUState *cpu,
                                void *opaque);
    int (*write_elf32_note)(WriteCoreDumpFunction f, CPUState *cpu,
                            int cpuid, void *opaque);
    int (*write_elf32_qemunote)(WriteCoreDumpFunction f, CPUState *cpu,
                                void *opaque);

    void (*set_debug_context)(CPUState *cpu, unsigned int ctx);
    const char **debug_contexts;
    const struct VMStateDescription *vmsd;
    const char *gdb_core_xml_file;
    gchar * (*gdb_arch_name)(CPUState *cpu);
    const char * (*gdb_get_dynamic_xml)(CPUState *cpu, const char *xmlname);
    void (*cpu_exec_enter)(CPUState *cpu);
    void (*cpu_exec_exit)(CPUState *cpu);
    bool (*cpu_exec_interrupt)(CPUState *cpu, int interrupt_request);

    void (*disas_set_info)(CPUState *cpu, disassemble_info *info);
    vaddr (*adjust_watchpoint_address)(CPUState *cpu, vaddr addr, int len);
    void (*tcg_initialize)(void);

    /* Keep non-pointer data at the end to minimize holes.  */
    int gdb_num_core_regs;
    bool gdb_stop_before_watchpoint;
} CPUClass;

#ifdef HOST_WORDS_BIGENDIAN
typedef struct icount_decr_u16 {
    uint16_t high;
    uint16_t low;
} icount_decr_u16;
#else
typedef struct icount_decr_u16 {
    uint16_t low;
    uint16_t high;
} icount_decr_u16;
#endif

typedef struct CPUBreakpoint {
    vaddr pc;
    int flags; /* BP_* */
    QTAILQ_ENTRY(CPUBreakpoint) entry;
} CPUBreakpoint;

struct CPUWatchpoint {
    vaddr vaddr;
    vaddr len;
    vaddr hitaddr;
    MemTxAttrs hitattrs;
    int flags; /* BP_* */
    QTAILQ_ENTRY(CPUWatchpoint) entry;
};

struct KVMState;
struct kvm_run;

struct hax_vcpu_state;

#define TB_JMP_CACHE_BITS 12
#define TB_JMP_CACHE_SIZE (1 << TB_JMP_CACHE_BITS)

/* work queue */

/* The union type allows passing of 64 bit target pointers on 32 bit
 * hosts in a single parameter
 */
typedef union {
    int           host_int;
    unsigned long host_ulong;
    void         *host_ptr;
    vaddr         target_ptr;
} run_on_cpu_data;

#define RUN_ON_CPU_HOST_PTR(p)    ((run_on_cpu_data){.host_ptr = (p)})
#define RUN_ON_CPU_HOST_INT(i)    ((run_on_cpu_data){.host_int = (i)})
#define RUN_ON_CPU_HOST_ULONG(ul) ((run_on_cpu_data){.host_ulong = (ul)})
#define RUN_ON_CPU_TARGET_PTR(v)  ((run_on_cpu_data){.target_ptr = (v)})
#define RUN_ON_CPU_NULL           RUN_ON_CPU_HOST_PTR(NULL)

typedef void (*run_on_cpu_func)(CPUState *cpu, run_on_cpu_data data);

struct qemu_work_item;

#define CPU_UNSET_NUMA_NODE_ID -1
#define CPU_TRACE_DSTATE_MAX_EVENTS 32

/**
 * CPUState:
 * @cpu_index: CPU index (informative).
 * @cluster_index: Identifies which cluster this CPU is in.
 *   For boards which don't define clusters or for "loose" CPUs not assigned
 *   to a cluster this will be UNASSIGNED_CLUSTER_INDEX; otherwise it will
 *   be the same as the cluster-id property of the CPU object's TYPE_CPU_CLUSTER
 *   QOM parent.
 * @nr_cores: Number of cores within this CPU package.
 * @nr_threads: Number of threads within this CPU.
 * @running: #true if CPU is currently running (lockless).
 * @has_waiter: #true if a CPU is currently waiting for the cpu_exec_end;
 * valid under cpu_list_lock.
 * @created: Indicates whether the CPU thread has been successfully created.
 * @interrupt_request: Indicates a pending interrupt request.
 * @halted: Nonzero if the CPU is in suspended state.
 * @stop: Indicates a pending stop request.
 * @stopped: Indicates the CPU has been artificially stopped.
 * @unplug: Indicates a pending CPU unplug request.
 * @crash_occurred: Indicates the OS reported a crash (panic) for this CPU
 * @singlestep_enabled: Flags for single-stepping.
 * @icount_extra: Instructions until next timer event.
 * @icount_decr: Low 16 bits: number of cycles left, only used in icount mode.
 * High 16 bits: Set to -1 to force TCG to stop executing linked TBs for this
 * CPU and return to its top level loop (even in non-icount mode).
 * This allows a single read-compare-cbranch-write sequence to test
 * for both decrementer underflow and exceptions.
 * @can_do_io: Nonzero if memory-mapped IO is safe. Deterministic execution
 * requires that IO only be performed on the last instruction of a TB
 * so that interrupts take effect immediately.
 * @cpu_ases: Pointer to array of CPUAddressSpaces (which define the
 *            AddressSpaces this CPU has)
 * @num_ases: number of CPUAddressSpaces in @cpu_ases
 * @as: Pointer to the first AddressSpace, for the convenience of targets which
 *      only have a single AddressSpace
 * @env_ptr: Pointer to subclass-specific CPUArchState field.
 * @gdb_regs: Additional GDB registers.
 * @gdb_num_regs: Number of total registers accessible to GDB.
 * @gdb_num_g_regs: Number of registers in GDB 'g' packets.
 * @next_cpu: Next CPU sharing TB cache.
 * @opaque: User data.
 * @mem_io_pc: Host Program Counter at which the memory was accessed.
 * @mem_io_vaddr: Target virtual address at which the memory was accessed.
 * @kvm_fd: vCPU file descriptor for KVM.
 * @work_mutex: Lock to prevent multiple access to queued_work_*.
 * @queued_work_first: First asynchronous work pending.
 * @trace_dstate_delayed: Delayed changes to trace_dstate (includes all changes
 *                        to @trace_dstate).
 * @trace_dstate: Dynamic tracing state of events for this vCPU (bitmask).
 * @ignore_memory_transaction_failures: Cached copy of the MachineState
 *    flag of the same name: allows the board to suppress calling of the
 *    CPU do_transaction_failed hook function.
 *
 * State of one CPU core or thread.
 */
struct CPUState {
    /*< private >*/
    DeviceState parent_obj;
    /*< public >*/

    int nr_cores;
    int nr_threads;

    struct QemuThread *thread;
#ifdef _WIN32
    HANDLE hThread;
#endif
    int thread_id;
    bool running, has_waiter;
    struct QemuCond *halt_cond;
    bool thread_kicked;
    bool created;
    bool stop;
    bool stopped;
    bool unplug;
    bool crash_occurred;
    bool exit_request;
    uint32_t cflags_next_tb;
    /* updates protected by BQL */
    uint32_t interrupt_request;
    int singlestep_enabled;
    int64_t icount_budget;
    int64_t icount_extra;
    sigjmp_buf jmp_env;

    QemuMutex work_mutex;
    struct qemu_work_item *queued_work_first, *queued_work_last;

    CPUAddressSpace *cpu_ases;
    int num_ases;
    AddressSpace *as;
    MemoryRegion *memory;

    void *env_ptr; /* CPUArchState */

    /* Accessed in parallel; all accesses must be atomic */
    struct TranslationBlock *tb_jmp_cache[TB_JMP_CACHE_SIZE];

    struct GDBRegisterState *gdb_regs;
    int gdb_num_regs;
    int gdb_num_g_regs;
    QTAILQ_ENTRY(CPUState) node;

    /* ice debug support */
    QTAILQ_HEAD(, CPUBreakpoint) breakpoints;

    QTAILQ_HEAD(, CPUWatchpoint) watchpoints;
    CPUWatchpoint *watchpoint_hit;

    void *opaque;

    /* In order to avoid passing too many arguments to the MMIO helpers,
     * we store some rarely used information in the CPU context.
     */
    uintptr_t mem_io_pc;
    vaddr mem_io_vaddr;
    /*
     * This is only needed for the legacy cpu_unassigned_access() hook;
     * when all targets using it have been converted to use
     * cpu_transaction_failed() instead it can be removed.
     */
    MMUAccessType mem_io_access_type;

    int kvm_fd;
    struct KVMState *kvm_state;
    struct kvm_run *kvm_run;

    /* Used for events with 'vcpu' and *without* the 'disabled' properties */
    DECLARE_BITMAP(trace_dstate_delayed, CPU_TRACE_DSTATE_MAX_EVENTS);
    DECLARE_BITMAP(trace_dstate, CPU_TRACE_DSTATE_MAX_EVENTS);

    /* TODO Move common fields from CPUArchState here. */
    int cpu_index;
    int cluster_index;
    uint32_t halted;
    uint32_t can_do_io;
    int32_t exception_index;

    /* shared by kvm, hax and hvf */
    bool vcpu_dirty;

    /* Used to keep track of an outstanding cpu throttle thread for migration
     * autoconverge
     */
    bool throttle_thread_scheduled;

    bool ignore_memory_transaction_failures;

    /* Note that this is accessed at the start of every TB via a negative
       offset from AREG0.  Leave this field at the end so as to make the
       (absolute value) offset as small as possible.  This reduces code
       size, especially for hosts without large memory offsets.  */
    union {
        uint32_t u32;
        icount_decr_u16 u16;
    } icount_decr;

    struct hax_vcpu_state *hax_vcpu;

<<<<<<< HEAD
    /* The pending_tlb_flush flag is set and cleared atomically to
     * avoid potential races. The aim of the flag is to avoid
     * unnecessary flushes.
     */
    uint16_t pending_tlb_flush;

    bool reset_pin; /* state of reset pin */
    bool halt_pin; /* state of halt pin */
    bool arch_halt_pin;

    char *gdb_id;
=======
    int hvf_fd;

    /* track IOMMUs whose translations we've cached in the TCG TLB */
    GArray *iommu_notifiers;
>>>>>>> 82b2865e
};

typedef QTAILQ_HEAD(CPUTailQ, CPUState) CPUTailQ;
extern CPUTailQ cpus;

#define first_cpu        QTAILQ_FIRST_RCU(&cpus)
#define CPU_NEXT(cpu)    QTAILQ_NEXT_RCU(cpu, node)
#define CPU_FOREACH(cpu) QTAILQ_FOREACH_RCU(cpu, &cpus, node)
#define CPU_FOREACH_SAFE(cpu, next_cpu) \
    QTAILQ_FOREACH_SAFE_RCU(cpu, &cpus, node, next_cpu)

extern __thread CPUState *current_cpu;

static inline void cpu_tb_jmp_cache_clear(CPUState *cpu)
{
    unsigned int i;

    for (i = 0; i < TB_JMP_CACHE_SIZE; i++) {
        atomic_set(&cpu->tb_jmp_cache[i], NULL);
    }
}

/**
 * qemu_tcg_mttcg_enabled:
 * Check whether we are running MultiThread TCG or not.
 *
 * Returns: %true if we are in MTTCG mode %false otherwise.
 */
extern bool mttcg_enabled;
#define qemu_tcg_mttcg_enabled() (mttcg_enabled)

/**
 * cpu_paging_enabled:
 * @cpu: The CPU whose state is to be inspected.
 *
 * Returns: %true if paging is enabled, %false otherwise.
 */
bool cpu_paging_enabled(const CPUState *cpu);

/**
 * cpu_get_memory_mapping:
 * @cpu: The CPU whose memory mappings are to be obtained.
 * @list: Where to write the memory mappings to.
 * @errp: Pointer for reporting an #Error.
 */
void cpu_get_memory_mapping(CPUState *cpu, MemoryMappingList *list,
                            Error **errp);

/**
 * cpu_write_elf64_note:
 * @f: pointer to a function that writes memory to a file
 * @cpu: The CPU whose memory is to be dumped
 * @cpuid: ID number of the CPU
 * @opaque: pointer to the CPUState struct
 */
int cpu_write_elf64_note(WriteCoreDumpFunction f, CPUState *cpu,
                         int cpuid, void *opaque);

/**
 * cpu_write_elf64_qemunote:
 * @f: pointer to a function that writes memory to a file
 * @cpu: The CPU whose memory is to be dumped
 * @cpuid: ID number of the CPU
 * @opaque: pointer to the CPUState struct
 */
int cpu_write_elf64_qemunote(WriteCoreDumpFunction f, CPUState *cpu,
                             void *opaque);

/**
 * cpu_write_elf32_note:
 * @f: pointer to a function that writes memory to a file
 * @cpu: The CPU whose memory is to be dumped
 * @cpuid: ID number of the CPU
 * @opaque: pointer to the CPUState struct
 */
int cpu_write_elf32_note(WriteCoreDumpFunction f, CPUState *cpu,
                         int cpuid, void *opaque);

/**
 * cpu_write_elf32_qemunote:
 * @f: pointer to a function that writes memory to a file
 * @cpu: The CPU whose memory is to be dumped
 * @cpuid: ID number of the CPU
 * @opaque: pointer to the CPUState struct
 */
int cpu_write_elf32_qemunote(WriteCoreDumpFunction f, CPUState *cpu,
                             void *opaque);

/**
 * cpu_get_crash_info:
 * @cpu: The CPU to get crash information for
 *
 * Gets the previously saved crash information.
 * Caller is responsible for freeing the data.
 */
GuestPanicInformation *cpu_get_crash_info(CPUState *cpu);

/**
 * CPUDumpFlags:
 * @CPU_DUMP_CODE:
 * @CPU_DUMP_FPU: dump FPU register state, not just integer
 * @CPU_DUMP_CCOP: dump info about TCG QEMU's condition code optimization state
 */
enum CPUDumpFlags {
    CPU_DUMP_CODE = 0x00010000,
    CPU_DUMP_FPU  = 0x00020000,
    CPU_DUMP_CCOP = 0x00040000,
};

/**
 * cpu_dump_state:
 * @cpu: The CPU whose state is to be dumped.
 * @f: If non-null, dump to this stream, else to current print sink.
 *
 * Dumps CPU state.
 */
void cpu_dump_state(CPUState *cpu, FILE *f, int flags);

/**
 * cpu_dump_statistics:
 * @cpu: The CPU whose state is to be dumped.
 * @flags: Flags what to dump.
 *
 * Dump CPU statistics to the current monitor if we have one, else to
 * stdout.
 */
void cpu_dump_statistics(CPUState *cpu, int flags);

#ifndef CONFIG_USER_ONLY
/**
 * cpu_get_phys_page_attrs_debug:
 * @cpu: The CPU to obtain the physical page address for.
 * @addr: The virtual address.
 * @attrs: Updated on return with the memory transaction attributes to use
 *         for this access.
 *
 * Obtains the physical page corresponding to a virtual one, together
 * with the corresponding memory transaction attributes to use for the access.
 * Use it only for debugging because no protection checks are done.
 *
 * Returns: Corresponding physical page address or -1 if no page found.
 */
static inline hwaddr cpu_get_phys_page_attrs_debug(CPUState *cpu, vaddr addr,
                                                   MemTxAttrs *attrs)
{
    CPUClass *cc = CPU_GET_CLASS(cpu);

    if (cc->get_phys_page_attrs_debug) {
        return cc->get_phys_page_attrs_debug(cpu, addr, attrs);
    }
    /* Fallback for CPUs which don't implement the _attrs_ hook */
    *attrs = MEMTXATTRS_UNSPECIFIED;
    return cc->get_phys_page_debug(cpu, addr);
}

/**
 * cpu_get_phys_page_debug:
 * @cpu: The CPU to obtain the physical page address for.
 * @addr: The virtual address.
 *
 * Obtains the physical page corresponding to a virtual one.
 * Use it only for debugging because no protection checks are done.
 *
 * Returns: Corresponding physical page address or -1 if no page found.
 */
static inline hwaddr cpu_get_phys_page_debug(CPUState *cpu, vaddr addr)
{
    MemTxAttrs attrs = {};

    return cpu_get_phys_page_attrs_debug(cpu, addr, &attrs);
}

/** cpu_asidx_from_attrs:
 * @cpu: CPU
 * @attrs: memory transaction attributes
 *
 * Returns the address space index specifying the CPU AddressSpace
 * to use for a memory access with the given transaction attributes.
 */
static inline int cpu_asidx_from_attrs(CPUState *cpu, MemTxAttrs attrs)
{
    CPUClass *cc = CPU_GET_CLASS(cpu);
    int ret = 0;

    if (cc->asidx_from_attrs) {
        ret = cc->asidx_from_attrs(cpu, attrs);
        assert(ret < cpu->num_ases && ret >= 0);
    }
    return ret;
}
#endif

/**
 * cpu_list_add:
 * @cpu: The CPU to be added to the list of CPUs.
 */
void cpu_list_add(CPUState *cpu);

/**
 * cpu_list_remove:
 * @cpu: The CPU to be removed from the list of CPUs.
 */
void cpu_list_remove(CPUState *cpu);

/**
 * cpu_reset:
 * @cpu: The CPU whose state is to be reset.
 */
void cpu_reset(CPUState *cpu);

/**
 * cpu_class_by_name:
 * @typename: The CPU base type.
 * @cpu_model: The model string without any parameters.
 *
 * Looks up a CPU #ObjectClass matching name @cpu_model.
 *
 * Returns: A #CPUClass or %NULL if not matching class is found.
 */
ObjectClass *cpu_class_by_name(const char *typename, const char *cpu_model);

/**
 * cpu_create:
 * @typename: The CPU type.
 *
 * Instantiates a CPU and realizes the CPU.
 *
 * Returns: A #CPUState or %NULL if an error occurred.
 */
CPUState *cpu_create(const char *typename);

/**
 * parse_cpu_option:
 * @cpu_option: The -cpu option including optional parameters.
 *
 * processes optional parameters and registers them as global properties
 *
 * Returns: type of CPU to create or prints error and terminates process
 *          if an error occurred.
 */
const char *parse_cpu_option(const char *cpu_option);

/**
 * cpu_has_work:
 * @cpu: The vCPU to check.
 *
 * Checks whether the CPU has work to do.
 *
 * Returns: %true if the CPU has work, %false otherwise.
 */
static inline bool cpu_has_work(CPUState *cpu)
{
    CPUClass *cc = CPU_GET_CLASS(cpu);

    g_assert(cc->has_work);
    return cc->has_work(cpu);
}

/**
 * qemu_cpu_is_self:
 * @cpu: The vCPU to check against.
 *
 * Checks whether the caller is executing on the vCPU thread.
 *
 * Returns: %true if called from @cpu's thread, %false otherwise.
 */
bool qemu_cpu_is_self(CPUState *cpu);

/**
 * qemu_cpu_kick:
 * @cpu: The vCPU to kick.
 *
 * Kicks @cpu's thread.
 */
void qemu_cpu_kick(CPUState *cpu);

/**
 * cpu_is_stopped:
 * @cpu: The CPU to check.
 *
 * Checks whether the CPU is stopped.
 *
 * Returns: %true if run state is not running or if artificially stopped;
 * %false otherwise.
 */
bool cpu_is_stopped(CPUState *cpu);

/**
 * do_run_on_cpu:
 * @cpu: The vCPU to run on.
 * @func: The function to be executed.
 * @data: Data to pass to the function.
 * @mutex: Mutex to release while waiting for @func to run.
 *
 * Used internally in the implementation of run_on_cpu.
 */
void do_run_on_cpu(CPUState *cpu, run_on_cpu_func func, run_on_cpu_data data,
                   QemuMutex *mutex);

/**
 * run_on_cpu:
 * @cpu: The vCPU to run on.
 * @func: The function to be executed.
 * @data: Data to pass to the function.
 *
 * Schedules the function @func for execution on the vCPU @cpu.
 */
void run_on_cpu(CPUState *cpu, run_on_cpu_func func, run_on_cpu_data data);

/**
 * async_run_on_cpu:
 * @cpu: The vCPU to run on.
 * @func: The function to be executed.
 * @data: Data to pass to the function.
 *
 * Schedules the function @func for execution on the vCPU @cpu asynchronously.
 */
void async_run_on_cpu(CPUState *cpu, run_on_cpu_func func, run_on_cpu_data data);

/**
 * async_safe_run_on_cpu:
 * @cpu: The vCPU to run on.
 * @func: The function to be executed.
 * @data: Data to pass to the function.
 *
 * Schedules the function @func for execution on the vCPU @cpu asynchronously,
 * while all other vCPUs are sleeping.
 *
 * Unlike run_on_cpu and async_run_on_cpu, the function is run outside the
 * BQL.
 */
void async_safe_run_on_cpu(CPUState *cpu, run_on_cpu_func func, run_on_cpu_data data);

/**
 * qemu_get_cpu:
 * @index: The CPUState@cpu_index value of the CPU to obtain.
 *
 * Gets a CPU matching @index.
 *
 * Returns: The CPU or %NULL if there is no matching CPU.
 */
CPUState *qemu_get_cpu(int index);

/**
 * cpu_exists:
 * @id: Guest-exposed CPU ID to lookup.
 *
 * Search for CPU with specified ID.
 *
 * Returns: %true - CPU is found, %false - CPU isn't found.
 */
bool cpu_exists(int64_t id);

/**
 * cpu_by_arch_id:
 * @id: Guest-exposed CPU ID of the CPU to obtain.
 *
 * Get a CPU with matching @id.
 *
 * Returns: The CPU or %NULL if there is no matching CPU.
 */
CPUState *cpu_by_arch_id(int64_t id);

/**
 * cpu_throttle_set:
 * @new_throttle_pct: Percent of sleep time. Valid range is 1 to 99.
 *
 * Throttles all vcpus by forcing them to sleep for the given percentage of
 * time. A throttle_percentage of 25 corresponds to a 75% duty cycle roughly.
 * (example: 10ms sleep for every 30ms awake).
 *
 * cpu_throttle_set can be called as needed to adjust new_throttle_pct.
 * Once the throttling starts, it will remain in effect until cpu_throttle_stop
 * is called.
 */
void cpu_throttle_set(int new_throttle_pct);

/**
 * cpu_throttle_stop:
 *
 * Stops the vcpu throttling started by cpu_throttle_set.
 */
void cpu_throttle_stop(void);

/**
 * cpu_throttle_active:
 *
 * Returns: %true if the vcpus are currently being throttled, %false otherwise.
 */
bool cpu_throttle_active(void);

/**
 * cpu_throttle_get_percentage:
 *
 * Returns the vcpu throttle percentage. See cpu_throttle_set for details.
 *
 * Returns: The throttle percentage in range 1 to 99.
 */
int cpu_throttle_get_percentage(void);

#ifndef CONFIG_USER_ONLY

typedef void (*CPUInterruptHandler)(CPUState *, int);

extern CPUInterruptHandler cpu_interrupt_handler;

/**
 * cpu_interrupt:
 * @cpu: The CPU to set an interrupt on.
 * @mask: The interrupts to set.
 *
 * Invokes the interrupt handler.
 */
static inline void cpu_interrupt(CPUState *cpu, int mask)
{
    cpu_interrupt_handler(cpu, mask);
}

#else /* USER_ONLY */

void cpu_interrupt(CPUState *cpu, int mask);

#endif /* USER_ONLY */

#ifdef NEED_CPU_H

#ifdef CONFIG_SOFTMMU
static inline void cpu_unassigned_access(CPUState *cpu, hwaddr addr,
                                         bool is_write, bool is_exec,
                                         int opaque, unsigned size)
{
    CPUClass *cc = CPU_GET_CLASS(cpu);

    if (cc->do_unassigned_access) {
        cc->do_unassigned_access(cpu, addr, is_write, is_exec, opaque, size);
    }
}

static inline void cpu_unaligned_access(CPUState *cpu, vaddr addr,
                                        MMUAccessType access_type,
                                        int mmu_idx, uintptr_t retaddr)
{
    CPUClass *cc = CPU_GET_CLASS(cpu);

    cc->do_unaligned_access(cpu, addr, access_type, mmu_idx, retaddr);
}

static inline void cpu_transaction_failed(CPUState *cpu, hwaddr physaddr,
                                          vaddr addr, unsigned size,
                                          MMUAccessType access_type,
                                          int mmu_idx, MemTxAttrs attrs,
                                          MemTxResult response,
                                          uintptr_t retaddr)
{
    CPUClass *cc = CPU_GET_CLASS(cpu);

    if (!cpu->ignore_memory_transaction_failures && cc->do_transaction_failed) {
        cc->do_transaction_failed(cpu, physaddr, addr, size, access_type,
                                  mmu_idx, attrs, response, retaddr);
    }
}
#endif

#endif /* NEED_CPU_H */

/**
 * cpu_set_pc:
 * @cpu: The CPU to set the program counter for.
 * @addr: Program counter value.
 *
 * Sets the program counter for a CPU.
 */
static inline void cpu_set_pc(CPUState *cpu, vaddr addr)
{
    CPUClass *cc = CPU_GET_CLASS(cpu);

    cc->set_pc(cpu, addr);
}

/**
 * cpu_reset_interrupt:
 * @cpu: The CPU to clear the interrupt on.
 * @mask: The interrupt mask to clear.
 *
 * Resets interrupts on the vCPU @cpu.
 */
void cpu_reset_interrupt(CPUState *cpu, int mask);

/**
 * cpu_exit:
 * @cpu: The CPU to exit.
 *
 * Requests the CPU @cpu to exit execution.
 */
void cpu_exit(CPUState *cpu);

/**
 * cpu_resume:
 * @cpu: The CPU to resume.
 *
 * Resumes CPU, i.e. puts CPU into runnable state.
 */
void cpu_resume(CPUState *cpu);

/**
 * cpu_remove:
 * @cpu: The CPU to remove.
 *
 * Requests the CPU to be removed.
 */
void cpu_remove(CPUState *cpu);

 /**
 * cpu_remove_sync:
 * @cpu: The CPU to remove.
 *
 * Requests the CPU to be removed and waits till it is removed.
 */
void cpu_remove_sync(CPUState *cpu);

/**
 * process_queued_cpu_work() - process all items on CPU work queue
 * @cpu: The CPU which work queue to process.
 */
void process_queued_cpu_work(CPUState *cpu);

/**
 * cpu_exec_start:
 * @cpu: The CPU for the current thread.
 *
 * Record that a CPU has started execution and can be interrupted with
 * cpu_exit.
 */
void cpu_exec_start(CPUState *cpu);

/**
 * cpu_exec_end:
 * @cpu: The CPU for the current thread.
 *
 * Record that a CPU has stopped execution and exclusive sections
 * can be executed without interrupting it.
 */
void cpu_exec_end(CPUState *cpu);

/**
 * start_exclusive:
 *
 * Wait for a concurrent exclusive section to end, and then start
 * a section of work that is run while other CPUs are not running
 * between cpu_exec_start and cpu_exec_end.  CPUs that are running
 * cpu_exec are exited immediately.  CPUs that call cpu_exec_start
 * during the exclusive section go to sleep until this CPU calls
 * end_exclusive.
 */
void start_exclusive(void);

/**
 * end_exclusive:
 *
 * Concludes an exclusive execution section started by start_exclusive.
 */
void end_exclusive(void);

/**
 * qemu_init_vcpu:
 * @cpu: The vCPU to initialize.
 *
 * Initializes a vCPU.
 */
void qemu_init_vcpu(CPUState *cpu);

#define SSTEP_ENABLE  0x1  /* Enable simulated HW single stepping */
#define SSTEP_NOIRQ   0x2  /* Do not use IRQ while single stepping */
#define SSTEP_NOTIMER 0x4  /* Do not Timers while single stepping */

/**
 * cpu_single_step:
 * @cpu: CPU to the flags for.
 * @enabled: Flags to enable.
 *
 * Enables or disables single-stepping for @cpu.
 */
void cpu_single_step(CPUState *cpu, int enabled);

/* Breakpoint/watchpoint flags */
#define BP_MEM_READ           0x01
#define BP_MEM_WRITE          0x02
#define BP_MEM_ACCESS         (BP_MEM_READ | BP_MEM_WRITE)
#define BP_STOP_BEFORE_ACCESS 0x04
/* 0x08 currently unused */
#define BP_GDB                0x10
#define BP_CPU                0x20
#define BP_ANY                (BP_GDB | BP_CPU)
#define BP_WATCHPOINT_HIT_READ 0x40
#define BP_WATCHPOINT_HIT_WRITE 0x80
#define BP_WATCHPOINT_HIT (BP_WATCHPOINT_HIT_READ | BP_WATCHPOINT_HIT_WRITE)

int cpu_breakpoint_insert(CPUState *cpu, vaddr pc, int flags,
                          CPUBreakpoint **breakpoint);
int cpu_breakpoint_remove(CPUState *cpu, vaddr pc, int flags);
void cpu_breakpoint_remove_by_ref(CPUState *cpu, CPUBreakpoint *breakpoint);
void cpu_breakpoint_remove_all(CPUState *cpu, int mask);

/* Return true if PC matches an installed breakpoint.  */
static inline bool cpu_breakpoint_test(CPUState *cpu, vaddr pc, int mask)
{
    CPUBreakpoint *bp;

    if (unlikely(!QTAILQ_EMPTY(&cpu->breakpoints))) {
        QTAILQ_FOREACH(bp, &cpu->breakpoints, entry) {
            if (bp->pc == pc && (bp->flags & mask)) {
                return true;
            }
        }
    }
    return false;
}

int cpu_watchpoint_insert(CPUState *cpu, vaddr addr, vaddr len,
                          int flags, CPUWatchpoint **watchpoint);
int cpu_watchpoint_remove(CPUState *cpu, vaddr addr,
                          vaddr len, int flags);
void cpu_watchpoint_remove_by_ref(CPUState *cpu, CPUWatchpoint *watchpoint);
void cpu_watchpoint_remove_all(CPUState *cpu, int mask);

/**
 * cpu_get_address_space:
 * @cpu: CPU to get address space from
 * @asidx: index identifying which address space to get
 *
 * Return the requested address space of this CPU. @asidx
 * specifies which address space to read.
 */
AddressSpace *cpu_get_address_space(CPUState *cpu, int asidx);

void QEMU_NORETURN cpu_abort(CPUState *cpu, const char *fmt, ...)
    GCC_FMT_ATTR(2, 3);
extern Property cpu_common_props[];
void cpu_exec_initfn(CPUState *cpu);
void cpu_exec_realizefn(CPUState *cpu, Error **errp);
void cpu_exec_unrealizefn(CPUState *cpu);

/**
 * target_words_bigendian:
 * Returns true if the (default) endianness of the target is big endian,
 * false otherwise. Note that in target-specific code, you can use
 * TARGET_WORDS_BIGENDIAN directly instead. On the other hand, common
 * code should normally never need to know about the endianness of the
 * target, so please do *not* use this function unless you know very well
 * what you are doing!
 */
bool target_words_bigendian(void);

#ifdef NEED_CPU_H

#ifdef CONFIG_SOFTMMU
extern const struct VMStateDescription vmstate_cpu_common;
#else
#define vmstate_cpu_common vmstate_dummy
#endif

#define VMSTATE_CPU() {                                                     \
    .name = "parent_obj",                                                   \
    .size = sizeof(CPUState),                                               \
    .vmsd = &vmstate_cpu_common,                                            \
    .flags = VMS_STRUCT,                                                    \
    .offset = 0,                                                            \
}

#endif /* NEED_CPU_H */

void cpu_halt_gpio(void *opaque, int irq, int level);
void cpu_reset_gpio(void *opaque, int irq, int level);
void cpu_halt_update(CPUState *cpu);

#define UNASSIGNED_CPU_INDEX -1
#define UNASSIGNED_CLUSTER_INDEX -1

#endif<|MERGE_RESOLUTION|>--- conflicted
+++ resolved
@@ -448,24 +448,15 @@
 
     struct hax_vcpu_state *hax_vcpu;
 
-<<<<<<< HEAD
-    /* The pending_tlb_flush flag is set and cleared atomically to
-     * avoid potential races. The aim of the flag is to avoid
-     * unnecessary flushes.
-     */
-    uint16_t pending_tlb_flush;
-
     bool reset_pin; /* state of reset pin */
     bool halt_pin; /* state of halt pin */
     bool arch_halt_pin;
 
     char *gdb_id;
-=======
     int hvf_fd;
 
     /* track IOMMUs whose translations we've cached in the TCG TLB */
     GArray *iommu_notifiers;
->>>>>>> 82b2865e
 };
 
 typedef QTAILQ_HEAD(CPUTailQ, CPUState) CPUTailQ;
