/*
 * QEMU IDE Emulation: PCI Bus support.
 *
 * Copyright (c) 2003 Fabrice Bellard
 * Copyright (c) 2006 Openedhand Ltd.
 *
 * Permission is hereby granted, free of charge, to any person obtaining a copy
 * of this software and associated documentation files (the "Software"), to deal
 * in the Software without restriction, including without limitation the rights
 * to use, copy, modify, merge, publish, distribute, sublicense, and/or sell
 * copies of the Software, and to permit persons to whom the Software is
 * furnished to do so, subject to the following conditions:
 *
 * The above copyright notice and this permission notice shall be included in
 * all copies or substantial portions of the Software.
 *
 * THE SOFTWARE IS PROVIDED "AS IS", WITHOUT WARRANTY OF ANY KIND, EXPRESS OR
 * IMPLIED, INCLUDING BUT NOT LIMITED TO THE WARRANTIES OF MERCHANTABILITY,
 * FITNESS FOR A PARTICULAR PURPOSE AND NONINFRINGEMENT. IN NO EVENT SHALL
 * THE AUTHORS OR COPYRIGHT HOLDERS BE LIABLE FOR ANY CLAIM, DAMAGES OR OTHER
 * LIABILITY, WHETHER IN AN ACTION OF CONTRACT, TORT OR OTHERWISE, ARISING FROM,
 * OUT OF OR IN CONNECTION WITH THE SOFTWARE OR THE USE OR OTHER DEALINGS IN
 * THE SOFTWARE.
 */
#include "qemu/osdep.h"
<<<<<<< HEAD
#include <hw/hw.h>
#include <hw/i386/pc.h>
#include <hw/pci/pci.h>
#include <hw/isa/isa.h>
=======
#include "hw/hw.h"
#include "hw/i386/pc.h"
#include "hw/pci/pci.h"
#include "hw/isa/isa.h"
>>>>>>> 7124ccf8
#include "sysemu/block-backend.h"
#include "sysemu/dma.h"
#include "qemu/error-report.h"
#include "hw/ide/pci.h"

#define BMDMA_PAGE_SIZE 4096

#define BM_MIGRATION_COMPAT_STATUS_BITS \
        (IDE_RETRY_DMA | IDE_RETRY_PIO | \
        IDE_RETRY_READ | IDE_RETRY_FLUSH)

static void bmdma_start_dma(IDEDMA *dma, IDEState *s,
                            BlockCompletionFunc *dma_cb)
{
    BMDMAState *bm = DO_UPCAST(BMDMAState, dma, dma);

    bm->dma_cb = dma_cb;
    bm->cur_prd_last = 0;
    bm->cur_prd_addr = 0;
    bm->cur_prd_len = 0;

    if (bm->status & BM_STATUS_DMAING) {
        bm->dma_cb(bmdma_active_if(bm), 0);
    }
}

/**
 * Prepare an sglist based on available PRDs.
 * @limit: How many bytes to prepare total.
 *
 * Returns the number of bytes prepared, -1 on error.
 * IDEState.io_buffer_size will contain the number of bytes described
 * by the PRDs, whether or not we added them to the sglist.
 */
static int32_t bmdma_prepare_buf(IDEDMA *dma, int32_t limit)
{
    BMDMAState *bm = DO_UPCAST(BMDMAState, dma, dma);
    IDEState *s = bmdma_active_if(bm);
    PCIDevice *pci_dev = PCI_DEVICE(bm->pci_dev);
    struct {
        uint32_t addr;
        uint32_t size;
    } prd;
    int l, len;

    pci_dma_sglist_init(&s->sg, pci_dev,
                        s->nsector / (BMDMA_PAGE_SIZE / 512) + 1);
    s->io_buffer_size = 0;
    for(;;) {
        if (bm->cur_prd_len == 0) {
            /* end of table (with a fail safe of one page) */
            if (bm->cur_prd_last ||
                (bm->cur_addr - bm->addr) >= BMDMA_PAGE_SIZE) {
                return s->sg.size;
            }
            pci_dma_read(pci_dev, bm->cur_addr, &prd, 8);
            bm->cur_addr += 8;
            prd.addr = le32_to_cpu(prd.addr);
            prd.size = le32_to_cpu(prd.size);
            len = prd.size & 0xfffe;
            if (len == 0)
                len = 0x10000;
            bm->cur_prd_len = len;
            bm->cur_prd_addr = prd.addr;
            bm->cur_prd_last = (prd.size & 0x80000000);
        }
        l = bm->cur_prd_len;
        if (l > 0) {
            uint64_t sg_len;

            /* Don't add extra bytes to the SGList; consume any remaining
             * PRDs from the guest, but ignore them. */
            sg_len = MIN(limit - s->sg.size, bm->cur_prd_len);
            if (sg_len) {
                qemu_sglist_add(&s->sg, bm->cur_prd_addr, sg_len);
            }

            bm->cur_prd_addr += l;
            bm->cur_prd_len -= l;
            s->io_buffer_size += l;
        }
    }

    qemu_sglist_destroy(&s->sg);
    s->io_buffer_size = 0;
    return -1;
}

/* return 0 if buffer completed */
static int bmdma_rw_buf(IDEDMA *dma, int is_write)
{
    BMDMAState *bm = DO_UPCAST(BMDMAState, dma, dma);
    IDEState *s = bmdma_active_if(bm);
    PCIDevice *pci_dev = PCI_DEVICE(bm->pci_dev);
    struct {
        uint32_t addr;
        uint32_t size;
    } prd;
    int l, len;

    for(;;) {
        l = s->io_buffer_size - s->io_buffer_index;
        if (l <= 0)
            break;
        if (bm->cur_prd_len == 0) {
            /* end of table (with a fail safe of one page) */
            if (bm->cur_prd_last ||
                (bm->cur_addr - bm->addr) >= BMDMA_PAGE_SIZE)
                return 0;
            pci_dma_read(pci_dev, bm->cur_addr, &prd, 8);
            bm->cur_addr += 8;
            prd.addr = le32_to_cpu(prd.addr);
            prd.size = le32_to_cpu(prd.size);
            len = prd.size & 0xfffe;
            if (len == 0)
                len = 0x10000;
            bm->cur_prd_len = len;
            bm->cur_prd_addr = prd.addr;
            bm->cur_prd_last = (prd.size & 0x80000000);
        }
        if (l > bm->cur_prd_len)
            l = bm->cur_prd_len;
        if (l > 0) {
            if (is_write) {
                pci_dma_write(pci_dev, bm->cur_prd_addr,
                              s->io_buffer + s->io_buffer_index, l);
            } else {
                pci_dma_read(pci_dev, bm->cur_prd_addr,
                             s->io_buffer + s->io_buffer_index, l);
            }
            bm->cur_prd_addr += l;
            bm->cur_prd_len -= l;
            s->io_buffer_index += l;
        }
    }
    return 1;
}

static void bmdma_set_inactive(IDEDMA *dma, bool more)
{
    BMDMAState *bm = DO_UPCAST(BMDMAState, dma, dma);

    bm->dma_cb = NULL;
    if (more) {
        bm->status |= BM_STATUS_DMAING;
    } else {
        bm->status &= ~BM_STATUS_DMAING;
    }
}

static void bmdma_restart_dma(IDEDMA *dma)
{
    BMDMAState *bm = DO_UPCAST(BMDMAState, dma, dma);

    bm->cur_addr = bm->addr;
}

static void bmdma_cancel(BMDMAState *bm)
{
    if (bm->status & BM_STATUS_DMAING) {
        /* cancel DMA request */
        bmdma_set_inactive(&bm->dma, false);
    }
}

static void bmdma_reset(IDEDMA *dma)
{
    BMDMAState *bm = DO_UPCAST(BMDMAState, dma, dma);

#ifdef DEBUG_IDE
    printf("ide: dma_reset\n");
#endif
    bmdma_cancel(bm);
    bm->cmd = 0;
    bm->status = 0;
    bm->addr = 0;
    bm->cur_addr = 0;
    bm->cur_prd_last = 0;
    bm->cur_prd_addr = 0;
    bm->cur_prd_len = 0;
}

static void bmdma_irq(void *opaque, int n, int level)
{
    BMDMAState *bm = opaque;

    if (!level) {
        /* pass through lower */
        qemu_set_irq(bm->irq, level);
        return;
    }

    bm->status |= BM_STATUS_INT;

    /* trigger the real irq */
    qemu_set_irq(bm->irq, level);
}

void bmdma_cmd_writeb(BMDMAState *bm, uint32_t val)
{
#ifdef DEBUG_IDE
    printf("%s: 0x%08x\n", __func__, val);
#endif

    /* Ignore writes to SSBM if it keeps the old value */
    if ((val & BM_CMD_START) != (bm->cmd & BM_CMD_START)) {
        if (!(val & BM_CMD_START)) {
            ide_cancel_dma_sync(idebus_active_if(bm->bus));
            bm->status &= ~BM_STATUS_DMAING;
        } else {
            bm->cur_addr = bm->addr;
            if (!(bm->status & BM_STATUS_DMAING)) {
                bm->status |= BM_STATUS_DMAING;
                /* start dma transfer if possible */
                if (bm->dma_cb)
                    bm->dma_cb(bmdma_active_if(bm), 0);
            }
        }
    }

    bm->cmd = val & 0x09;
}

static uint64_t bmdma_addr_read(void *opaque, hwaddr addr,
                                unsigned width)
{
    BMDMAState *bm = opaque;
    uint32_t mask = (1ULL << (width * 8)) - 1;
    uint64_t data;

    data = (bm->addr >> (addr * 8)) & mask;
#ifdef DEBUG_IDE
    printf("%s: 0x%08x\n", __func__, (unsigned)data);
#endif
    return data;
}

static void bmdma_addr_write(void *opaque, hwaddr addr,
                             uint64_t data, unsigned width)
{
    BMDMAState *bm = opaque;
    int shift = addr * 8;
    uint32_t mask = (1ULL << (width * 8)) - 1;

#ifdef DEBUG_IDE
    printf("%s: 0x%08x\n", __func__, (unsigned)data);
#endif
    bm->addr &= ~(mask << shift);
    bm->addr |= ((data & mask) << shift) & ~3;
}

MemoryRegionOps bmdma_addr_ioport_ops = {
    .read = bmdma_addr_read,
    .write = bmdma_addr_write,
    .endianness = DEVICE_LITTLE_ENDIAN,
};

static bool ide_bmdma_current_needed(void *opaque)
{
    BMDMAState *bm = opaque;

    return (bm->cur_prd_len != 0);
}

static bool ide_bmdma_status_needed(void *opaque)
{
    BMDMAState *bm = opaque;

    /* Older versions abused some bits in the status register for internal
     * error state. If any of these bits are set, we must add a subsection to
     * transfer the real status register */
    uint8_t abused_bits = BM_MIGRATION_COMPAT_STATUS_BITS;

    return ((bm->status & abused_bits) != 0);
}

static void ide_bmdma_pre_save(void *opaque)
{
    BMDMAState *bm = opaque;
    uint8_t abused_bits = BM_MIGRATION_COMPAT_STATUS_BITS;

<<<<<<< HEAD
=======
    if (!(bm->status & BM_STATUS_DMAING) && bm->dma_cb) {
        bm->bus->error_status =
            ide_dma_cmd_to_retry(bmdma_active_if(bm)->dma_cmd);
    }
>>>>>>> 7124ccf8
    bm->migration_retry_unit = bm->bus->retry_unit;
    bm->migration_retry_sector_num = bm->bus->retry_sector_num;
    bm->migration_retry_nsector = bm->bus->retry_nsector;
    bm->migration_compat_status =
        (bm->status & ~abused_bits) | (bm->bus->error_status & abused_bits);
}

/* This function accesses bm->bus->error_status which is loaded only after
 * BMDMA itself. This is why the function is called from ide_pci_post_load
 * instead of being registered with VMState where it would run too early. */
static int ide_bmdma_post_load(void *opaque, int version_id)
{
    BMDMAState *bm = opaque;
    uint8_t abused_bits = BM_MIGRATION_COMPAT_STATUS_BITS;

    if (bm->status == 0) {
        bm->status = bm->migration_compat_status & ~abused_bits;
        bm->bus->error_status |= bm->migration_compat_status & abused_bits;
    }
    if (bm->bus->error_status) {
        bm->bus->retry_sector_num = bm->migration_retry_sector_num;
        bm->bus->retry_nsector = bm->migration_retry_nsector;
        bm->bus->retry_unit = bm->migration_retry_unit;
    }

    return 0;
}

static const VMStateDescription vmstate_bmdma_current = {
    .name = "ide bmdma_current",
    .version_id = 1,
    .minimum_version_id = 1,
    .needed = ide_bmdma_current_needed,
    .fields = (VMStateField[]) {
        VMSTATE_UINT32(cur_addr, BMDMAState),
        VMSTATE_UINT32(cur_prd_last, BMDMAState),
        VMSTATE_UINT32(cur_prd_addr, BMDMAState),
        VMSTATE_UINT32(cur_prd_len, BMDMAState),
        VMSTATE_END_OF_LIST()
    }
};

static const VMStateDescription vmstate_bmdma_status = {
    .name ="ide bmdma/status",
    .version_id = 1,
    .minimum_version_id = 1,
    .needed = ide_bmdma_status_needed,
    .fields = (VMStateField[]) {
        VMSTATE_UINT8(status, BMDMAState),
        VMSTATE_END_OF_LIST()
    }
};

static const VMStateDescription vmstate_bmdma = {
    .name = "ide bmdma",
    .version_id = 3,
    .minimum_version_id = 0,
    .pre_save  = ide_bmdma_pre_save,
    .fields = (VMStateField[]) {
        VMSTATE_UINT8(cmd, BMDMAState),
        VMSTATE_UINT8(migration_compat_status, BMDMAState),
        VMSTATE_UINT32(addr, BMDMAState),
        VMSTATE_INT64(migration_retry_sector_num, BMDMAState),
        VMSTATE_UINT32(migration_retry_nsector, BMDMAState),
        VMSTATE_UINT8(migration_retry_unit, BMDMAState),
        VMSTATE_END_OF_LIST()
    },
    .subsections = (const VMStateDescription*[]) {
        &vmstate_bmdma_current,
        &vmstate_bmdma_status,
        NULL
    }
};

static int ide_pci_post_load(void *opaque, int version_id)
{
    PCIIDEState *d = opaque;
    int i;

    for(i = 0; i < 2; i++) {
        /* current versions always store 0/1, but older version
           stored bigger values. We only need last bit */
        d->bmdma[i].migration_retry_unit &= 1;
        ide_bmdma_post_load(&d->bmdma[i], -1);
    }

    return 0;
}

const VMStateDescription vmstate_ide_pci = {
    .name = "ide",
    .version_id = 3,
    .minimum_version_id = 0,
    .post_load = ide_pci_post_load,
    .fields = (VMStateField[]) {
        VMSTATE_PCI_DEVICE(parent_obj, PCIIDEState),
        VMSTATE_STRUCT_ARRAY(bmdma, PCIIDEState, 2, 0,
                             vmstate_bmdma, BMDMAState),
        VMSTATE_IDE_BUS_ARRAY(bus, PCIIDEState, 2),
        VMSTATE_IDE_DRIVES(bus[0].ifs, PCIIDEState),
        VMSTATE_IDE_DRIVES(bus[1].ifs, PCIIDEState),
        VMSTATE_END_OF_LIST()
    }
};

void pci_ide_create_devs(PCIDevice *dev, DriveInfo **hd_table)
{
    PCIIDEState *d = PCI_IDE(dev);
    static const int bus[4]  = { 0, 0, 1, 1 };
    static const int unit[4] = { 0, 1, 0, 1 };
    int i;

    for (i = 0; i < 4; i++) {
        if (hd_table[i] == NULL)
            continue;
        ide_create_drive(d->bus+bus[i], unit[i], hd_table[i]);
    }
}

static const struct IDEDMAOps bmdma_ops = {
    .start_dma = bmdma_start_dma,
    .prepare_buf = bmdma_prepare_buf,
    .rw_buf = bmdma_rw_buf,
    .restart_dma = bmdma_restart_dma,
    .set_inactive = bmdma_set_inactive,
    .reset = bmdma_reset,
};

void bmdma_init(IDEBus *bus, BMDMAState *bm, PCIIDEState *d)
{
    if (bus->dma == &bm->dma) {
        return;
    }

    bm->dma.ops = &bmdma_ops;
    bus->dma = &bm->dma;
    bm->irq = bus->irq;
    bus->irq = qemu_allocate_irq(bmdma_irq, bm, 0);
    bm->pci_dev = d;
}

static const TypeInfo pci_ide_type_info = {
    .name = TYPE_PCI_IDE,
    .parent = TYPE_PCI_DEVICE,
    .instance_size = sizeof(PCIIDEState),
    .abstract = true,
};

static void pci_ide_register_types(void)
{
    type_register_static(&pci_ide_type_info);
}

type_init(pci_ide_register_types)<|MERGE_RESOLUTION|>--- conflicted
+++ resolved
@@ -23,17 +23,10 @@
  * THE SOFTWARE.
  */
 #include "qemu/osdep.h"
-<<<<<<< HEAD
-#include <hw/hw.h>
-#include <hw/i386/pc.h>
-#include <hw/pci/pci.h>
-#include <hw/isa/isa.h>
-=======
 #include "hw/hw.h"
 #include "hw/i386/pc.h"
 #include "hw/pci/pci.h"
 #include "hw/isa/isa.h"
->>>>>>> 7124ccf8
 #include "sysemu/block-backend.h"
 #include "sysemu/dma.h"
 #include "qemu/error-report.h"
@@ -315,13 +308,10 @@
     BMDMAState *bm = opaque;
     uint8_t abused_bits = BM_MIGRATION_COMPAT_STATUS_BITS;
 
-<<<<<<< HEAD
-=======
     if (!(bm->status & BM_STATUS_DMAING) && bm->dma_cb) {
         bm->bus->error_status =
             ide_dma_cmd_to_retry(bmdma_active_if(bm)->dma_cmd);
     }
->>>>>>> 7124ccf8
     bm->migration_retry_unit = bm->bus->retry_unit;
     bm->migration_retry_sector_num = bm->bus->retry_sector_num;
     bm->migration_retry_nsector = bm->bus->retry_nsector;
