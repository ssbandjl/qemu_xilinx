--- conflicted
+++ resolved
@@ -39,10 +39,8 @@
     unsigned int secure:1;
     /* Memory access is usermode (unprivileged) */
     unsigned int user:1;
-<<<<<<< HEAD
     /* Memory access request from the debugger */
     unsigned int debug:1;
-=======
     /*
      * Bus interconnect and peripherals can access anything (memories,
      * devices) by default. By setting the 'memory' bit, bus transaction
@@ -51,7 +49,6 @@
      * (see MEMTX_ACCESS_ERROR).
      */
     unsigned int memory:1;
->>>>>>> 15ef89d2
     /* Requester ID (for MSI for example) */
     unsigned int requester_id:16;
     /* Invert endianness for this page */
