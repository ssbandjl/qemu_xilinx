--- conflicted
+++ resolved
@@ -1134,26 +1134,17 @@
         if (rom->fw_file) {
             continue;
         }
-<<<<<<< HEAD
-        if ((addr > rom->addr) && (as == rom->as)) {
-            fprintf(stderr, "rom: requested regions overlap "
-                    "(rom %s. free=0x" TARGET_FMT_plx
-                    ", addr=0x" TARGET_FMT_plx ")\n",
-                    rom->name, addr, rom->addr);
-            /* Xilinx: Don't abort if they overlap */
-=======
         if (!rom->mr) {
             if ((addr > rom->addr) && (as == rom->as)) {
                 fprintf(stderr, "rom: requested regions overlap "
                         "(rom %s. free=0x" TARGET_FMT_plx
                         ", addr=0x" TARGET_FMT_plx ")\n",
                         rom->name, addr, rom->addr);
-                return -1;
+                /* Xilinx: Don't abort if they overlap */
             }
             addr  = rom->addr;
             addr += rom->romsize;
             as = rom->as;
->>>>>>> 82b2865e
         }
         section = memory_region_find(rom->mr ? rom->mr : get_system_memory(),
                                      rom->addr, 1);
