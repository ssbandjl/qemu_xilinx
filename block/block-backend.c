/*
 * QEMU Block backends
 *
 * Copyright (C) 2014-2016 Red Hat, Inc.
 *
 * Authors:
 *  Markus Armbruster <armbru@redhat.com>,
 *
 * This work is licensed under the terms of the GNU LGPL, version 2.1
 * or later.  See the COPYING.LIB file in the top-level directory.
 */

#include "qemu/osdep.h"
#include "sysemu/block-backend.h"
#include "block/block_int.h"
#include "block/blockjob.h"
#include "block/throttle-groups.h"
#include "sysemu/blockdev.h"
#include "sysemu/sysemu.h"
#include "qapi-event.h"
#include "qemu/id.h"
<<<<<<< HEAD
=======
#include "trace.h"
>>>>>>> 7124ccf8

/* Number of coroutines to reserve per attached device model */
#define COROUTINE_POOL_RESERVATION 64

#define NOT_DONE 0x7fffffff /* used while emulated sync operation in progress */

static AioContext *blk_aiocb_get_aio_context(BlockAIOCB *acb);

struct BlockBackend {
    char *name;
    int refcnt;
    BdrvChild *root;
    DriveInfo *legacy_dinfo;    /* null unless created by drive_new() */
    QTAILQ_ENTRY(BlockBackend) link;         /* for block_backends */
    QTAILQ_ENTRY(BlockBackend) monitor_link; /* for monitor_block_backends */
<<<<<<< HEAD
=======
    BlockBackendPublic public;
>>>>>>> 7124ccf8

    void *dev;                  /* attached device model, if any */
    bool legacy_dev;            /* true if dev is not a DeviceState */
    /* TODO change to DeviceState when all users are qdevified */
    const BlockDevOps *dev_ops;
    void *dev_opaque;

    /* the block size for which the guest device expects atomicity */
    int guest_block_size;

    /* If the BDS tree is removed, some of its options are stored here (which
     * can be used to restore those options in the new BDS on insert) */
    BlockBackendRootState root_state;

    bool enable_write_cache;

    /* I/O stats (display with "info blockstats"). */
    BlockAcctStats stats;

    BlockdevOnError on_read_error, on_write_error;
    bool iostatus_enabled;
    BlockDeviceIoStatus iostatus;

    bool allow_write_beyond_eof;

    NotifierList remove_bs_notifiers, insert_bs_notifiers;
};

typedef struct BlockBackendAIOCB {
    BlockAIOCB common;
<<<<<<< HEAD
    QEMUBH *bh;
=======
>>>>>>> 7124ccf8
    BlockBackend *blk;
    int ret;
} BlockBackendAIOCB;

static const AIOCBInfo block_backend_aiocb_info = {
    .get_aio_context = blk_aiocb_get_aio_context,
    .aiocb_size = sizeof(BlockBackendAIOCB),
};

static void drive_info_del(DriveInfo *dinfo);
static BlockBackend *bdrv_first_blk(BlockDriverState *bs);

/* All BlockBackends */
static QTAILQ_HEAD(, BlockBackend) block_backends =
    QTAILQ_HEAD_INITIALIZER(block_backends);

/* All BlockBackends referenced by the monitor and which are iterated through by
 * blk_next() */
static QTAILQ_HEAD(, BlockBackend) monitor_block_backends =
    QTAILQ_HEAD_INITIALIZER(monitor_block_backends);

<<<<<<< HEAD
/* All BlockBackends */
static QTAILQ_HEAD(, BlockBackend) block_backends =
    QTAILQ_HEAD_INITIALIZER(block_backends);

/* All BlockBackends referenced by the monitor and which are iterated through by
 * blk_next() */
static QTAILQ_HEAD(, BlockBackend) monitor_block_backends =
    QTAILQ_HEAD_INITIALIZER(monitor_block_backends);

=======
>>>>>>> 7124ccf8
static void blk_root_inherit_options(int *child_flags, QDict *child_options,
                                     int parent_flags, QDict *parent_options)
{
    /* We're not supposed to call this function for root nodes */
    abort();
}
<<<<<<< HEAD

static const BdrvChildRole child_root = {
    .inherit_options = blk_root_inherit_options,
=======
static void blk_root_drained_begin(BdrvChild *child);
static void blk_root_drained_end(BdrvChild *child);

static void blk_root_change_media(BdrvChild *child, bool load);
static void blk_root_resize(BdrvChild *child);

static const char *blk_root_get_name(BdrvChild *child)
{
    return blk_name(child->opaque);
}

static const BdrvChildRole child_root = {
    .inherit_options    = blk_root_inherit_options,

    .change_media       = blk_root_change_media,
    .resize             = blk_root_resize,
    .get_name           = blk_root_get_name,

    .drained_begin      = blk_root_drained_begin,
    .drained_end        = blk_root_drained_end,
>>>>>>> 7124ccf8
};

/*
 * Create a new BlockBackend with a reference count of one.
 * Store an error through @errp on failure, unless it's null.
 * Return the new BlockBackend on success, null on failure.
 */
<<<<<<< HEAD
BlockBackend *blk_new(Error **errp)
=======
BlockBackend *blk_new(void)
>>>>>>> 7124ccf8
{
    BlockBackend *blk;

    blk = g_new0(BlockBackend, 1);
    blk->refcnt = 1;
<<<<<<< HEAD
    notifier_list_init(&blk->remove_bs_notifiers);
    notifier_list_init(&blk->insert_bs_notifiers);
=======
    blk_set_enable_write_cache(blk, true);

    qemu_co_queue_init(&blk->public.throttled_reqs[0]);
    qemu_co_queue_init(&blk->public.throttled_reqs[1]);

    notifier_list_init(&blk->remove_bs_notifiers);
    notifier_list_init(&blk->insert_bs_notifiers);

>>>>>>> 7124ccf8
    QTAILQ_INSERT_TAIL(&block_backends, blk, link);
    return blk;
}

/*
 * Creates a new BlockBackend, opens a new BlockDriverState, and connects both.
 *
 * Just as with bdrv_open(), after having called this function the reference to
 * @options belongs to the block layer (even on failure).
 *
 * TODO: Remove @filename and @flags; it should be possible to specify a whole
 * BDS tree just by specifying the @options QDict (or @reference,
 * alternatively). At the time of adding this function, this is not possible,
 * though, so callers of this function have to be able to specify @filename and
 * @flags.
 */
<<<<<<< HEAD
BlockBackend *blk_new_with_bs(Error **errp)
=======
BlockBackend *blk_new_open(const char *filename, const char *reference,
                           QDict *options, int flags, Error **errp)
>>>>>>> 7124ccf8
{
    BlockBackend *blk;
    BlockDriverState *bs;

<<<<<<< HEAD
    blk = blk_new(errp);
    if (!blk) {
        return NULL;
    }

    bs = bdrv_new_root();
    blk->root = bdrv_root_attach_child(bs, "root", &child_root);
    bs->blk = blk;
=======
    blk = blk_new();
    bs = bdrv_open(filename, reference, options, flags, errp);
    if (!bs) {
        blk_unref(blk);
        return NULL;
    }

    blk->root = bdrv_root_attach_child(bs, "root", &child_root, blk);

>>>>>>> 7124ccf8
    return blk;
}

/*
 * Calls blk_new_with_bs() and then calls bdrv_open() on the BlockDriverState.
 *
 * Just as with bdrv_open(), after having called this function the reference to
 * @options belongs to the block layer (even on failure).
 *
 * TODO: Remove @filename and @flags; it should be possible to specify a whole
 * BDS tree just by specifying the @options QDict (or @reference,
 * alternatively). At the time of adding this function, this is not possible,
 * though, so callers of this function have to be able to specify @filename and
 * @flags.
 */
BlockBackend *blk_new_open(const char *filename, const char *reference,
                           QDict *options, int flags, Error **errp)
{
    BlockBackend *blk;
    int ret;

    blk = blk_new_with_bs(errp);
    if (!blk) {
        QDECREF(options);
        return NULL;
    }

    ret = bdrv_open(&blk->root->bs, filename, reference, options, flags, errp);
    if (ret < 0) {
        blk_unref(blk);
        return NULL;
    }

    blk_set_enable_write_cache(blk, true);

    return blk;
}

static void blk_delete(BlockBackend *blk)
{
    assert(!blk->refcnt);
    assert(!blk->name);
    assert(!blk->dev);
    if (blk->root) {
        blk_remove_bs(blk);
<<<<<<< HEAD
    }
    assert(QLIST_EMPTY(&blk->remove_bs_notifiers.notifiers));
    assert(QLIST_EMPTY(&blk->insert_bs_notifiers.notifiers));
    if (blk->root_state.throttle_state) {
        g_free(blk->root_state.throttle_group);
        throttle_group_unref(blk->root_state.throttle_state);
    }
=======
    }
    assert(QLIST_EMPTY(&blk->remove_bs_notifiers.notifiers));
    assert(QLIST_EMPTY(&blk->insert_bs_notifiers.notifiers));
>>>>>>> 7124ccf8
    QTAILQ_REMOVE(&block_backends, blk, link);
    drive_info_del(blk->legacy_dinfo);
    block_acct_cleanup(&blk->stats);
    g_free(blk);
}

static void drive_info_del(DriveInfo *dinfo)
{
    if (!dinfo) {
        return;
    }
    qemu_opts_del(dinfo->opts);
    g_free(dinfo->serial);
    g_free(dinfo);
}

int blk_get_refcnt(BlockBackend *blk)
{
    return blk ? blk->refcnt : 0;
}

/*
 * Increment @blk's reference count.
 * @blk must not be null.
 */
void blk_ref(BlockBackend *blk)
{
    blk->refcnt++;
}

/*
 * Decrement @blk's reference count.
 * If this drops it to zero, destroy @blk.
 * For convenience, do nothing if @blk is null.
 */
void blk_unref(BlockBackend *blk)
{
    if (blk) {
        assert(blk->refcnt > 0);
        if (!--blk->refcnt) {
            blk_delete(blk);
        }
    }
}

/*
 * Behaves similarly to blk_next() but iterates over all BlockBackends, even the
 * ones which are hidden (i.e. are not referenced by the monitor).
 */
static BlockBackend *blk_all_next(BlockBackend *blk)
{
    return blk ? QTAILQ_NEXT(blk, link)
               : QTAILQ_FIRST(&block_backends);
}

void blk_remove_all_bs(void)
{
    BlockBackend *blk = NULL;

    while ((blk = blk_all_next(blk)) != NULL) {
        AioContext *ctx = blk_get_aio_context(blk);

        aio_context_acquire(ctx);
        if (blk->root) {
            blk_remove_bs(blk);
        }
        aio_context_release(ctx);
    }
}

/*
 * Return the monitor-owned BlockBackend after @blk.
 * If @blk is null, return the first one.
 * Else, return @blk's next sibling, which may be null.
 *
 * To iterate over all BlockBackends, do
 * for (blk = blk_next(NULL); blk; blk = blk_next(blk)) {
 *     ...
 * }
 */
BlockBackend *blk_next(BlockBackend *blk)
{
    return blk ? QTAILQ_NEXT(blk, monitor_link)
               : QTAILQ_FIRST(&monitor_block_backends);
}

<<<<<<< HEAD
/*
 * Iterates over all BlockDriverStates which are attached to a BlockBackend.
 * This function is for use by bdrv_next().
 *
 * @bs must be NULL or a BDS that is attached to a BB.
 */
BlockDriverState *blk_next_root_bs(BlockDriverState *bs)
{
    BlockBackend *blk;

    if (bs) {
        assert(bs->blk);
        blk = bs->blk;
    } else {
        blk = NULL;
    }

    do {
        blk = blk_all_next(blk);
    } while (blk && !blk->root);

    return blk ? blk->root->bs : NULL;
=======
/* Iterates over all top-level BlockDriverStates, i.e. BDSs that are owned by
 * the monitor or attached to a BlockBackend */
BlockDriverState *bdrv_next(BdrvNextIterator *it)
{
    BlockDriverState *bs;

    /* First, return all root nodes of BlockBackends. In order to avoid
     * returning a BDS twice when multiple BBs refer to it, we only return it
     * if the BB is the first one in the parent list of the BDS. */
    if (it->phase == BDRV_NEXT_BACKEND_ROOTS) {
        do {
            it->blk = blk_all_next(it->blk);
            bs = it->blk ? blk_bs(it->blk) : NULL;
        } while (it->blk && (bs == NULL || bdrv_first_blk(bs) != it->blk));

        if (bs) {
            return bs;
        }
        it->phase = BDRV_NEXT_MONITOR_OWNED;
    }

    /* Then return the monitor-owned BDSes without a BB attached. Ignore all
     * BDSes that are attached to a BlockBackend here; they have been handled
     * by the above block already */
    do {
        it->bs = bdrv_next_monitor_owned(it->bs);
        bs = it->bs;
    } while (bs && bdrv_has_blk(bs));

    return bs;
}

BlockDriverState *bdrv_first(BdrvNextIterator *it)
{
    *it = (BdrvNextIterator) {
        .phase = BDRV_NEXT_BACKEND_ROOTS,
    };

    return bdrv_next(it);
>>>>>>> 7124ccf8
}

/*
 * Add a BlockBackend into the list of backends referenced by the monitor, with
 * the given @name acting as the handle for the monitor.
 * Strictly for use by blockdev.c.
 *
 * @name must not be null or empty.
 *
 * Returns true on success and false on failure. In the latter case, an Error
 * object is returned through @errp.
 */
bool monitor_add_blk(BlockBackend *blk, const char *name, Error **errp)
{
    assert(!blk->name);
    assert(name && name[0]);

    if (!id_wellformed(name)) {
        error_setg(errp, "Invalid device name");
        return false;
    }
    if (blk_by_name(name)) {
        error_setg(errp, "Device with id '%s' already exists", name);
        return false;
    }
    if (bdrv_find_node(name)) {
        error_setg(errp,
                   "Device name '%s' conflicts with an existing node name",
                   name);
        return false;
    }

    blk->name = g_strdup(name);
    QTAILQ_INSERT_TAIL(&monitor_block_backends, blk, monitor_link);
    return true;
}

/*
 * Remove a BlockBackend from the list of backends referenced by the monitor.
 * Strictly for use by blockdev.c.
 */
void monitor_remove_blk(BlockBackend *blk)
{
    if (!blk->name) {
        return;
    }

    QTAILQ_REMOVE(&monitor_block_backends, blk, monitor_link);
    g_free(blk->name);
    blk->name = NULL;
}

/*
 * Return @blk's name, a non-null string.
 * Returns an empty string iff @blk is not referenced by the monitor.
 */
const char *blk_name(BlockBackend *blk)
{
    return blk->name ?: "";
}

/*
 * Return the BlockBackend with name @name if it exists, else null.
 * @name must not be null.
 */
BlockBackend *blk_by_name(const char *name)
{
    BlockBackend *blk = NULL;

    assert(name);
    while ((blk = blk_next(blk)) != NULL) {
        if (!strcmp(name, blk->name)) {
            return blk;
        }
    }
    return NULL;
}

/*
 * Return the BlockDriverState attached to @blk if any, else null.
 */
BlockDriverState *blk_bs(BlockBackend *blk)
{
    return blk->root ? blk->root->bs : NULL;
<<<<<<< HEAD
=======
}

static BlockBackend *bdrv_first_blk(BlockDriverState *bs)
{
    BdrvChild *child;
    QLIST_FOREACH(child, &bs->parents, next_parent) {
        if (child->role == &child_root) {
            return child->opaque;
        }
    }

    return NULL;
}

/*
 * Returns true if @bs has an associated BlockBackend.
 */
bool bdrv_has_blk(BlockDriverState *bs)
{
    return bdrv_first_blk(bs) != NULL;
}

/*
 * Returns true if @bs has only BlockBackends as parents.
 */
bool bdrv_is_root_node(BlockDriverState *bs)
{
    BdrvChild *c;

    QLIST_FOREACH(c, &bs->parents, next_parent) {
        if (c->role != &child_root) {
            return false;
        }
    }

    return true;
>>>>>>> 7124ccf8
}

/*
 * Return @blk's DriveInfo if any, else null.
 */
DriveInfo *blk_legacy_dinfo(BlockBackend *blk)
{
    return blk->legacy_dinfo;
}

/*
 * Set @blk's DriveInfo to @dinfo, and return it.
 * @blk must not have a DriveInfo set already.
 * No other BlockBackend may have the same DriveInfo set.
 */
DriveInfo *blk_set_legacy_dinfo(BlockBackend *blk, DriveInfo *dinfo)
{
    assert(!blk->legacy_dinfo);
    return blk->legacy_dinfo = dinfo;
}

/*
 * Return the BlockBackend with DriveInfo @dinfo.
 * It must exist.
 */
BlockBackend *blk_by_legacy_dinfo(DriveInfo *dinfo)
{
    BlockBackend *blk = NULL;

    while ((blk = blk_next(blk)) != NULL) {
        if (blk->legacy_dinfo == dinfo) {
            return blk;
        }
    }
    abort();
}

/*
<<<<<<< HEAD
=======
 * Returns a pointer to the publicly accessible fields of @blk.
 */
BlockBackendPublic *blk_get_public(BlockBackend *blk)
{
    return &blk->public;
}

/*
 * Returns a BlockBackend given the associated @public fields.
 */
BlockBackend *blk_by_public(BlockBackendPublic *public)
{
    return container_of(public, BlockBackend, public);
}

/*
>>>>>>> 7124ccf8
 * Disassociates the currently associated BlockDriverState from @blk.
 */
void blk_remove_bs(BlockBackend *blk)
{
<<<<<<< HEAD
    assert(blk->root->bs->blk == blk);

    notifier_list_notify(&blk->remove_bs_notifiers, blk);

    blk_update_root_state(blk);

    blk->root->bs->blk = NULL;
    bdrv_root_unref_child(blk->root);
    blk->root = NULL;
}

/*
 * Associates a new BlockDriverState with @blk.
 */
void blk_insert_bs(BlockBackend *blk, BlockDriverState *bs)
{
    assert(!blk->root && !bs->blk);
    bdrv_ref(bs);
    blk->root = bdrv_root_attach_child(bs, "root", &child_root);
    bs->blk = blk;

    notifier_list_notify(&blk->insert_bs_notifiers, blk);
=======
    notifier_list_notify(&blk->remove_bs_notifiers, blk);
    if (blk->public.throttle_state) {
        throttle_timers_detach_aio_context(&blk->public.throttle_timers);
    }

    blk_update_root_state(blk);

    bdrv_root_unref_child(blk->root);
    blk->root = NULL;
>>>>>>> 7124ccf8
}

/*
 * Associates a new BlockDriverState with @blk.
 */
void blk_insert_bs(BlockBackend *blk, BlockDriverState *bs)
{
    bdrv_ref(bs);
    blk->root = bdrv_root_attach_child(bs, "root", &child_root, blk);

    notifier_list_notify(&blk->insert_bs_notifiers, blk);
    if (blk->public.throttle_state) {
        throttle_timers_attach_aio_context(
            &blk->public.throttle_timers, bdrv_get_aio_context(bs));
    }
}

static int blk_do_attach_dev(BlockBackend *blk, void *dev)
{
    if (blk->dev) {
        return -EBUSY;
    }
    blk_ref(blk);
    blk->dev = dev;
<<<<<<< HEAD
=======
    blk->legacy_dev = false;
>>>>>>> 7124ccf8
    blk_iostatus_reset(blk);
    return 0;
}

/*
 * Attach device model @dev to @blk.
 * Return 0 on success, -EBUSY when a device model is attached already.
 */
int blk_attach_dev(BlockBackend *blk, DeviceState *dev)
{
    return blk_do_attach_dev(blk, dev);
}

/*
 * Attach device model @dev to @blk.
 * @blk must not have a device model attached already.
 * TODO qdevified devices don't use this, remove when devices are qdevified
 */
void blk_attach_dev_legacy(BlockBackend *blk, void *dev)
{
    if (blk_do_attach_dev(blk, dev) < 0) {
        abort();
    }
    blk->legacy_dev = true;
}

/*
 * Detach device model @dev from @blk.
 * @dev must be currently attached to @blk.
 */
void blk_detach_dev(BlockBackend *blk, void *dev)
/* TODO change to DeviceState *dev when all users are qdevified */
{
    assert(blk->dev == dev);
    blk->dev = NULL;
    blk->dev_ops = NULL;
    blk->dev_opaque = NULL;
    blk->guest_block_size = 512;
    blk_unref(blk);
}

/*
 * Return the device model attached to @blk if any, else null.
 */
void *blk_get_attached_dev(BlockBackend *blk)
/* TODO change to return DeviceState * when all users are qdevified */
{
    return blk->dev;
}

/* Return the qdev ID, or if no ID is assigned the QOM path, of the block
 * device attached to the BlockBackend. */
static char *blk_get_attached_dev_id(BlockBackend *blk)
{
    DeviceState *dev;

    assert(!blk->legacy_dev);
    dev = blk->dev;

    if (!dev) {
        return g_strdup("");
    } else if (dev->id) {
        return g_strdup(dev->id);
    }
    return object_get_canonical_path(OBJECT(dev));
}

/*
 * Return the BlockBackend which has the device model @dev attached if it
 * exists, else null.
 *
 * @dev must not be null.
 */
BlockBackend *blk_by_dev(void *dev)
{
    BlockBackend *blk = NULL;

    assert(dev != NULL);
    while ((blk = blk_all_next(blk)) != NULL) {
        if (blk->dev == dev) {
            return blk;
        }
    }
    return NULL;
}

/*
 * Set @blk's device model callbacks to @ops.
 * @opaque is the opaque argument to pass to the callbacks.
 * This is for use by device models.
 */
void blk_set_dev_ops(BlockBackend *blk, const BlockDevOps *ops,
                     void *opaque)
{
    /* All drivers that use blk_set_dev_ops() are qdevified and we want to keep
     * it that way, so we can assume blk->dev is a DeviceState if blk->dev_ops
     * is set. */
    assert(!blk->legacy_dev);

    blk->dev_ops = ops;
    blk->dev_opaque = opaque;
}

/*
 * Notify @blk's attached device model of media change.
 * If @load is true, notify of media load.
 * Else, notify of media eject.
 * Also send DEVICE_TRAY_MOVED events as appropriate.
 */
void blk_dev_change_media_cb(BlockBackend *blk, bool load)
{
    if (blk->dev_ops && blk->dev_ops->change_media_cb) {
        bool tray_was_open, tray_is_open;

<<<<<<< HEAD
=======
        assert(!blk->legacy_dev);

>>>>>>> 7124ccf8
        tray_was_open = blk_dev_is_tray_open(blk);
        blk->dev_ops->change_media_cb(blk->dev_opaque, load);
        tray_is_open = blk_dev_is_tray_open(blk);

        if (tray_was_open != tray_is_open) {
<<<<<<< HEAD
            qapi_event_send_device_tray_moved(blk_name(blk), tray_is_open,
                                              &error_abort);
=======
            char *id = blk_get_attached_dev_id(blk);
            qapi_event_send_device_tray_moved(blk_name(blk), id, tray_is_open,
                                              &error_abort);
            g_free(id);
>>>>>>> 7124ccf8
        }
    }
}

static void blk_root_change_media(BdrvChild *child, bool load)
{
    blk_dev_change_media_cb(child->opaque, load);
}

/*
 * Does @blk's attached device model have removable media?
 * %true if no device model is attached.
 */
bool blk_dev_has_removable_media(BlockBackend *blk)
{
    return !blk->dev || (blk->dev_ops && blk->dev_ops->change_media_cb);
}

/*
 * Does @blk's attached device model have a tray?
 */
bool blk_dev_has_tray(BlockBackend *blk)
{
    return blk->dev_ops && blk->dev_ops->is_tray_open;
}

/*
 * Notify @blk's attached device model of a media eject request.
 * If @force is true, the medium is about to be yanked out forcefully.
 */
void blk_dev_eject_request(BlockBackend *blk, bool force)
{
    if (blk->dev_ops && blk->dev_ops->eject_request_cb) {
        blk->dev_ops->eject_request_cb(blk->dev_opaque, force);
    }
}

/*
 * Does @blk's attached device model have a tray, and is it open?
 */
bool blk_dev_is_tray_open(BlockBackend *blk)
{
    if (blk_dev_has_tray(blk)) {
        return blk->dev_ops->is_tray_open(blk->dev_opaque);
    }
    return false;
}

/*
 * Does @blk's attached device model have the medium locked?
 * %false if the device model has no such lock.
 */
bool blk_dev_is_medium_locked(BlockBackend *blk)
{
    if (blk->dev_ops && blk->dev_ops->is_medium_locked) {
        return blk->dev_ops->is_medium_locked(blk->dev_opaque);
    }
    return false;
}

/*
 * Notify @blk's attached device model of a backend size change.
 */
static void blk_root_resize(BdrvChild *child)
{
    BlockBackend *blk = child->opaque;

    if (blk->dev_ops && blk->dev_ops->resize_cb) {
        blk->dev_ops->resize_cb(blk->dev_opaque);
    }
}

void blk_iostatus_enable(BlockBackend *blk)
{
    blk->iostatus_enabled = true;
    blk->iostatus = BLOCK_DEVICE_IO_STATUS_OK;
<<<<<<< HEAD
}

/* The I/O status is only enabled if the drive explicitly
 * enables it _and_ the VM is configured to stop on errors */
bool blk_iostatus_is_enabled(const BlockBackend *blk)
{
    return (blk->iostatus_enabled &&
           (blk->on_write_error == BLOCKDEV_ON_ERROR_ENOSPC ||
            blk->on_write_error == BLOCKDEV_ON_ERROR_STOP   ||
            blk->on_read_error == BLOCKDEV_ON_ERROR_STOP));
}

BlockDeviceIoStatus blk_iostatus(const BlockBackend *blk)
{
    return blk->iostatus;
}

void blk_iostatus_disable(BlockBackend *blk)
{
    blk->iostatus_enabled = false;
}

void blk_iostatus_reset(BlockBackend *blk)
{
    if (blk_iostatus_is_enabled(blk)) {
        BlockDriverState *bs = blk_bs(blk);
        blk->iostatus = BLOCK_DEVICE_IO_STATUS_OK;
        if (bs && bs->job) {
            block_job_iostatus_reset(bs->job);
        }
    }
}

void blk_iostatus_set_err(BlockBackend *blk, int error)
{
    assert(blk_iostatus_is_enabled(blk));
    if (blk->iostatus == BLOCK_DEVICE_IO_STATUS_OK) {
        blk->iostatus = error == ENOSPC ? BLOCK_DEVICE_IO_STATUS_NOSPACE :
                                          BLOCK_DEVICE_IO_STATUS_FAILED;
    }
}

void blk_set_allow_write_beyond_eof(BlockBackend *blk, bool allow)
{
    blk->allow_write_beyond_eof = allow;
}

static int blk_check_byte_request(BlockBackend *blk, int64_t offset,
                                  size_t size)
{
    int64_t len;

    if (size > INT_MAX) {
        return -EIO;
    }

    if (!blk_is_available(blk)) {
        return -ENOMEDIUM;
    }

    if (offset < 0) {
        return -EIO;
    }

    if (!blk->allow_write_beyond_eof) {
        len = blk_getlength(blk);
        if (len < 0) {
            return len;
        }

        if (offset > len || len - offset < size) {
            return -EIO;
        }
    }

    return 0;
}

static int blk_check_request(BlockBackend *blk, int64_t sector_num,
                             int nb_sectors)
{
    if (sector_num < 0 || sector_num > INT64_MAX / BDRV_SECTOR_SIZE) {
        return -EIO;
    }

    if (nb_sectors < 0 || nb_sectors > INT_MAX / BDRV_SECTOR_SIZE) {
        return -EIO;
    }

    return blk_check_byte_request(blk, sector_num * BDRV_SECTOR_SIZE,
                                  nb_sectors * BDRV_SECTOR_SIZE);
}

static int coroutine_fn blk_co_preadv(BlockBackend *blk, int64_t offset,
                                      unsigned int bytes, QEMUIOVector *qiov,
                                      BdrvRequestFlags flags)
{
    int ret = blk_check_byte_request(blk, offset, bytes);
    if (ret < 0) {
        return ret;
    }

    return bdrv_co_do_preadv(blk_bs(blk), offset, bytes, qiov, flags);
}

static int coroutine_fn blk_co_pwritev(BlockBackend *blk, int64_t offset,
                                      unsigned int bytes, QEMUIOVector *qiov,
                                      BdrvRequestFlags flags)
{
    int ret;

    ret = blk_check_byte_request(blk, offset, bytes);
    if (ret < 0) {
        return ret;
    }

    if (!blk->enable_write_cache) {
        flags |= BDRV_REQ_FUA;
    }

    return bdrv_co_do_pwritev(blk_bs(blk), offset, bytes, qiov, flags);
}

typedef struct BlkRwCo {
    BlockBackend *blk;
    int64_t offset;
    QEMUIOVector *qiov;
    int ret;
    BdrvRequestFlags flags;
} BlkRwCo;

static void blk_read_entry(void *opaque)
{
    BlkRwCo *rwco = opaque;

    rwco->ret = blk_co_preadv(rwco->blk, rwco->offset, rwco->qiov->size,
                              rwco->qiov, rwco->flags);
}

static void blk_write_entry(void *opaque)
{
    BlkRwCo *rwco = opaque;

    rwco->ret = blk_co_pwritev(rwco->blk, rwco->offset, rwco->qiov->size,
                               rwco->qiov, rwco->flags);
}

static int blk_prw(BlockBackend *blk, int64_t offset, uint8_t *buf,
                   int64_t bytes, CoroutineEntry co_entry,
                   BdrvRequestFlags flags)
{
    AioContext *aio_context;
    QEMUIOVector qiov;
    struct iovec iov;
    Coroutine *co;
    BlkRwCo rwco;

    iov = (struct iovec) {
        .iov_base = buf,
        .iov_len = bytes,
    };
    qemu_iovec_init_external(&qiov, &iov, 1);

    rwco = (BlkRwCo) {
        .blk    = blk,
        .offset = offset,
        .qiov   = &qiov,
        .flags  = flags,
        .ret    = NOT_DONE,
    };

    co = qemu_coroutine_create(co_entry);
    qemu_coroutine_enter(co, &rwco);

    aio_context = blk_get_aio_context(blk);
    while (rwco.ret == NOT_DONE) {
        aio_poll(aio_context, true);
    }

    return rwco.ret;
}

static int blk_rw(BlockBackend *blk, int64_t sector_num, uint8_t *buf,
                  int nb_sectors, CoroutineEntry co_entry,
                  BdrvRequestFlags flags)
{
    if (nb_sectors < 0 || nb_sectors > BDRV_REQUEST_MAX_SECTORS) {
        return -EINVAL;
    }

    return blk_prw(blk, sector_num << BDRV_SECTOR_BITS, buf,
                   nb_sectors << BDRV_SECTOR_BITS, co_entry, flags);
=======
>>>>>>> 7124ccf8
}

/* The I/O status is only enabled if the drive explicitly
 * enables it _and_ the VM is configured to stop on errors */
bool blk_iostatus_is_enabled(const BlockBackend *blk)
{
<<<<<<< HEAD
    return blk_rw(blk, sector_num, buf, nb_sectors, blk_read_entry, 0);
=======
    return (blk->iostatus_enabled &&
           (blk->on_write_error == BLOCKDEV_ON_ERROR_ENOSPC ||
            blk->on_write_error == BLOCKDEV_ON_ERROR_STOP   ||
            blk->on_read_error == BLOCKDEV_ON_ERROR_STOP));
>>>>>>> 7124ccf8
}

BlockDeviceIoStatus blk_iostatus(const BlockBackend *blk)
{
<<<<<<< HEAD
    BlockDriverState *bs = blk_bs(blk);
    bool enabled;
    int ret;

    ret = blk_check_request(blk, sector_num, nb_sectors);
    if (ret < 0) {
        return ret;
    }

    enabled = bs->io_limits_enabled;
    bs->io_limits_enabled = false;
    ret = blk_read(blk, sector_num, buf, nb_sectors);
    bs->io_limits_enabled = enabled;
    return ret;
=======
    return blk->iostatus;
>>>>>>> 7124ccf8
}

void blk_iostatus_disable(BlockBackend *blk)
{
<<<<<<< HEAD
    return blk_rw(blk, sector_num, (uint8_t*) buf, nb_sectors,
                  blk_write_entry, 0);
}

int blk_write_zeroes(BlockBackend *blk, int64_t sector_num,
                     int nb_sectors, BdrvRequestFlags flags)
{
    return blk_rw(blk, sector_num, NULL, nb_sectors, blk_write_entry,
                  flags | BDRV_REQ_ZERO_WRITE);
}

static void error_callback_bh(void *opaque)
{
    struct BlockBackendAIOCB *acb = opaque;
    qemu_bh_delete(acb->bh);
    acb->common.cb(acb->common.opaque, acb->ret);
    qemu_aio_unref(acb);
}

BlockAIOCB *blk_abort_aio_request(BlockBackend *blk,
                                  BlockCompletionFunc *cb,
                                  void *opaque, int ret)
{
    struct BlockBackendAIOCB *acb;
    QEMUBH *bh;

    acb = blk_aio_get(&block_backend_aiocb_info, blk, cb, opaque);
    acb->blk = blk;
    acb->ret = ret;

    bh = aio_bh_new(blk_get_aio_context(blk), error_callback_bh, acb);
    acb->bh = bh;
    qemu_bh_schedule(bh);

    return &acb->common;
}

typedef struct BlkAioEmAIOCB {
    BlockAIOCB common;
    BlkRwCo rwco;
    int bytes;
    bool has_returned;
    QEMUBH* bh;
} BlkAioEmAIOCB;

static const AIOCBInfo blk_aio_em_aiocb_info = {
    .aiocb_size         = sizeof(BlkAioEmAIOCB),
};

static void blk_aio_complete(BlkAioEmAIOCB *acb)
{
    if (acb->bh) {
        assert(acb->has_returned);
        qemu_bh_delete(acb->bh);
    }
    if (acb->has_returned) {
        acb->common.cb(acb->common.opaque, acb->rwco.ret);
        qemu_aio_unref(acb);
    }
}

static void blk_aio_complete_bh(void *opaque)
{
    blk_aio_complete(opaque);
}

static BlockAIOCB *blk_aio_prwv(BlockBackend *blk, int64_t offset, int bytes,
                                QEMUIOVector *qiov, CoroutineEntry co_entry,
                                BdrvRequestFlags flags,
                                BlockCompletionFunc *cb, void *opaque)
{
    BlkAioEmAIOCB *acb;
    Coroutine *co;

    acb = blk_aio_get(&blk_aio_em_aiocb_info, blk, cb, opaque);
    acb->rwco = (BlkRwCo) {
        .blk    = blk,
        .offset = offset,
        .qiov   = qiov,
        .flags  = flags,
        .ret    = NOT_DONE,
    };
    acb->bytes = bytes;
    acb->bh = NULL;
    acb->has_returned = false;

    co = qemu_coroutine_create(co_entry);
    qemu_coroutine_enter(co, acb);

    acb->has_returned = true;
    if (acb->rwco.ret != NOT_DONE) {
        acb->bh = aio_bh_new(blk_get_aio_context(blk), blk_aio_complete_bh, acb);
        qemu_bh_schedule(acb->bh);
    }

    return &acb->common;
}

static void blk_aio_read_entry(void *opaque)
{
    BlkAioEmAIOCB *acb = opaque;
    BlkRwCo *rwco = &acb->rwco;

    assert(rwco->qiov->size == acb->bytes);
    rwco->ret = blk_co_preadv(rwco->blk, rwco->offset, acb->bytes,
                              rwco->qiov, rwco->flags);
    blk_aio_complete(acb);
}

static void blk_aio_write_entry(void *opaque)
{
    BlkAioEmAIOCB *acb = opaque;
    BlkRwCo *rwco = &acb->rwco;

    assert(!rwco->qiov || rwco->qiov->size == acb->bytes);
    rwco->ret = blk_co_pwritev(rwco->blk, rwco->offset, acb->bytes,
                               rwco->qiov, rwco->flags);
    blk_aio_complete(acb);
=======
    blk->iostatus_enabled = false;
>>>>>>> 7124ccf8
}

void blk_iostatus_reset(BlockBackend *blk)
{
<<<<<<< HEAD
    if (nb_sectors < 0 || nb_sectors > BDRV_REQUEST_MAX_SECTORS) {
        return blk_abort_aio_request(blk, cb, opaque, -EINVAL);
    }

    return blk_aio_prwv(blk, sector_num << BDRV_SECTOR_BITS,
                        nb_sectors << BDRV_SECTOR_BITS, NULL,
                        blk_aio_write_entry, flags | BDRV_REQ_ZERO_WRITE,
                        cb, opaque);
=======
    if (blk_iostatus_is_enabled(blk)) {
        BlockDriverState *bs = blk_bs(blk);
        blk->iostatus = BLOCK_DEVICE_IO_STATUS_OK;
        if (bs && bs->job) {
            block_job_iostatus_reset(bs->job);
        }
    }
>>>>>>> 7124ccf8
}

void blk_iostatus_set_err(BlockBackend *blk, int error)
{
<<<<<<< HEAD
    int ret = blk_prw(blk, offset, buf, count, blk_read_entry, 0);
    if (ret < 0) {
        return ret;
    }
    return count;
=======
    assert(blk_iostatus_is_enabled(blk));
    if (blk->iostatus == BLOCK_DEVICE_IO_STATUS_OK) {
        blk->iostatus = error == ENOSPC ? BLOCK_DEVICE_IO_STATUS_NOSPACE :
                                          BLOCK_DEVICE_IO_STATUS_FAILED;
    }
>>>>>>> 7124ccf8
}

void blk_set_allow_write_beyond_eof(BlockBackend *blk, bool allow)
{
<<<<<<< HEAD
    int ret = blk_prw(blk, offset, (void*) buf, count, blk_write_entry, 0);
    if (ret < 0) {
        return ret;
    }
    return count;
=======
    blk->allow_write_beyond_eof = allow;
>>>>>>> 7124ccf8
}

static int blk_check_byte_request(BlockBackend *blk, int64_t offset,
                                  size_t size)
{
<<<<<<< HEAD
    if (!blk_is_available(blk)) {
        return -ENOMEDIUM;
    }

    return bdrv_getlength(blk_bs(blk));
}

void blk_get_geometry(BlockBackend *blk, uint64_t *nb_sectors_ptr)
{
    if (!blk_bs(blk)) {
        *nb_sectors_ptr = 0;
    } else {
        bdrv_get_geometry(blk_bs(blk), nb_sectors_ptr);
    }
}

int64_t blk_nb_sectors(BlockBackend *blk)
{
=======
    int64_t len;

    if (size > INT_MAX) {
        return -EIO;
    }

>>>>>>> 7124ccf8
    if (!blk_is_available(blk)) {
        return -ENOMEDIUM;
    }

<<<<<<< HEAD
    return bdrv_nb_sectors(blk_bs(blk));
=======
    if (offset < 0) {
        return -EIO;
    }

    if (!blk->allow_write_beyond_eof) {
        len = blk_getlength(blk);
        if (len < 0) {
            return len;
        }

        if (offset > len || len - offset < size) {
            return -EIO;
        }
    }

    return 0;
>>>>>>> 7124ccf8
}

int coroutine_fn blk_co_preadv(BlockBackend *blk, int64_t offset,
                               unsigned int bytes, QEMUIOVector *qiov,
                               BdrvRequestFlags flags)
{
<<<<<<< HEAD
    if (nb_sectors < 0 || nb_sectors > BDRV_REQUEST_MAX_SECTORS) {
        return blk_abort_aio_request(blk, cb, opaque, -EINVAL);
    }

    assert(nb_sectors << BDRV_SECTOR_BITS == iov->size);
    return blk_aio_prwv(blk, sector_num << BDRV_SECTOR_BITS, iov->size, iov,
                        blk_aio_read_entry, 0, cb, opaque);
}

BlockAIOCB *blk_aio_preadv(BlockBackend *blk, int64_t offset,
                           QEMUIOVector *qiov, BdrvRequestFlags flags,
                           BlockCompletionFunc *cb, void *opaque)
{
    return blk_aio_prwv(blk, offset, qiov->size, qiov,
                        blk_aio_read_entry, flags, cb, opaque);
=======
    int ret;
    BlockDriverState *bs = blk_bs(blk);

    trace_blk_co_preadv(blk, bs, offset, bytes, flags);

    ret = blk_check_byte_request(blk, offset, bytes);
    if (ret < 0) {
        return ret;
    }

    bdrv_inc_in_flight(bs);

    /* throttling disk I/O */
    if (blk->public.throttle_state) {
        throttle_group_co_io_limits_intercept(blk, bytes, false);
    }

    ret = bdrv_co_preadv(blk->root, offset, bytes, qiov, flags);
    bdrv_dec_in_flight(bs);
    return ret;
>>>>>>> 7124ccf8
}

int coroutine_fn blk_co_pwritev(BlockBackend *blk, int64_t offset,
                                unsigned int bytes, QEMUIOVector *qiov,
                                BdrvRequestFlags flags)
{
<<<<<<< HEAD
    if (nb_sectors < 0 || nb_sectors > BDRV_REQUEST_MAX_SECTORS) {
        return blk_abort_aio_request(blk, cb, opaque, -EINVAL);
    }

    assert(nb_sectors << BDRV_SECTOR_BITS == iov->size);
    return blk_aio_prwv(blk, sector_num << BDRV_SECTOR_BITS, iov->size, iov,
                        blk_aio_write_entry, 0, cb, opaque);
}

BlockAIOCB *blk_aio_pwritev(BlockBackend *blk, int64_t offset,
                            QEMUIOVector *qiov, BdrvRequestFlags flags,
                            BlockCompletionFunc *cb, void *opaque)
{
    return blk_aio_prwv(blk, offset, qiov->size, qiov,
                        blk_aio_write_entry, flags, cb, opaque);
=======
    int ret;
    BlockDriverState *bs = blk_bs(blk);

    trace_blk_co_pwritev(blk, bs, offset, bytes, flags);

    ret = blk_check_byte_request(blk, offset, bytes);
    if (ret < 0) {
        return ret;
    }

    bdrv_inc_in_flight(bs);

    /* throttling disk I/O */
    if (blk->public.throttle_state) {
        throttle_group_co_io_limits_intercept(blk, bytes, true);
    }

    if (!blk->enable_write_cache) {
        flags |= BDRV_REQ_FUA;
    }

    ret = bdrv_co_pwritev(blk->root, offset, bytes, qiov, flags);
    bdrv_dec_in_flight(bs);
    return ret;
>>>>>>> 7124ccf8
}

typedef struct BlkRwCo {
    BlockBackend *blk;
    int64_t offset;
    QEMUIOVector *qiov;
    int ret;
    BdrvRequestFlags flags;
} BlkRwCo;

static void blk_read_entry(void *opaque)
{
<<<<<<< HEAD
    if (!blk_is_available(blk)) {
        return blk_abort_aio_request(blk, cb, opaque, -ENOMEDIUM);
    }

    return bdrv_aio_flush(blk_bs(blk), cb, opaque);
=======
    BlkRwCo *rwco = opaque;

    rwco->ret = blk_co_preadv(rwco->blk, rwco->offset, rwco->qiov->size,
                              rwco->qiov, rwco->flags);
>>>>>>> 7124ccf8
}

static void blk_write_entry(void *opaque)
{
<<<<<<< HEAD
    int ret = blk_check_request(blk, sector_num, nb_sectors);
    if (ret < 0) {
        return blk_abort_aio_request(blk, cb, opaque, ret);
    }

    return bdrv_aio_discard(blk_bs(blk), sector_num, nb_sectors, cb, opaque);
=======
    BlkRwCo *rwco = opaque;

    rwco->ret = blk_co_pwritev(rwco->blk, rwco->offset, rwco->qiov->size,
                               rwco->qiov, rwco->flags);
>>>>>>> 7124ccf8
}

static int blk_prw(BlockBackend *blk, int64_t offset, uint8_t *buf,
                   int64_t bytes, CoroutineEntry co_entry,
                   BdrvRequestFlags flags)
{
    QEMUIOVector qiov;
    struct iovec iov;
    Coroutine *co;
    BlkRwCo rwco;

    iov = (struct iovec) {
        .iov_base = buf,
        .iov_len = bytes,
    };
    qemu_iovec_init_external(&qiov, &iov, 1);

    rwco = (BlkRwCo) {
        .blk    = blk,
        .offset = offset,
        .qiov   = &qiov,
        .flags  = flags,
        .ret    = NOT_DONE,
    };

    co = qemu_coroutine_create(co_entry, &rwco);
    qemu_coroutine_enter(co);
    BDRV_POLL_WHILE(blk_bs(blk), rwco.ret == NOT_DONE);

    return rwco.ret;
}

int blk_pread_unthrottled(BlockBackend *blk, int64_t offset, uint8_t *buf,
                          int count)
{
    int ret;

    ret = blk_check_byte_request(blk, offset, count);
    if (ret < 0) {
        return ret;
    }

    blk_root_drained_begin(blk->root);
    ret = blk_pread(blk, offset, buf, count);
    blk_root_drained_end(blk->root);
    return ret;
}

int blk_pwrite_zeroes(BlockBackend *blk, int64_t offset,
                      int count, BdrvRequestFlags flags)
{
<<<<<<< HEAD
    int i, ret;

    for (i = 0; i < num_reqs; i++) {
        ret = blk_check_request(blk, reqs[i].sector, reqs[i].nb_sectors);
        if (ret < 0) {
            return ret;
        }
    }

    return bdrv_aio_multiwrite(blk_bs(blk), reqs, num_reqs);
=======
    return blk_prw(blk, offset, NULL, count, blk_write_entry,
                   flags | BDRV_REQ_ZERO_WRITE);
>>>>>>> 7124ccf8
}

int blk_make_zero(BlockBackend *blk, BdrvRequestFlags flags)
{
<<<<<<< HEAD
    if (!blk_is_available(blk)) {
        return -ENOMEDIUM;
    }

    return bdrv_ioctl(blk_bs(blk), req, buf);
=======
    return bdrv_make_zero(blk->root, flags);
>>>>>>> 7124ccf8
}

static void error_callback_bh(void *opaque)
{
<<<<<<< HEAD
    if (!blk_is_available(blk)) {
        return blk_abort_aio_request(blk, cb, opaque, -ENOMEDIUM);
    }

    return bdrv_aio_ioctl(blk_bs(blk), req, buf, cb, opaque);
=======
    struct BlockBackendAIOCB *acb = opaque;

    bdrv_dec_in_flight(acb->common.bs);
    acb->common.cb(acb->common.opaque, acb->ret);
    qemu_aio_unref(acb);
>>>>>>> 7124ccf8
}

BlockAIOCB *blk_abort_aio_request(BlockBackend *blk,
                                  BlockCompletionFunc *cb,
                                  void *opaque, int ret)
{
<<<<<<< HEAD
    int ret = blk_check_request(blk, sector_num, nb_sectors);
=======
    struct BlockBackendAIOCB *acb;

    bdrv_inc_in_flight(blk_bs(blk));
    acb = blk_aio_get(&block_backend_aiocb_info, blk, cb, opaque);
    acb->blk = blk;
    acb->ret = ret;

    aio_bh_schedule_oneshot(blk_get_aio_context(blk), error_callback_bh, acb);
    return &acb->common;
}

typedef struct BlkAioEmAIOCB {
    BlockAIOCB common;
    BlkRwCo rwco;
    int bytes;
    bool has_returned;
} BlkAioEmAIOCB;

static const AIOCBInfo blk_aio_em_aiocb_info = {
    .aiocb_size         = sizeof(BlkAioEmAIOCB),
};

static void blk_aio_complete(BlkAioEmAIOCB *acb)
{
    if (acb->has_returned) {
        bdrv_dec_in_flight(acb->common.bs);
        acb->common.cb(acb->common.opaque, acb->rwco.ret);
        qemu_aio_unref(acb);
    }
}

static void blk_aio_complete_bh(void *opaque)
{
    BlkAioEmAIOCB *acb = opaque;

    assert(acb->has_returned);
    blk_aio_complete(acb);
}

static BlockAIOCB *blk_aio_prwv(BlockBackend *blk, int64_t offset, int bytes,
                                QEMUIOVector *qiov, CoroutineEntry co_entry,
                                BdrvRequestFlags flags,
                                BlockCompletionFunc *cb, void *opaque)
{
    BlkAioEmAIOCB *acb;
    Coroutine *co;

    bdrv_inc_in_flight(blk_bs(blk));
    acb = blk_aio_get(&blk_aio_em_aiocb_info, blk, cb, opaque);
    acb->rwco = (BlkRwCo) {
        .blk    = blk,
        .offset = offset,
        .qiov   = qiov,
        .flags  = flags,
        .ret    = NOT_DONE,
    };
    acb->bytes = bytes;
    acb->has_returned = false;

    co = qemu_coroutine_create(co_entry, acb);
    qemu_coroutine_enter(co);

    acb->has_returned = true;
    if (acb->rwco.ret != NOT_DONE) {
        aio_bh_schedule_oneshot(blk_get_aio_context(blk),
                                blk_aio_complete_bh, acb);
    }

    return &acb->common;
}

static void blk_aio_read_entry(void *opaque)
{
    BlkAioEmAIOCB *acb = opaque;
    BlkRwCo *rwco = &acb->rwco;

    assert(rwco->qiov->size == acb->bytes);
    rwco->ret = blk_co_preadv(rwco->blk, rwco->offset, acb->bytes,
                              rwco->qiov, rwco->flags);
    blk_aio_complete(acb);
}

static void blk_aio_write_entry(void *opaque)
{
    BlkAioEmAIOCB *acb = opaque;
    BlkRwCo *rwco = &acb->rwco;

    assert(!rwco->qiov || rwco->qiov->size == acb->bytes);
    rwco->ret = blk_co_pwritev(rwco->blk, rwco->offset, acb->bytes,
                               rwco->qiov, rwco->flags);
    blk_aio_complete(acb);
}

BlockAIOCB *blk_aio_pwrite_zeroes(BlockBackend *blk, int64_t offset,
                                  int count, BdrvRequestFlags flags,
                                  BlockCompletionFunc *cb, void *opaque)
{
    return blk_aio_prwv(blk, offset, count, NULL, blk_aio_write_entry,
                        flags | BDRV_REQ_ZERO_WRITE, cb, opaque);
}

int blk_pread(BlockBackend *blk, int64_t offset, void *buf, int count)
{
    int ret = blk_prw(blk, offset, buf, count, blk_read_entry, 0);
    if (ret < 0) {
        return ret;
    }
    return count;
}

int blk_pwrite(BlockBackend *blk, int64_t offset, const void *buf, int count,
               BdrvRequestFlags flags)
{
    int ret = blk_prw(blk, offset, (void *) buf, count, blk_write_entry,
                      flags);
    if (ret < 0) {
        return ret;
    }
    return count;
}

int64_t blk_getlength(BlockBackend *blk)
{
    if (!blk_is_available(blk)) {
        return -ENOMEDIUM;
    }

    return bdrv_getlength(blk_bs(blk));
}

void blk_get_geometry(BlockBackend *blk, uint64_t *nb_sectors_ptr)
{
    if (!blk_bs(blk)) {
        *nb_sectors_ptr = 0;
    } else {
        bdrv_get_geometry(blk_bs(blk), nb_sectors_ptr);
    }
}

int64_t blk_nb_sectors(BlockBackend *blk)
{
    if (!blk_is_available(blk)) {
        return -ENOMEDIUM;
    }

    return bdrv_nb_sectors(blk_bs(blk));
}

BlockAIOCB *blk_aio_preadv(BlockBackend *blk, int64_t offset,
                           QEMUIOVector *qiov, BdrvRequestFlags flags,
                           BlockCompletionFunc *cb, void *opaque)
{
    return blk_aio_prwv(blk, offset, qiov->size, qiov,
                        blk_aio_read_entry, flags, cb, opaque);
}

BlockAIOCB *blk_aio_pwritev(BlockBackend *blk, int64_t offset,
                            QEMUIOVector *qiov, BdrvRequestFlags flags,
                            BlockCompletionFunc *cb, void *opaque)
{
    return blk_aio_prwv(blk, offset, qiov->size, qiov,
                        blk_aio_write_entry, flags, cb, opaque);
}

static void blk_aio_flush_entry(void *opaque)
{
    BlkAioEmAIOCB *acb = opaque;
    BlkRwCo *rwco = &acb->rwco;

    rwco->ret = blk_co_flush(rwco->blk);
    blk_aio_complete(acb);
}

BlockAIOCB *blk_aio_flush(BlockBackend *blk,
                          BlockCompletionFunc *cb, void *opaque)
{
    return blk_aio_prwv(blk, 0, 0, NULL, blk_aio_flush_entry, 0, cb, opaque);
}

static void blk_aio_pdiscard_entry(void *opaque)
{
    BlkAioEmAIOCB *acb = opaque;
    BlkRwCo *rwco = &acb->rwco;

    rwco->ret = blk_co_pdiscard(rwco->blk, rwco->offset, acb->bytes);
    blk_aio_complete(acb);
}

BlockAIOCB *blk_aio_pdiscard(BlockBackend *blk,
                             int64_t offset, int count,
                             BlockCompletionFunc *cb, void *opaque)
{
    return blk_aio_prwv(blk, offset, count, NULL, blk_aio_pdiscard_entry, 0,
                        cb, opaque);
}

void blk_aio_cancel(BlockAIOCB *acb)
{
    bdrv_aio_cancel(acb);
}

void blk_aio_cancel_async(BlockAIOCB *acb)
{
    bdrv_aio_cancel_async(acb);
}

int blk_co_ioctl(BlockBackend *blk, unsigned long int req, void *buf)
{
    if (!blk_is_available(blk)) {
        return -ENOMEDIUM;
    }

    return bdrv_co_ioctl(blk_bs(blk), req, buf);
}

static void blk_ioctl_entry(void *opaque)
{
    BlkRwCo *rwco = opaque;
    rwco->ret = blk_co_ioctl(rwco->blk, rwco->offset,
                             rwco->qiov->iov[0].iov_base);
}

int blk_ioctl(BlockBackend *blk, unsigned long int req, void *buf)
{
    return blk_prw(blk, req, buf, 0, blk_ioctl_entry, 0);
}

static void blk_aio_ioctl_entry(void *opaque)
{
    BlkAioEmAIOCB *acb = opaque;
    BlkRwCo *rwco = &acb->rwco;

    rwco->ret = blk_co_ioctl(rwco->blk, rwco->offset,
                             rwco->qiov->iov[0].iov_base);
    blk_aio_complete(acb);
}

BlockAIOCB *blk_aio_ioctl(BlockBackend *blk, unsigned long int req, void *buf,
                          BlockCompletionFunc *cb, void *opaque)
{
    QEMUIOVector qiov;
    struct iovec iov;

    iov = (struct iovec) {
        .iov_base = buf,
        .iov_len = 0,
    };
    qemu_iovec_init_external(&qiov, &iov, 1);

    return blk_aio_prwv(blk, req, 0, &qiov, blk_aio_ioctl_entry, 0, cb, opaque);
}

int blk_co_pdiscard(BlockBackend *blk, int64_t offset, int count)
{
    int ret = blk_check_byte_request(blk, offset, count);
>>>>>>> 7124ccf8
    if (ret < 0) {
        return ret;
    }

<<<<<<< HEAD
    return bdrv_co_discard(blk_bs(blk), sector_num, nb_sectors);
=======
    return bdrv_co_pdiscard(blk_bs(blk), offset, count);
>>>>>>> 7124ccf8
}

int blk_co_flush(BlockBackend *blk)
{
    if (!blk_is_available(blk)) {
        return -ENOMEDIUM;
    }

    return bdrv_co_flush(blk_bs(blk));
<<<<<<< HEAD
=======
}

static void blk_flush_entry(void *opaque)
{
    BlkRwCo *rwco = opaque;
    rwco->ret = blk_co_flush(rwco->blk);
>>>>>>> 7124ccf8
}

int blk_flush(BlockBackend *blk)
{
<<<<<<< HEAD
    if (!blk_is_available(blk)) {
        return -ENOMEDIUM;
    }

    return bdrv_flush(blk_bs(blk));
=======
    return blk_prw(blk, 0, NULL, 0, blk_flush_entry, 0);
>>>>>>> 7124ccf8
}

void blk_drain(BlockBackend *blk)
{
    if (blk_bs(blk)) {
        bdrv_drain(blk_bs(blk));
    }
}

void blk_drain_all(void)
{
    bdrv_drain_all();
}

void blk_set_on_error(BlockBackend *blk, BlockdevOnError on_read_error,
                      BlockdevOnError on_write_error)
{
    blk->on_read_error = on_read_error;
    blk->on_write_error = on_write_error;
}

BlockdevOnError blk_get_on_error(BlockBackend *blk, bool is_read)
{
    return is_read ? blk->on_read_error : blk->on_write_error;
}

BlockErrorAction blk_get_error_action(BlockBackend *blk, bool is_read,
                                      int error)
{
    BlockdevOnError on_err = blk_get_on_error(blk, is_read);

    switch (on_err) {
    case BLOCKDEV_ON_ERROR_ENOSPC:
        return (error == ENOSPC) ?
               BLOCK_ERROR_ACTION_STOP : BLOCK_ERROR_ACTION_REPORT;
    case BLOCKDEV_ON_ERROR_STOP:
        return BLOCK_ERROR_ACTION_STOP;
    case BLOCKDEV_ON_ERROR_REPORT:
        return BLOCK_ERROR_ACTION_REPORT;
    case BLOCKDEV_ON_ERROR_IGNORE:
        return BLOCK_ERROR_ACTION_IGNORE;
<<<<<<< HEAD
    default:
        abort();
    }
}

static void send_qmp_error_event(BlockBackend *blk,
                                 BlockErrorAction action,
                                 bool is_read, int error)
{
    IoOperationType optype;

    optype = is_read ? IO_OPERATION_TYPE_READ : IO_OPERATION_TYPE_WRITE;
    qapi_event_send_block_io_error(blk_name(blk), optype, action,
                                   blk_iostatus_is_enabled(blk),
                                   error == ENOSPC, strerror(error),
                                   &error_abort);
}

=======
    case BLOCKDEV_ON_ERROR_AUTO:
    default:
        abort();
    }
}

static void send_qmp_error_event(BlockBackend *blk,
                                 BlockErrorAction action,
                                 bool is_read, int error)
{
    IoOperationType optype;

    optype = is_read ? IO_OPERATION_TYPE_READ : IO_OPERATION_TYPE_WRITE;
    qapi_event_send_block_io_error(blk_name(blk),
                                   bdrv_get_node_name(blk_bs(blk)), optype,
                                   action, blk_iostatus_is_enabled(blk),
                                   error == ENOSPC, strerror(error),
                                   &error_abort);
}

>>>>>>> 7124ccf8
/* This is done by device models because, while the block layer knows
 * about the error, it does not know whether an operation comes from
 * the device or the block layer (from a job, for example).
 */
void blk_error_action(BlockBackend *blk, BlockErrorAction action,
                      bool is_read, int error)
{
    assert(error >= 0);

    if (action == BLOCK_ERROR_ACTION_STOP) {
        /* First set the iostatus, so that "info block" returns an iostatus
         * that matches the events raised so far (an additional error iostatus
         * is fine, but not a lost one).
         */
        blk_iostatus_set_err(blk, error);

        /* Then raise the request to stop the VM and the event.
         * qemu_system_vmstop_request_prepare has two effects.  First,
         * it ensures that the STOP event always comes after the
         * BLOCK_IO_ERROR event.  Second, it ensures that even if management
         * can observe the STOP event and do a "cont" before the STOP
         * event is issued, the VM will not stop.  In this case, vm_start()
         * also ensures that the STOP/RESUME pair of events is emitted.
         */
        qemu_system_vmstop_request_prepare();
        send_qmp_error_event(blk, action, is_read, error);
        qemu_system_vmstop_request(RUN_STATE_IO_ERROR);
    } else {
        send_qmp_error_event(blk, action, is_read, error);
    }
}

int blk_is_read_only(BlockBackend *blk)
{
    BlockDriverState *bs = blk_bs(blk);

    if (bs) {
        return bdrv_is_read_only(bs);
    } else {
        return blk->root_state.read_only;
    }
}

int blk_is_sg(BlockBackend *blk)
{
    BlockDriverState *bs = blk_bs(blk);

    if (!bs) {
        return 0;
    }

    return bdrv_is_sg(bs);
}

int blk_enable_write_cache(BlockBackend *blk)
{
    return blk->enable_write_cache;
}

void blk_set_enable_write_cache(BlockBackend *blk, bool wce)
{
    blk->enable_write_cache = wce;
}

void blk_invalidate_cache(BlockBackend *blk, Error **errp)
{
    BlockDriverState *bs = blk_bs(blk);

    if (!bs) {
        error_setg(errp, "Device '%s' has no medium", blk->name);
        return;
    }

    bdrv_invalidate_cache(bs, errp);
<<<<<<< HEAD
}

bool blk_is_inserted(BlockBackend *blk)
{
    BlockDriverState *bs = blk_bs(blk);

    return bs && bdrv_is_inserted(bs);
}

bool blk_is_available(BlockBackend *blk)
{
=======
}

bool blk_is_inserted(BlockBackend *blk)
{
    BlockDriverState *bs = blk_bs(blk);

    return bs && bdrv_is_inserted(bs);
}

bool blk_is_available(BlockBackend *blk)
{
>>>>>>> 7124ccf8
    return blk_is_inserted(blk) && !blk_dev_is_tray_open(blk);
}

void blk_lock_medium(BlockBackend *blk, bool locked)
{
    BlockDriverState *bs = blk_bs(blk);

    if (bs) {
        bdrv_lock_medium(bs, locked);
    }
}

void blk_eject(BlockBackend *blk, bool eject_flag)
{
    BlockDriverState *bs = blk_bs(blk);
<<<<<<< HEAD
=======
    char *id;

    /* blk_eject is only called by qdevified devices */
    assert(!blk->legacy_dev);
>>>>>>> 7124ccf8

    if (bs) {
        bdrv_eject(bs, eject_flag);
    }
<<<<<<< HEAD
=======

    /* Whether or not we ejected on the backend,
     * the frontend experienced a tray event. */
    id = blk_get_attached_dev_id(blk);
    qapi_event_send_device_tray_moved(blk_name(blk), id,
                                      eject_flag, &error_abort);
    g_free(id);
>>>>>>> 7124ccf8
}

int blk_get_flags(BlockBackend *blk)
{
    BlockDriverState *bs = blk_bs(blk);

    if (bs) {
        return bdrv_get_flags(bs);
    } else {
        return blk->root_state.open_flags;
    }
}

<<<<<<< HEAD
int blk_get_max_transfer_length(BlockBackend *blk)
{
    BlockDriverState *bs = blk_bs(blk);

    if (bs) {
        return bs->bl.max_transfer_length;
    } else {
        return 0;
    }
=======
/* Returns the maximum transfer length, in bytes; guaranteed nonzero */
uint32_t blk_get_max_transfer(BlockBackend *blk)
{
    BlockDriverState *bs = blk_bs(blk);
    uint32_t max = 0;

    if (bs) {
        max = bs->bl.max_transfer;
    }
    return MIN_NON_ZERO(max, INT_MAX);
>>>>>>> 7124ccf8
}

int blk_get_max_iov(BlockBackend *blk)
{
    return blk->root->bs->bl.max_iov;
}

void blk_set_guest_block_size(BlockBackend *blk, int align)
{
    blk->guest_block_size = align;
}

void *blk_try_blockalign(BlockBackend *blk, size_t size)
{
    return qemu_try_blockalign(blk ? blk_bs(blk) : NULL, size);
}

void *blk_blockalign(BlockBackend *blk, size_t size)
{
    return qemu_blockalign(blk ? blk_bs(blk) : NULL, size);
}

bool blk_op_is_blocked(BlockBackend *blk, BlockOpType op, Error **errp)
{
    BlockDriverState *bs = blk_bs(blk);

    if (!bs) {
        return false;
    }

    return bdrv_op_is_blocked(bs, op, errp);
}

void blk_op_unblock(BlockBackend *blk, BlockOpType op, Error *reason)
{
    BlockDriverState *bs = blk_bs(blk);

    if (bs) {
        bdrv_op_unblock(bs, op, reason);
    }
}

void blk_op_block_all(BlockBackend *blk, Error *reason)
{
    BlockDriverState *bs = blk_bs(blk);

    if (bs) {
        bdrv_op_block_all(bs, reason);
    }
}

void blk_op_unblock_all(BlockBackend *blk, Error *reason)
{
    BlockDriverState *bs = blk_bs(blk);

    if (bs) {
        bdrv_op_unblock_all(bs, reason);
    }
}

AioContext *blk_get_aio_context(BlockBackend *blk)
{
    BlockDriverState *bs = blk_bs(blk);

    if (bs) {
        return bdrv_get_aio_context(bs);
    } else {
        return qemu_get_aio_context();
    }
}

static AioContext *blk_aiocb_get_aio_context(BlockAIOCB *acb)
{
    BlockBackendAIOCB *blk_acb = DO_UPCAST(BlockBackendAIOCB, common, acb);
    return blk_get_aio_context(blk_acb->blk);
}

void blk_set_aio_context(BlockBackend *blk, AioContext *new_context)
{
    BlockDriverState *bs = blk_bs(blk);

    if (bs) {
<<<<<<< HEAD
        bdrv_set_aio_context(bs, new_context);
=======
        if (blk->public.throttle_state) {
            throttle_timers_detach_aio_context(&blk->public.throttle_timers);
        }
        bdrv_set_aio_context(bs, new_context);
        if (blk->public.throttle_state) {
            throttle_timers_attach_aio_context(&blk->public.throttle_timers,
                                               new_context);
        }
>>>>>>> 7124ccf8
    }
}

void blk_add_aio_context_notifier(BlockBackend *blk,
        void (*attached_aio_context)(AioContext *new_context, void *opaque),
        void (*detach_aio_context)(void *opaque), void *opaque)
{
    BlockDriverState *bs = blk_bs(blk);

    if (bs) {
        bdrv_add_aio_context_notifier(bs, attached_aio_context,
                                      detach_aio_context, opaque);
    }
}

void blk_remove_aio_context_notifier(BlockBackend *blk,
                                     void (*attached_aio_context)(AioContext *,
                                                                  void *),
                                     void (*detach_aio_context)(void *),
                                     void *opaque)
{
    BlockDriverState *bs = blk_bs(blk);

    if (bs) {
        bdrv_remove_aio_context_notifier(bs, attached_aio_context,
                                         detach_aio_context, opaque);
    }
}

void blk_add_remove_bs_notifier(BlockBackend *blk, Notifier *notify)
{
    notifier_list_add(&blk->remove_bs_notifiers, notify);
}

void blk_add_insert_bs_notifier(BlockBackend *blk, Notifier *notify)
{
    notifier_list_add(&blk->insert_bs_notifiers, notify);
}

void blk_io_plug(BlockBackend *blk)
{
    BlockDriverState *bs = blk_bs(blk);

    if (bs) {
        bdrv_io_plug(bs);
    }
}

void blk_io_unplug(BlockBackend *blk)
{
    BlockDriverState *bs = blk_bs(blk);

    if (bs) {
        bdrv_io_unplug(bs);
    }
}

BlockAcctStats *blk_get_stats(BlockBackend *blk)
{
    return &blk->stats;
}

void *blk_aio_get(const AIOCBInfo *aiocb_info, BlockBackend *blk,
                  BlockCompletionFunc *cb, void *opaque)
{
    return qemu_aio_get(aiocb_info, blk_bs(blk), cb, opaque);
}

<<<<<<< HEAD
int coroutine_fn blk_co_write_zeroes(BlockBackend *blk, int64_t sector_num,
                                     int nb_sectors, BdrvRequestFlags flags)
{
    if (nb_sectors < 0 || nb_sectors > BDRV_REQUEST_MAX_SECTORS) {
        return -EINVAL;
    }

    return blk_co_pwritev(blk, sector_num << BDRV_SECTOR_BITS,
                          nb_sectors << BDRV_SECTOR_BITS, NULL,
                          flags | BDRV_REQ_ZERO_WRITE);
}

int blk_write_compressed(BlockBackend *blk, int64_t sector_num,
                         const uint8_t *buf, int nb_sectors)
{
    int ret = blk_check_request(blk, sector_num, nb_sectors);
    if (ret < 0) {
        return ret;
    }

    return bdrv_write_compressed(blk_bs(blk), sector_num, buf, nb_sectors);
=======
int coroutine_fn blk_co_pwrite_zeroes(BlockBackend *blk, int64_t offset,
                                      int count, BdrvRequestFlags flags)
{
    return blk_co_pwritev(blk, offset, count, NULL,
                          flags | BDRV_REQ_ZERO_WRITE);
}

int blk_pwrite_compressed(BlockBackend *blk, int64_t offset, const void *buf,
                          int count)
{
    return blk_prw(blk, offset, (void *) buf, count, blk_write_entry,
                   BDRV_REQ_WRITE_COMPRESSED);
>>>>>>> 7124ccf8
}

int blk_truncate(BlockBackend *blk, int64_t offset)
{
    if (!blk_is_available(blk)) {
        return -ENOMEDIUM;
    }

    return bdrv_truncate(blk_bs(blk), offset);
}

<<<<<<< HEAD
int blk_discard(BlockBackend *blk, int64_t sector_num, int nb_sectors)
{
    int ret = blk_check_request(blk, sector_num, nb_sectors);
    if (ret < 0) {
        return ret;
    }

    return bdrv_discard(blk_bs(blk), sector_num, nb_sectors);
=======
static void blk_pdiscard_entry(void *opaque)
{
    BlkRwCo *rwco = opaque;
    rwco->ret = blk_co_pdiscard(rwco->blk, rwco->offset, rwco->qiov->size);
}

int blk_pdiscard(BlockBackend *blk, int64_t offset, int count)
{
    return blk_prw(blk, offset, NULL, count, blk_pdiscard_entry, 0);
>>>>>>> 7124ccf8
}

int blk_save_vmstate(BlockBackend *blk, const uint8_t *buf,
                     int64_t pos, int size)
{
    int ret;

    if (!blk_is_available(blk)) {
        return -ENOMEDIUM;
    }

    ret = bdrv_save_vmstate(blk_bs(blk), buf, pos, size);
    if (ret < 0) {
        return ret;
    }

    if (ret == size && !blk->enable_write_cache) {
        ret = bdrv_flush(blk_bs(blk));
    }

    return ret < 0 ? ret : size;
}

int blk_load_vmstate(BlockBackend *blk, uint8_t *buf, int64_t pos, int size)
{
    if (!blk_is_available(blk)) {
        return -ENOMEDIUM;
    }

    return bdrv_load_vmstate(blk_bs(blk), buf, pos, size);
}

int blk_probe_blocksizes(BlockBackend *blk, BlockSizes *bsz)
{
    if (!blk_is_available(blk)) {
        return -ENOMEDIUM;
    }

    return bdrv_probe_blocksizes(blk_bs(blk), bsz);
}

int blk_probe_geometry(BlockBackend *blk, HDGeometry *geo)
{
    if (!blk_is_available(blk)) {
        return -ENOMEDIUM;
    }

    return bdrv_probe_geometry(blk_bs(blk), geo);
}

/*
 * Updates the BlockBackendRootState object with data from the currently
 * attached BlockDriverState.
 */
void blk_update_root_state(BlockBackend *blk)
{
    assert(blk->root);

    blk->root_state.open_flags    = blk->root->bs->open_flags;
    blk->root_state.read_only     = blk->root->bs->read_only;
    blk->root_state.detect_zeroes = blk->root->bs->detect_zeroes;
<<<<<<< HEAD

    if (blk->root_state.throttle_group) {
        g_free(blk->root_state.throttle_group);
        throttle_group_unref(blk->root_state.throttle_state);
    }
    if (blk->root->bs->throttle_state) {
        const char *name = throttle_group_get_name(blk->root->bs);
        blk->root_state.throttle_group = g_strdup(name);
        blk->root_state.throttle_state = throttle_group_incref(name);
    } else {
        blk->root_state.throttle_group = NULL;
        blk->root_state.throttle_state = NULL;
    }
}

/*
 * Applies the information in the root state to the given BlockDriverState. This
 * does not include the flags which have to be specified for bdrv_open(), use
 * blk_get_open_flags_from_root_state() to inquire them.
 */
void blk_apply_root_state(BlockBackend *blk, BlockDriverState *bs)
{
    bs->detect_zeroes = blk->root_state.detect_zeroes;
    if (blk->root_state.throttle_group) {
        bdrv_io_limits_enable(bs, blk->root_state.throttle_group);
    }
=======
}

/*
 * Returns the detect-zeroes setting to be used for bdrv_open() of a
 * BlockDriverState which is supposed to inherit the root state.
 */
bool blk_get_detect_zeroes_from_root_state(BlockBackend *blk)
{
    return blk->root_state.detect_zeroes;
>>>>>>> 7124ccf8
}

/*
 * Returns the flags to be used for bdrv_open() of a BlockDriverState which is
 * supposed to inherit the root state.
 */
int blk_get_open_flags_from_root_state(BlockBackend *blk)
{
    int bs_flags;

    bs_flags = blk->root_state.read_only ? 0 : BDRV_O_RDWR;
    bs_flags |= blk->root_state.open_flags & ~BDRV_O_RDWR;

    return bs_flags;
}

BlockBackendRootState *blk_get_root_state(BlockBackend *blk)
{
    return &blk->root_state;
}

int blk_commit_all(void)
{
    BlockBackend *blk = NULL;

    while ((blk = blk_all_next(blk)) != NULL) {
        AioContext *aio_context = blk_get_aio_context(blk);

        aio_context_acquire(aio_context);
        if (blk_is_inserted(blk) && blk->root->bs->backing) {
            int ret = bdrv_commit(blk->root->bs);
            if (ret < 0) {
                aio_context_release(aio_context);
                return ret;
            }
        }
        aio_context_release(aio_context);
    }
    return 0;
}

<<<<<<< HEAD
int blk_flush_all(void)
{
    BlockBackend *blk = NULL;
    int result = 0;

    while ((blk = blk_all_next(blk)) != NULL) {
        AioContext *aio_context = blk_get_aio_context(blk);
        int ret;

        aio_context_acquire(aio_context);
        if (blk_is_inserted(blk)) {
            ret = blk_flush(blk);
            if (ret < 0 && !result) {
                result = ret;
            }
        }
        aio_context_release(aio_context);
    }

    return result;
=======

/* throttling disk I/O limits */
void blk_set_io_limits(BlockBackend *blk, ThrottleConfig *cfg)
{
    throttle_group_config(blk, cfg);
}

void blk_io_limits_disable(BlockBackend *blk)
{
    assert(blk->public.throttle_state);
    bdrv_drained_begin(blk_bs(blk));
    throttle_group_unregister_blk(blk);
    bdrv_drained_end(blk_bs(blk));
}

/* should be called before blk_set_io_limits if a limit is set */
void blk_io_limits_enable(BlockBackend *blk, const char *group)
{
    assert(!blk->public.throttle_state);
    throttle_group_register_blk(blk, group);
}

void blk_io_limits_update_group(BlockBackend *blk, const char *group)
{
    /* this BB is not part of any group */
    if (!blk->public.throttle_state) {
        return;
    }

    /* this BB is a part of the same group than the one we want */
    if (!g_strcmp0(throttle_group_get_name(blk), group)) {
        return;
    }

    /* need to change the group this bs belong to */
    blk_io_limits_disable(blk);
    blk_io_limits_enable(blk, group);
}

static void blk_root_drained_begin(BdrvChild *child)
{
    BlockBackend *blk = child->opaque;

    /* Note that blk->root may not be accessible here yet if we are just
     * attaching to a BlockDriverState that is drained. Use child instead. */

    if (blk->public.io_limits_disabled++ == 0) {
        throttle_group_restart_blk(blk);
    }
}

static void blk_root_drained_end(BdrvChild *child)
{
    BlockBackend *blk = child->opaque;

    assert(blk->public.io_limits_disabled);
    --blk->public.io_limits_disabled;
>>>>>>> 7124ccf8
}<|MERGE_RESOLUTION|>--- conflicted
+++ resolved
@@ -19,10 +19,7 @@
 #include "sysemu/sysemu.h"
 #include "qapi-event.h"
 #include "qemu/id.h"
-<<<<<<< HEAD
-=======
 #include "trace.h"
->>>>>>> 7124ccf8
 
 /* Number of coroutines to reserve per attached device model */
 #define COROUTINE_POOL_RESERVATION 64
@@ -38,10 +35,7 @@
     DriveInfo *legacy_dinfo;    /* null unless created by drive_new() */
     QTAILQ_ENTRY(BlockBackend) link;         /* for block_backends */
     QTAILQ_ENTRY(BlockBackend) monitor_link; /* for monitor_block_backends */
-<<<<<<< HEAD
-=======
     BlockBackendPublic public;
->>>>>>> 7124ccf8
 
     void *dev;                  /* attached device model, if any */
     bool legacy_dev;            /* true if dev is not a DeviceState */
@@ -72,10 +66,6 @@
 
 typedef struct BlockBackendAIOCB {
     BlockAIOCB common;
-<<<<<<< HEAD
-    QEMUBH *bh;
-=======
->>>>>>> 7124ccf8
     BlockBackend *blk;
     int ret;
 } BlockBackendAIOCB;
@@ -97,29 +87,12 @@
 static QTAILQ_HEAD(, BlockBackend) monitor_block_backends =
     QTAILQ_HEAD_INITIALIZER(monitor_block_backends);
 
-<<<<<<< HEAD
-/* All BlockBackends */
-static QTAILQ_HEAD(, BlockBackend) block_backends =
-    QTAILQ_HEAD_INITIALIZER(block_backends);
-
-/* All BlockBackends referenced by the monitor and which are iterated through by
- * blk_next() */
-static QTAILQ_HEAD(, BlockBackend) monitor_block_backends =
-    QTAILQ_HEAD_INITIALIZER(monitor_block_backends);
-
-=======
->>>>>>> 7124ccf8
 static void blk_root_inherit_options(int *child_flags, QDict *child_options,
                                      int parent_flags, QDict *parent_options)
 {
     /* We're not supposed to call this function for root nodes */
     abort();
 }
-<<<<<<< HEAD
-
-static const BdrvChildRole child_root = {
-    .inherit_options = blk_root_inherit_options,
-=======
 static void blk_root_drained_begin(BdrvChild *child);
 static void blk_root_drained_end(BdrvChild *child);
 
@@ -140,7 +113,6 @@
 
     .drained_begin      = blk_root_drained_begin,
     .drained_end        = blk_root_drained_end,
->>>>>>> 7124ccf8
 };
 
 /*
@@ -148,29 +120,20 @@
  * Store an error through @errp on failure, unless it's null.
  * Return the new BlockBackend on success, null on failure.
  */
-<<<<<<< HEAD
-BlockBackend *blk_new(Error **errp)
-=======
 BlockBackend *blk_new(void)
->>>>>>> 7124ccf8
 {
     BlockBackend *blk;
 
     blk = g_new0(BlockBackend, 1);
     blk->refcnt = 1;
-<<<<<<< HEAD
+    blk_set_enable_write_cache(blk, true);
+
+    qemu_co_queue_init(&blk->public.throttled_reqs[0]);
+    qemu_co_queue_init(&blk->public.throttled_reqs[1]);
+
     notifier_list_init(&blk->remove_bs_notifiers);
     notifier_list_init(&blk->insert_bs_notifiers);
-=======
-    blk_set_enable_write_cache(blk, true);
-
-    qemu_co_queue_init(&blk->public.throttled_reqs[0]);
-    qemu_co_queue_init(&blk->public.throttled_reqs[1]);
-
-    notifier_list_init(&blk->remove_bs_notifiers);
-    notifier_list_init(&blk->insert_bs_notifiers);
-
->>>>>>> 7124ccf8
+
     QTAILQ_INSERT_TAIL(&block_backends, blk, link);
     return blk;
 }
@@ -187,26 +150,12 @@
  * though, so callers of this function have to be able to specify @filename and
  * @flags.
  */
-<<<<<<< HEAD
-BlockBackend *blk_new_with_bs(Error **errp)
-=======
 BlockBackend *blk_new_open(const char *filename, const char *reference,
                            QDict *options, int flags, Error **errp)
->>>>>>> 7124ccf8
 {
     BlockBackend *blk;
     BlockDriverState *bs;
 
-<<<<<<< HEAD
-    blk = blk_new(errp);
-    if (!blk) {
-        return NULL;
-    }
-
-    bs = bdrv_new_root();
-    blk->root = bdrv_root_attach_child(bs, "root", &child_root);
-    bs->blk = blk;
-=======
     blk = blk_new();
     bs = bdrv_open(filename, reference, options, flags, errp);
     if (!bs) {
@@ -216,42 +165,6 @@
 
     blk->root = bdrv_root_attach_child(bs, "root", &child_root, blk);
 
->>>>>>> 7124ccf8
-    return blk;
-}
-
-/*
- * Calls blk_new_with_bs() and then calls bdrv_open() on the BlockDriverState.
- *
- * Just as with bdrv_open(), after having called this function the reference to
- * @options belongs to the block layer (even on failure).
- *
- * TODO: Remove @filename and @flags; it should be possible to specify a whole
- * BDS tree just by specifying the @options QDict (or @reference,
- * alternatively). At the time of adding this function, this is not possible,
- * though, so callers of this function have to be able to specify @filename and
- * @flags.
- */
-BlockBackend *blk_new_open(const char *filename, const char *reference,
-                           QDict *options, int flags, Error **errp)
-{
-    BlockBackend *blk;
-    int ret;
-
-    blk = blk_new_with_bs(errp);
-    if (!blk) {
-        QDECREF(options);
-        return NULL;
-    }
-
-    ret = bdrv_open(&blk->root->bs, filename, reference, options, flags, errp);
-    if (ret < 0) {
-        blk_unref(blk);
-        return NULL;
-    }
-
-    blk_set_enable_write_cache(blk, true);
-
     return blk;
 }
 
@@ -262,19 +175,9 @@
     assert(!blk->dev);
     if (blk->root) {
         blk_remove_bs(blk);
-<<<<<<< HEAD
     }
     assert(QLIST_EMPTY(&blk->remove_bs_notifiers.notifiers));
     assert(QLIST_EMPTY(&blk->insert_bs_notifiers.notifiers));
-    if (blk->root_state.throttle_state) {
-        g_free(blk->root_state.throttle_group);
-        throttle_group_unref(blk->root_state.throttle_state);
-    }
-=======
-    }
-    assert(QLIST_EMPTY(&blk->remove_bs_notifiers.notifiers));
-    assert(QLIST_EMPTY(&blk->insert_bs_notifiers.notifiers));
->>>>>>> 7124ccf8
     QTAILQ_REMOVE(&block_backends, blk, link);
     drive_info_del(blk->legacy_dinfo);
     block_acct_cleanup(&blk->stats);
@@ -361,30 +264,6 @@
                : QTAILQ_FIRST(&monitor_block_backends);
 }
 
-<<<<<<< HEAD
-/*
- * Iterates over all BlockDriverStates which are attached to a BlockBackend.
- * This function is for use by bdrv_next().
- *
- * @bs must be NULL or a BDS that is attached to a BB.
- */
-BlockDriverState *blk_next_root_bs(BlockDriverState *bs)
-{
-    BlockBackend *blk;
-
-    if (bs) {
-        assert(bs->blk);
-        blk = bs->blk;
-    } else {
-        blk = NULL;
-    }
-
-    do {
-        blk = blk_all_next(blk);
-    } while (blk && !blk->root);
-
-    return blk ? blk->root->bs : NULL;
-=======
 /* Iterates over all top-level BlockDriverStates, i.e. BDSs that are owned by
  * the monitor or attached to a BlockBackend */
 BlockDriverState *bdrv_next(BdrvNextIterator *it)
@@ -424,7 +303,6 @@
     };
 
     return bdrv_next(it);
->>>>>>> 7124ccf8
 }
 
 /*
@@ -509,8 +387,6 @@
 BlockDriverState *blk_bs(BlockBackend *blk)
 {
     return blk->root ? blk->root->bs : NULL;
-<<<<<<< HEAD
-=======
 }
 
 static BlockBackend *bdrv_first_blk(BlockDriverState *bs)
@@ -547,7 +423,6 @@
     }
 
     return true;
->>>>>>> 7124ccf8
 }
 
 /*
@@ -586,8 +461,6 @@
 }
 
 /*
-<<<<<<< HEAD
-=======
  * Returns a pointer to the publicly accessible fields of @blk.
  */
 BlockBackendPublic *blk_get_public(BlockBackend *blk)
@@ -604,35 +477,10 @@
 }
 
 /*
->>>>>>> 7124ccf8
  * Disassociates the currently associated BlockDriverState from @blk.
  */
 void blk_remove_bs(BlockBackend *blk)
 {
-<<<<<<< HEAD
-    assert(blk->root->bs->blk == blk);
-
-    notifier_list_notify(&blk->remove_bs_notifiers, blk);
-
-    blk_update_root_state(blk);
-
-    blk->root->bs->blk = NULL;
-    bdrv_root_unref_child(blk->root);
-    blk->root = NULL;
-}
-
-/*
- * Associates a new BlockDriverState with @blk.
- */
-void blk_insert_bs(BlockBackend *blk, BlockDriverState *bs)
-{
-    assert(!blk->root && !bs->blk);
-    bdrv_ref(bs);
-    blk->root = bdrv_root_attach_child(bs, "root", &child_root);
-    bs->blk = blk;
-
-    notifier_list_notify(&blk->insert_bs_notifiers, blk);
-=======
     notifier_list_notify(&blk->remove_bs_notifiers, blk);
     if (blk->public.throttle_state) {
         throttle_timers_detach_aio_context(&blk->public.throttle_timers);
@@ -642,7 +490,6 @@
 
     bdrv_root_unref_child(blk->root);
     blk->root = NULL;
->>>>>>> 7124ccf8
 }
 
 /*
@@ -667,10 +514,7 @@
     }
     blk_ref(blk);
     blk->dev = dev;
-<<<<<<< HEAD
-=======
     blk->legacy_dev = false;
->>>>>>> 7124ccf8
     blk_iostatus_reset(blk);
     return 0;
 }
@@ -785,25 +629,17 @@
     if (blk->dev_ops && blk->dev_ops->change_media_cb) {
         bool tray_was_open, tray_is_open;
 
-<<<<<<< HEAD
-=======
         assert(!blk->legacy_dev);
 
->>>>>>> 7124ccf8
         tray_was_open = blk_dev_is_tray_open(blk);
         blk->dev_ops->change_media_cb(blk->dev_opaque, load);
         tray_is_open = blk_dev_is_tray_open(blk);
 
         if (tray_was_open != tray_is_open) {
-<<<<<<< HEAD
-            qapi_event_send_device_tray_moved(blk_name(blk), tray_is_open,
-                                              &error_abort);
-=======
             char *id = blk_get_attached_dev_id(blk);
             qapi_event_send_device_tray_moved(blk_name(blk), id, tray_is_open,
                                               &error_abort);
             g_free(id);
->>>>>>> 7124ccf8
         }
     }
 }
@@ -880,7 +716,6 @@
 {
     blk->iostatus_enabled = true;
     blk->iostatus = BLOCK_DEVICE_IO_STATUS_OK;
-<<<<<<< HEAD
 }
 
 /* The I/O status is only enabled if the drive explicitly
@@ -959,49 +794,60 @@
     return 0;
 }
 
-static int blk_check_request(BlockBackend *blk, int64_t sector_num,
-                             int nb_sectors)
-{
-    if (sector_num < 0 || sector_num > INT64_MAX / BDRV_SECTOR_SIZE) {
-        return -EIO;
-    }
-
-    if (nb_sectors < 0 || nb_sectors > INT_MAX / BDRV_SECTOR_SIZE) {
-        return -EIO;
-    }
-
-    return blk_check_byte_request(blk, sector_num * BDRV_SECTOR_SIZE,
-                                  nb_sectors * BDRV_SECTOR_SIZE);
-}
-
-static int coroutine_fn blk_co_preadv(BlockBackend *blk, int64_t offset,
-                                      unsigned int bytes, QEMUIOVector *qiov,
-                                      BdrvRequestFlags flags)
-{
-    int ret = blk_check_byte_request(blk, offset, bytes);
-    if (ret < 0) {
-        return ret;
-    }
-
-    return bdrv_co_do_preadv(blk_bs(blk), offset, bytes, qiov, flags);
-}
-
-static int coroutine_fn blk_co_pwritev(BlockBackend *blk, int64_t offset,
-                                      unsigned int bytes, QEMUIOVector *qiov,
-                                      BdrvRequestFlags flags)
+int coroutine_fn blk_co_preadv(BlockBackend *blk, int64_t offset,
+                               unsigned int bytes, QEMUIOVector *qiov,
+                               BdrvRequestFlags flags)
 {
     int ret;
+    BlockDriverState *bs = blk_bs(blk);
+
+    trace_blk_co_preadv(blk, bs, offset, bytes, flags);
 
     ret = blk_check_byte_request(blk, offset, bytes);
     if (ret < 0) {
         return ret;
     }
 
+    bdrv_inc_in_flight(bs);
+
+    /* throttling disk I/O */
+    if (blk->public.throttle_state) {
+        throttle_group_co_io_limits_intercept(blk, bytes, false);
+    }
+
+    ret = bdrv_co_preadv(blk->root, offset, bytes, qiov, flags);
+    bdrv_dec_in_flight(bs);
+    return ret;
+}
+
+int coroutine_fn blk_co_pwritev(BlockBackend *blk, int64_t offset,
+                                unsigned int bytes, QEMUIOVector *qiov,
+                                BdrvRequestFlags flags)
+{
+    int ret;
+    BlockDriverState *bs = blk_bs(blk);
+
+    trace_blk_co_pwritev(blk, bs, offset, bytes, flags);
+
+    ret = blk_check_byte_request(blk, offset, bytes);
+    if (ret < 0) {
+        return ret;
+    }
+
+    bdrv_inc_in_flight(bs);
+
+    /* throttling disk I/O */
+    if (blk->public.throttle_state) {
+        throttle_group_co_io_limits_intercept(blk, bytes, true);
+    }
+
     if (!blk->enable_write_cache) {
         flags |= BDRV_REQ_FUA;
     }
 
-    return bdrv_co_do_pwritev(blk_bs(blk), offset, bytes, qiov, flags);
+    ret = bdrv_co_pwritev(blk->root, offset, bytes, qiov, flags);
+    bdrv_dec_in_flight(bs);
+    return ret;
 }
 
 typedef struct BlkRwCo {
@@ -1032,7 +878,6 @@
                    int64_t bytes, CoroutineEntry co_entry,
                    BdrvRequestFlags flags)
 {
-    AioContext *aio_context;
     QEMUIOVector qiov;
     struct iovec iov;
     Coroutine *co;
@@ -1052,457 +897,6 @@
         .ret    = NOT_DONE,
     };
 
-    co = qemu_coroutine_create(co_entry);
-    qemu_coroutine_enter(co, &rwco);
-
-    aio_context = blk_get_aio_context(blk);
-    while (rwco.ret == NOT_DONE) {
-        aio_poll(aio_context, true);
-    }
-
-    return rwco.ret;
-}
-
-static int blk_rw(BlockBackend *blk, int64_t sector_num, uint8_t *buf,
-                  int nb_sectors, CoroutineEntry co_entry,
-                  BdrvRequestFlags flags)
-{
-    if (nb_sectors < 0 || nb_sectors > BDRV_REQUEST_MAX_SECTORS) {
-        return -EINVAL;
-    }
-
-    return blk_prw(blk, sector_num << BDRV_SECTOR_BITS, buf,
-                   nb_sectors << BDRV_SECTOR_BITS, co_entry, flags);
-=======
->>>>>>> 7124ccf8
-}
-
-/* The I/O status is only enabled if the drive explicitly
- * enables it _and_ the VM is configured to stop on errors */
-bool blk_iostatus_is_enabled(const BlockBackend *blk)
-{
-<<<<<<< HEAD
-    return blk_rw(blk, sector_num, buf, nb_sectors, blk_read_entry, 0);
-=======
-    return (blk->iostatus_enabled &&
-           (blk->on_write_error == BLOCKDEV_ON_ERROR_ENOSPC ||
-            blk->on_write_error == BLOCKDEV_ON_ERROR_STOP   ||
-            blk->on_read_error == BLOCKDEV_ON_ERROR_STOP));
->>>>>>> 7124ccf8
-}
-
-BlockDeviceIoStatus blk_iostatus(const BlockBackend *blk)
-{
-<<<<<<< HEAD
-    BlockDriverState *bs = blk_bs(blk);
-    bool enabled;
-    int ret;
-
-    ret = blk_check_request(blk, sector_num, nb_sectors);
-    if (ret < 0) {
-        return ret;
-    }
-
-    enabled = bs->io_limits_enabled;
-    bs->io_limits_enabled = false;
-    ret = blk_read(blk, sector_num, buf, nb_sectors);
-    bs->io_limits_enabled = enabled;
-    return ret;
-=======
-    return blk->iostatus;
->>>>>>> 7124ccf8
-}
-
-void blk_iostatus_disable(BlockBackend *blk)
-{
-<<<<<<< HEAD
-    return blk_rw(blk, sector_num, (uint8_t*) buf, nb_sectors,
-                  blk_write_entry, 0);
-}
-
-int blk_write_zeroes(BlockBackend *blk, int64_t sector_num,
-                     int nb_sectors, BdrvRequestFlags flags)
-{
-    return blk_rw(blk, sector_num, NULL, nb_sectors, blk_write_entry,
-                  flags | BDRV_REQ_ZERO_WRITE);
-}
-
-static void error_callback_bh(void *opaque)
-{
-    struct BlockBackendAIOCB *acb = opaque;
-    qemu_bh_delete(acb->bh);
-    acb->common.cb(acb->common.opaque, acb->ret);
-    qemu_aio_unref(acb);
-}
-
-BlockAIOCB *blk_abort_aio_request(BlockBackend *blk,
-                                  BlockCompletionFunc *cb,
-                                  void *opaque, int ret)
-{
-    struct BlockBackendAIOCB *acb;
-    QEMUBH *bh;
-
-    acb = blk_aio_get(&block_backend_aiocb_info, blk, cb, opaque);
-    acb->blk = blk;
-    acb->ret = ret;
-
-    bh = aio_bh_new(blk_get_aio_context(blk), error_callback_bh, acb);
-    acb->bh = bh;
-    qemu_bh_schedule(bh);
-
-    return &acb->common;
-}
-
-typedef struct BlkAioEmAIOCB {
-    BlockAIOCB common;
-    BlkRwCo rwco;
-    int bytes;
-    bool has_returned;
-    QEMUBH* bh;
-} BlkAioEmAIOCB;
-
-static const AIOCBInfo blk_aio_em_aiocb_info = {
-    .aiocb_size         = sizeof(BlkAioEmAIOCB),
-};
-
-static void blk_aio_complete(BlkAioEmAIOCB *acb)
-{
-    if (acb->bh) {
-        assert(acb->has_returned);
-        qemu_bh_delete(acb->bh);
-    }
-    if (acb->has_returned) {
-        acb->common.cb(acb->common.opaque, acb->rwco.ret);
-        qemu_aio_unref(acb);
-    }
-}
-
-static void blk_aio_complete_bh(void *opaque)
-{
-    blk_aio_complete(opaque);
-}
-
-static BlockAIOCB *blk_aio_prwv(BlockBackend *blk, int64_t offset, int bytes,
-                                QEMUIOVector *qiov, CoroutineEntry co_entry,
-                                BdrvRequestFlags flags,
-                                BlockCompletionFunc *cb, void *opaque)
-{
-    BlkAioEmAIOCB *acb;
-    Coroutine *co;
-
-    acb = blk_aio_get(&blk_aio_em_aiocb_info, blk, cb, opaque);
-    acb->rwco = (BlkRwCo) {
-        .blk    = blk,
-        .offset = offset,
-        .qiov   = qiov,
-        .flags  = flags,
-        .ret    = NOT_DONE,
-    };
-    acb->bytes = bytes;
-    acb->bh = NULL;
-    acb->has_returned = false;
-
-    co = qemu_coroutine_create(co_entry);
-    qemu_coroutine_enter(co, acb);
-
-    acb->has_returned = true;
-    if (acb->rwco.ret != NOT_DONE) {
-        acb->bh = aio_bh_new(blk_get_aio_context(blk), blk_aio_complete_bh, acb);
-        qemu_bh_schedule(acb->bh);
-    }
-
-    return &acb->common;
-}
-
-static void blk_aio_read_entry(void *opaque)
-{
-    BlkAioEmAIOCB *acb = opaque;
-    BlkRwCo *rwco = &acb->rwco;
-
-    assert(rwco->qiov->size == acb->bytes);
-    rwco->ret = blk_co_preadv(rwco->blk, rwco->offset, acb->bytes,
-                              rwco->qiov, rwco->flags);
-    blk_aio_complete(acb);
-}
-
-static void blk_aio_write_entry(void *opaque)
-{
-    BlkAioEmAIOCB *acb = opaque;
-    BlkRwCo *rwco = &acb->rwco;
-
-    assert(!rwco->qiov || rwco->qiov->size == acb->bytes);
-    rwco->ret = blk_co_pwritev(rwco->blk, rwco->offset, acb->bytes,
-                               rwco->qiov, rwco->flags);
-    blk_aio_complete(acb);
-=======
-    blk->iostatus_enabled = false;
->>>>>>> 7124ccf8
-}
-
-void blk_iostatus_reset(BlockBackend *blk)
-{
-<<<<<<< HEAD
-    if (nb_sectors < 0 || nb_sectors > BDRV_REQUEST_MAX_SECTORS) {
-        return blk_abort_aio_request(blk, cb, opaque, -EINVAL);
-    }
-
-    return blk_aio_prwv(blk, sector_num << BDRV_SECTOR_BITS,
-                        nb_sectors << BDRV_SECTOR_BITS, NULL,
-                        blk_aio_write_entry, flags | BDRV_REQ_ZERO_WRITE,
-                        cb, opaque);
-=======
-    if (blk_iostatus_is_enabled(blk)) {
-        BlockDriverState *bs = blk_bs(blk);
-        blk->iostatus = BLOCK_DEVICE_IO_STATUS_OK;
-        if (bs && bs->job) {
-            block_job_iostatus_reset(bs->job);
-        }
-    }
->>>>>>> 7124ccf8
-}
-
-void blk_iostatus_set_err(BlockBackend *blk, int error)
-{
-<<<<<<< HEAD
-    int ret = blk_prw(blk, offset, buf, count, blk_read_entry, 0);
-    if (ret < 0) {
-        return ret;
-    }
-    return count;
-=======
-    assert(blk_iostatus_is_enabled(blk));
-    if (blk->iostatus == BLOCK_DEVICE_IO_STATUS_OK) {
-        blk->iostatus = error == ENOSPC ? BLOCK_DEVICE_IO_STATUS_NOSPACE :
-                                          BLOCK_DEVICE_IO_STATUS_FAILED;
-    }
->>>>>>> 7124ccf8
-}
-
-void blk_set_allow_write_beyond_eof(BlockBackend *blk, bool allow)
-{
-<<<<<<< HEAD
-    int ret = blk_prw(blk, offset, (void*) buf, count, blk_write_entry, 0);
-    if (ret < 0) {
-        return ret;
-    }
-    return count;
-=======
-    blk->allow_write_beyond_eof = allow;
->>>>>>> 7124ccf8
-}
-
-static int blk_check_byte_request(BlockBackend *blk, int64_t offset,
-                                  size_t size)
-{
-<<<<<<< HEAD
-    if (!blk_is_available(blk)) {
-        return -ENOMEDIUM;
-    }
-
-    return bdrv_getlength(blk_bs(blk));
-}
-
-void blk_get_geometry(BlockBackend *blk, uint64_t *nb_sectors_ptr)
-{
-    if (!blk_bs(blk)) {
-        *nb_sectors_ptr = 0;
-    } else {
-        bdrv_get_geometry(blk_bs(blk), nb_sectors_ptr);
-    }
-}
-
-int64_t blk_nb_sectors(BlockBackend *blk)
-{
-=======
-    int64_t len;
-
-    if (size > INT_MAX) {
-        return -EIO;
-    }
-
->>>>>>> 7124ccf8
-    if (!blk_is_available(blk)) {
-        return -ENOMEDIUM;
-    }
-
-<<<<<<< HEAD
-    return bdrv_nb_sectors(blk_bs(blk));
-=======
-    if (offset < 0) {
-        return -EIO;
-    }
-
-    if (!blk->allow_write_beyond_eof) {
-        len = blk_getlength(blk);
-        if (len < 0) {
-            return len;
-        }
-
-        if (offset > len || len - offset < size) {
-            return -EIO;
-        }
-    }
-
-    return 0;
->>>>>>> 7124ccf8
-}
-
-int coroutine_fn blk_co_preadv(BlockBackend *blk, int64_t offset,
-                               unsigned int bytes, QEMUIOVector *qiov,
-                               BdrvRequestFlags flags)
-{
-<<<<<<< HEAD
-    if (nb_sectors < 0 || nb_sectors > BDRV_REQUEST_MAX_SECTORS) {
-        return blk_abort_aio_request(blk, cb, opaque, -EINVAL);
-    }
-
-    assert(nb_sectors << BDRV_SECTOR_BITS == iov->size);
-    return blk_aio_prwv(blk, sector_num << BDRV_SECTOR_BITS, iov->size, iov,
-                        blk_aio_read_entry, 0, cb, opaque);
-}
-
-BlockAIOCB *blk_aio_preadv(BlockBackend *blk, int64_t offset,
-                           QEMUIOVector *qiov, BdrvRequestFlags flags,
-                           BlockCompletionFunc *cb, void *opaque)
-{
-    return blk_aio_prwv(blk, offset, qiov->size, qiov,
-                        blk_aio_read_entry, flags, cb, opaque);
-=======
-    int ret;
-    BlockDriverState *bs = blk_bs(blk);
-
-    trace_blk_co_preadv(blk, bs, offset, bytes, flags);
-
-    ret = blk_check_byte_request(blk, offset, bytes);
-    if (ret < 0) {
-        return ret;
-    }
-
-    bdrv_inc_in_flight(bs);
-
-    /* throttling disk I/O */
-    if (blk->public.throttle_state) {
-        throttle_group_co_io_limits_intercept(blk, bytes, false);
-    }
-
-    ret = bdrv_co_preadv(blk->root, offset, bytes, qiov, flags);
-    bdrv_dec_in_flight(bs);
-    return ret;
->>>>>>> 7124ccf8
-}
-
-int coroutine_fn blk_co_pwritev(BlockBackend *blk, int64_t offset,
-                                unsigned int bytes, QEMUIOVector *qiov,
-                                BdrvRequestFlags flags)
-{
-<<<<<<< HEAD
-    if (nb_sectors < 0 || nb_sectors > BDRV_REQUEST_MAX_SECTORS) {
-        return blk_abort_aio_request(blk, cb, opaque, -EINVAL);
-    }
-
-    assert(nb_sectors << BDRV_SECTOR_BITS == iov->size);
-    return blk_aio_prwv(blk, sector_num << BDRV_SECTOR_BITS, iov->size, iov,
-                        blk_aio_write_entry, 0, cb, opaque);
-}
-
-BlockAIOCB *blk_aio_pwritev(BlockBackend *blk, int64_t offset,
-                            QEMUIOVector *qiov, BdrvRequestFlags flags,
-                            BlockCompletionFunc *cb, void *opaque)
-{
-    return blk_aio_prwv(blk, offset, qiov->size, qiov,
-                        blk_aio_write_entry, flags, cb, opaque);
-=======
-    int ret;
-    BlockDriverState *bs = blk_bs(blk);
-
-    trace_blk_co_pwritev(blk, bs, offset, bytes, flags);
-
-    ret = blk_check_byte_request(blk, offset, bytes);
-    if (ret < 0) {
-        return ret;
-    }
-
-    bdrv_inc_in_flight(bs);
-
-    /* throttling disk I/O */
-    if (blk->public.throttle_state) {
-        throttle_group_co_io_limits_intercept(blk, bytes, true);
-    }
-
-    if (!blk->enable_write_cache) {
-        flags |= BDRV_REQ_FUA;
-    }
-
-    ret = bdrv_co_pwritev(blk->root, offset, bytes, qiov, flags);
-    bdrv_dec_in_flight(bs);
-    return ret;
->>>>>>> 7124ccf8
-}
-
-typedef struct BlkRwCo {
-    BlockBackend *blk;
-    int64_t offset;
-    QEMUIOVector *qiov;
-    int ret;
-    BdrvRequestFlags flags;
-} BlkRwCo;
-
-static void blk_read_entry(void *opaque)
-{
-<<<<<<< HEAD
-    if (!blk_is_available(blk)) {
-        return blk_abort_aio_request(blk, cb, opaque, -ENOMEDIUM);
-    }
-
-    return bdrv_aio_flush(blk_bs(blk), cb, opaque);
-=======
-    BlkRwCo *rwco = opaque;
-
-    rwco->ret = blk_co_preadv(rwco->blk, rwco->offset, rwco->qiov->size,
-                              rwco->qiov, rwco->flags);
->>>>>>> 7124ccf8
-}
-
-static void blk_write_entry(void *opaque)
-{
-<<<<<<< HEAD
-    int ret = blk_check_request(blk, sector_num, nb_sectors);
-    if (ret < 0) {
-        return blk_abort_aio_request(blk, cb, opaque, ret);
-    }
-
-    return bdrv_aio_discard(blk_bs(blk), sector_num, nb_sectors, cb, opaque);
-=======
-    BlkRwCo *rwco = opaque;
-
-    rwco->ret = blk_co_pwritev(rwco->blk, rwco->offset, rwco->qiov->size,
-                               rwco->qiov, rwco->flags);
->>>>>>> 7124ccf8
-}
-
-static int blk_prw(BlockBackend *blk, int64_t offset, uint8_t *buf,
-                   int64_t bytes, CoroutineEntry co_entry,
-                   BdrvRequestFlags flags)
-{
-    QEMUIOVector qiov;
-    struct iovec iov;
-    Coroutine *co;
-    BlkRwCo rwco;
-
-    iov = (struct iovec) {
-        .iov_base = buf,
-        .iov_len = bytes,
-    };
-    qemu_iovec_init_external(&qiov, &iov, 1);
-
-    rwco = (BlkRwCo) {
-        .blk    = blk,
-        .offset = offset,
-        .qiov   = &qiov,
-        .flags  = flags,
-        .ret    = NOT_DONE,
-    };
-
     co = qemu_coroutine_create(co_entry, &rwco);
     qemu_coroutine_enter(co);
     BDRV_POLL_WHILE(blk_bs(blk), rwco.ret == NOT_DONE);
@@ -1529,60 +923,28 @@
 int blk_pwrite_zeroes(BlockBackend *blk, int64_t offset,
                       int count, BdrvRequestFlags flags)
 {
-<<<<<<< HEAD
-    int i, ret;
-
-    for (i = 0; i < num_reqs; i++) {
-        ret = blk_check_request(blk, reqs[i].sector, reqs[i].nb_sectors);
-        if (ret < 0) {
-            return ret;
-        }
-    }
-
-    return bdrv_aio_multiwrite(blk_bs(blk), reqs, num_reqs);
-=======
     return blk_prw(blk, offset, NULL, count, blk_write_entry,
                    flags | BDRV_REQ_ZERO_WRITE);
->>>>>>> 7124ccf8
 }
 
 int blk_make_zero(BlockBackend *blk, BdrvRequestFlags flags)
 {
-<<<<<<< HEAD
-    if (!blk_is_available(blk)) {
-        return -ENOMEDIUM;
-    }
-
-    return bdrv_ioctl(blk_bs(blk), req, buf);
-=======
     return bdrv_make_zero(blk->root, flags);
->>>>>>> 7124ccf8
 }
 
 static void error_callback_bh(void *opaque)
 {
-<<<<<<< HEAD
-    if (!blk_is_available(blk)) {
-        return blk_abort_aio_request(blk, cb, opaque, -ENOMEDIUM);
-    }
-
-    return bdrv_aio_ioctl(blk_bs(blk), req, buf, cb, opaque);
-=======
     struct BlockBackendAIOCB *acb = opaque;
 
     bdrv_dec_in_flight(acb->common.bs);
     acb->common.cb(acb->common.opaque, acb->ret);
     qemu_aio_unref(acb);
->>>>>>> 7124ccf8
 }
 
 BlockAIOCB *blk_abort_aio_request(BlockBackend *blk,
                                   BlockCompletionFunc *cb,
                                   void *opaque, int ret)
 {
-<<<<<<< HEAD
-    int ret = blk_check_request(blk, sector_num, nb_sectors);
-=======
     struct BlockBackendAIOCB *acb;
 
     bdrv_inc_in_flight(blk_bs(blk));
@@ -1838,16 +1200,11 @@
 int blk_co_pdiscard(BlockBackend *blk, int64_t offset, int count)
 {
     int ret = blk_check_byte_request(blk, offset, count);
->>>>>>> 7124ccf8
     if (ret < 0) {
         return ret;
     }
 
-<<<<<<< HEAD
-    return bdrv_co_discard(blk_bs(blk), sector_num, nb_sectors);
-=======
     return bdrv_co_pdiscard(blk_bs(blk), offset, count);
->>>>>>> 7124ccf8
 }
 
 int blk_co_flush(BlockBackend *blk)
@@ -1857,28 +1214,17 @@
     }
 
     return bdrv_co_flush(blk_bs(blk));
-<<<<<<< HEAD
-=======
 }
 
 static void blk_flush_entry(void *opaque)
 {
     BlkRwCo *rwco = opaque;
     rwco->ret = blk_co_flush(rwco->blk);
->>>>>>> 7124ccf8
 }
 
 int blk_flush(BlockBackend *blk)
 {
-<<<<<<< HEAD
-    if (!blk_is_available(blk)) {
-        return -ENOMEDIUM;
-    }
-
-    return bdrv_flush(blk_bs(blk));
-=======
     return blk_prw(blk, 0, NULL, 0, blk_flush_entry, 0);
->>>>>>> 7124ccf8
 }
 
 void blk_drain(BlockBackend *blk)
@@ -1920,26 +1266,6 @@
         return BLOCK_ERROR_ACTION_REPORT;
     case BLOCKDEV_ON_ERROR_IGNORE:
         return BLOCK_ERROR_ACTION_IGNORE;
-<<<<<<< HEAD
-    default:
-        abort();
-    }
-}
-
-static void send_qmp_error_event(BlockBackend *blk,
-                                 BlockErrorAction action,
-                                 bool is_read, int error)
-{
-    IoOperationType optype;
-
-    optype = is_read ? IO_OPERATION_TYPE_READ : IO_OPERATION_TYPE_WRITE;
-    qapi_event_send_block_io_error(blk_name(blk), optype, action,
-                                   blk_iostatus_is_enabled(blk),
-                                   error == ENOSPC, strerror(error),
-                                   &error_abort);
-}
-
-=======
     case BLOCKDEV_ON_ERROR_AUTO:
     default:
         abort();
@@ -1960,7 +1286,6 @@
                                    &error_abort);
 }
 
->>>>>>> 7124ccf8
 /* This is done by device models because, while the block layer knows
  * about the error, it does not know whether an operation comes from
  * the device or the block layer (from a job, for example).
@@ -2035,7 +1360,6 @@
     }
 
     bdrv_invalidate_cache(bs, errp);
-<<<<<<< HEAD
 }
 
 bool blk_is_inserted(BlockBackend *blk)
@@ -2047,19 +1371,6 @@
 
 bool blk_is_available(BlockBackend *blk)
 {
-=======
-}
-
-bool blk_is_inserted(BlockBackend *blk)
-{
-    BlockDriverState *bs = blk_bs(blk);
-
-    return bs && bdrv_is_inserted(bs);
-}
-
-bool blk_is_available(BlockBackend *blk)
-{
->>>>>>> 7124ccf8
     return blk_is_inserted(blk) && !blk_dev_is_tray_open(blk);
 }
 
@@ -2075,19 +1386,14 @@
 void blk_eject(BlockBackend *blk, bool eject_flag)
 {
     BlockDriverState *bs = blk_bs(blk);
-<<<<<<< HEAD
-=======
     char *id;
 
     /* blk_eject is only called by qdevified devices */
     assert(!blk->legacy_dev);
->>>>>>> 7124ccf8
 
     if (bs) {
         bdrv_eject(bs, eject_flag);
     }
-<<<<<<< HEAD
-=======
 
     /* Whether or not we ejected on the backend,
      * the frontend experienced a tray event. */
@@ -2095,7 +1401,6 @@
     qapi_event_send_device_tray_moved(blk_name(blk), id,
                                       eject_flag, &error_abort);
     g_free(id);
->>>>>>> 7124ccf8
 }
 
 int blk_get_flags(BlockBackend *blk)
@@ -2109,17 +1414,6 @@
     }
 }
 
-<<<<<<< HEAD
-int blk_get_max_transfer_length(BlockBackend *blk)
-{
-    BlockDriverState *bs = blk_bs(blk);
-
-    if (bs) {
-        return bs->bl.max_transfer_length;
-    } else {
-        return 0;
-    }
-=======
 /* Returns the maximum transfer length, in bytes; guaranteed nonzero */
 uint32_t blk_get_max_transfer(BlockBackend *blk)
 {
@@ -2130,7 +1424,6 @@
         max = bs->bl.max_transfer;
     }
     return MIN_NON_ZERO(max, INT_MAX);
->>>>>>> 7124ccf8
 }
 
 int blk_get_max_iov(BlockBackend *blk)
@@ -2213,9 +1506,6 @@
     BlockDriverState *bs = blk_bs(blk);
 
     if (bs) {
-<<<<<<< HEAD
-        bdrv_set_aio_context(bs, new_context);
-=======
         if (blk->public.throttle_state) {
             throttle_timers_detach_aio_context(&blk->public.throttle_timers);
         }
@@ -2224,7 +1514,6 @@
             throttle_timers_attach_aio_context(&blk->public.throttle_timers,
                                                new_context);
         }
->>>>>>> 7124ccf8
     }
 }
 
@@ -2293,29 +1582,6 @@
     return qemu_aio_get(aiocb_info, blk_bs(blk), cb, opaque);
 }
 
-<<<<<<< HEAD
-int coroutine_fn blk_co_write_zeroes(BlockBackend *blk, int64_t sector_num,
-                                     int nb_sectors, BdrvRequestFlags flags)
-{
-    if (nb_sectors < 0 || nb_sectors > BDRV_REQUEST_MAX_SECTORS) {
-        return -EINVAL;
-    }
-
-    return blk_co_pwritev(blk, sector_num << BDRV_SECTOR_BITS,
-                          nb_sectors << BDRV_SECTOR_BITS, NULL,
-                          flags | BDRV_REQ_ZERO_WRITE);
-}
-
-int blk_write_compressed(BlockBackend *blk, int64_t sector_num,
-                         const uint8_t *buf, int nb_sectors)
-{
-    int ret = blk_check_request(blk, sector_num, nb_sectors);
-    if (ret < 0) {
-        return ret;
-    }
-
-    return bdrv_write_compressed(blk_bs(blk), sector_num, buf, nb_sectors);
-=======
 int coroutine_fn blk_co_pwrite_zeroes(BlockBackend *blk, int64_t offset,
                                       int count, BdrvRequestFlags flags)
 {
@@ -2328,7 +1594,6 @@
 {
     return blk_prw(blk, offset, (void *) buf, count, blk_write_entry,
                    BDRV_REQ_WRITE_COMPRESSED);
->>>>>>> 7124ccf8
 }
 
 int blk_truncate(BlockBackend *blk, int64_t offset)
@@ -2340,16 +1605,6 @@
     return bdrv_truncate(blk_bs(blk), offset);
 }
 
-<<<<<<< HEAD
-int blk_discard(BlockBackend *blk, int64_t sector_num, int nb_sectors)
-{
-    int ret = blk_check_request(blk, sector_num, nb_sectors);
-    if (ret < 0) {
-        return ret;
-    }
-
-    return bdrv_discard(blk_bs(blk), sector_num, nb_sectors);
-=======
 static void blk_pdiscard_entry(void *opaque)
 {
     BlkRwCo *rwco = opaque;
@@ -2359,7 +1614,6 @@
 int blk_pdiscard(BlockBackend *blk, int64_t offset, int count)
 {
     return blk_prw(blk, offset, NULL, count, blk_pdiscard_entry, 0);
->>>>>>> 7124ccf8
 }
 
 int blk_save_vmstate(BlockBackend *blk, const uint8_t *buf,
@@ -2421,34 +1675,6 @@
     blk->root_state.open_flags    = blk->root->bs->open_flags;
     blk->root_state.read_only     = blk->root->bs->read_only;
     blk->root_state.detect_zeroes = blk->root->bs->detect_zeroes;
-<<<<<<< HEAD
-
-    if (blk->root_state.throttle_group) {
-        g_free(blk->root_state.throttle_group);
-        throttle_group_unref(blk->root_state.throttle_state);
-    }
-    if (blk->root->bs->throttle_state) {
-        const char *name = throttle_group_get_name(blk->root->bs);
-        blk->root_state.throttle_group = g_strdup(name);
-        blk->root_state.throttle_state = throttle_group_incref(name);
-    } else {
-        blk->root_state.throttle_group = NULL;
-        blk->root_state.throttle_state = NULL;
-    }
-}
-
-/*
- * Applies the information in the root state to the given BlockDriverState. This
- * does not include the flags which have to be specified for bdrv_open(), use
- * blk_get_open_flags_from_root_state() to inquire them.
- */
-void blk_apply_root_state(BlockBackend *blk, BlockDriverState *bs)
-{
-    bs->detect_zeroes = blk->root_state.detect_zeroes;
-    if (blk->root_state.throttle_group) {
-        bdrv_io_limits_enable(bs, blk->root_state.throttle_group);
-    }
-=======
 }
 
 /*
@@ -2458,7 +1684,6 @@
 bool blk_get_detect_zeroes_from_root_state(BlockBackend *blk)
 {
     return blk->root_state.detect_zeroes;
->>>>>>> 7124ccf8
 }
 
 /*
@@ -2500,28 +1725,6 @@
     return 0;
 }
 
-<<<<<<< HEAD
-int blk_flush_all(void)
-{
-    BlockBackend *blk = NULL;
-    int result = 0;
-
-    while ((blk = blk_all_next(blk)) != NULL) {
-        AioContext *aio_context = blk_get_aio_context(blk);
-        int ret;
-
-        aio_context_acquire(aio_context);
-        if (blk_is_inserted(blk)) {
-            ret = blk_flush(blk);
-            if (ret < 0 && !result) {
-                result = ret;
-            }
-        }
-        aio_context_release(aio_context);
-    }
-
-    return result;
-=======
 
 /* throttling disk I/O limits */
 void blk_set_io_limits(BlockBackend *blk, ThrottleConfig *cfg)
@@ -2579,5 +1782,4 @@
 
     assert(blk->public.io_limits_disabled);
     --blk->public.io_limits_disabled;
->>>>>>> 7124ccf8
 }