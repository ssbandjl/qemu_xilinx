--- conflicted
+++ resolved
@@ -111,13 +111,8 @@
     int be_open;
     int is_mux;
     guint fd_in_tag;
-<<<<<<< HEAD
-    QemuOpts *opts;
-    bool replay;
-=======
     bool replay;
     DECLARE_BITMAP(features, QEMU_CHAR_FEATURE_LAST);
->>>>>>> 7124ccf8
     QTAILQ_ENTRY(CharDriverState) next;
 };
 
@@ -155,16 +150,6 @@
 void qemu_chr_parse_common(QemuOpts *opts, ChardevCommon *backend);
 
 /**
- * @qemu_chr_parse_common:
- *
- * Parse the common options available to all character backends.
- *
- * @opts the options that still need parsing
- * @backend a new backend
- */
-void qemu_chr_parse_common(QemuOpts *opts, ChardevCommon *backend);
-
-/**
  * @qemu_chr_new:
  *
  * Create a new character backend from a URI.
@@ -213,22 +198,6 @@
  * Returns: a new character backend
  */
 CharDriverState *qemu_chr_new_noreplay(const char *label, const char *filename);
-
-/**
- * @qemu_chr_new_noreplay:
- *
- * Create a new character backend from a URI.
- * Character device communications are not written
- * into the replay log.
- *
- * @label the name of the backend
- * @filename the URI
- * @init not sure..
- *
- * Returns: a new character backend
- */
-CharDriverState *qemu_chr_new_noreplay(const char *label, const char *filename,
-                                       void (*init)(struct CharDriverState *s));
 
 /**
  * @qemu_chr_delete:
@@ -504,16 +473,6 @@
                           CharDriverFeature feature);
 QemuOpts *qemu_chr_parse_compat(const char *label, const char *filename);
 
-<<<<<<< HEAD
-void register_char_driver(const char *name, ChardevBackendKind kind,
-        void (*parse)(QemuOpts *opts, ChardevBackend *backend, Error **errp),
-        CharDriverState *(*create)(const char *id, ChardevBackend *backend,
-                                   ChardevReturn *ret, Error **errp));
-
-extern int term_escape_char;
-
-CharDriverState *qemu_char_get_next_serial(void);
-=======
 typedef void CharDriverParse(QemuOpts *opts, ChardevBackend *backend,
                              Error **errp);
 typedef CharDriverState *CharDriverCreate(const char *id,
@@ -526,7 +485,6 @@
 
 extern int term_escape_char;
 
->>>>>>> 7124ccf8
 
 /* console.c */
 typedef CharDriverState *(VcHandler)(ChardevVC *vc, Error **errp);
