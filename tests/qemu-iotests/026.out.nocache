QA output created by 026
Errors while writing 128 kB

Formatting 'TEST_DIR/t.IMGFMT', fmt=IMGFMT size=1073741824 

Event: l1_update; errno: 5; imm: off; once: on; write 
write failed: Input/output error
No errors were found on the image.
Formatting 'TEST_DIR/t.IMGFMT', fmt=IMGFMT size=1073741824 

Event: l1_update; errno: 5; imm: off; once: on; write -b
write failed: Input/output error
No errors were found on the image.
Formatting 'TEST_DIR/t.IMGFMT', fmt=IMGFMT size=1073741824 

Event: l1_update; errno: 5; imm: off; once: off; write 
Failed to flush the L2 table cache: Input/output error
Failed to flush the refcount block cache: Input/output error
write failed: Input/output error

1 leaked clusters were found on the image.
This means waste of disk space, but no harm to data.
Formatting 'TEST_DIR/t.IMGFMT', fmt=IMGFMT size=1073741824 

Event: l1_update; errno: 5; imm: off; once: off; write -b
Failed to flush the L2 table cache: Input/output error
Failed to flush the refcount block cache: Input/output error
write failed: Input/output error

1 leaked clusters were found on the image.
This means waste of disk space, but no harm to data.
Formatting 'TEST_DIR/t.IMGFMT', fmt=IMGFMT size=1073741824 

Event: l1_update; errno: 28; imm: off; once: on; write 
write failed: No space left on device
No errors were found on the image.
Formatting 'TEST_DIR/t.IMGFMT', fmt=IMGFMT size=1073741824 

Event: l1_update; errno: 28; imm: off; once: on; write -b
write failed: No space left on device
No errors were found on the image.
Formatting 'TEST_DIR/t.IMGFMT', fmt=IMGFMT size=1073741824 

Event: l1_update; errno: 28; imm: off; once: off; write 
Failed to flush the L2 table cache: No space left on device
Failed to flush the refcount block cache: No space left on device
write failed: No space left on device

1 leaked clusters were found on the image.
This means waste of disk space, but no harm to data.
Formatting 'TEST_DIR/t.IMGFMT', fmt=IMGFMT size=1073741824 

Event: l1_update; errno: 28; imm: off; once: off; write -b
Failed to flush the L2 table cache: No space left on device
Failed to flush the refcount block cache: No space left on device
write failed: No space left on device

1 leaked clusters were found on the image.
This means waste of disk space, but no harm to data.
Formatting 'TEST_DIR/t.IMGFMT', fmt=IMGFMT size=1073741824 

Event: l2_load; errno: 5; imm: off; once: on; write 
wrote 131072/131072 bytes at offset 0
128 KiB, X ops; XX:XX:XX.X (XXX YYY/sec and XXX ops/sec)
write failed: Input/output error
read failed: Input/output error
No errors were found on the image.
Formatting 'TEST_DIR/t.IMGFMT', fmt=IMGFMT size=1073741824 

Event: l2_load; errno: 5; imm: off; once: on; write -b
wrote 131072/131072 bytes at offset 0
128 KiB, X ops; XX:XX:XX.X (XXX YYY/sec and XXX ops/sec)
write failed: Input/output error
read failed: Input/output error
No errors were found on the image.
Formatting 'TEST_DIR/t.IMGFMT', fmt=IMGFMT size=1073741824 

Event: l2_load; errno: 5; imm: off; once: off; write 
wrote 131072/131072 bytes at offset 0
128 KiB, X ops; XX:XX:XX.X (XXX YYY/sec and XXX ops/sec)
Failed to flush the L2 table cache: Input/output error
Failed to flush the refcount block cache: Input/output error
write failed: Input/output error
Failed to flush the L2 table cache: Input/output error
Failed to flush the refcount block cache: Input/output error
read failed: Input/output error
No errors were found on the image.
Formatting 'TEST_DIR/t.IMGFMT', fmt=IMGFMT size=1073741824 

Event: l2_load; errno: 5; imm: off; once: off; write -b
wrote 131072/131072 bytes at offset 0
128 KiB, X ops; XX:XX:XX.X (XXX YYY/sec and XXX ops/sec)
Failed to flush the L2 table cache: Input/output error
Failed to flush the refcount block cache: Input/output error
write failed: Input/output error
Failed to flush the L2 table cache: Input/output error
Failed to flush the refcount block cache: Input/output error
read failed: Input/output error
No errors were found on the image.
Formatting 'TEST_DIR/t.IMGFMT', fmt=IMGFMT size=1073741824 

Event: l2_load; errno: 28; imm: off; once: on; write 
wrote 131072/131072 bytes at offset 0
128 KiB, X ops; XX:XX:XX.X (XXX YYY/sec and XXX ops/sec)
write failed: No space left on device
read failed: No space left on device
No errors were found on the image.
Formatting 'TEST_DIR/t.IMGFMT', fmt=IMGFMT size=1073741824 

Event: l2_load; errno: 28; imm: off; once: on; write -b
wrote 131072/131072 bytes at offset 0
128 KiB, X ops; XX:XX:XX.X (XXX YYY/sec and XXX ops/sec)
write failed: No space left on device
read failed: No space left on device
No errors were found on the image.
Formatting 'TEST_DIR/t.IMGFMT', fmt=IMGFMT size=1073741824 

Event: l2_load; errno: 28; imm: off; once: off; write 
wrote 131072/131072 bytes at offset 0
128 KiB, X ops; XX:XX:XX.X (XXX YYY/sec and XXX ops/sec)
Failed to flush the L2 table cache: No space left on device
Failed to flush the refcount block cache: No space left on device
write failed: No space left on device
Failed to flush the L2 table cache: No space left on device
Failed to flush the refcount block cache: No space left on device
read failed: No space left on device
No errors were found on the image.
Formatting 'TEST_DIR/t.IMGFMT', fmt=IMGFMT size=1073741824 

Event: l2_load; errno: 28; imm: off; once: off; write -b
wrote 131072/131072 bytes at offset 0
128 KiB, X ops; XX:XX:XX.X (XXX YYY/sec and XXX ops/sec)
Failed to flush the L2 table cache: No space left on device
Failed to flush the refcount block cache: No space left on device
write failed: No space left on device
Failed to flush the L2 table cache: No space left on device
Failed to flush the refcount block cache: No space left on device
read failed: No space left on device
No errors were found on the image.
Formatting 'TEST_DIR/t.IMGFMT', fmt=IMGFMT size=1073741824 

Event: l2_update; errno: 5; imm: off; once: on; write 
wrote 131072/131072 bytes at offset 0
128 KiB, X ops; XX:XX:XX.X (XXX YYY/sec and XXX ops/sec)
No errors were found on the image.
Formatting 'TEST_DIR/t.IMGFMT', fmt=IMGFMT size=1073741824

Event: l2_update; errno: 5; imm: off; once: on; write -b
wrote 131072/131072 bytes at offset 0
128 KiB, X ops; XX:XX:XX.X (XXX YYY/sec and XXX ops/sec)
No errors were found on the image.
Formatting 'TEST_DIR/t.IMGFMT', fmt=IMGFMT size=1073741824

Event: l2_update; errno: 5; imm: off; once: off; write 
Failed to flush the L2 table cache: Input/output error
Failed to flush the refcount block cache: Input/output error
wrote 131072/131072 bytes at offset 0
128 KiB, X ops; XX:XX:XX.X (XXX YYY/sec and XXX ops/sec)

127 leaked clusters were found on the image.
This means waste of disk space, but no harm to data.
Formatting 'TEST_DIR/t.IMGFMT', fmt=IMGFMT size=1073741824 

Event: l2_update; errno: 5; imm: off; once: off; write -b
Failed to flush the L2 table cache: Input/output error
Failed to flush the refcount block cache: Input/output error
wrote 131072/131072 bytes at offset 0
128 KiB, X ops; XX:XX:XX.X (XXX YYY/sec and XXX ops/sec)

127 leaked clusters were found on the image.
This means waste of disk space, but no harm to data.
Formatting 'TEST_DIR/t.IMGFMT', fmt=IMGFMT size=1073741824 

Event: l2_update; errno: 28; imm: off; once: on; write 
wrote 131072/131072 bytes at offset 0
128 KiB, X ops; XX:XX:XX.X (XXX YYY/sec and XXX ops/sec)
No errors were found on the image.
Formatting 'TEST_DIR/t.IMGFMT', fmt=IMGFMT size=1073741824

Event: l2_update; errno: 28; imm: off; once: on; write -b
wrote 131072/131072 bytes at offset 0
128 KiB, X ops; XX:XX:XX.X (XXX YYY/sec and XXX ops/sec)
No errors were found on the image.
Formatting 'TEST_DIR/t.IMGFMT', fmt=IMGFMT size=1073741824

Event: l2_update; errno: 28; imm: off; once: off; write 
Failed to flush the L2 table cache: No space left on device
Failed to flush the refcount block cache: No space left on device
wrote 131072/131072 bytes at offset 0
128 KiB, X ops; XX:XX:XX.X (XXX YYY/sec and XXX ops/sec)

127 leaked clusters were found on the image.
This means waste of disk space, but no harm to data.
Formatting 'TEST_DIR/t.IMGFMT', fmt=IMGFMT size=1073741824 

Event: l2_update; errno: 28; imm: off; once: off; write -b
Failed to flush the L2 table cache: No space left on device
Failed to flush the refcount block cache: No space left on device
wrote 131072/131072 bytes at offset 0
128 KiB, X ops; XX:XX:XX.X (XXX YYY/sec and XXX ops/sec)

127 leaked clusters were found on the image.
This means waste of disk space, but no harm to data.
Formatting 'TEST_DIR/t.IMGFMT', fmt=IMGFMT size=1073741824 

Event: l2_alloc_write; errno: 5; imm: off; once: on; write 
write failed: Input/output error
No errors were found on the image.
Formatting 'TEST_DIR/t.IMGFMT', fmt=IMGFMT size=1073741824 

Event: l2_alloc_write; errno: 5; imm: off; once: on; write -b
write failed: Input/output error
No errors were found on the image.
Formatting 'TEST_DIR/t.IMGFMT', fmt=IMGFMT size=1073741824 

Event: l2_alloc_write; errno: 5; imm: off; once: off; write 
Failed to flush the L2 table cache: Input/output error
Failed to flush the refcount block cache: Input/output error
write failed: Input/output error
No errors were found on the image.
Formatting 'TEST_DIR/t.IMGFMT', fmt=IMGFMT size=1073741824 

Event: l2_alloc_write; errno: 5; imm: off; once: off; write -b
Failed to flush the L2 table cache: Input/output error
Failed to flush the refcount block cache: Input/output error
write failed: Input/output error

1 leaked clusters were found on the image.
This means waste of disk space, but no harm to data.
Formatting 'TEST_DIR/t.IMGFMT', fmt=IMGFMT size=1073741824 

Event: l2_alloc_write; errno: 28; imm: off; once: on; write 
write failed: No space left on device
No errors were found on the image.
Formatting 'TEST_DIR/t.IMGFMT', fmt=IMGFMT size=1073741824 

Event: l2_alloc_write; errno: 28; imm: off; once: on; write -b
write failed: No space left on device
No errors were found on the image.
Formatting 'TEST_DIR/t.IMGFMT', fmt=IMGFMT size=1073741824 

Event: l2_alloc_write; errno: 28; imm: off; once: off; write 
Failed to flush the L2 table cache: No space left on device
Failed to flush the refcount block cache: No space left on device
write failed: No space left on device
No errors were found on the image.
Formatting 'TEST_DIR/t.IMGFMT', fmt=IMGFMT size=1073741824 

Event: l2_alloc_write; errno: 28; imm: off; once: off; write -b
Failed to flush the L2 table cache: No space left on device
Failed to flush the refcount block cache: No space left on device
write failed: No space left on device

1 leaked clusters were found on the image.
This means waste of disk space, but no harm to data.
Formatting 'TEST_DIR/t.IMGFMT', fmt=IMGFMT size=1073741824 

Event: write_aio; errno: 5; imm: off; once: on; write 
write failed: Input/output error
No errors were found on the image.
Formatting 'TEST_DIR/t.IMGFMT', fmt=IMGFMT size=1073741824 

Event: write_aio; errno: 5; imm: off; once: on; write -b
write failed: Input/output error
No errors were found on the image.
Formatting 'TEST_DIR/t.IMGFMT', fmt=IMGFMT size=1073741824 

Event: write_aio; errno: 5; imm: off; once: off; write 
Failed to flush the L2 table cache: Input/output error
Failed to flush the refcount block cache: Input/output error
write failed: Input/output error
No errors were found on the image.
Formatting 'TEST_DIR/t.IMGFMT', fmt=IMGFMT size=1073741824 

Event: write_aio; errno: 5; imm: off; once: off; write -b
Failed to flush the L2 table cache: Input/output error
Failed to flush the refcount block cache: Input/output error
write failed: Input/output error
No errors were found on the image.
Formatting 'TEST_DIR/t.IMGFMT', fmt=IMGFMT size=1073741824 

Event: write_aio; errno: 28; imm: off; once: on; write 
write failed: No space left on device
No errors were found on the image.
Formatting 'TEST_DIR/t.IMGFMT', fmt=IMGFMT size=1073741824 

Event: write_aio; errno: 28; imm: off; once: on; write -b
write failed: No space left on device
No errors were found on the image.
Formatting 'TEST_DIR/t.IMGFMT', fmt=IMGFMT size=1073741824 

Event: write_aio; errno: 28; imm: off; once: off; write 
Failed to flush the L2 table cache: No space left on device
Failed to flush the refcount block cache: No space left on device
write failed: No space left on device
No errors were found on the image.
Formatting 'TEST_DIR/t.IMGFMT', fmt=IMGFMT size=1073741824 

Event: write_aio; errno: 28; imm: off; once: off; write -b
Failed to flush the L2 table cache: No space left on device
Failed to flush the refcount block cache: No space left on device
write failed: No space left on device
No errors were found on the image.
Formatting 'TEST_DIR/t.IMGFMT', fmt=IMGFMT size=1073741824 

Event: refblock_load; errno: 5; imm: off; once: on; write 
write failed: Input/output error
No errors were found on the image.
Formatting 'TEST_DIR/t.IMGFMT', fmt=IMGFMT size=1073741824 

Event: refblock_load; errno: 5; imm: off; once: on; write -b
write failed: Input/output error
No errors were found on the image.
Formatting 'TEST_DIR/t.IMGFMT', fmt=IMGFMT size=1073741824 

Event: refblock_load; errno: 5; imm: off; once: off; write 
Failed to flush the L2 table cache: Input/output error
Failed to flush the refcount block cache: Input/output error
write failed: Input/output error
No errors were found on the image.
Formatting 'TEST_DIR/t.IMGFMT', fmt=IMGFMT size=1073741824 

Event: refblock_load; errno: 5; imm: off; once: off; write -b
Failed to flush the L2 table cache: Input/output error
Failed to flush the refcount block cache: Input/output error
write failed: Input/output error
No errors were found on the image.
Formatting 'TEST_DIR/t.IMGFMT', fmt=IMGFMT size=1073741824 

Event: refblock_load; errno: 28; imm: off; once: on; write 
write failed: No space left on device
No errors were found on the image.
Formatting 'TEST_DIR/t.IMGFMT', fmt=IMGFMT size=1073741824 

Event: refblock_load; errno: 28; imm: off; once: on; write -b
write failed: No space left on device
No errors were found on the image.
Formatting 'TEST_DIR/t.IMGFMT', fmt=IMGFMT size=1073741824 

Event: refblock_load; errno: 28; imm: off; once: off; write 
Failed to flush the L2 table cache: No space left on device
Failed to flush the refcount block cache: No space left on device
write failed: No space left on device
No errors were found on the image.
Formatting 'TEST_DIR/t.IMGFMT', fmt=IMGFMT size=1073741824 

Event: refblock_load; errno: 28; imm: off; once: off; write -b
Failed to flush the L2 table cache: No space left on device
Failed to flush the refcount block cache: No space left on device
write failed: No space left on device
No errors were found on the image.
Formatting 'TEST_DIR/t.IMGFMT', fmt=IMGFMT size=1073741824 

Event: refblock_update_part; errno: 5; imm: off; once: on; write 
write failed: Input/output error
No errors were found on the image.
Formatting 'TEST_DIR/t.IMGFMT', fmt=IMGFMT size=1073741824 

Event: refblock_update_part; errno: 5; imm: off; once: on; write -b
write failed: Input/output error
No errors were found on the image.
Formatting 'TEST_DIR/t.IMGFMT', fmt=IMGFMT size=1073741824 

Event: refblock_update_part; errno: 5; imm: off; once: off; write 
Failed to flush the L2 table cache: Input/output error
Failed to flush the refcount block cache: Input/output error
write failed: Input/output error
No errors were found on the image.
Formatting 'TEST_DIR/t.IMGFMT', fmt=IMGFMT size=1073741824 

Event: refblock_update_part; errno: 5; imm: off; once: off; write -b
Failed to flush the L2 table cache: Input/output error
Failed to flush the refcount block cache: Input/output error
write failed: Input/output error
No errors were found on the image.
Formatting 'TEST_DIR/t.IMGFMT', fmt=IMGFMT size=1073741824 

Event: refblock_update_part; errno: 28; imm: off; once: on; write 
write failed: No space left on device
No errors were found on the image.
Formatting 'TEST_DIR/t.IMGFMT', fmt=IMGFMT size=1073741824 

Event: refblock_update_part; errno: 28; imm: off; once: on; write -b
write failed: No space left on device
No errors were found on the image.
Formatting 'TEST_DIR/t.IMGFMT', fmt=IMGFMT size=1073741824 

Event: refblock_update_part; errno: 28; imm: off; once: off; write 
Failed to flush the L2 table cache: No space left on device
Failed to flush the refcount block cache: No space left on device
write failed: No space left on device
No errors were found on the image.
Formatting 'TEST_DIR/t.IMGFMT', fmt=IMGFMT size=1073741824 

Event: refblock_update_part; errno: 28; imm: off; once: off; write -b
Failed to flush the L2 table cache: No space left on device
Failed to flush the refcount block cache: No space left on device
write failed: No space left on device
No errors were found on the image.
Formatting 'TEST_DIR/t.IMGFMT', fmt=IMGFMT size=1073741824 

Event: refblock_alloc; errno: 5; imm: off; once: on; write 
write failed: Input/output error
No errors were found on the image.
Formatting 'TEST_DIR/t.IMGFMT', fmt=IMGFMT size=1073741824 

Event: refblock_alloc; errno: 5; imm: off; once: on; write -b
write failed: Input/output error
No errors were found on the image.
Formatting 'TEST_DIR/t.IMGFMT', fmt=IMGFMT size=1073741824 

Event: refblock_alloc; errno: 5; imm: off; once: off; write 
Failed to flush the L2 table cache: Input/output error
Failed to flush the refcount block cache: Input/output error
write failed: Input/output error
No errors were found on the image.
Formatting 'TEST_DIR/t.IMGFMT', fmt=IMGFMT size=1073741824 

Event: refblock_alloc; errno: 5; imm: off; once: off; write -b
Failed to flush the L2 table cache: Input/output error
Failed to flush the refcount block cache: Input/output error
write failed: Input/output error
No errors were found on the image.
Formatting 'TEST_DIR/t.IMGFMT', fmt=IMGFMT size=1073741824 

Event: refblock_alloc; errno: 28; imm: off; once: on; write 
write failed: No space left on device
No errors were found on the image.
Formatting 'TEST_DIR/t.IMGFMT', fmt=IMGFMT size=1073741824 

Event: refblock_alloc; errno: 28; imm: off; once: on; write -b
write failed: No space left on device
No errors were found on the image.
Formatting 'TEST_DIR/t.IMGFMT', fmt=IMGFMT size=1073741824 

Event: refblock_alloc; errno: 28; imm: off; once: off; write 
Failed to flush the L2 table cache: No space left on device
Failed to flush the refcount block cache: No space left on device
write failed: No space left on device
No errors were found on the image.
Formatting 'TEST_DIR/t.IMGFMT', fmt=IMGFMT size=1073741824 

Event: refblock_alloc; errno: 28; imm: off; once: off; write -b
Failed to flush the L2 table cache: No space left on device
Failed to flush the refcount block cache: No space left on device
write failed: No space left on device
No errors were found on the image.
Formatting 'TEST_DIR/t.IMGFMT', fmt=IMGFMT size=1073741824 

Event: cluster_alloc; errno: 5; imm: off; once: on; write 
write failed: Input/output error
No errors were found on the image.
Formatting 'TEST_DIR/t.IMGFMT', fmt=IMGFMT size=1073741824 

Event: cluster_alloc; errno: 5; imm: off; once: on; write -b
write failed: Input/output error
No errors were found on the image.
Formatting 'TEST_DIR/t.IMGFMT', fmt=IMGFMT size=1073741824 

Event: cluster_alloc; errno: 5; imm: off; once: off; write 
Failed to flush the L2 table cache: Input/output error
Failed to flush the refcount block cache: Input/output error
write failed: Input/output error
No errors were found on the image.
Formatting 'TEST_DIR/t.IMGFMT', fmt=IMGFMT size=1073741824 

Event: cluster_alloc; errno: 5; imm: off; once: off; write -b
Failed to flush the L2 table cache: Input/output error
Failed to flush the refcount block cache: Input/output error
write failed: Input/output error
No errors were found on the image.
Formatting 'TEST_DIR/t.IMGFMT', fmt=IMGFMT size=1073741824 

Event: cluster_alloc; errno: 28; imm: off; once: on; write 
write failed: No space left on device
No errors were found on the image.
Formatting 'TEST_DIR/t.IMGFMT', fmt=IMGFMT size=1073741824 

Event: cluster_alloc; errno: 28; imm: off; once: on; write -b
write failed: No space left on device
No errors were found on the image.
Formatting 'TEST_DIR/t.IMGFMT', fmt=IMGFMT size=1073741824 

Event: cluster_alloc; errno: 28; imm: off; once: off; write 
Failed to flush the L2 table cache: No space left on device
Failed to flush the refcount block cache: No space left on device
write failed: No space left on device
No errors were found on the image.
Formatting 'TEST_DIR/t.IMGFMT', fmt=IMGFMT size=1073741824 

Event: cluster_alloc; errno: 28; imm: off; once: off; write -b
Failed to flush the L2 table cache: No space left on device
Failed to flush the refcount block cache: No space left on device
write failed: No space left on device
No errors were found on the image.

=== Refcout table growth tests ===

Formatting 'TEST_DIR/t.IMGFMT', fmt=IMGFMT size=1073741824 

Event: refblock_alloc_hookup; errno: 28; imm: off; once: on; write 
write failed: No space left on device
No errors were found on the image.
Formatting 'TEST_DIR/t.IMGFMT', fmt=IMGFMT size=1073741824 

Event: refblock_alloc_hookup; errno: 28; imm: off; once: on; write -b
write failed: No space left on device
No errors were found on the image.
Formatting 'TEST_DIR/t.IMGFMT', fmt=IMGFMT size=1073741824 

Event: refblock_alloc_hookup; errno: 28; imm: off; once: off; write 
Failed to flush the L2 table cache: No space left on device
Failed to flush the refcount block cache: No space left on device
write failed: No space left on device

55 leaked clusters were found on the image.
This means waste of disk space, but no harm to data.
Formatting 'TEST_DIR/t.IMGFMT', fmt=IMGFMT size=1073741824 

Event: refblock_alloc_hookup; errno: 28; imm: off; once: off; write -b
Failed to flush the L2 table cache: No space left on device
Failed to flush the refcount block cache: No space left on device
write failed: No space left on device

251 leaked clusters were found on the image.
This means waste of disk space, but no harm to data.
Formatting 'TEST_DIR/t.IMGFMT', fmt=IMGFMT size=1073741824 

Event: refblock_alloc_write; errno: 28; imm: off; once: on; write 
write failed: No space left on device
No errors were found on the image.
Formatting 'TEST_DIR/t.IMGFMT', fmt=IMGFMT size=1073741824 

Event: refblock_alloc_write; errno: 28; imm: off; once: on; write -b
write failed: No space left on device
No errors were found on the image.
Formatting 'TEST_DIR/t.IMGFMT', fmt=IMGFMT size=1073741824 

Event: refblock_alloc_write; errno: 28; imm: off; once: off; write 
Failed to flush the L2 table cache: No space left on device
Failed to flush the refcount block cache: No space left on device
write failed: No space left on device
No errors were found on the image.
Formatting 'TEST_DIR/t.IMGFMT', fmt=IMGFMT size=1073741824 

Event: refblock_alloc_write; errno: 28; imm: off; once: off; write -b
Failed to flush the L2 table cache: No space left on device
Failed to flush the refcount block cache: No space left on device
write failed: No space left on device
No errors were found on the image.
Formatting 'TEST_DIR/t.IMGFMT', fmt=IMGFMT size=1073741824 

Event: refblock_alloc_write_blocks; errno: 28; imm: off; once: on; write 
write failed: No space left on device
No errors were found on the image.
Formatting 'TEST_DIR/t.IMGFMT', fmt=IMGFMT size=1073741824 

Event: refblock_alloc_write_blocks; errno: 28; imm: off; once: on; write -b
write failed: No space left on device
No errors were found on the image.
Formatting 'TEST_DIR/t.IMGFMT', fmt=IMGFMT size=1073741824 

Event: refblock_alloc_write_blocks; errno: 28; imm: off; once: off; write 
Failed to flush the L2 table cache: No space left on device
Failed to flush the refcount block cache: No space left on device
write failed: No space left on device

11 leaked clusters were found on the image.
This means waste of disk space, but no harm to data.
Formatting 'TEST_DIR/t.IMGFMT', fmt=IMGFMT size=1073741824 

Event: refblock_alloc_write_blocks; errno: 28; imm: off; once: off; write -b
Failed to flush the L2 table cache: No space left on device
Failed to flush the refcount block cache: No space left on device
write failed: No space left on device

23 leaked clusters were found on the image.
This means waste of disk space, but no harm to data.
Formatting 'TEST_DIR/t.IMGFMT', fmt=IMGFMT size=1073741824 

Event: refblock_alloc_write_table; errno: 28; imm: off; once: on; write 
write failed: No space left on device
No errors were found on the image.
Formatting 'TEST_DIR/t.IMGFMT', fmt=IMGFMT size=1073741824 

Event: refblock_alloc_write_table; errno: 28; imm: off; once: on; write -b
write failed: No space left on device
No errors were found on the image.
Formatting 'TEST_DIR/t.IMGFMT', fmt=IMGFMT size=1073741824 

Event: refblock_alloc_write_table; errno: 28; imm: off; once: off; write 
Failed to flush the L2 table cache: No space left on device
Failed to flush the refcount block cache: No space left on device
write failed: No space left on device

11 leaked clusters were found on the image.
This means waste of disk space, but no harm to data.
Formatting 'TEST_DIR/t.IMGFMT', fmt=IMGFMT size=1073741824 

Event: refblock_alloc_write_table; errno: 28; imm: off; once: off; write -b
Failed to flush the L2 table cache: No space left on device
Failed to flush the refcount block cache: No space left on device
write failed: No space left on device

23 leaked clusters were found on the image.
This means waste of disk space, but no harm to data.
Formatting 'TEST_DIR/t.IMGFMT', fmt=IMGFMT size=1073741824 

Event: refblock_alloc_switch_table; errno: 28; imm: off; once: on; write 
write failed: No space left on device
No errors were found on the image.
Formatting 'TEST_DIR/t.IMGFMT', fmt=IMGFMT size=1073741824 

Event: refblock_alloc_switch_table; errno: 28; imm: off; once: on; write -b
write failed: No space left on device
No errors were found on the image.
Formatting 'TEST_DIR/t.IMGFMT', fmt=IMGFMT size=1073741824 

Event: refblock_alloc_switch_table; errno: 28; imm: off; once: off; write 
Failed to flush the L2 table cache: No space left on device
Failed to flush the refcount block cache: No space left on device
write failed: No space left on device

11 leaked clusters were found on the image.
This means waste of disk space, but no harm to data.
Formatting 'TEST_DIR/t.IMGFMT', fmt=IMGFMT size=1073741824 

Event: refblock_alloc_switch_table; errno: 28; imm: off; once: off; write -b
Failed to flush the L2 table cache: No space left on device
Failed to flush the refcount block cache: No space left on device
write failed: No space left on device

23 leaked clusters were found on the image.
This means waste of disk space, but no harm to data.

=== L1 growth tests ===

Formatting 'TEST_DIR/t.IMGFMT', fmt=IMGFMT size=1073741824 

Event: l1_grow_alloc_table; errno: 5; imm: off; once: on
write failed: Input/output error
No errors were found on the image.
Formatting 'TEST_DIR/t.IMGFMT', fmt=IMGFMT size=1073741824 

Event: l1_grow_alloc_table; errno: 5; imm: off; once: off
<<<<<<< HEAD
Failed to flush the L2 table cache: Input/output error
Failed to flush the refcount block cache: Input/output error
=======
>>>>>>> 7124ccf8
write failed: Input/output error
No errors were found on the image.
Formatting 'TEST_DIR/t.IMGFMT', fmt=IMGFMT size=1073741824 

Event: l1_grow_alloc_table; errno: 28; imm: off; once: on
write failed: No space left on device
No errors were found on the image.
Formatting 'TEST_DIR/t.IMGFMT', fmt=IMGFMT size=1073741824 

Event: l1_grow_alloc_table; errno: 28; imm: off; once: off
<<<<<<< HEAD
Failed to flush the L2 table cache: No space left on device
Failed to flush the refcount block cache: No space left on device
=======
>>>>>>> 7124ccf8
write failed: No space left on device
No errors were found on the image.
Formatting 'TEST_DIR/t.IMGFMT', fmt=IMGFMT size=1073741824 

Event: l1_grow_write_table; errno: 5; imm: off; once: on
write failed: Input/output error
No errors were found on the image.
Formatting 'TEST_DIR/t.IMGFMT', fmt=IMGFMT size=1073741824 

Event: l1_grow_write_table; errno: 5; imm: off; once: off
Failed to flush the L2 table cache: Input/output error
Failed to flush the refcount block cache: Input/output error
write failed: Input/output error
No errors were found on the image.
Formatting 'TEST_DIR/t.IMGFMT', fmt=IMGFMT size=1073741824 

Event: l1_grow_write_table; errno: 28; imm: off; once: on
write failed: No space left on device
No errors were found on the image.
Formatting 'TEST_DIR/t.IMGFMT', fmt=IMGFMT size=1073741824 

Event: l1_grow_write_table; errno: 28; imm: off; once: off
Failed to flush the L2 table cache: No space left on device
Failed to flush the refcount block cache: No space left on device
write failed: No space left on device
No errors were found on the image.
Formatting 'TEST_DIR/t.IMGFMT', fmt=IMGFMT size=1073741824 

Event: l1_grow_activate_table; errno: 5; imm: off; once: on
write failed: Input/output error
No errors were found on the image.
Formatting 'TEST_DIR/t.IMGFMT', fmt=IMGFMT size=1073741824 

Event: l1_grow_activate_table; errno: 5; imm: off; once: off
Failed to flush the L2 table cache: Input/output error
Failed to flush the refcount block cache: Input/output error
write failed: Input/output error

96 leaked clusters were found on the image.
This means waste of disk space, but no harm to data.
Formatting 'TEST_DIR/t.IMGFMT', fmt=IMGFMT size=1073741824 

Event: l1_grow_activate_table; errno: 28; imm: off; once: on
write failed: No space left on device
No errors were found on the image.
Formatting 'TEST_DIR/t.IMGFMT', fmt=IMGFMT size=1073741824 

Event: l1_grow_activate_table; errno: 28; imm: off; once: off
Failed to flush the L2 table cache: No space left on device
Failed to flush the refcount block cache: No space left on device
write failed: No space left on device

96 leaked clusters were found on the image.
This means waste of disk space, but no harm to data.
*** done<|MERGE_RESOLUTION|>--- conflicted
+++ resolved
@@ -78,11 +78,7 @@
 Event: l2_load; errno: 5; imm: off; once: off; write 
 wrote 131072/131072 bytes at offset 0
 128 KiB, X ops; XX:XX:XX.X (XXX YYY/sec and XXX ops/sec)
-Failed to flush the L2 table cache: Input/output error
-Failed to flush the refcount block cache: Input/output error
-write failed: Input/output error
-Failed to flush the L2 table cache: Input/output error
-Failed to flush the refcount block cache: Input/output error
+write failed: Input/output error
 read failed: Input/output error
 No errors were found on the image.
 Formatting 'TEST_DIR/t.IMGFMT', fmt=IMGFMT size=1073741824 
@@ -90,11 +86,7 @@
 Event: l2_load; errno: 5; imm: off; once: off; write -b
 wrote 131072/131072 bytes at offset 0
 128 KiB, X ops; XX:XX:XX.X (XXX YYY/sec and XXX ops/sec)
-Failed to flush the L2 table cache: Input/output error
-Failed to flush the refcount block cache: Input/output error
-write failed: Input/output error
-Failed to flush the L2 table cache: Input/output error
-Failed to flush the refcount block cache: Input/output error
+write failed: Input/output error
 read failed: Input/output error
 No errors were found on the image.
 Formatting 'TEST_DIR/t.IMGFMT', fmt=IMGFMT size=1073741824 
@@ -118,11 +110,7 @@
 Event: l2_load; errno: 28; imm: off; once: off; write 
 wrote 131072/131072 bytes at offset 0
 128 KiB, X ops; XX:XX:XX.X (XXX YYY/sec and XXX ops/sec)
-Failed to flush the L2 table cache: No space left on device
-Failed to flush the refcount block cache: No space left on device
-write failed: No space left on device
-Failed to flush the L2 table cache: No space left on device
-Failed to flush the refcount block cache: No space left on device
+write failed: No space left on device
 read failed: No space left on device
 No errors were found on the image.
 Formatting 'TEST_DIR/t.IMGFMT', fmt=IMGFMT size=1073741824 
@@ -130,11 +118,7 @@
 Event: l2_load; errno: 28; imm: off; once: off; write -b
 wrote 131072/131072 bytes at offset 0
 128 KiB, X ops; XX:XX:XX.X (XXX YYY/sec and XXX ops/sec)
-Failed to flush the L2 table cache: No space left on device
-Failed to flush the refcount block cache: No space left on device
-write failed: No space left on device
-Failed to flush the L2 table cache: No space left on device
-Failed to flush the refcount block cache: No space left on device
+write failed: No space left on device
 read failed: No space left on device
 No errors were found on the image.
 Formatting 'TEST_DIR/t.IMGFMT', fmt=IMGFMT size=1073741824 
@@ -458,15 +442,11 @@
 Formatting 'TEST_DIR/t.IMGFMT', fmt=IMGFMT size=1073741824 
 
 Event: cluster_alloc; errno: 5; imm: off; once: off; write 
-Failed to flush the L2 table cache: Input/output error
-Failed to flush the refcount block cache: Input/output error
 write failed: Input/output error
 No errors were found on the image.
 Formatting 'TEST_DIR/t.IMGFMT', fmt=IMGFMT size=1073741824 
 
 Event: cluster_alloc; errno: 5; imm: off; once: off; write -b
-Failed to flush the L2 table cache: Input/output error
-Failed to flush the refcount block cache: Input/output error
 write failed: Input/output error
 No errors were found on the image.
 Formatting 'TEST_DIR/t.IMGFMT', fmt=IMGFMT size=1073741824 
@@ -482,15 +462,11 @@
 Formatting 'TEST_DIR/t.IMGFMT', fmt=IMGFMT size=1073741824 
 
 Event: cluster_alloc; errno: 28; imm: off; once: off; write 
-Failed to flush the L2 table cache: No space left on device
-Failed to flush the refcount block cache: No space left on device
 write failed: No space left on device
 No errors were found on the image.
 Formatting 'TEST_DIR/t.IMGFMT', fmt=IMGFMT size=1073741824 
 
 Event: cluster_alloc; errno: 28; imm: off; once: off; write -b
-Failed to flush the L2 table cache: No space left on device
-Failed to flush the refcount block cache: No space left on device
 write failed: No space left on device
 No errors were found on the image.
 
@@ -643,11 +619,6 @@
 Formatting 'TEST_DIR/t.IMGFMT', fmt=IMGFMT size=1073741824 
 
 Event: l1_grow_alloc_table; errno: 5; imm: off; once: off
-<<<<<<< HEAD
-Failed to flush the L2 table cache: Input/output error
-Failed to flush the refcount block cache: Input/output error
-=======
->>>>>>> 7124ccf8
 write failed: Input/output error
 No errors were found on the image.
 Formatting 'TEST_DIR/t.IMGFMT', fmt=IMGFMT size=1073741824 
@@ -658,11 +629,6 @@
 Formatting 'TEST_DIR/t.IMGFMT', fmt=IMGFMT size=1073741824 
 
 Event: l1_grow_alloc_table; errno: 28; imm: off; once: off
-<<<<<<< HEAD
-Failed to flush the L2 table cache: No space left on device
-Failed to flush the refcount block cache: No space left on device
-=======
->>>>>>> 7124ccf8
 write failed: No space left on device
 No errors were found on the image.
 Formatting 'TEST_DIR/t.IMGFMT', fmt=IMGFMT size=1073741824 
