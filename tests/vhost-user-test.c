/*
 * QTest testcase for the vhost-user
 *
 * Copyright (c) 2014 Virtual Open Systems Sarl.
 *
 * This work is licensed under the terms of the GNU GPL, version 2 or later.
 * See the COPYING file in the top-level directory.
 *
 */

#include "qemu/osdep.h"
<<<<<<< HEAD
#include <glib.h>
=======
>>>>>>> 7124ccf8

#include "libqtest.h"
#include "qapi/error.h"
#include "qemu/option.h"
#include "qemu/range.h"
<<<<<<< HEAD
=======
#include "qemu/sockets.h"
>>>>>>> 7124ccf8
#include "sysemu/char.h"
#include "sysemu/sysemu.h"
#include "libqos/libqos.h"
#include "libqos/pci-pc.h"
#include "libqos/virtio-pci.h"
#include "qapi/error.h"

#include "libqos/malloc-pc.h"
#include "hw/virtio/virtio-net.h"

#include <linux/vhost.h>
#include <linux/virtio_ids.h>
#include <linux/virtio_net.h>
#include <sys/vfs.h>

/* GLIB version compatibility flags */
#if !GLIB_CHECK_VERSION(2, 26, 0)
#define G_TIME_SPAN_SECOND              (G_GINT64_CONSTANT(1000000))
#endif

#if GLIB_CHECK_VERSION(2, 28, 0)
#define HAVE_MONOTONIC_TIME
#endif

<<<<<<< HEAD
#define QEMU_CMD_ACCEL  " -machine accel=tcg"
#define QEMU_CMD_MEM    " -m %d -object memory-backend-file,id=mem,size=%dM,"\
                        "mem-path=%s,share=on -numa node,memdev=mem"
#define QEMU_CMD_CHR    " -chardev socket,id=%s,path=%s"
#define QEMU_CMD_NETDEV " -netdev vhost-user,id=net0,chardev=%s,vhostforce"
#define QEMU_CMD_NET    " -device virtio-net-pci,netdev=net0,romfile=./pc-bios/pxe-virtio.rom"

#define QEMU_CMD        QEMU_CMD_ACCEL QEMU_CMD_MEM QEMU_CMD_CHR \
=======
#define QEMU_CMD_MEM    " -m %d -object memory-backend-file,id=mem,size=%dM,"\
                        "mem-path=%s,share=on -numa node,memdev=mem"
#define QEMU_CMD_CHR    " -chardev socket,id=%s,path=%s%s"
#define QEMU_CMD_NETDEV " -netdev vhost-user,id=net0,chardev=%s,vhostforce"
#define QEMU_CMD_NET    " -device virtio-net-pci,netdev=net0"

#define QEMU_CMD        QEMU_CMD_MEM QEMU_CMD_CHR \
>>>>>>> 7124ccf8
                        QEMU_CMD_NETDEV QEMU_CMD_NET

#define HUGETLBFS_MAGIC       0x958458f6

/*********** FROM hw/virtio/vhost-user.c *************************************/

#define VHOST_MEMORY_MAX_NREGIONS    8

#define VHOST_USER_F_PROTOCOL_FEATURES 30
<<<<<<< HEAD
=======
#define VHOST_USER_PROTOCOL_F_MQ 0
>>>>>>> 7124ccf8
#define VHOST_USER_PROTOCOL_F_LOG_SHMFD 1

#define VHOST_LOG_PAGE 0x1000

typedef enum VhostUserRequest {
    VHOST_USER_NONE = 0,
    VHOST_USER_GET_FEATURES = 1,
    VHOST_USER_SET_FEATURES = 2,
    VHOST_USER_SET_OWNER = 3,
    VHOST_USER_RESET_OWNER = 4,
    VHOST_USER_SET_MEM_TABLE = 5,
    VHOST_USER_SET_LOG_BASE = 6,
    VHOST_USER_SET_LOG_FD = 7,
    VHOST_USER_SET_VRING_NUM = 8,
    VHOST_USER_SET_VRING_ADDR = 9,
    VHOST_USER_SET_VRING_BASE = 10,
    VHOST_USER_GET_VRING_BASE = 11,
    VHOST_USER_SET_VRING_KICK = 12,
    VHOST_USER_SET_VRING_CALL = 13,
    VHOST_USER_SET_VRING_ERR = 14,
    VHOST_USER_GET_PROTOCOL_FEATURES = 15,
    VHOST_USER_SET_PROTOCOL_FEATURES = 16,
<<<<<<< HEAD
=======
    VHOST_USER_GET_QUEUE_NUM = 17,
>>>>>>> 7124ccf8
    VHOST_USER_SET_VRING_ENABLE = 18,
    VHOST_USER_MAX
} VhostUserRequest;

typedef struct VhostUserMemoryRegion {
    uint64_t guest_phys_addr;
    uint64_t memory_size;
    uint64_t userspace_addr;
    uint64_t mmap_offset;
} VhostUserMemoryRegion;

typedef struct VhostUserMemory {
    uint32_t nregions;
    uint32_t padding;
    VhostUserMemoryRegion regions[VHOST_MEMORY_MAX_NREGIONS];
} VhostUserMemory;

typedef struct VhostUserLog {
    uint64_t mmap_size;
    uint64_t mmap_offset;
} VhostUserLog;

typedef struct VhostUserMsg {
    VhostUserRequest request;

#define VHOST_USER_VERSION_MASK     (0x3)
#define VHOST_USER_REPLY_MASK       (0x1<<2)
    uint32_t flags;
    uint32_t size; /* the following payload size */
    union {
#define VHOST_USER_VRING_IDX_MASK   (0xff)
#define VHOST_USER_VRING_NOFD_MASK  (0x1<<8)
        uint64_t u64;
        struct vhost_vring_state state;
        struct vhost_vring_addr addr;
        VhostUserMemory memory;
        VhostUserLog log;
    } payload;
} QEMU_PACKED VhostUserMsg;

static VhostUserMsg m __attribute__ ((unused));
#define VHOST_USER_HDR_SIZE (sizeof(m.request) \
                            + sizeof(m.flags) \
                            + sizeof(m.size))

#define VHOST_USER_PAYLOAD_SIZE (sizeof(m) - VHOST_USER_HDR_SIZE)

/* The version of the protocol we support */
#define VHOST_USER_VERSION    (0x1)
/*****************************************************************************/

<<<<<<< HEAD
=======
enum {
    TEST_FLAGS_OK,
    TEST_FLAGS_DISCONNECT,
    TEST_FLAGS_BAD,
    TEST_FLAGS_END,
};

>>>>>>> 7124ccf8
typedef struct TestServer {
    gchar *socket_path;
    gchar *mig_path;
    gchar *chr_name;
<<<<<<< HEAD
    CharDriverState *chr;
    int fds_num;
    int fds[VHOST_MEMORY_MAX_NREGIONS];
    VhostUserMemory memory;
    GMutex data_mutex;
    GCond data_cond;
    int log_fd;
    uint64_t rings;
} TestServer;

#if !GLIB_CHECK_VERSION(2, 32, 0)
static gboolean g_cond_wait_until(CompatGCond cond, CompatGMutex mutex,
                                  gint64 end_time)
{
    gboolean ret = FALSE;
    end_time -= g_get_monotonic_time();
    GTimeVal time = { end_time / G_TIME_SPAN_SECOND,
                      end_time % G_TIME_SPAN_SECOND };
    ret = g_cond_timed_wait(cond, mutex, &time);
    return ret;
}
#endif

static const char *tmpfs;
static const char *root;

static void wait_for_fds(TestServer *s)
{
    gint64 end_time;

    g_mutex_lock(&s->data_mutex);

    end_time = g_get_monotonic_time() + 5 * G_TIME_SPAN_SECOND;
    while (!s->fds_num) {
        if (!g_cond_wait_until(&s->data_cond, &s->data_mutex, end_time)) {
            /* timeout has passed */
            g_assert(s->fds_num);
            break;
        }
    }

    /* check for sanity */
    g_assert_cmpint(s->fds_num, >, 0);
    g_assert_cmpint(s->fds_num, ==, s->memory.nregions);

    g_mutex_unlock(&s->data_mutex);
}

static void read_guest_mem(const void *data)
{
    TestServer *s = (void *)data;
    uint32_t *guest_mem;
    int i, j;
    size_t size;

    wait_for_fds(s);

=======
    CharBackend chr;
    int fds_num;
    int fds[VHOST_MEMORY_MAX_NREGIONS];
    VhostUserMemory memory;
    CompatGMutex data_mutex;
    CompatGCond data_cond;
    int log_fd;
    uint64_t rings;
    bool test_fail;
    int test_flags;
    int queues;
} TestServer;

static const char *tmpfs;
static const char *root;

static void init_virtio_dev(TestServer *s)
{
    QPCIBus *bus;
    QVirtioPCIDevice *dev;
    uint32_t features;

    bus = qpci_init_pc(NULL);
    g_assert_nonnull(bus);

    dev = qvirtio_pci_device_find(bus, VIRTIO_ID_NET);
    g_assert_nonnull(dev);

    qvirtio_pci_device_enable(dev);
    qvirtio_reset(&dev->vdev);
    qvirtio_set_acknowledge(&dev->vdev);
    qvirtio_set_driver(&dev->vdev);

    features = qvirtio_get_features(&dev->vdev);
    features = features & VIRTIO_NET_F_MAC;
    qvirtio_set_features(&dev->vdev, features);

    qvirtio_set_driver_ok(&dev->vdev);
}

static void wait_for_fds(TestServer *s)
{
    gint64 end_time;

    g_mutex_lock(&s->data_mutex);

    end_time = g_get_monotonic_time() + 5 * G_TIME_SPAN_SECOND;
    while (!s->fds_num) {
        if (!g_cond_wait_until(&s->data_cond, &s->data_mutex, end_time)) {
            /* timeout has passed */
            g_assert(s->fds_num);
            break;
        }
    }

    /* check for sanity */
    g_assert_cmpint(s->fds_num, >, 0);
    g_assert_cmpint(s->fds_num, ==, s->memory.nregions);

    g_mutex_unlock(&s->data_mutex);
}

static void read_guest_mem(const void *data)
{
    TestServer *s = (void *)data;
    uint32_t *guest_mem;
    int i, j;
    size_t size;

    wait_for_fds(s);

>>>>>>> 7124ccf8
    g_mutex_lock(&s->data_mutex);

    /* iterate all regions */
    for (i = 0; i < s->fds_num; i++) {

        /* We'll check only the region statring at 0x0*/
        if (s->memory.regions[i].guest_phys_addr != 0x0) {
            continue;
        }

        g_assert_cmpint(s->memory.regions[i].memory_size, >, 1024);

        size = s->memory.regions[i].memory_size +
            s->memory.regions[i].mmap_offset;

        guest_mem = mmap(0, size, PROT_READ | PROT_WRITE,
                         MAP_SHARED, s->fds[i], 0);

        g_assert(guest_mem != MAP_FAILED);
        guest_mem += (s->memory.regions[i].mmap_offset / sizeof(*guest_mem));

        for (j = 0; j < 256; j++) {
            uint32_t a = readl(s->memory.regions[i].guest_phys_addr + j*4);
            uint32_t b = guest_mem[j];

            g_assert_cmpint(a, ==, b);
        }

        munmap(guest_mem, s->memory.regions[i].memory_size);
    }

    g_mutex_unlock(&s->data_mutex);
}

static void *thread_function(void *data)
{
    GMainLoop *loop = data;
    g_main_loop_run(loop);
    return NULL;
}

static int chr_can_read(void *opaque)
{
    return VHOST_USER_HDR_SIZE;
}

static void chr_read(void *opaque, const uint8_t *buf, int size)
{
    TestServer *s = opaque;
<<<<<<< HEAD
    CharDriverState *chr = s->chr;
=======
    CharBackend *chr = &s->chr;
>>>>>>> 7124ccf8
    VhostUserMsg msg;
    uint8_t *p = (uint8_t *) &msg;
    int fd;

    if (s->test_fail) {
        qemu_chr_fe_disconnect(chr);
        /* now switch to non-failure */
        s->test_fail = false;
    }

    if (size != VHOST_USER_HDR_SIZE) {
        g_test_message("Wrong message size received %d\n", size);
        return;
    }

    g_mutex_lock(&s->data_mutex);
    memcpy(p, buf, VHOST_USER_HDR_SIZE);

    if (msg.size) {
        p += VHOST_USER_HDR_SIZE;
<<<<<<< HEAD
        g_assert_cmpint(qemu_chr_fe_read_all(chr, p, msg.size), ==, msg.size);
=======
        size = qemu_chr_fe_read_all(chr, p, msg.size);
        if (size != msg.size) {
            g_test_message("Wrong message size received %d != %d\n",
                           size, msg.size);
            return;
        }
>>>>>>> 7124ccf8
    }

    switch (msg.request) {
    case VHOST_USER_GET_FEATURES:
        /* send back features to qemu */
        msg.flags |= VHOST_USER_REPLY_MASK;
        msg.size = sizeof(m.payload.u64);
        msg.payload.u64 = 0x1ULL << VHOST_F_LOG_ALL |
            0x1ULL << VHOST_USER_F_PROTOCOL_FEATURES;
<<<<<<< HEAD
=======
        if (s->queues > 1) {
            msg.payload.u64 |= 0x1ULL << VIRTIO_NET_F_MQ;
        }
        if (s->test_flags >= TEST_FLAGS_BAD) {
            msg.payload.u64 = 0;
            s->test_flags = TEST_FLAGS_END;
        }
>>>>>>> 7124ccf8
        p = (uint8_t *) &msg;
        qemu_chr_fe_write_all(chr, p, VHOST_USER_HDR_SIZE + msg.size);
        break;

    case VHOST_USER_SET_FEATURES:
	g_assert_cmpint(msg.payload.u64 & (0x1ULL << VHOST_USER_F_PROTOCOL_FEATURES),
			!=, 0ULL);
<<<<<<< HEAD
=======
        if (s->test_flags == TEST_FLAGS_DISCONNECT) {
            qemu_chr_fe_disconnect(chr);
            s->test_flags = TEST_FLAGS_BAD;
        }
>>>>>>> 7124ccf8
        break;

    case VHOST_USER_GET_PROTOCOL_FEATURES:
        /* send back features to qemu */
        msg.flags |= VHOST_USER_REPLY_MASK;
        msg.size = sizeof(m.payload.u64);
        msg.payload.u64 = 1 << VHOST_USER_PROTOCOL_F_LOG_SHMFD;
<<<<<<< HEAD
=======
        if (s->queues > 1) {
            msg.payload.u64 |= 1 << VHOST_USER_PROTOCOL_F_MQ;
        }
>>>>>>> 7124ccf8
        p = (uint8_t *) &msg;
        qemu_chr_fe_write_all(chr, p, VHOST_USER_HDR_SIZE + msg.size);
        break;

    case VHOST_USER_GET_VRING_BASE:
        /* send back vring base to qemu */
        msg.flags |= VHOST_USER_REPLY_MASK;
        msg.size = sizeof(m.payload.state);
        msg.payload.state.num = 0;
        p = (uint8_t *) &msg;
        qemu_chr_fe_write_all(chr, p, VHOST_USER_HDR_SIZE + msg.size);

<<<<<<< HEAD
        assert(msg.payload.state.index < 2);
=======
        assert(msg.payload.state.index < s->queues * 2);
>>>>>>> 7124ccf8
        s->rings &= ~(0x1ULL << msg.payload.state.index);
        break;

    case VHOST_USER_SET_MEM_TABLE:
        /* received the mem table */
        memcpy(&s->memory, &msg.payload.memory, sizeof(msg.payload.memory));
<<<<<<< HEAD
        s->fds_num = qemu_chr_fe_get_msgfds(chr, s->fds, G_N_ELEMENTS(s->fds));
=======
        s->fds_num = qemu_chr_fe_get_msgfds(chr, s->fds,
                                            G_N_ELEMENTS(s->fds));
>>>>>>> 7124ccf8

        /* signal the test that it can continue */
        g_cond_signal(&s->data_cond);
        break;

    case VHOST_USER_SET_VRING_KICK:
    case VHOST_USER_SET_VRING_CALL:
        /* consume the fd */
        qemu_chr_fe_get_msgfds(chr, &fd, 1);
        /*
         * This is a non-blocking eventfd.
         * The receive function forces it to be blocking,
         * so revert it back to non-blocking.
         */
        qemu_set_nonblock(fd);
        break;

    case VHOST_USER_SET_LOG_BASE:
        if (s->log_fd != -1) {
            close(s->log_fd);
            s->log_fd = -1;
        }
        qemu_chr_fe_get_msgfds(chr, &s->log_fd, 1);
        msg.flags |= VHOST_USER_REPLY_MASK;
        msg.size = 0;
        p = (uint8_t *) &msg;
        qemu_chr_fe_write_all(chr, p, VHOST_USER_HDR_SIZE);

        g_cond_signal(&s->data_cond);
        break;

    case VHOST_USER_SET_VRING_BASE:
<<<<<<< HEAD
        assert(msg.payload.state.index < 2);
        s->rings |= 0x1ULL << msg.payload.state.index;
        break;

=======
        assert(msg.payload.state.index < s->queues * 2);
        s->rings |= 0x1ULL << msg.payload.state.index;
        break;

    case VHOST_USER_GET_QUEUE_NUM:
        msg.flags |= VHOST_USER_REPLY_MASK;
        msg.size = sizeof(m.payload.u64);
        msg.payload.u64 = s->queues;
        p = (uint8_t *) &msg;
        qemu_chr_fe_write_all(chr, p, VHOST_USER_HDR_SIZE + msg.size);
        break;

>>>>>>> 7124ccf8
    default:
        break;
    }

    g_mutex_unlock(&s->data_mutex);
}

static const char *init_hugepagefs(const char *path)
{
    struct statfs fs;
    int ret;

    if (access(path, R_OK | W_OK | X_OK)) {
        g_test_message("access on path (%s): %s\n", path, strerror(errno));
        return NULL;
    }

    do {
        ret = statfs(path, &fs);
    } while (ret != 0 && errno == EINTR);

    if (ret != 0) {
        g_test_message("statfs on path (%s): %s\n", path, strerror(errno));
        return NULL;
    }

    if (fs.f_type != HUGETLBFS_MAGIC) {
        g_test_message("Warning: path not on HugeTLBFS: %s\n", path);
        return NULL;
    }

    return path;
}

static TestServer *test_server_new(const gchar *name)
{
    TestServer *server = g_new0(TestServer, 1);
<<<<<<< HEAD
    gchar *chr_path;

    server->socket_path = g_strdup_printf("%s/%s.sock", tmpfs, name);
    server->mig_path = g_strdup_printf("%s/%s.mig", tmpfs, name);

    chr_path = g_strdup_printf("unix:%s,server,nowait", server->socket_path);
    server->chr_name = g_strdup_printf("chr-%s", name);
    server->chr = qemu_chr_new(server->chr_name, chr_path, NULL);
    g_free(chr_path);

    qemu_chr_add_handlers(server->chr, chr_can_read, chr_read, NULL, server);
=======

    server->socket_path = g_strdup_printf("%s/%s.sock", tmpfs, name);
    server->mig_path = g_strdup_printf("%s/%s.mig", tmpfs, name);
    server->chr_name = g_strdup_printf("chr-%s", name);
>>>>>>> 7124ccf8

    g_mutex_init(&server->data_mutex);
    g_cond_init(&server->data_cond);

    server->log_fd = -1;
<<<<<<< HEAD
=======
    server->queues = 1;
>>>>>>> 7124ccf8

    return server;
}

<<<<<<< HEAD
#define GET_QEMU_CMD(s)                                                        \
    g_strdup_printf(QEMU_CMD, 512, 512, (root), (s)->chr_name,                 \
                    (s)->socket_path, (s)->chr_name)

#define GET_QEMU_CMDE(s, mem, extra, ...)                                      \
    g_strdup_printf(QEMU_CMD extra, (mem), (mem), (root), (s)->chr_name,       \
                    (s)->socket_path, (s)->chr_name, ##__VA_ARGS__)
=======
static void chr_event(void *opaque, int event)
{
    TestServer *s = opaque;

    if (s->test_flags == TEST_FLAGS_END &&
        event == CHR_EVENT_CLOSED) {
        s->test_flags = TEST_FLAGS_OK;
    }
}

static void test_server_create_chr(TestServer *server, const gchar *opt)
{
    gchar *chr_path;
    CharDriverState *chr;

    chr_path = g_strdup_printf("unix:%s%s", server->socket_path, opt);
    chr = qemu_chr_new(server->chr_name, chr_path);
    g_free(chr_path);

    qemu_chr_fe_init(&server->chr, chr, &error_abort);
    qemu_chr_fe_set_handlers(&server->chr, chr_can_read, chr_read,
                             chr_event, server, NULL, true);
}

static void test_server_listen(TestServer *server)
{
    test_server_create_chr(server, ",server,nowait");
}

static inline void test_server_connect(TestServer *server)
{
    test_server_create_chr(server, ",reconnect=1");
}

#define GET_QEMU_CMD(s)                                         \
    g_strdup_printf(QEMU_CMD, 512, 512, (root), (s)->chr_name,  \
                    (s)->socket_path, "", (s)->chr_name)

#define GET_QEMU_CMDE(s, mem, chr_opts, extra, ...)                     \
    g_strdup_printf(QEMU_CMD extra, (mem), (mem), (root), (s)->chr_name, \
                    (s)->socket_path, (chr_opts), (s)->chr_name, ##__VA_ARGS__)
>>>>>>> 7124ccf8

static gboolean _test_server_free(TestServer *server)
{
    int i;
<<<<<<< HEAD

    qemu_chr_delete(server->chr);
=======
    CharDriverState *chr = qemu_chr_fe_get_driver(&server->chr);

    qemu_chr_fe_deinit(&server->chr);
    qemu_chr_delete(chr);
>>>>>>> 7124ccf8

    for (i = 0; i < server->fds_num; i++) {
        close(server->fds[i]);
    }

    if (server->log_fd != -1) {
        close(server->log_fd);
    }

    unlink(server->socket_path);
    g_free(server->socket_path);

    unlink(server->mig_path);
    g_free(server->mig_path);

    g_free(server->chr_name);
    g_free(server);

    return FALSE;
}

static void test_server_free(TestServer *server)
{
    g_idle_add((GSourceFunc)_test_server_free, server);
}

static void wait_for_log_fd(TestServer *s)
{
    gint64 end_time;

    g_mutex_lock(&s->data_mutex);
    end_time = g_get_monotonic_time() + 5 * G_TIME_SPAN_SECOND;
    while (s->log_fd == -1) {
        if (!g_cond_wait_until(&s->data_cond, &s->data_mutex, end_time)) {
            /* timeout has passed */
            g_assert(s->log_fd != -1);
            break;
        }
    }

    g_mutex_unlock(&s->data_mutex);
}

static void write_guest_mem(TestServer *s, uint32_t seed)
{
    uint32_t *guest_mem;
    int i, j;
    size_t size;

    wait_for_fds(s);

    /* iterate all regions */
    for (i = 0; i < s->fds_num; i++) {

        /* We'll write only the region statring at 0x0 */
        if (s->memory.regions[i].guest_phys_addr != 0x0) {
            continue;
        }

        g_assert_cmpint(s->memory.regions[i].memory_size, >, 1024);

        size = s->memory.regions[i].memory_size +
            s->memory.regions[i].mmap_offset;

        guest_mem = mmap(0, size, PROT_READ | PROT_WRITE,
                         MAP_SHARED, s->fds[i], 0);

        g_assert(guest_mem != MAP_FAILED);
        guest_mem += (s->memory.regions[i].mmap_offset / sizeof(*guest_mem));

        for (j = 0; j < 256; j++) {
            guest_mem[j] = seed + j;
        }

        munmap(guest_mem, s->memory.regions[i].memory_size);
        break;
    }
}

static guint64 get_log_size(TestServer *s)
{
    guint64 log_size = 0;
    int i;

    for (i = 0; i < s->memory.nregions; ++i) {
        VhostUserMemoryRegion *reg = &s->memory.regions[i];
        guint64 last = range_get_last(reg->guest_phys_addr,
                                       reg->memory_size);
        log_size = MAX(log_size, last / (8 * VHOST_LOG_PAGE) + 1);
    }

    return log_size;
}

typedef struct TestMigrateSource {
    GSource source;
    TestServer *src;
    TestServer *dest;
} TestMigrateSource;

static gboolean
test_migrate_source_check(GSource *source)
{
    TestMigrateSource *t = (TestMigrateSource *)source;
    gboolean overlap = t->src->rings && t->dest->rings;

    g_assert(!overlap);

    return FALSE;
}

#if !GLIB_CHECK_VERSION(2,36,0)
/* this callback is unnecessary with glib >2.36, the default
 * prepare for the source does the same */
static gboolean
test_migrate_source_prepare(GSource *source, gint *timeout)
{
    *timeout = -1;
    return FALSE;
}
#endif

GSourceFuncs test_migrate_source_funcs = {
#if !GLIB_CHECK_VERSION(2,36,0)
    .prepare = test_migrate_source_prepare,
#endif
    .check = test_migrate_source_check,
};

static void test_migrate(void)
{
    TestServer *s = test_server_new("src");
    TestServer *dest = test_server_new("dest");
    char *uri = g_strdup_printf("%s%s", "unix:", dest->mig_path);
    QTestState *global = global_qtest, *from, *to;
    GSource *source;
    gchar *cmd;
    QDict *rsp;
    guint8 *log;
    guint64 size;

<<<<<<< HEAD
    cmd = GET_QEMU_CMDE(s, 2, "");
    from = qtest_start(cmd);
    g_free(cmd);

=======
    test_server_listen(s);
    test_server_listen(dest);

    cmd = GET_QEMU_CMDE(s, 2, "", "");
    from = qtest_start(cmd);
    g_free(cmd);

    init_virtio_dev(s);
>>>>>>> 7124ccf8
    wait_for_fds(s);
    size = get_log_size(s);
    g_assert_cmpint(size, ==, (2 * 1024 * 1024) / (VHOST_LOG_PAGE * 8));

<<<<<<< HEAD
    cmd = GET_QEMU_CMDE(dest, 2, " -incoming %s", uri);
=======
    cmd = GET_QEMU_CMDE(dest, 2, "", " -incoming %s", uri);
>>>>>>> 7124ccf8
    to = qtest_init(cmd);
    g_free(cmd);

    source = g_source_new(&test_migrate_source_funcs,
                          sizeof(TestMigrateSource));
    ((TestMigrateSource *)source)->src = s;
    ((TestMigrateSource *)source)->dest = dest;
    g_source_attach(source, NULL);

    /* slow down migration to have time to fiddle with log */
    /* TODO: qtest could learn to break on some places */
    rsp = qmp("{ 'execute': 'migrate_set_speed',"
              "'arguments': { 'value': 10 } }");
    g_assert(qdict_haskey(rsp, "return"));
    QDECREF(rsp);

    cmd = g_strdup_printf("{ 'execute': 'migrate',"
                          "'arguments': { 'uri': '%s' } }",
                          uri);
    rsp = qmp(cmd);
    g_free(cmd);
    g_assert(qdict_haskey(rsp, "return"));
    QDECREF(rsp);

    wait_for_log_fd(s);

    log = mmap(0, size, PROT_READ | PROT_WRITE, MAP_SHARED, s->log_fd, 0);
    g_assert(log != MAP_FAILED);

    /* modify first page */
    write_guest_mem(s, 0x42);
    log[0] = 1;
    munmap(log, size);

    /* speed things up */
    rsp = qmp("{ 'execute': 'migrate_set_speed',"
              "'arguments': { 'value': 0 } }");
    g_assert(qdict_haskey(rsp, "return"));
    QDECREF(rsp);

    qmp_eventwait("STOP");

    global_qtest = to;
    qmp_eventwait("RESUME");

    read_guest_mem(dest);

    g_source_destroy(source);
    g_source_unref(source);

    qtest_quit(to);
    test_server_free(dest);
    qtest_quit(from);
    test_server_free(s);
    g_free(uri);

    global_qtest = global;
}

<<<<<<< HEAD
=======
static void wait_for_rings_started(TestServer *s, size_t count)
{
    gint64 end_time;

    g_mutex_lock(&s->data_mutex);
    end_time = g_get_monotonic_time() + 5 * G_TIME_SPAN_SECOND;
    while (ctpop64(s->rings) != count) {
        if (!g_cond_wait_until(&s->data_cond, &s->data_mutex, end_time)) {
            /* timeout has passed */
            g_assert_cmpint(ctpop64(s->rings), ==, count);
            break;
        }
    }

    g_mutex_unlock(&s->data_mutex);
}

#ifdef CONFIG_HAS_GLIB_SUBPROCESS_TESTS
static gboolean
reconnect_cb(gpointer user_data)
{
    TestServer *s = user_data;

    qemu_chr_fe_disconnect(&s->chr);

    return FALSE;
}

static gpointer
connect_thread(gpointer data)
{
    TestServer *s = data;

    /* wait for qemu to start before first try, to avoid extra warnings */
    g_usleep(G_USEC_PER_SEC);
    test_server_connect(s);

    return NULL;
}

static void test_reconnect_subprocess(void)
{
    TestServer *s = test_server_new("reconnect");
    char *cmd;

    g_thread_new("connect", connect_thread, s);
    cmd = GET_QEMU_CMDE(s, 2, ",server", "");
    qtest_start(cmd);
    g_free(cmd);

    init_virtio_dev(s);
    wait_for_fds(s);
    wait_for_rings_started(s, 2);

    /* reconnect */
    s->fds_num = 0;
    s->rings = 0;
    g_idle_add(reconnect_cb, s);
    wait_for_fds(s);
    wait_for_rings_started(s, 2);

    qtest_end();
    test_server_free(s);
    return;
}

static void test_reconnect(void)
{
    gchar *path = g_strdup_printf("/%s/vhost-user/reconnect/subprocess",
                                  qtest_get_arch());
    g_test_trap_subprocess(path, 0, 0);
    g_test_trap_assert_passed();
    g_free(path);
}

static void test_connect_fail_subprocess(void)
{
    TestServer *s = test_server_new("connect-fail");
    char *cmd;

    s->test_fail = true;
    g_thread_new("connect", connect_thread, s);
    cmd = GET_QEMU_CMDE(s, 2, ",server", "");
    qtest_start(cmd);
    g_free(cmd);

    init_virtio_dev(s);
    wait_for_fds(s);
    wait_for_rings_started(s, 2);

    qtest_end();
    test_server_free(s);
}

static void test_connect_fail(void)
{
    gchar *path = g_strdup_printf("/%s/vhost-user/connect-fail/subprocess",
                                  qtest_get_arch());
    g_test_trap_subprocess(path, 0, 0);
    g_test_trap_assert_passed();
    g_free(path);
}

static void test_flags_mismatch_subprocess(void)
{
    TestServer *s = test_server_new("flags-mismatch");
    char *cmd;

    s->test_flags = TEST_FLAGS_DISCONNECT;
    g_thread_new("connect", connect_thread, s);
    cmd = GET_QEMU_CMDE(s, 2, ",server", "");
    qtest_start(cmd);
    g_free(cmd);

    init_virtio_dev(s);
    wait_for_fds(s);
    wait_for_rings_started(s, 2);

    qtest_end();
    test_server_free(s);
}

static void test_flags_mismatch(void)
{
    gchar *path = g_strdup_printf("/%s/vhost-user/flags-mismatch/subprocess",
                                  qtest_get_arch());
    g_test_trap_subprocess(path, 0, 0);
    g_test_trap_assert_passed();
    g_free(path);
}

#endif

static QVirtioPCIDevice *virtio_net_pci_init(QPCIBus *bus, int slot)
{
    QVirtioPCIDevice *dev;

    dev = qvirtio_pci_device_find(bus, VIRTIO_ID_NET);
    g_assert(dev != NULL);
    g_assert_cmphex(dev->vdev.device_type, ==, VIRTIO_ID_NET);

    qvirtio_pci_device_enable(dev);
    qvirtio_reset(&dev->vdev);
    qvirtio_set_acknowledge(&dev->vdev);
    qvirtio_set_driver(&dev->vdev);

    return dev;
}

static void driver_init(QVirtioDevice *dev)
{
    uint32_t features;

    features = qvirtio_get_features(dev);
    features = features & ~(QVIRTIO_F_BAD_FEATURE |
                            (1u << VIRTIO_RING_F_INDIRECT_DESC) |
                            (1u << VIRTIO_RING_F_EVENT_IDX));
    qvirtio_set_features(dev, features);

    qvirtio_set_driver_ok(dev);
}

#define PCI_SLOT                0x04

static void test_multiqueue(void)
{
    const int queues = 2;
    TestServer *s = test_server_new("mq");
    QVirtioPCIDevice *dev;
    QPCIBus *bus;
    QVirtQueuePCI *vq[queues * 2];
    QGuestAllocator *alloc;
    char *cmd;
    int i;

    s->queues = queues;
    test_server_listen(s);

    cmd = g_strdup_printf(QEMU_CMD_MEM QEMU_CMD_CHR QEMU_CMD_NETDEV ",queues=%d "
                          "-device virtio-net-pci,netdev=net0,mq=on,vectors=%d",
                          512, 512, root, s->chr_name,
                          s->socket_path, "", s->chr_name,
                          queues, queues * 2 + 2);
    qtest_start(cmd);
    g_free(cmd);

    bus = qpci_init_pc(NULL);
    dev = virtio_net_pci_init(bus, PCI_SLOT);

    alloc = pc_alloc_init();
    for (i = 0; i < queues * 2; i++) {
        vq[i] = (QVirtQueuePCI *)qvirtqueue_setup(&dev->vdev, alloc, i);
    }

    driver_init(&dev->vdev);
    wait_for_rings_started(s, queues * 2);

    /* End test */
    for (i = 0; i < queues * 2; i++) {
        qvirtqueue_cleanup(dev->vdev.bus, &vq[i]->vq, alloc);
    }
    pc_alloc_uninit(alloc);
    qvirtio_pci_device_disable(dev);
    g_free(dev->pdev);
    g_free(dev);
    qpci_free_pc(bus);
    qtest_end();

    test_server_free(s);
}

>>>>>>> 7124ccf8
int main(int argc, char **argv)
{
    QTestState *s = NULL;
    TestServer *server = NULL;
    const char *hugefs;
    char *qemu_cmd = NULL;
    int ret;
    char template[] = "/tmp/vhost-test-XXXXXX";
    GMainLoop *loop;
    GThread *thread;

    g_test_init(&argc, &argv, NULL);

    module_call_init(MODULE_INIT_QOM);
    qemu_add_opts(&qemu_chardev_opts);

    tmpfs = mkdtemp(template);
    if (!tmpfs) {
        g_test_message("mkdtemp on path (%s): %s\n", template, strerror(errno));
    }
    g_assert(tmpfs);

    hugefs = getenv("QTEST_HUGETLBFS_PATH");
    if (hugefs) {
        root = init_hugepagefs(hugefs);
        g_assert(root);
    } else {
        root = tmpfs;
    }

    server = test_server_new("test");
<<<<<<< HEAD
=======
    test_server_listen(server);
>>>>>>> 7124ccf8

    loop = g_main_loop_new(NULL, FALSE);
    /* run the main loop thread so the chardev may operate */
    thread = g_thread_new(NULL, thread_function, loop);

    qemu_cmd = GET_QEMU_CMD(server);

    s = qtest_start(qemu_cmd);
    g_free(qemu_cmd);
<<<<<<< HEAD

    qtest_add_data_func("/vhost-user/read-guest-mem", server, read_guest_mem);
    qtest_add_func("/vhost-user/migrate", test_migrate);
=======
    init_virtio_dev(server);

    qtest_add_data_func("/vhost-user/read-guest-mem", server, read_guest_mem);
    qtest_add_func("/vhost-user/migrate", test_migrate);
    qtest_add_func("/vhost-user/multiqueue", test_multiqueue);
#ifdef CONFIG_HAS_GLIB_SUBPROCESS_TESTS
    qtest_add_func("/vhost-user/reconnect/subprocess",
                   test_reconnect_subprocess);
    qtest_add_func("/vhost-user/reconnect", test_reconnect);
    qtest_add_func("/vhost-user/connect-fail/subprocess",
                   test_connect_fail_subprocess);
    qtest_add_func("/vhost-user/connect-fail", test_connect_fail);
    qtest_add_func("/vhost-user/flags-mismatch/subprocess",
                   test_flags_mismatch_subprocess);
    qtest_add_func("/vhost-user/flags-mismatch", test_flags_mismatch);
#endif
>>>>>>> 7124ccf8

    ret = g_test_run();

    if (s) {
        qtest_quit(s);
    }

    /* cleanup */
    test_server_free(server);

    /* finish the helper thread and dispatch pending sources */
    g_main_loop_quit(loop);
    g_thread_join(thread);
    while (g_main_context_pending(NULL)) {
        g_main_context_iteration (NULL, TRUE);
    }
    g_main_loop_unref(loop);

    ret = rmdir(tmpfs);
    if (ret != 0) {
        g_test_message("unable to rmdir: path (%s): %s\n",
                       tmpfs, strerror(errno));
    }
    g_assert_cmpint(ret, ==, 0);

    return ret;
}<|MERGE_RESOLUTION|>--- conflicted
+++ resolved
@@ -9,19 +9,12 @@
  */
 
 #include "qemu/osdep.h"
-<<<<<<< HEAD
-#include <glib.h>
-=======
->>>>>>> 7124ccf8
 
 #include "libqtest.h"
 #include "qapi/error.h"
 #include "qemu/option.h"
 #include "qemu/range.h"
-<<<<<<< HEAD
-=======
 #include "qemu/sockets.h"
->>>>>>> 7124ccf8
 #include "sysemu/char.h"
 #include "sysemu/sysemu.h"
 #include "libqos/libqos.h"
@@ -46,16 +39,6 @@
 #define HAVE_MONOTONIC_TIME
 #endif
 
-<<<<<<< HEAD
-#define QEMU_CMD_ACCEL  " -machine accel=tcg"
-#define QEMU_CMD_MEM    " -m %d -object memory-backend-file,id=mem,size=%dM,"\
-                        "mem-path=%s,share=on -numa node,memdev=mem"
-#define QEMU_CMD_CHR    " -chardev socket,id=%s,path=%s"
-#define QEMU_CMD_NETDEV " -netdev vhost-user,id=net0,chardev=%s,vhostforce"
-#define QEMU_CMD_NET    " -device virtio-net-pci,netdev=net0,romfile=./pc-bios/pxe-virtio.rom"
-
-#define QEMU_CMD        QEMU_CMD_ACCEL QEMU_CMD_MEM QEMU_CMD_CHR \
-=======
 #define QEMU_CMD_MEM    " -m %d -object memory-backend-file,id=mem,size=%dM,"\
                         "mem-path=%s,share=on -numa node,memdev=mem"
 #define QEMU_CMD_CHR    " -chardev socket,id=%s,path=%s%s"
@@ -63,7 +46,6 @@
 #define QEMU_CMD_NET    " -device virtio-net-pci,netdev=net0"
 
 #define QEMU_CMD        QEMU_CMD_MEM QEMU_CMD_CHR \
->>>>>>> 7124ccf8
                         QEMU_CMD_NETDEV QEMU_CMD_NET
 
 #define HUGETLBFS_MAGIC       0x958458f6
@@ -73,10 +55,7 @@
 #define VHOST_MEMORY_MAX_NREGIONS    8
 
 #define VHOST_USER_F_PROTOCOL_FEATURES 30
-<<<<<<< HEAD
-=======
 #define VHOST_USER_PROTOCOL_F_MQ 0
->>>>>>> 7124ccf8
 #define VHOST_USER_PROTOCOL_F_LOG_SHMFD 1
 
 #define VHOST_LOG_PAGE 0x1000
@@ -99,10 +78,7 @@
     VHOST_USER_SET_VRING_ERR = 14,
     VHOST_USER_GET_PROTOCOL_FEATURES = 15,
     VHOST_USER_SET_PROTOCOL_FEATURES = 16,
-<<<<<<< HEAD
-=======
     VHOST_USER_GET_QUEUE_NUM = 17,
->>>>>>> 7124ccf8
     VHOST_USER_SET_VRING_ENABLE = 18,
     VHOST_USER_MAX
 } VhostUserRequest;
@@ -154,8 +130,6 @@
 #define VHOST_USER_VERSION    (0x1)
 /*****************************************************************************/
 
-<<<<<<< HEAD
-=======
 enum {
     TEST_FLAGS_OK,
     TEST_FLAGS_DISCONNECT,
@@ -163,70 +137,10 @@
     TEST_FLAGS_END,
 };
 
->>>>>>> 7124ccf8
 typedef struct TestServer {
     gchar *socket_path;
     gchar *mig_path;
     gchar *chr_name;
-<<<<<<< HEAD
-    CharDriverState *chr;
-    int fds_num;
-    int fds[VHOST_MEMORY_MAX_NREGIONS];
-    VhostUserMemory memory;
-    GMutex data_mutex;
-    GCond data_cond;
-    int log_fd;
-    uint64_t rings;
-} TestServer;
-
-#if !GLIB_CHECK_VERSION(2, 32, 0)
-static gboolean g_cond_wait_until(CompatGCond cond, CompatGMutex mutex,
-                                  gint64 end_time)
-{
-    gboolean ret = FALSE;
-    end_time -= g_get_monotonic_time();
-    GTimeVal time = { end_time / G_TIME_SPAN_SECOND,
-                      end_time % G_TIME_SPAN_SECOND };
-    ret = g_cond_timed_wait(cond, mutex, &time);
-    return ret;
-}
-#endif
-
-static const char *tmpfs;
-static const char *root;
-
-static void wait_for_fds(TestServer *s)
-{
-    gint64 end_time;
-
-    g_mutex_lock(&s->data_mutex);
-
-    end_time = g_get_monotonic_time() + 5 * G_TIME_SPAN_SECOND;
-    while (!s->fds_num) {
-        if (!g_cond_wait_until(&s->data_cond, &s->data_mutex, end_time)) {
-            /* timeout has passed */
-            g_assert(s->fds_num);
-            break;
-        }
-    }
-
-    /* check for sanity */
-    g_assert_cmpint(s->fds_num, >, 0);
-    g_assert_cmpint(s->fds_num, ==, s->memory.nregions);
-
-    g_mutex_unlock(&s->data_mutex);
-}
-
-static void read_guest_mem(const void *data)
-{
-    TestServer *s = (void *)data;
-    uint32_t *guest_mem;
-    int i, j;
-    size_t size;
-
-    wait_for_fds(s);
-
-=======
     CharBackend chr;
     int fds_num;
     int fds[VHOST_MEMORY_MAX_NREGIONS];
@@ -298,7 +212,6 @@
 
     wait_for_fds(s);
 
->>>>>>> 7124ccf8
     g_mutex_lock(&s->data_mutex);
 
     /* iterate all regions */
@@ -348,11 +261,7 @@
 static void chr_read(void *opaque, const uint8_t *buf, int size)
 {
     TestServer *s = opaque;
-<<<<<<< HEAD
-    CharDriverState *chr = s->chr;
-=======
     CharBackend *chr = &s->chr;
->>>>>>> 7124ccf8
     VhostUserMsg msg;
     uint8_t *p = (uint8_t *) &msg;
     int fd;
@@ -373,16 +282,12 @@
 
     if (msg.size) {
         p += VHOST_USER_HDR_SIZE;
-<<<<<<< HEAD
-        g_assert_cmpint(qemu_chr_fe_read_all(chr, p, msg.size), ==, msg.size);
-=======
         size = qemu_chr_fe_read_all(chr, p, msg.size);
         if (size != msg.size) {
             g_test_message("Wrong message size received %d != %d\n",
                            size, msg.size);
             return;
         }
->>>>>>> 7124ccf8
     }
 
     switch (msg.request) {
@@ -392,8 +297,6 @@
         msg.size = sizeof(m.payload.u64);
         msg.payload.u64 = 0x1ULL << VHOST_F_LOG_ALL |
             0x1ULL << VHOST_USER_F_PROTOCOL_FEATURES;
-<<<<<<< HEAD
-=======
         if (s->queues > 1) {
             msg.payload.u64 |= 0x1ULL << VIRTIO_NET_F_MQ;
         }
@@ -401,7 +304,6 @@
             msg.payload.u64 = 0;
             s->test_flags = TEST_FLAGS_END;
         }
->>>>>>> 7124ccf8
         p = (uint8_t *) &msg;
         qemu_chr_fe_write_all(chr, p, VHOST_USER_HDR_SIZE + msg.size);
         break;
@@ -409,13 +311,10 @@
     case VHOST_USER_SET_FEATURES:
 	g_assert_cmpint(msg.payload.u64 & (0x1ULL << VHOST_USER_F_PROTOCOL_FEATURES),
 			!=, 0ULL);
-<<<<<<< HEAD
-=======
         if (s->test_flags == TEST_FLAGS_DISCONNECT) {
             qemu_chr_fe_disconnect(chr);
             s->test_flags = TEST_FLAGS_BAD;
         }
->>>>>>> 7124ccf8
         break;
 
     case VHOST_USER_GET_PROTOCOL_FEATURES:
@@ -423,12 +322,9 @@
         msg.flags |= VHOST_USER_REPLY_MASK;
         msg.size = sizeof(m.payload.u64);
         msg.payload.u64 = 1 << VHOST_USER_PROTOCOL_F_LOG_SHMFD;
-<<<<<<< HEAD
-=======
         if (s->queues > 1) {
             msg.payload.u64 |= 1 << VHOST_USER_PROTOCOL_F_MQ;
         }
->>>>>>> 7124ccf8
         p = (uint8_t *) &msg;
         qemu_chr_fe_write_all(chr, p, VHOST_USER_HDR_SIZE + msg.size);
         break;
@@ -441,23 +337,15 @@
         p = (uint8_t *) &msg;
         qemu_chr_fe_write_all(chr, p, VHOST_USER_HDR_SIZE + msg.size);
 
-<<<<<<< HEAD
-        assert(msg.payload.state.index < 2);
-=======
         assert(msg.payload.state.index < s->queues * 2);
->>>>>>> 7124ccf8
         s->rings &= ~(0x1ULL << msg.payload.state.index);
         break;
 
     case VHOST_USER_SET_MEM_TABLE:
         /* received the mem table */
         memcpy(&s->memory, &msg.payload.memory, sizeof(msg.payload.memory));
-<<<<<<< HEAD
-        s->fds_num = qemu_chr_fe_get_msgfds(chr, s->fds, G_N_ELEMENTS(s->fds));
-=======
         s->fds_num = qemu_chr_fe_get_msgfds(chr, s->fds,
                                             G_N_ELEMENTS(s->fds));
->>>>>>> 7124ccf8
 
         /* signal the test that it can continue */
         g_cond_signal(&s->data_cond);
@@ -490,12 +378,6 @@
         break;
 
     case VHOST_USER_SET_VRING_BASE:
-<<<<<<< HEAD
-        assert(msg.payload.state.index < 2);
-        s->rings |= 0x1ULL << msg.payload.state.index;
-        break;
-
-=======
         assert(msg.payload.state.index < s->queues * 2);
         s->rings |= 0x1ULL << msg.payload.state.index;
         break;
@@ -508,7 +390,6 @@
         qemu_chr_fe_write_all(chr, p, VHOST_USER_HDR_SIZE + msg.size);
         break;
 
->>>>>>> 7124ccf8
     default:
         break;
     }
@@ -546,46 +427,20 @@
 static TestServer *test_server_new(const gchar *name)
 {
     TestServer *server = g_new0(TestServer, 1);
-<<<<<<< HEAD
-    gchar *chr_path;
-
-    server->socket_path = g_strdup_printf("%s/%s.sock", tmpfs, name);
-    server->mig_path = g_strdup_printf("%s/%s.mig", tmpfs, name);
-
-    chr_path = g_strdup_printf("unix:%s,server,nowait", server->socket_path);
-    server->chr_name = g_strdup_printf("chr-%s", name);
-    server->chr = qemu_chr_new(server->chr_name, chr_path, NULL);
-    g_free(chr_path);
-
-    qemu_chr_add_handlers(server->chr, chr_can_read, chr_read, NULL, server);
-=======
 
     server->socket_path = g_strdup_printf("%s/%s.sock", tmpfs, name);
     server->mig_path = g_strdup_printf("%s/%s.mig", tmpfs, name);
     server->chr_name = g_strdup_printf("chr-%s", name);
->>>>>>> 7124ccf8
 
     g_mutex_init(&server->data_mutex);
     g_cond_init(&server->data_cond);
 
     server->log_fd = -1;
-<<<<<<< HEAD
-=======
     server->queues = 1;
->>>>>>> 7124ccf8
 
     return server;
 }
 
-<<<<<<< HEAD
-#define GET_QEMU_CMD(s)                                                        \
-    g_strdup_printf(QEMU_CMD, 512, 512, (root), (s)->chr_name,                 \
-                    (s)->socket_path, (s)->chr_name)
-
-#define GET_QEMU_CMDE(s, mem, extra, ...)                                      \
-    g_strdup_printf(QEMU_CMD extra, (mem), (mem), (root), (s)->chr_name,       \
-                    (s)->socket_path, (s)->chr_name, ##__VA_ARGS__)
-=======
 static void chr_event(void *opaque, int event)
 {
     TestServer *s = opaque;
@@ -627,20 +482,14 @@
 #define GET_QEMU_CMDE(s, mem, chr_opts, extra, ...)                     \
     g_strdup_printf(QEMU_CMD extra, (mem), (mem), (root), (s)->chr_name, \
                     (s)->socket_path, (chr_opts), (s)->chr_name, ##__VA_ARGS__)
->>>>>>> 7124ccf8
 
 static gboolean _test_server_free(TestServer *server)
 {
     int i;
-<<<<<<< HEAD
-
-    qemu_chr_delete(server->chr);
-=======
     CharDriverState *chr = qemu_chr_fe_get_driver(&server->chr);
 
     qemu_chr_fe_deinit(&server->chr);
     qemu_chr_delete(chr);
->>>>>>> 7124ccf8
 
     for (i = 0; i < server->fds_num; i++) {
         close(server->fds[i]);
@@ -782,12 +631,6 @@
     guint8 *log;
     guint64 size;
 
-<<<<<<< HEAD
-    cmd = GET_QEMU_CMDE(s, 2, "");
-    from = qtest_start(cmd);
-    g_free(cmd);
-
-=======
     test_server_listen(s);
     test_server_listen(dest);
 
@@ -796,16 +639,11 @@
     g_free(cmd);
 
     init_virtio_dev(s);
->>>>>>> 7124ccf8
     wait_for_fds(s);
     size = get_log_size(s);
     g_assert_cmpint(size, ==, (2 * 1024 * 1024) / (VHOST_LOG_PAGE * 8));
 
-<<<<<<< HEAD
-    cmd = GET_QEMU_CMDE(dest, 2, " -incoming %s", uri);
-=======
     cmd = GET_QEMU_CMDE(dest, 2, "", " -incoming %s", uri);
->>>>>>> 7124ccf8
     to = qtest_init(cmd);
     g_free(cmd);
 
@@ -865,8 +703,6 @@
     global_qtest = global;
 }
 
-<<<<<<< HEAD
-=======
 static void wait_for_rings_started(TestServer *s, size_t count)
 {
     gint64 end_time;
@@ -1078,7 +914,6 @@
     test_server_free(s);
 }
 
->>>>>>> 7124ccf8
 int main(int argc, char **argv)
 {
     QTestState *s = NULL;
@@ -1110,10 +945,7 @@
     }
 
     server = test_server_new("test");
-<<<<<<< HEAD
-=======
     test_server_listen(server);
->>>>>>> 7124ccf8
 
     loop = g_main_loop_new(NULL, FALSE);
     /* run the main loop thread so the chardev may operate */
@@ -1123,11 +955,6 @@
 
     s = qtest_start(qemu_cmd);
     g_free(qemu_cmd);
-<<<<<<< HEAD
-
-    qtest_add_data_func("/vhost-user/read-guest-mem", server, read_guest_mem);
-    qtest_add_func("/vhost-user/migrate", test_migrate);
-=======
     init_virtio_dev(server);
 
     qtest_add_data_func("/vhost-user/read-guest-mem", server, read_guest_mem);
@@ -1144,7 +971,6 @@
                    test_flags_mismatch_subprocess);
     qtest_add_func("/vhost-user/flags-mismatch", test_flags_mismatch);
 #endif
->>>>>>> 7124ccf8
 
     ret = g_test_run();
 
