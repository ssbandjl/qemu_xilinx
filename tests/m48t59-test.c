--- conflicted
+++ resolved
@@ -13,10 +13,6 @@
  */
 
 #include "qemu/osdep.h"
-<<<<<<< HEAD
-#include <glib.h>
-=======
->>>>>>> 7124ccf8
 
 #include "libqtest.h"
 
