/*
 * Hierarchical bitmap unit-tests.
 *
 * Copyright (C) 2012 Red Hat Inc.
 *
 * Author: Paolo Bonzini <pbonzini@redhat.com>
 *
 * This work is licensed under the terms of the GNU GPL, version 2 or later.
 * See the COPYING file in the top-level directory.
 */

#include "qemu/osdep.h"
<<<<<<< HEAD
#include <glib.h>
=======
>>>>>>> 7124ccf8
#include "qemu/hbitmap.h"
#include "qemu/bitmap.h"
#include "block/block.h"

#define LOG_BITS_PER_LONG          (BITS_PER_LONG == 32 ? 5 : 6)

#define L1                         BITS_PER_LONG
#define L2                         (BITS_PER_LONG * L1)
#define L3                         (BITS_PER_LONG * L2)

typedef struct TestHBitmapData {
    HBitmap       *hb;
    HBitmap       *meta;
    unsigned long *bits;
    size_t         size;
    size_t         old_size;
    int            granularity;
} TestHBitmapData;


/* Check that the HBitmap and the shadow bitmap contain the same data,
 * ignoring the same "first" bits.
 */
static void hbitmap_test_check(TestHBitmapData *data,
                               uint64_t first)
{
    uint64_t count = 0;
    size_t pos;
    int bit;
    HBitmapIter hbi;
    int64_t i, next;

    hbitmap_iter_init(&hbi, data->hb, first);

    i = first;
    for (;;) {
        next = hbitmap_iter_next(&hbi);
        if (next < 0) {
            next = data->size;
        }

        while (i < next) {
            pos = i >> LOG_BITS_PER_LONG;
            bit = i & (BITS_PER_LONG - 1);
            i++;
            g_assert_cmpint(data->bits[pos] & (1UL << bit), ==, 0);
        }

        if (next == data->size) {
            break;
        }

        pos = i >> LOG_BITS_PER_LONG;
        bit = i & (BITS_PER_LONG - 1);
        i++;
        count++;
        g_assert_cmpint(data->bits[pos] & (1UL << bit), !=, 0);
    }

    if (first == 0) {
        g_assert_cmpint(count << data->granularity, ==, hbitmap_count(data->hb));
    }
}

/* This is provided instead of a test setup function so that the sizes
   are kept in the test functions (and not in main()) */
static void hbitmap_test_init(TestHBitmapData *data,
                              uint64_t size, int granularity)
{
    size_t n;
    data->hb = hbitmap_alloc(size, granularity);

    n = DIV_ROUND_UP(size, BITS_PER_LONG);
    if (n == 0) {
        n = 1;
    }
    data->bits = g_new0(unsigned long, n);
    data->size = size;
    data->granularity = granularity;
    if (size) {
        hbitmap_test_check(data, 0);
    }
}

<<<<<<< HEAD
static inline size_t hbitmap_test_array_size(size_t bits)
{
    size_t n = (bits + BITS_PER_LONG - 1) / BITS_PER_LONG;
=======
static void hbitmap_test_init_meta(TestHBitmapData *data,
                                   uint64_t size, int granularity,
                                   int meta_chunk)
{
    hbitmap_test_init(data, size, granularity);
    data->meta = hbitmap_create_meta(data->hb, meta_chunk);
}

static inline size_t hbitmap_test_array_size(size_t bits)
{
    size_t n = DIV_ROUND_UP(bits, BITS_PER_LONG);
>>>>>>> 7124ccf8
    return n ? n : 1;
}

static void hbitmap_test_truncate_impl(TestHBitmapData *data,
                                       size_t size)
{
    size_t n;
    size_t m;
    data->old_size = data->size;
    data->size = size;

    if (data->size == data->old_size) {
        return;
    }

    n = hbitmap_test_array_size(size);
    m = hbitmap_test_array_size(data->old_size);
    data->bits = g_realloc(data->bits, sizeof(unsigned long) * n);
    if (n > m) {
        memset(&data->bits[m], 0x00, sizeof(unsigned long) * (n - m));
    }

    /* If we shrink to an uneven multiple of sizeof(unsigned long),
     * scrub the leftover memory. */
    if (data->size < data->old_size) {
        m = size % (sizeof(unsigned long) * 8);
        if (m) {
            unsigned long mask = (1ULL << m) - 1;
            data->bits[n-1] &= mask;
        }
    }

    hbitmap_truncate(data->hb, size);
}

static void hbitmap_test_teardown(TestHBitmapData *data,
                                  const void *unused)
{
    if (data->hb) {
        if (data->meta) {
            hbitmap_free_meta(data->hb);
        }
        hbitmap_free(data->hb);
        data->hb = NULL;
    }
    g_free(data->bits);
    data->bits = NULL;
}

/* Set a range in the HBitmap and in the shadow "simple" bitmap.
 * The two bitmaps are then tested against each other.
 */
static void hbitmap_test_set(TestHBitmapData *data,
                             uint64_t first, uint64_t count)
{
    hbitmap_set(data->hb, first, count);
    while (count-- != 0) {
        size_t pos = first >> LOG_BITS_PER_LONG;
        int bit = first & (BITS_PER_LONG - 1);
        first++;

        data->bits[pos] |= 1UL << bit;
    }

    if (data->granularity == 0) {
        hbitmap_test_check(data, 0);
    }
}

/* Reset a range in the HBitmap and in the shadow "simple" bitmap.
 */
static void hbitmap_test_reset(TestHBitmapData *data,
                               uint64_t first, uint64_t count)
{
    hbitmap_reset(data->hb, first, count);
    while (count-- != 0) {
        size_t pos = first >> LOG_BITS_PER_LONG;
        int bit = first & (BITS_PER_LONG - 1);
        first++;

        data->bits[pos] &= ~(1UL << bit);
    }

    if (data->granularity == 0) {
        hbitmap_test_check(data, 0);
    }
}

static void hbitmap_test_reset_all(TestHBitmapData *data)
{
    size_t n;

    hbitmap_reset_all(data->hb);

<<<<<<< HEAD
    n = (data->size + BITS_PER_LONG - 1) / BITS_PER_LONG;
=======
    n = DIV_ROUND_UP(data->size, BITS_PER_LONG);
>>>>>>> 7124ccf8
    if (n == 0) {
        n = 1;
    }
    memset(data->bits, 0, n * sizeof(unsigned long));

    if (data->granularity == 0) {
        hbitmap_test_check(data, 0);
    }
}

static void hbitmap_test_check_get(TestHBitmapData *data)
{
    uint64_t count = 0;
    uint64_t i;

    for (i = 0; i < data->size; i++) {
        size_t pos = i >> LOG_BITS_PER_LONG;
        int bit = i & (BITS_PER_LONG - 1);
        unsigned long val = data->bits[pos] & (1UL << bit);
        count += hbitmap_get(data->hb, i);
        g_assert_cmpint(hbitmap_get(data->hb, i), ==, val != 0);
    }
    g_assert_cmpint(count, ==, hbitmap_count(data->hb));
}

static void test_hbitmap_zero(TestHBitmapData *data,
                               const void *unused)
{
    hbitmap_test_init(data, 0, 0);
}

static void test_hbitmap_unaligned(TestHBitmapData *data,
                                   const void *unused)
{
    hbitmap_test_init(data, L3 + 23, 0);
    hbitmap_test_set(data, 0, 1);
    hbitmap_test_set(data, L3 + 22, 1);
}

static void test_hbitmap_iter_empty(TestHBitmapData *data,
                                    const void *unused)
{
    hbitmap_test_init(data, L1, 0);
}

static void test_hbitmap_iter_partial(TestHBitmapData *data,
                                      const void *unused)
{
    hbitmap_test_init(data, L3, 0);
    hbitmap_test_set(data, 0, L3);
    hbitmap_test_check(data, 1);
    hbitmap_test_check(data, L1 - 1);
    hbitmap_test_check(data, L1);
    hbitmap_test_check(data, L1 * 2 - 1);
    hbitmap_test_check(data, L2 - 1);
    hbitmap_test_check(data, L2);
    hbitmap_test_check(data, L2 + 1);
    hbitmap_test_check(data, L2 + L1);
    hbitmap_test_check(data, L2 + L1 * 2 - 1);
    hbitmap_test_check(data, L2 * 2 - 1);
    hbitmap_test_check(data, L2 * 2);
    hbitmap_test_check(data, L2 * 2 + 1);
    hbitmap_test_check(data, L2 * 2 + L1);
    hbitmap_test_check(data, L2 * 2 + L1 * 2 - 1);
    hbitmap_test_check(data, L3 / 2);
}

static void test_hbitmap_set_all(TestHBitmapData *data,
                                 const void *unused)
{
    hbitmap_test_init(data, L3, 0);
    hbitmap_test_set(data, 0, L3);
}

static void test_hbitmap_get_all(TestHBitmapData *data,
                                 const void *unused)
{
    hbitmap_test_init(data, L3, 0);
    hbitmap_test_set(data, 0, L3);
    hbitmap_test_check_get(data);
}

static void test_hbitmap_get_some(TestHBitmapData *data,
                                  const void *unused)
{
    hbitmap_test_init(data, 2 * L2, 0);
    hbitmap_test_set(data, 10, 1);
    hbitmap_test_check_get(data);
    hbitmap_test_set(data, L1 - 1, 1);
    hbitmap_test_check_get(data);
    hbitmap_test_set(data, L1, 1);
    hbitmap_test_check_get(data);
    hbitmap_test_set(data, L2 - 1, 1);
    hbitmap_test_check_get(data);
    hbitmap_test_set(data, L2, 1);
    hbitmap_test_check_get(data);
}

static void test_hbitmap_set_one(TestHBitmapData *data,
                                 const void *unused)
{
    hbitmap_test_init(data, 2 * L2, 0);
    hbitmap_test_set(data, 10, 1);
    hbitmap_test_set(data, L1 - 1, 1);
    hbitmap_test_set(data, L1, 1);
    hbitmap_test_set(data, L2 - 1, 1);
    hbitmap_test_set(data, L2, 1);
}

static void test_hbitmap_set_two_elem(TestHBitmapData *data,
                                      const void *unused)
{
    hbitmap_test_init(data, 2 * L2, 0);
    hbitmap_test_set(data, L1 - 1, 2);
    hbitmap_test_set(data, L1 * 2 - 1, 4);
    hbitmap_test_set(data, L1 * 4, L1 + 1);
    hbitmap_test_set(data, L1 * 8 - 1, L1 + 1);
    hbitmap_test_set(data, L2 - 1, 2);
    hbitmap_test_set(data, L2 + L1 - 1, 8);
    hbitmap_test_set(data, L2 + L1 * 4, L1 + 1);
    hbitmap_test_set(data, L2 + L1 * 8 - 1, L1 + 1);
}

static void test_hbitmap_set(TestHBitmapData *data,
                             const void *unused)
{
    hbitmap_test_init(data, L3 * 2, 0);
    hbitmap_test_set(data, L1 - 1, L1 + 2);
    hbitmap_test_set(data, L1 * 3 - 1, L1 + 2);
    hbitmap_test_set(data, L1 * 5, L1 * 2 + 1);
    hbitmap_test_set(data, L1 * 8 - 1, L1 * 2 + 1);
    hbitmap_test_set(data, L2 - 1, L1 + 2);
    hbitmap_test_set(data, L2 + L1 * 2 - 1, L1 + 2);
    hbitmap_test_set(data, L2 + L1 * 4, L1 * 2 + 1);
    hbitmap_test_set(data, L2 + L1 * 7 - 1, L1 * 2 + 1);
    hbitmap_test_set(data, L2 * 2 - 1, L3 * 2 - L2 * 2);
}

static void test_hbitmap_set_twice(TestHBitmapData *data,
                                   const void *unused)
{
    hbitmap_test_init(data, L1 * 3, 0);
    hbitmap_test_set(data, 0, L1 * 3);
    hbitmap_test_set(data, L1, 1);
}

static void test_hbitmap_set_overlap(TestHBitmapData *data,
                                     const void *unused)
{
    hbitmap_test_init(data, L3 * 2, 0);
    hbitmap_test_set(data, L1 - 1, L1 + 2);
    hbitmap_test_set(data, L1 * 2 - 1, L1 * 2 + 2);
    hbitmap_test_set(data, 0, L1 * 3);
    hbitmap_test_set(data, L1 * 8 - 1, L2);
    hbitmap_test_set(data, L2, L1);
    hbitmap_test_set(data, L2 - L1 - 1, L1 * 8 + 2);
    hbitmap_test_set(data, L2, L3 - L2 + 1);
    hbitmap_test_set(data, L3 - L1, L1 * 3);
    hbitmap_test_set(data, L3 - 1, 3);
    hbitmap_test_set(data, L3 - 1, L2);
}

static void test_hbitmap_reset_empty(TestHBitmapData *data,
                                     const void *unused)
{
    hbitmap_test_init(data, L3, 0);
    hbitmap_test_reset(data, 0, L3);
}

static void test_hbitmap_reset(TestHBitmapData *data,
                               const void *unused)
{
    hbitmap_test_init(data, L3 * 2, 0);
    hbitmap_test_set(data, L1 - 1, L1 + 2);
    hbitmap_test_reset(data, L1 * 2 - 1, L1 * 2 + 2);
    hbitmap_test_set(data, 0, L1 * 3);
    hbitmap_test_reset(data, L1 * 8 - 1, L2);
    hbitmap_test_set(data, L2, L1);
    hbitmap_test_reset(data, L2 - L1 - 1, L1 * 8 + 2);
    hbitmap_test_set(data, L2, L3 - L2 + 1);
    hbitmap_test_reset(data, L3 - L1, L1 * 3);
    hbitmap_test_set(data, L3 - 1, 3);
    hbitmap_test_reset(data, L3 - 1, L2);
    hbitmap_test_set(data, 0, L3 * 2);
    hbitmap_test_reset(data, 0, L1);
    hbitmap_test_reset(data, 0, L2);
    hbitmap_test_reset(data, L3, L3);
    hbitmap_test_set(data, L3 / 2, L3);
}

static void test_hbitmap_reset_all(TestHBitmapData *data,
                                   const void *unused)
{
    hbitmap_test_init(data, L3 * 2, 0);
    hbitmap_test_set(data, L1 - 1, L1 + 2);
    hbitmap_test_reset_all(data);
    hbitmap_test_set(data, 0, L1 * 3);
    hbitmap_test_reset_all(data);
    hbitmap_test_set(data, L2, L1);
    hbitmap_test_reset_all(data);
    hbitmap_test_set(data, L2, L3 - L2 + 1);
    hbitmap_test_reset_all(data);
    hbitmap_test_set(data, L3 - 1, 3);
    hbitmap_test_reset_all(data);
    hbitmap_test_set(data, 0, L3 * 2);
    hbitmap_test_reset_all(data);
    hbitmap_test_set(data, L3 / 2, L3);
    hbitmap_test_reset_all(data);
}

static void test_hbitmap_granularity(TestHBitmapData *data,
                                     const void *unused)
{
    /* Note that hbitmap_test_check has to be invoked manually in this test.  */
    hbitmap_test_init(data, L1, 1);
    hbitmap_test_set(data, 0, 1);
    g_assert_cmpint(hbitmap_count(data->hb), ==, 2);
    hbitmap_test_check(data, 0);
    hbitmap_test_set(data, 2, 1);
    g_assert_cmpint(hbitmap_count(data->hb), ==, 4);
    hbitmap_test_check(data, 0);
    hbitmap_test_set(data, 0, 3);
    g_assert_cmpint(hbitmap_count(data->hb), ==, 4);
    hbitmap_test_reset(data, 0, 1);
    g_assert_cmpint(hbitmap_count(data->hb), ==, 2);
}

static void test_hbitmap_iter_granularity(TestHBitmapData *data,
                                          const void *unused)
{
    HBitmapIter hbi;

    /* Note that hbitmap_test_check has to be invoked manually in this test.  */
    hbitmap_test_init(data, 131072 << 7, 7);
    hbitmap_iter_init(&hbi, data->hb, 0);
    g_assert_cmpint(hbitmap_iter_next(&hbi), <, 0);

    hbitmap_test_set(data, ((L2 + L1 + 1) << 7) + 8, 8);
    hbitmap_iter_init(&hbi, data->hb, 0);
    g_assert_cmpint(hbitmap_iter_next(&hbi), ==, (L2 + L1 + 1) << 7);
    g_assert_cmpint(hbitmap_iter_next(&hbi), <, 0);

    hbitmap_iter_init(&hbi, data->hb, (L2 + L1 + 2) << 7);
    g_assert_cmpint(hbitmap_iter_next(&hbi), <, 0);

    hbitmap_test_set(data, (131072 << 7) - 8, 8);
    hbitmap_iter_init(&hbi, data->hb, 0);
    g_assert_cmpint(hbitmap_iter_next(&hbi), ==, (L2 + L1 + 1) << 7);
    g_assert_cmpint(hbitmap_iter_next(&hbi), ==, 131071 << 7);
    g_assert_cmpint(hbitmap_iter_next(&hbi), <, 0);

    hbitmap_iter_init(&hbi, data->hb, (L2 + L1 + 2) << 7);
    g_assert_cmpint(hbitmap_iter_next(&hbi), ==, 131071 << 7);
    g_assert_cmpint(hbitmap_iter_next(&hbi), <, 0);
}

static void hbitmap_test_set_boundary_bits(TestHBitmapData *data, ssize_t diff)
{
    size_t size = data->size;

    /* First bit */
    hbitmap_test_set(data, 0, 1);
    if (diff < 0) {
        /* Last bit in new, shortened map */
        hbitmap_test_set(data, size + diff - 1, 1);

        /* First bit to be truncated away */
        hbitmap_test_set(data, size + diff, 1);
    }
    /* Last bit */
    hbitmap_test_set(data, size - 1, 1);
    if (data->granularity == 0) {
        hbitmap_test_check_get(data);
    }
}

static void hbitmap_test_check_boundary_bits(TestHBitmapData *data)
{
    size_t size = MIN(data->size, data->old_size);

    if (data->granularity == 0) {
        hbitmap_test_check_get(data);
        hbitmap_test_check(data, 0);
    } else {
        /* If a granularity was set, note that every distinct
         * (bit >> granularity) value that was set will increase
         * the bit pop count by 2^granularity, not just 1.
         *
         * The hbitmap_test_check facility does not currently tolerate
         * non-zero granularities, so test the boundaries and the population
         * count manually.
         */
        g_assert(hbitmap_get(data->hb, 0));
        g_assert(hbitmap_get(data->hb, size - 1));
        g_assert_cmpint(2 << data->granularity, ==, hbitmap_count(data->hb));
    }
}

/* Generic truncate test. */
static void hbitmap_test_truncate(TestHBitmapData *data,
                                  size_t size,
                                  ssize_t diff,
                                  int granularity)
{
    hbitmap_test_init(data, size, granularity);
    hbitmap_test_set_boundary_bits(data, diff);
    hbitmap_test_truncate_impl(data, size + diff);
    hbitmap_test_check_boundary_bits(data);
}

static void test_hbitmap_truncate_nop(TestHBitmapData *data,
                                      const void *unused)
{
    hbitmap_test_truncate(data, L2, 0, 0);
}

/**
 * Grow by an amount smaller than the granularity, without crossing
 * a granularity alignment boundary. Effectively a NOP.
 */
static void test_hbitmap_truncate_grow_negligible(TestHBitmapData *data,
                                                  const void *unused)
{
    size_t size = L2 - 1;
    size_t diff = 1;
    int granularity = 1;

    hbitmap_test_truncate(data, size, diff, granularity);
}

/**
 * Shrink by an amount smaller than the granularity, without crossing
 * a granularity alignment boundary. Effectively a NOP.
 */
static void test_hbitmap_truncate_shrink_negligible(TestHBitmapData *data,
                                                    const void *unused)
{
    size_t size = L2;
    ssize_t diff = -1;
    int granularity = 1;

    hbitmap_test_truncate(data, size, diff, granularity);
}

/**
 * Grow by an amount smaller than the granularity, but crossing over
 * a granularity alignment boundary.
 */
static void test_hbitmap_truncate_grow_tiny(TestHBitmapData *data,
                                            const void *unused)
{
    size_t size = L2 - 2;
    ssize_t diff = 1;
    int granularity = 1;

    hbitmap_test_truncate(data, size, diff, granularity);
}

/**
 * Shrink by an amount smaller than the granularity, but crossing over
 * a granularity alignment boundary.
 */
static void test_hbitmap_truncate_shrink_tiny(TestHBitmapData *data,
                                              const void *unused)
{
    size_t size = L2 - 1;
    ssize_t diff = -1;
    int granularity = 1;

    hbitmap_test_truncate(data, size, diff, granularity);
}

/**
 * Grow by an amount smaller than sizeof(long), and not crossing over
 * a sizeof(long) alignment boundary.
 */
static void test_hbitmap_truncate_grow_small(TestHBitmapData *data,
                                             const void *unused)
{
    size_t size = L2 + 1;
    size_t diff = sizeof(long) / 2;

    hbitmap_test_truncate(data, size, diff, 0);
}

/**
 * Shrink by an amount smaller than sizeof(long), and not crossing over
 * a sizeof(long) alignment boundary.
 */
static void test_hbitmap_truncate_shrink_small(TestHBitmapData *data,
                                               const void *unused)
{
    size_t size = L2;
    size_t diff = sizeof(long) / 2;

    hbitmap_test_truncate(data, size, -diff, 0);
}

/**
 * Grow by an amount smaller than sizeof(long), while crossing over
 * a sizeof(long) alignment boundary.
 */
static void test_hbitmap_truncate_grow_medium(TestHBitmapData *data,
                                              const void *unused)
{
    size_t size = L2 - 1;
    size_t diff = sizeof(long) / 2;

    hbitmap_test_truncate(data, size, diff, 0);
}

/**
 * Shrink by an amount smaller than sizeof(long), while crossing over
 * a sizeof(long) alignment boundary.
 */
static void test_hbitmap_truncate_shrink_medium(TestHBitmapData *data,
                                                const void *unused)
{
    size_t size = L2 + 1;
    size_t diff = sizeof(long) / 2;

    hbitmap_test_truncate(data, size, -diff, 0);
}

/**
 * Grow by an amount larger than sizeof(long).
 */
static void test_hbitmap_truncate_grow_large(TestHBitmapData *data,
                                             const void *unused)
{
    size_t size = L2;
    size_t diff = 8 * sizeof(long);

    hbitmap_test_truncate(data, size, diff, 0);
}

/**
 * Shrink by an amount larger than sizeof(long).
 */
static void test_hbitmap_truncate_shrink_large(TestHBitmapData *data,
                                               const void *unused)
{
    size_t size = L2;
    size_t diff = 8 * sizeof(long);

    hbitmap_test_truncate(data, size, -diff, 0);
}

<<<<<<< HEAD
=======
static void hbitmap_check_meta(TestHBitmapData *data,
                               int64_t start, int count)
{
    int64_t i;

    for (i = 0; i < data->size; i++) {
        if (i >= start && i < start + count) {
            g_assert(hbitmap_get(data->meta, i));
        } else {
            g_assert(!hbitmap_get(data->meta, i));
        }
    }
}

static void hbitmap_test_meta(TestHBitmapData *data,
                              int64_t start, int count,
                              int64_t check_start, int check_count)
{
    hbitmap_reset_all(data->hb);
    hbitmap_reset_all(data->meta);

    /* Test "unset" -> "unset" will not update meta. */
    hbitmap_reset(data->hb, start, count);
    hbitmap_check_meta(data, 0, 0);

    /* Test "unset" -> "set" will update meta */
    hbitmap_set(data->hb, start, count);
    hbitmap_check_meta(data, check_start, check_count);

    /* Test "set" -> "set" will not update meta */
    hbitmap_reset_all(data->meta);
    hbitmap_set(data->hb, start, count);
    hbitmap_check_meta(data, 0, 0);

    /* Test "set" -> "unset" will update meta */
    hbitmap_reset_all(data->meta);
    hbitmap_reset(data->hb, start, count);
    hbitmap_check_meta(data, check_start, check_count);
}

static void hbitmap_test_meta_do(TestHBitmapData *data, int chunk_size)
{
    uint64_t size = chunk_size * 100;
    hbitmap_test_init_meta(data, size, 0, chunk_size);

    hbitmap_test_meta(data, 0, 1, 0, chunk_size);
    hbitmap_test_meta(data, 0, chunk_size, 0, chunk_size);
    hbitmap_test_meta(data, chunk_size - 1, 1, 0, chunk_size);
    hbitmap_test_meta(data, chunk_size - 1, 2, 0, chunk_size * 2);
    hbitmap_test_meta(data, chunk_size - 1, chunk_size + 1, 0, chunk_size * 2);
    hbitmap_test_meta(data, chunk_size - 1, chunk_size + 2, 0, chunk_size * 3);
    hbitmap_test_meta(data, 7 * chunk_size - 1, chunk_size + 2,
                      6 * chunk_size, chunk_size * 3);
    hbitmap_test_meta(data, size - 1, 1, size - chunk_size, chunk_size);
    hbitmap_test_meta(data, 0, size, 0, size);
}

static void test_hbitmap_meta_byte(TestHBitmapData *data, const void *unused)
{
    hbitmap_test_meta_do(data, BITS_PER_BYTE);
}

static void test_hbitmap_meta_word(TestHBitmapData *data, const void *unused)
{
    hbitmap_test_meta_do(data, BITS_PER_LONG);
}

static void test_hbitmap_meta_sector(TestHBitmapData *data, const void *unused)
{
    hbitmap_test_meta_do(data, BDRV_SECTOR_SIZE * BITS_PER_BYTE);
}

/**
 * Create an HBitmap and test set/unset.
 */
static void test_hbitmap_meta_one(TestHBitmapData *data, const void *unused)
{
    int i;
    int64_t offsets[] = {
        0, 1, L1 - 1, L1, L1 + 1, L2 - 1, L2, L2 + 1, L3 - 1, L3, L3 + 1
    };

    hbitmap_test_init_meta(data, L3 * 2, 0, 1);
    for (i = 0; i < ARRAY_SIZE(offsets); i++) {
        hbitmap_test_meta(data, offsets[i], 1, offsets[i], 1);
        hbitmap_test_meta(data, offsets[i], L1, offsets[i], L1);
        hbitmap_test_meta(data, offsets[i], L2, offsets[i], L2);
    }
}

static void test_hbitmap_serialize_granularity(TestHBitmapData *data,
                                               const void *unused)
{
    int r;

    hbitmap_test_init(data, L3 * 2, 3);
    r = hbitmap_serialization_granularity(data->hb);
    g_assert_cmpint(r, ==, 64 << 3);
}

static void test_hbitmap_meta_zero(TestHBitmapData *data, const void *unused)
{
    hbitmap_test_init_meta(data, 0, 0, 1);

    hbitmap_check_meta(data, 0, 0);
}

static void hbitmap_test_serialize_range(TestHBitmapData *data,
                                         uint8_t *buf, size_t buf_size,
                                         uint64_t pos, uint64_t count)
{
    size_t i;
    unsigned long *el = (unsigned long *)buf;

    assert(hbitmap_granularity(data->hb) == 0);
    hbitmap_reset_all(data->hb);
    memset(buf, 0, buf_size);
    if (count) {
        hbitmap_set(data->hb, pos, count);
    }
    hbitmap_serialize_part(data->hb, buf, 0, data->size);

    /* Serialized buffer is inherently LE, convert it back manually to test */
    for (i = 0; i < buf_size / sizeof(unsigned long); i++) {
        el[i] = (BITS_PER_LONG == 32 ? le32_to_cpu(el[i]) : le64_to_cpu(el[i]));
    }

    for (i = 0; i < data->size; i++) {
        int is_set = test_bit(i, (unsigned long *)buf);
        if (i >= pos && i < pos + count) {
            g_assert(is_set);
        } else {
            g_assert(!is_set);
        }
    }

    /* Re-serialize for deserialization testing */
    memset(buf, 0, buf_size);
    hbitmap_serialize_part(data->hb, buf, 0, data->size);
    hbitmap_reset_all(data->hb);
    hbitmap_deserialize_part(data->hb, buf, 0, data->size, true);

    for (i = 0; i < data->size; i++) {
        int is_set = hbitmap_get(data->hb, i);
        if (i >= pos && i < pos + count) {
            g_assert(is_set);
        } else {
            g_assert(!is_set);
        }
    }
}

static void test_hbitmap_serialize_basic(TestHBitmapData *data,
                                         const void *unused)
{
    int i, j;
    size_t buf_size;
    uint8_t *buf;
    uint64_t positions[] = { 0, 1, L1 - 1, L1, L2 - 1, L2, L2 + 1, L3 - 1 };
    int num_positions = sizeof(positions) / sizeof(positions[0]);

    hbitmap_test_init(data, L3, 0);
    buf_size = hbitmap_serialization_size(data->hb, 0, data->size);
    buf = g_malloc0(buf_size);

    for (i = 0; i < num_positions; i++) {
        for (j = 0; j < num_positions; j++) {
            hbitmap_test_serialize_range(data, buf, buf_size,
                                         positions[i],
                                         MIN(positions[j], L3 - positions[i]));
        }
    }

    g_free(buf);
}

static void test_hbitmap_serialize_part(TestHBitmapData *data,
                                        const void *unused)
{
    int i, j, k;
    size_t buf_size;
    uint8_t *buf;
    uint64_t positions[] = { 0, 1, L1 - 1, L1, L2 - 1, L2, L2 + 1, L3 - 1 };
    int num_positions = sizeof(positions) / sizeof(positions[0]);

    hbitmap_test_init(data, L3, 0);
    buf_size = L2;
    buf = g_malloc0(buf_size);

    for (i = 0; i < num_positions; i++) {
        hbitmap_set(data->hb, positions[i], 1);
    }

    for (i = 0; i < data->size; i += buf_size) {
        unsigned long *el = (unsigned long *)buf;
        hbitmap_serialize_part(data->hb, buf, i, buf_size);
        for (j = 0; j < buf_size / sizeof(unsigned long); j++) {
            el[j] = (BITS_PER_LONG == 32 ? le32_to_cpu(el[j]) : le64_to_cpu(el[j]));
        }

        for (j = 0; j < buf_size; j++) {
            bool should_set = false;
            for (k = 0; k < num_positions; k++) {
                if (positions[k] == j + i) {
                    should_set = true;
                    break;
                }
            }
            g_assert_cmpint(should_set, ==, test_bit(j, (unsigned long *)buf));
        }
    }

    g_free(buf);
}

static void test_hbitmap_serialize_zeroes(TestHBitmapData *data,
                                          const void *unused)
{
    int i;
    HBitmapIter iter;
    int64_t next;
    uint64_t min_l1 = MAX(L1, 64);
    uint64_t positions[] = { 0, min_l1, L2, L3 - min_l1};
    int num_positions = sizeof(positions) / sizeof(positions[0]);

    hbitmap_test_init(data, L3, 0);

    for (i = 0; i < num_positions; i++) {
        hbitmap_set(data->hb, positions[i], L1);
    }

    for (i = 0; i < num_positions; i++) {
        hbitmap_deserialize_zeroes(data->hb, positions[i], min_l1, true);
        hbitmap_iter_init(&iter, data->hb, 0);
        next = hbitmap_iter_next(&iter);
        if (i == num_positions - 1) {
            g_assert_cmpint(next, ==, -1);
        } else {
            g_assert_cmpint(next, ==, positions[i + 1]);
        }
    }
}

>>>>>>> 7124ccf8
static void hbitmap_test_add(const char *testpath,
                                   void (*test_func)(TestHBitmapData *data, const void *user_data))
{
    g_test_add(testpath, TestHBitmapData, NULL, NULL, test_func,
               hbitmap_test_teardown);
}

int main(int argc, char **argv)
{
    g_test_init(&argc, &argv, NULL);
    hbitmap_test_add("/hbitmap/size/0", test_hbitmap_zero);
    hbitmap_test_add("/hbitmap/size/unaligned", test_hbitmap_unaligned);
    hbitmap_test_add("/hbitmap/iter/empty", test_hbitmap_iter_empty);
    hbitmap_test_add("/hbitmap/iter/partial", test_hbitmap_iter_partial);
    hbitmap_test_add("/hbitmap/iter/granularity", test_hbitmap_iter_granularity);
    hbitmap_test_add("/hbitmap/get/all", test_hbitmap_get_all);
    hbitmap_test_add("/hbitmap/get/some", test_hbitmap_get_some);
    hbitmap_test_add("/hbitmap/set/all", test_hbitmap_set_all);
    hbitmap_test_add("/hbitmap/set/one", test_hbitmap_set_one);
    hbitmap_test_add("/hbitmap/set/two-elem", test_hbitmap_set_two_elem);
    hbitmap_test_add("/hbitmap/set/general", test_hbitmap_set);
    hbitmap_test_add("/hbitmap/set/twice", test_hbitmap_set_twice);
    hbitmap_test_add("/hbitmap/set/overlap", test_hbitmap_set_overlap);
    hbitmap_test_add("/hbitmap/reset/empty", test_hbitmap_reset_empty);
    hbitmap_test_add("/hbitmap/reset/general", test_hbitmap_reset);
    hbitmap_test_add("/hbitmap/reset/all", test_hbitmap_reset_all);
    hbitmap_test_add("/hbitmap/granularity", test_hbitmap_granularity);

    hbitmap_test_add("/hbitmap/truncate/nop", test_hbitmap_truncate_nop);
    hbitmap_test_add("/hbitmap/truncate/grow/negligible",
                     test_hbitmap_truncate_grow_negligible);
    hbitmap_test_add("/hbitmap/truncate/shrink/negligible",
                     test_hbitmap_truncate_shrink_negligible);
    hbitmap_test_add("/hbitmap/truncate/grow/tiny",
                     test_hbitmap_truncate_grow_tiny);
    hbitmap_test_add("/hbitmap/truncate/shrink/tiny",
                     test_hbitmap_truncate_shrink_tiny);
    hbitmap_test_add("/hbitmap/truncate/grow/small",
                     test_hbitmap_truncate_grow_small);
    hbitmap_test_add("/hbitmap/truncate/shrink/small",
                     test_hbitmap_truncate_shrink_small);
    hbitmap_test_add("/hbitmap/truncate/grow/medium",
                     test_hbitmap_truncate_grow_medium);
    hbitmap_test_add("/hbitmap/truncate/shrink/medium",
                     test_hbitmap_truncate_shrink_medium);
    hbitmap_test_add("/hbitmap/truncate/grow/large",
                     test_hbitmap_truncate_grow_large);
    hbitmap_test_add("/hbitmap/truncate/shrink/large",
                     test_hbitmap_truncate_shrink_large);
<<<<<<< HEAD
=======

    hbitmap_test_add("/hbitmap/meta/zero", test_hbitmap_meta_zero);
    hbitmap_test_add("/hbitmap/meta/one", test_hbitmap_meta_one);
    hbitmap_test_add("/hbitmap/meta/byte", test_hbitmap_meta_byte);
    hbitmap_test_add("/hbitmap/meta/word", test_hbitmap_meta_word);
    hbitmap_test_add("/hbitmap/meta/sector", test_hbitmap_meta_sector);

    hbitmap_test_add("/hbitmap/serialize/granularity",
                     test_hbitmap_serialize_granularity);
    hbitmap_test_add("/hbitmap/serialize/basic",
                     test_hbitmap_serialize_basic);
    hbitmap_test_add("/hbitmap/serialize/part",
                     test_hbitmap_serialize_part);
    hbitmap_test_add("/hbitmap/serialize/zeroes",
                     test_hbitmap_serialize_zeroes);
>>>>>>> 7124ccf8
    g_test_run();

    return 0;
}<|MERGE_RESOLUTION|>--- conflicted
+++ resolved
@@ -10,10 +10,6 @@
  */
 
 #include "qemu/osdep.h"
-<<<<<<< HEAD
-#include <glib.h>
-=======
->>>>>>> 7124ccf8
 #include "qemu/hbitmap.h"
 #include "qemu/bitmap.h"
 #include "block/block.h"
@@ -98,11 +94,6 @@
     }
 }
 
-<<<<<<< HEAD
-static inline size_t hbitmap_test_array_size(size_t bits)
-{
-    size_t n = (bits + BITS_PER_LONG - 1) / BITS_PER_LONG;
-=======
 static void hbitmap_test_init_meta(TestHBitmapData *data,
                                    uint64_t size, int granularity,
                                    int meta_chunk)
@@ -114,7 +105,6 @@
 static inline size_t hbitmap_test_array_size(size_t bits)
 {
     size_t n = DIV_ROUND_UP(bits, BITS_PER_LONG);
->>>>>>> 7124ccf8
     return n ? n : 1;
 }
 
@@ -209,11 +199,7 @@
 
     hbitmap_reset_all(data->hb);
 
-<<<<<<< HEAD
-    n = (data->size + BITS_PER_LONG - 1) / BITS_PER_LONG;
-=======
     n = DIV_ROUND_UP(data->size, BITS_PER_LONG);
->>>>>>> 7124ccf8
     if (n == 0) {
         n = 1;
     }
@@ -662,8 +648,6 @@
     hbitmap_test_truncate(data, size, -diff, 0);
 }
 
-<<<<<<< HEAD
-=======
 static void hbitmap_check_meta(TestHBitmapData *data,
                                int64_t start, int count)
 {
@@ -907,7 +891,6 @@
     }
 }
 
->>>>>>> 7124ccf8
 static void hbitmap_test_add(const char *testpath,
                                    void (*test_func)(TestHBitmapData *data, const void *user_data))
 {
@@ -957,8 +940,6 @@
                      test_hbitmap_truncate_grow_large);
     hbitmap_test_add("/hbitmap/truncate/shrink/large",
                      test_hbitmap_truncate_shrink_large);
-<<<<<<< HEAD
-=======
 
     hbitmap_test_add("/hbitmap/meta/zero", test_hbitmap_meta_zero);
     hbitmap_test_add("/hbitmap/meta/one", test_hbitmap_meta_one);
@@ -974,7 +955,6 @@
                      test_hbitmap_serialize_part);
     hbitmap_test_add("/hbitmap/serialize/zeroes",
                      test_hbitmap_serialize_zeroes);
->>>>>>> 7124ccf8
     g_test_run();
 
     return 0;
