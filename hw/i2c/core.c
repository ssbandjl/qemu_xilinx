--- conflicted
+++ resolved
@@ -140,38 +140,8 @@
      * terminating the previous transaction.
      */
     if (QLIST_EMPTY(&bus->current_devs)) {
-<<<<<<< HEAD
-        QTAILQ_FOREACH(kid, &bus->qbus.children, sibling) {
-            DeviceState *qdev = kid->child;
-            I2CSlave *candidate = I2C_SLAVE(qdev);
-            if ((candidate->address <= address &&
-                 address < candidate->address + candidate->address_range) ||
-                (bus->broadcast)) {
-                /* If the device is mux/switch, probe for required slave.
-                 * decode_address probes the requested slave and returns 1
-                 * on failure, and returns 0 if a slave is found (or)
-                 * address mached itself.
-                 */
-                if (candidate->address == 0 && !bus->broadcast) {
-                    sc = I2C_SLAVE_GET_CLASS(candidate);
-                    if (sc->decode_address) {
-                        if (sc->decode_address(candidate, address)) {
-                            continue;
-                        }
-                    }
-                }
-                node = g_malloc(sizeof(struct I2CNode));
-                node->elt = candidate;
-                QLIST_INSERT_HEAD(&bus->current_devs, node, next);
-                if (!bus->broadcast) {
-                    break;
-                }
-            }
-        }
-=======
         /* Disregard whether devices were found. */
         (void)i2c_scan_bus(bus, address, bus->broadcast, &bus->current_devs);
->>>>>>> 9c4e99e8
         bus_scanned = true;
     }
 
@@ -346,7 +316,6 @@
     return dev;
 }
 
-<<<<<<< HEAD
 static bool i2c_slave_parse_reg(FDTGenericMMap *obj, FDTGenericRegPropInfo reg,
                                 Error **errp)
 {
@@ -368,40 +337,53 @@
 
     qdev_set_parent_bus(DEVICE(obj), qdev_get_child_bus(parent, "i2c"),
                         &error_abort);
-
-=======
+    return false;
+}
+
+
 static bool i2c_slave_match(I2CSlave *candidate, uint8_t address,
                             bool broadcast, I2CNodeList *current_devs)
 {
-    if ((candidate->address == address) || (broadcast)) {
-        I2CNode *node = g_malloc(sizeof(struct I2CNode));
+    I2CNode *node;
+
+    if ((candidate->address <= address &&
+         address < candidate->address + candidate->address_range) ||
+        broadcast) {
+        /* If the device is mux/switch, probe for required slave.
+         * decode_address probes the requested slave and returns 1
+         * on failure, and returns 0 if a slave is found (or)
+         * address mached itself.
+         */
+        if (candidate->address == 0 && !broadcast) {
+            I2CSlaveClass *sc = I2C_SLAVE_GET_CLASS(candidate);
+            if (sc->decode_address) {
+                if (sc->decode_address(candidate, address)) {
+                    return false;
+                }
+            }
+        }
+        node = g_malloc(sizeof(struct I2CNode));
         node->elt = candidate;
         QLIST_INSERT_HEAD(current_devs, node, next);
         return true;
     }
 
     /* Not found and not broadcast. */
->>>>>>> 9c4e99e8
     return false;
 }
 
 static void i2c_slave_class_init(ObjectClass *klass, void *data)
 {
     DeviceClass *k = DEVICE_CLASS(klass);
-<<<<<<< HEAD
     FDTGenericMMapClass *fmc = FDT_GENERIC_MMAP_CLASS(klass);
-
-    set_bit(DEVICE_CATEGORY_MISC, k->categories);
-    k->bus_type = TYPE_I2C_BUS;
-    device_class_set_props(k, i2c_props);
-    fmc->parse_reg = i2c_slave_parse_reg;
-=======
     I2CSlaveClass *sc = I2C_SLAVE_CLASS(klass);
+
     set_bit(DEVICE_CATEGORY_MISC, k->categories);
     k->bus_type = TYPE_I2C_BUS;
     device_class_set_props(k, i2c_props);
     sc->match_and_add = i2c_slave_match;
->>>>>>> 9c4e99e8
+
+    fmc->parse_reg = i2c_slave_parse_reg;
 }
 
 static const TypeInfo i2c_slave_type_info = {
