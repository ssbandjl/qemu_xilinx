--- conflicted
+++ resolved
@@ -149,14 +149,11 @@
     return s->vbe_regs[VBE_DISPI_INDEX_ENABLE] & VBE_DISPI_ENABLED;
 }
 
-<<<<<<< HEAD
-=======
 static inline uint8_t sr(VGACommonState *s, int idx)
 {
     return vbe_enabled(s) ? s->sr_vbe[idx] : s->sr[idx];
 }
 
->>>>>>> 7124ccf8
 static void vga_update_memory_access(VGACommonState *s)
 {
     hwaddr base, offset, size;
@@ -494,7 +491,6 @@
         printf("vga: write SR%x = 0x%02x\n", s->sr_index, val);
 #endif
         s->sr[s->sr_index] = val & sr_mask[s->sr_index];
-        vbe_update_vgaregs(s);
         if (s->sr_index == VGA_SEQ_CLOCK_MODE) {
             s->update_retrace_info(s);
         }
@@ -688,15 +684,6 @@
 
     if (s->vbe_regs[VBE_DISPI_INDEX_BPP] == 4) {
         shift_control = 0;
-<<<<<<< HEAD
-        s->sr[VGA_SEQ_CLOCK_MODE] &= ~8; /* no double line */
-    } else {
-        shift_control = 2;
-        /* set chain 4 mode */
-        s->sr[VGA_SEQ_MEMORY_MODE] |= VGA_SR04_CHN_4M;
-        /* activate all planes */
-        s->sr[VGA_SEQ_PLANE_WRITE] |= VGA_SR02_ALL_PLANES;
-=======
         s->sr_vbe[VGA_SEQ_CLOCK_MODE] &= ~8; /* no double line */
     } else {
         shift_control = 2;
@@ -704,7 +691,6 @@
         s->sr_vbe[VGA_SEQ_MEMORY_MODE] |= VGA_SR04_CHN_4M;
         /* activate all planes */
         s->sr_vbe[VGA_SEQ_PLANE_WRITE] |= VGA_SR02_ALL_PLANES;
->>>>>>> 7124ccf8
     }
     s->gr[VGA_GFX_MODE] = (s->gr[VGA_GFX_MODE] & ~0x60) |
         (shift_control << 5);
@@ -924,11 +910,7 @@
         /* chain 4 mode : simplest access */
         plane = addr & 3;
         mask = (1 << plane);
-<<<<<<< HEAD
-        if (s->sr[VGA_SEQ_PLANE_WRITE] & mask) {
-=======
         if (sr(s, VGA_SEQ_PLANE_WRITE) & mask) {
->>>>>>> 7124ccf8
             assert(addr < s->vram_size);
             s->vram_ptr[addr] = val;
 #ifdef DEBUG_VGA_MEM
