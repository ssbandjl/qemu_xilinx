/*
 * QEMU VNC display driver
 *
 * Copyright (C) 2006 Anthony Liguori <anthony@codemonkey.ws>
 * Copyright (C) 2006 Fabrice Bellard
 * Copyright (C) 2009 Red Hat, Inc
 *
 * Permission is hereby granted, free of charge, to any person obtaining a copy
 * of this software and associated documentation files (the "Software"), to deal
 * in the Software without restriction, including without limitation the rights
 * to use, copy, modify, merge, publish, distribute, sublicense, and/or sell
 * copies of the Software, and to permit persons to whom the Software is
 * furnished to do so, subject to the following conditions:
 *
 * The above copyright notice and this permission notice shall be included in
 * all copies or substantial portions of the Software.
 *
 * THE SOFTWARE IS PROVIDED "AS IS", WITHOUT WARRANTY OF ANY KIND, EXPRESS OR
 * IMPLIED, INCLUDING BUT NOT LIMITED TO THE WARRANTIES OF MERCHANTABILITY,
 * FITNESS FOR A PARTICULAR PURPOSE AND NONINFRINGEMENT. IN NO EVENT SHALL
 * THE AUTHORS OR COPYRIGHT HOLDERS BE LIABLE FOR ANY CLAIM, DAMAGES OR OTHER
 * LIABILITY, WHETHER IN AN ACTION OF CONTRACT, TORT OR OTHERWISE, ARISING FROM,
 * OUT OF OR IN CONNECTION WITH THE SOFTWARE OR THE USE OR OTHER DEALINGS IN
 * THE SOFTWARE.
 */

#ifndef QEMU_VNC_H
#define QEMU_VNC_H

#include "qemu-common.h"
#include "qapi/qapi-types-ui.h"
#include "qemu/queue.h"
#include "qemu/thread.h"
#include "ui/console.h"
#include "audio/audio.h"
#include "qemu/bitmap.h"
#include "crypto/tlssession.h"
#include "qemu/buffer.h"
#include "io/channel-socket.h"
#include "io/channel-tls.h"
#include "io/net-listener.h"
#include "authz/base.h"
#include <zlib.h>

#include "keymaps.h"
#include "vnc-palette.h"
#include "vnc-enc-zrle.h"
#include "ui/kbd-state.h"

// #define _VNC_DEBUG 1

#ifdef _VNC_DEBUG
#define VNC_DEBUG(fmt, ...) do { fprintf(stderr, fmt, ## __VA_ARGS__); } while (0)
#else
#define VNC_DEBUG(fmt, ...) do { } while (0)
#endif

/*****************************************************************************
 *
 * Core data structures
 *
 *****************************************************************************/

typedef struct VncState VncState;
typedef struct VncJob VncJob;
typedef struct VncRect VncRect;
typedef struct VncRectEntry VncRectEntry;

typedef int VncReadEvent(VncState *vs, uint8_t *data, size_t len);

typedef void VncWritePixels(VncState *vs, void *data, int size);

typedef void VncSendHextileTile(VncState *vs,
                                int x, int y, int w, int h,
                                void *last_bg,
                                void *last_fg,
                                int *has_bg, int *has_fg);

/* VNC_DIRTY_PIXELS_PER_BIT is the number of dirty pixels represented
 * by one bit in the dirty bitmap, should be a power of 2 */
#define VNC_DIRTY_PIXELS_PER_BIT 16

/* VNC_MAX_WIDTH must be a multiple of VNC_DIRTY_PIXELS_PER_BIT. */

#define VNC_MAX_WIDTH ROUND_UP(2560, VNC_DIRTY_PIXELS_PER_BIT)
#define VNC_MAX_HEIGHT 2048

/* VNC_DIRTY_BITS is the number of bits in the dirty bitmap. */
#define VNC_DIRTY_BITS (VNC_MAX_WIDTH / VNC_DIRTY_PIXELS_PER_BIT)

/* VNC_DIRTY_BPL (BPL = bits per line) might be greater than
 * VNC_DIRTY_BITS due to alignment */
#define VNC_DIRTY_BPL(x) (sizeof((x)->dirty) / VNC_MAX_HEIGHT * BITS_PER_BYTE)

#define VNC_STAT_RECT  64
#define VNC_STAT_COLS (VNC_MAX_WIDTH / VNC_STAT_RECT)
#define VNC_STAT_ROWS (VNC_MAX_HEIGHT / VNC_STAT_RECT)

#define VNC_AUTH_CHALLENGE_SIZE 16

typedef struct VncDisplay VncDisplay;

#include "vnc-auth-vencrypt.h"
#ifdef CONFIG_VNC_SASL
#include "vnc-auth-sasl.h"
#endif
#include "vnc-ws.h"

struct VncRectStat
{
    /* time of last 10 updates, to find update frequency */
    struct timeval times[10];
    int idx;

    double freq;        /* Update frequency (in Hz) */
    bool updated;       /* Already updated during this refresh */
};

typedef struct VncRectStat VncRectStat;

struct VncSurface
{
    struct timeval last_freq_check;
    DECLARE_BITMAP(dirty[VNC_MAX_HEIGHT],
                   VNC_MAX_WIDTH / VNC_DIRTY_PIXELS_PER_BIT);
    VncRectStat stats[VNC_STAT_ROWS][VNC_STAT_COLS];
    pixman_image_t *fb;
    pixman_format_code_t format;
};

typedef enum VncShareMode {
    VNC_SHARE_MODE_CONNECTING = 1,
    VNC_SHARE_MODE_SHARED,
    VNC_SHARE_MODE_EXCLUSIVE,
    VNC_SHARE_MODE_DISCONNECTED,
} VncShareMode;

typedef enum VncSharePolicy {
    VNC_SHARE_POLICY_IGNORE = 1,
    VNC_SHARE_POLICY_ALLOW_EXCLUSIVE,
    VNC_SHARE_POLICY_FORCE_SHARED,
} VncSharePolicy;

struct VncDisplay
{
    QTAILQ_HEAD(, VncState) clients;
    int num_connecting;
    int num_shared;
    int num_exclusive;
    int connections_limit;
    VncSharePolicy share_policy;
    QIONetListener *listener;
    QIONetListener *wslistener;
    DisplaySurface *ds;
    DisplayChangeListener dcl;
    kbd_layout_t *kbd_layout;
    int lock_key_sync;
    QEMUPutLEDEntry *led;
    int ledstate;
    QKbdState *kbd;
    QemuMutex mutex;

    QEMUCursor *cursor;
    int cursor_msize;
    uint8_t *cursor_mask;

    struct VncSurface guest;   /* guest visible surface (aka ds->surface) */
    pixman_image_t *server;    /* vnc server surface */

    const char *id;
    QTAILQ_ENTRY(VncDisplay) next;
    bool is_unix;
    char *password;
    time_t expires;
    int auth;
    int subauth; /* Used by VeNCrypt */
    int ws_auth; /* Used by websockets */
    int ws_subauth; /* Used by websockets */
    bool lossy;
    bool non_adaptive;
    QCryptoTLSCreds *tlscreds;
    QAuthZ *tlsauthz;
    char *tlsauthzid;
#ifdef CONFIG_VNC_SASL
    VncDisplaySASL sasl;
#endif
};

typedef struct VncTight {
    int type;
    uint8_t quality;
    uint8_t compression;
    uint8_t pixel24;
    Buffer tight;
    Buffer tmp;
    Buffer zlib;
    Buffer gradient;
#ifdef CONFIG_VNC_JPEG
    Buffer jpeg;
#endif
#ifdef CONFIG_VNC_PNG
    Buffer png;
#endif
    int levels[4];
    z_stream stream[4];
} VncTight;

typedef struct VncHextile {
    VncSendHextileTile *send_tile;
} VncHextile;

typedef struct VncZlib {
    Buffer zlib;
    Buffer tmp;
    z_stream stream;
    int level;
} VncZlib;

typedef struct VncZrle {
    int type;
    Buffer fb;
    Buffer zrle;
    Buffer tmp;
    Buffer zlib;
    z_stream stream;
    VncPalette palette;
} VncZrle;

typedef struct VncZywrle {
    int buf[VNC_ZRLE_TILE_WIDTH * VNC_ZRLE_TILE_HEIGHT];
} VncZywrle;

struct VncRect
{
    int x;
    int y;
    int w;
    int h;
};

struct VncRectEntry
{
    struct VncRect rect;
    QLIST_ENTRY(VncRectEntry) next;
};

struct VncJob
{
    VncState *vs;

    QLIST_HEAD(, VncRectEntry) rectangles;
    QTAILQ_ENTRY(VncJob) next;
};

typedef enum {
    VNC_STATE_UPDATE_NONE,
    VNC_STATE_UPDATE_INCREMENTAL,
    VNC_STATE_UPDATE_FORCE,
} VncStateUpdate;

<<<<<<< HEAD
=======
#define VNC_MAGIC ((uint64_t)0x05b3f069b3d204bb)

>>>>>>> 82b2865e
struct VncState
{
    uint64_t magic;
    QIOChannelSocket *sioc; /* The underlying socket */
    QIOChannel *ioc; /* The channel currently used for I/O */
    guint ioc_tag;
    gboolean disconnecting;

    DECLARE_BITMAP(dirty[VNC_MAX_HEIGHT], VNC_DIRTY_BITS);
    uint8_t **lossy_rect; /* Not an Array to avoid costly memcpy in
                           * vnc-jobs-async.c */

    VncDisplay *vd;
    VncStateUpdate update; /* Most recent pending request from client */
    VncStateUpdate job_update; /* Currently processed by job thread */
    int has_dirty;
    uint32_t features;
    int absolute;
    int last_x;
    int last_y;
    uint32_t last_bmask;
    size_t client_width; /* limited to u16 by RFB proto */
    size_t client_height; /* limited to u16 by RFB proto */
    VncShareMode share_mode;

    uint32_t vnc_encoding;

    int major;
    int minor;

    int auth;
    int subauth; /* Used by VeNCrypt */
    char challenge[VNC_AUTH_CHALLENGE_SIZE];
    QCryptoTLSSession *tls; /* Borrowed pointer from channel, don't free */
#ifdef CONFIG_VNC_SASL
    VncStateSASL sasl;
#endif
    bool encode_ws;
    bool websocket;

#ifdef CONFIG_VNC
    VncClientInfo *info;
#endif

    /* Job thread bottom half has put data for a forced update
     * into the output buffer. This offset points to the end of
     * the update data in the output buffer. This lets us determine
     * when a force update is fully sent to the client, allowing
     * us to process further forced updates. */
    size_t force_update_offset;
    /* We allow multiple incremental updates or audio capture
     * samples to be queued in output buffer, provided the
     * buffer size doesn't exceed this threshold. The value
     * is calculating dynamically based on framebuffer size
     * and audio sample settings in vnc_update_throttle_offset() */
    size_t throttle_output_offset;
    Buffer output;
    Buffer input;
    /* current output mode information */
    VncWritePixels *write_pixels;
    PixelFormat client_pf;
    pixman_format_code_t client_format;
    bool client_be;

    CaptureVoiceOut *audio_cap;
    struct audsettings as;

    VncReadEvent *read_handler;
    size_t read_handler_expect;

    bool abort;
    QemuMutex output_mutex;
    QEMUBH *bh;
    Buffer jobs_buffer;

    /* Encoding specific, if you add something here, don't forget to
     *  update vnc_async_encoding_start()
     */
    VncTight tight;
    VncZlib zlib;
    VncHextile hextile;
    VncZrle zrle;
    VncZywrle zywrle;

    Notifier mouse_mode_notifier;

    QTAILQ_ENTRY(VncState) next;
};


/*****************************************************************************
 *
 * Authentication modes
 *
 *****************************************************************************/

enum {
    VNC_AUTH_INVALID = 0,
    VNC_AUTH_NONE = 1,
    VNC_AUTH_VNC = 2,
    VNC_AUTH_RA2 = 5,
    VNC_AUTH_RA2NE = 6,
    VNC_AUTH_TIGHT = 16,
    VNC_AUTH_ULTRA = 17,
    VNC_AUTH_TLS = 18,      /* Supported in GTK-VNC & VINO */
    VNC_AUTH_VENCRYPT = 19, /* Supported in GTK-VNC & VeNCrypt */
    VNC_AUTH_SASL = 20,     /* Supported in GTK-VNC & VINO */
};

enum {
    VNC_AUTH_VENCRYPT_PLAIN = 256,
    VNC_AUTH_VENCRYPT_TLSNONE = 257,
    VNC_AUTH_VENCRYPT_TLSVNC = 258,
    VNC_AUTH_VENCRYPT_TLSPLAIN = 259,
    VNC_AUTH_VENCRYPT_X509NONE = 260,
    VNC_AUTH_VENCRYPT_X509VNC = 261,
    VNC_AUTH_VENCRYPT_X509PLAIN = 262,
    VNC_AUTH_VENCRYPT_X509SASL = 263,
    VNC_AUTH_VENCRYPT_TLSSASL = 264,
};


/*****************************************************************************
 *
 * Encoding types
 *
 *****************************************************************************/

#define VNC_ENCODING_RAW                  0x00000000
#define VNC_ENCODING_COPYRECT             0x00000001
#define VNC_ENCODING_RRE                  0x00000002
#define VNC_ENCODING_CORRE                0x00000004
#define VNC_ENCODING_HEXTILE              0x00000005
#define VNC_ENCODING_ZLIB                 0x00000006
#define VNC_ENCODING_TIGHT                0x00000007
#define VNC_ENCODING_ZLIBHEX              0x00000008
#define VNC_ENCODING_TRLE                 0x0000000f
#define VNC_ENCODING_ZRLE                 0x00000010
#define VNC_ENCODING_ZYWRLE               0x00000011
#define VNC_ENCODING_COMPRESSLEVEL0       0xFFFFFF00 /* -256 */
#define VNC_ENCODING_QUALITYLEVEL0        0xFFFFFFE0 /* -32  */
#define VNC_ENCODING_XCURSOR              0xFFFFFF10 /* -240 */
#define VNC_ENCODING_RICH_CURSOR          0xFFFFFF11 /* -239 */
#define VNC_ENCODING_POINTER_POS          0xFFFFFF18 /* -232 */
#define VNC_ENCODING_LASTRECT             0xFFFFFF20 /* -224 */
#define VNC_ENCODING_DESKTOPRESIZE        0xFFFFFF21 /* -223 */
#define VNC_ENCODING_POINTER_TYPE_CHANGE  0XFFFFFEFF /* -257 */
#define VNC_ENCODING_EXT_KEY_EVENT        0XFFFFFEFE /* -258 */
#define VNC_ENCODING_AUDIO                0XFFFFFEFD /* -259 */
#define VNC_ENCODING_TIGHT_PNG            0xFFFFFEFC /* -260 */
#define VNC_ENCODING_LED_STATE            0XFFFFFEFB /* -261 */
#define VNC_ENCODING_WMVi                 0x574D5669

/*****************************************************************************
 *
 * Other tight constants
 *
 *****************************************************************************/

/*
 * Vendors known by TightVNC: standard VNC/RealVNC, TridiaVNC, and TightVNC.
 */

#define VNC_TIGHT_CCB_RESET_MASK   (0x0f)
#define VNC_TIGHT_CCB_TYPE_MASK    (0x0f << 4)
#define VNC_TIGHT_CCB_TYPE_FILL    (0x08 << 4)
#define VNC_TIGHT_CCB_TYPE_JPEG    (0x09 << 4)
#define VNC_TIGHT_CCB_TYPE_PNG     (0x0A << 4)
#define VNC_TIGHT_CCB_BASIC_MAX    (0x07 << 4)
#define VNC_TIGHT_CCB_BASIC_ZLIB   (0x03 << 4)
#define VNC_TIGHT_CCB_BASIC_FILTER (0x04 << 4)

/*****************************************************************************
 *
 * Features
 *
 *****************************************************************************/

#define VNC_FEATURE_RESIZE                   0
#define VNC_FEATURE_HEXTILE                  1
#define VNC_FEATURE_POINTER_TYPE_CHANGE      2
#define VNC_FEATURE_WMVI                     3
#define VNC_FEATURE_TIGHT                    4
#define VNC_FEATURE_ZLIB                     5
#define VNC_FEATURE_COPYRECT                 6
#define VNC_FEATURE_RICH_CURSOR              7
#define VNC_FEATURE_TIGHT_PNG                8
#define VNC_FEATURE_ZRLE                     9
#define VNC_FEATURE_ZYWRLE                  10
#define VNC_FEATURE_LED_STATE               11

#define VNC_FEATURE_RESIZE_MASK              (1 << VNC_FEATURE_RESIZE)
#define VNC_FEATURE_HEXTILE_MASK             (1 << VNC_FEATURE_HEXTILE)
#define VNC_FEATURE_POINTER_TYPE_CHANGE_MASK (1 << VNC_FEATURE_POINTER_TYPE_CHANGE)
#define VNC_FEATURE_WMVI_MASK                (1 << VNC_FEATURE_WMVI)
#define VNC_FEATURE_TIGHT_MASK               (1 << VNC_FEATURE_TIGHT)
#define VNC_FEATURE_ZLIB_MASK                (1 << VNC_FEATURE_ZLIB)
#define VNC_FEATURE_COPYRECT_MASK            (1 << VNC_FEATURE_COPYRECT)
#define VNC_FEATURE_RICH_CURSOR_MASK         (1 << VNC_FEATURE_RICH_CURSOR)
#define VNC_FEATURE_TIGHT_PNG_MASK           (1 << VNC_FEATURE_TIGHT_PNG)
#define VNC_FEATURE_ZRLE_MASK                (1 << VNC_FEATURE_ZRLE)
#define VNC_FEATURE_ZYWRLE_MASK              (1 << VNC_FEATURE_ZYWRLE)
#define VNC_FEATURE_LED_STATE_MASK           (1 << VNC_FEATURE_LED_STATE)


/* Client -> Server message IDs */
#define VNC_MSG_CLIENT_SET_PIXEL_FORMAT           0
#define VNC_MSG_CLIENT_SET_ENCODINGS              2
#define VNC_MSG_CLIENT_FRAMEBUFFER_UPDATE_REQUEST 3
#define VNC_MSG_CLIENT_KEY_EVENT                  4
#define VNC_MSG_CLIENT_POINTER_EVENT              5
#define VNC_MSG_CLIENT_CUT_TEXT                   6
#define VNC_MSG_CLIENT_VMWARE_0                   127
#define VNC_MSG_CLIENT_CALL_CONTROL               249
#define VNC_MSG_CLIENT_XVP                        250
#define VNC_MSG_CLIENT_SET_DESKTOP_SIZE           251
#define VNC_MSG_CLIENT_TIGHT                      252
#define VNC_MSG_CLIENT_GII                        253
#define VNC_MSG_CLIENT_VMWARE_1                   254
#define VNC_MSG_CLIENT_QEMU                       255

/* Server -> Client message IDs */
#define VNC_MSG_SERVER_FRAMEBUFFER_UPDATE         0
#define VNC_MSG_SERVER_SET_COLOUR_MAP_ENTRIES     1
#define VNC_MSG_SERVER_BELL                       2
#define VNC_MSG_SERVER_CUT_TEXT                   3
#define VNC_MSG_SERVER_VMWARE_0                   127
#define VNC_MSG_SERVER_CALL_CONTROL               249
#define VNC_MSG_SERVER_XVP                        250
#define VNC_MSG_SERVER_TIGHT                      252
#define VNC_MSG_SERVER_GII                        253
#define VNC_MSG_SERVER_VMWARE_1                   254
#define VNC_MSG_SERVER_QEMU                       255



/* QEMU client -> server message IDs */
#define VNC_MSG_CLIENT_QEMU_EXT_KEY_EVENT         0
#define VNC_MSG_CLIENT_QEMU_AUDIO                 1

/* QEMU server -> client message IDs */
#define VNC_MSG_SERVER_QEMU_AUDIO                 1



/* QEMU client -> server audio message IDs */
#define VNC_MSG_CLIENT_QEMU_AUDIO_ENABLE          0
#define VNC_MSG_CLIENT_QEMU_AUDIO_DISABLE         1
#define VNC_MSG_CLIENT_QEMU_AUDIO_SET_FORMAT      2

/* QEMU server -> client audio message IDs */
#define VNC_MSG_SERVER_QEMU_AUDIO_END             0
#define VNC_MSG_SERVER_QEMU_AUDIO_BEGIN           1
#define VNC_MSG_SERVER_QEMU_AUDIO_DATA            2


/*****************************************************************************
 *
 * Internal APIs
 *
 *****************************************************************************/

/* Event loop functions */
gboolean vnc_client_io(QIOChannel *ioc,
                       GIOCondition condition,
                       void *opaque);

size_t vnc_client_read_buf(VncState *vs, uint8_t *data, size_t datalen);
size_t vnc_client_write_buf(VncState *vs, const uint8_t *data, size_t datalen);

/* Protocol I/O functions */
void vnc_write(VncState *vs, const void *data, size_t len);
void vnc_write_u32(VncState *vs, uint32_t value);
void vnc_write_s32(VncState *vs, int32_t value);
void vnc_write_u16(VncState *vs, uint16_t value);
void vnc_write_u8(VncState *vs, uint8_t value);
void vnc_flush(VncState *vs);
void vnc_read_when(VncState *vs, VncReadEvent *func, size_t expecting);
void vnc_disconnect_finish(VncState *vs);
void vnc_start_protocol(VncState *vs);


/* Buffer I/O functions */
uint32_t read_u32(uint8_t *data, size_t offset);

/* Protocol stage functions */
void vnc_client_error(VncState *vs);
size_t vnc_client_io_error(VncState *vs, ssize_t ret, Error **errp);

void start_client_init(VncState *vs);
void start_auth_vnc(VncState *vs);


/* Misc helpers */

static inline uint32_t vnc_has_feature(VncState *vs, int feature) {
    return (vs->features & (1 << feature));
}

/* Framebuffer */
void vnc_framebuffer_update(VncState *vs, int x, int y, int w, int h,
                            int32_t encoding);

/* server fb is in PIXMAN_x8r8g8b8 */
#define VNC_SERVER_FB_FORMAT PIXMAN_FORMAT(32, PIXMAN_TYPE_ARGB, 0, 8, 8, 8)
#define VNC_SERVER_FB_BITS   (PIXMAN_FORMAT_BPP(VNC_SERVER_FB_FORMAT))
#define VNC_SERVER_FB_BYTES  ((VNC_SERVER_FB_BITS+7)/8)

void *vnc_server_fb_ptr(VncDisplay *vd, int x, int y);
int vnc_server_fb_stride(VncDisplay *vd);

void vnc_convert_pixel(VncState *vs, uint8_t *buf, uint32_t v);
double vnc_update_freq(VncState *vs, int x, int y, int w, int h);
void vnc_sent_lossy_rect(VncState *vs, int x, int y, int w, int h);

/* Encodings */
int vnc_send_framebuffer_update(VncState *vs, int x, int y, int w, int h);

int vnc_raw_send_framebuffer_update(VncState *vs, int x, int y, int w, int h);

int vnc_hextile_send_framebuffer_update(VncState *vs, int x,
                                         int y, int w, int h);
void vnc_hextile_set_pixel_conversion(VncState *vs, int generic);

void *vnc_zlib_zalloc(void *x, unsigned items, unsigned size);
void vnc_zlib_zfree(void *x, void *addr);
int vnc_zlib_send_framebuffer_update(VncState *vs, int x, int y, int w, int h);
void vnc_zlib_clear(VncState *vs);

int vnc_tight_send_framebuffer_update(VncState *vs, int x, int y, int w, int h);
int vnc_tight_png_send_framebuffer_update(VncState *vs, int x, int y,
                                          int w, int h);
void vnc_tight_clear(VncState *vs);

int vnc_zrle_send_framebuffer_update(VncState *vs, int x, int y, int w, int h);
int vnc_zywrle_send_framebuffer_update(VncState *vs, int x, int y, int w, int h);
void vnc_zrle_clear(VncState *vs);

#endif /* QEMU_VNC_H */<|MERGE_RESOLUTION|>--- conflicted
+++ resolved
@@ -258,11 +258,8 @@
     VNC_STATE_UPDATE_FORCE,
 } VncStateUpdate;
 
-<<<<<<< HEAD
-=======
 #define VNC_MAGIC ((uint64_t)0x05b3f069b3d204bb)
 
->>>>>>> 82b2865e
 struct VncState
 {
     uint64_t magic;
