/*
 * Virtio Console and Generic Serial Port Devices
 *
 * Copyright Red Hat, Inc. 2009, 2010
 *
 * Authors:
 *  Amit Shah <amit.shah@redhat.com>
 *
 * This work is licensed under the terms of the GNU GPL, version 2.  See
 * the COPYING file in the top-level directory.
 */

#include "qemu/osdep.h"
#include "sysemu/char.h"
#include "qemu/error-report.h"
#include "trace.h"
#include "hw/virtio/virtio-serial.h"
#include "qapi-event.h"

#define TYPE_VIRTIO_CONSOLE_SERIAL_PORT "virtserialport"
#define VIRTIO_CONSOLE(obj) \
    OBJECT_CHECK(VirtConsole, (obj), TYPE_VIRTIO_CONSOLE_SERIAL_PORT)

typedef struct VirtConsole {
    VirtIOSerialPort parent_obj;

    CharBackend chr;
    guint watch;
} VirtConsole;

/*
 * Callback function that's called from chardevs when backend becomes
 * writable.
 */
static gboolean chr_write_unblocked(GIOChannel *chan, GIOCondition cond,
                                    void *opaque)
{
    VirtConsole *vcon = opaque;

    vcon->watch = 0;
    virtio_serial_throttle_port(VIRTIO_SERIAL_PORT(vcon), false);
    return FALSE;
}

/* Callback function that's called when the guest sends us data */
static ssize_t flush_buf(VirtIOSerialPort *port,
                         const uint8_t *buf, ssize_t len)
{
    VirtConsole *vcon = VIRTIO_CONSOLE(port);
    ssize_t ret;

    if (!qemu_chr_fe_get_driver(&vcon->chr)) {
        /* If there's no backend, we can just say we consumed all data. */
        return len;
    }

    ret = qemu_chr_fe_write(&vcon->chr, buf, len);
    trace_virtio_console_flush_buf(port->id, len, ret);

    if (ret < len) {
        VirtIOSerialPortClass *k = VIRTIO_SERIAL_PORT_GET_CLASS(port);

        /*
         * Ideally we'd get a better error code than just -1, but
         * that's what the chardev interface gives us right now.  If
         * we had a finer-grained message, like -EPIPE, we could close
         * this connection.
         */
        if (ret < 0)
            ret = 0;

        /* XXX we should be queuing data to send later for the
         * console devices too rather than silently dropping
         * console data on EAGAIN. The Linux virtio-console
         * hvc driver though does sends with spinlocks held,
         * so if we enable throttling that'll stall the entire
         * guest kernel, not merely the process writing to the
         * console.
         *
         * While we could queue data for later write without
         * enabling throttling, this would result in the guest
         * being able to trigger arbitrary memory usage in QEMU
         * buffering data for later writes.
         *
         * So fixing this problem likely requires fixing the
         * Linux virtio-console hvc driver to not hold spinlocks
         * while writing, and instead merely block the process
         * that's writing. QEMU would then need some way to detect
         * if the guest had the fixed driver too, before we can
         * use throttling on host side.
         */
        if (!k->is_console) {
            virtio_serial_throttle_port(port, true);
            if (!vcon->watch) {
                vcon->watch = qemu_chr_fe_add_watch(&vcon->chr,
                                                    G_IO_OUT|G_IO_HUP,
                                                    chr_write_unblocked, vcon);
            }
        }
    }
    return ret;
}

/* Callback function that's called when the guest opens/closes the port */
static void set_guest_connected(VirtIOSerialPort *port, int guest_connected)
{
    VirtConsole *vcon = VIRTIO_CONSOLE(port);
    DeviceState *dev = DEVICE(port);
    VirtIOSerialPortClass *k = VIRTIO_SERIAL_PORT_GET_CLASS(port);

    if (!k->is_console) {
        qemu_chr_fe_set_open(&vcon->chr, guest_connected);
    }

    if (dev->id) {
        qapi_event_send_vserport_change(dev->id, guest_connected,
                                        &error_abort);
    }
}

static void guest_writable(VirtIOSerialPort *port)
{
    VirtConsole *vcon = VIRTIO_CONSOLE(port);

<<<<<<< HEAD
    if (vcon->chr) {
        qemu_chr_accept_input(vcon->chr);
    }
=======
    qemu_chr_fe_accept_input(&vcon->chr);
>>>>>>> 7124ccf8
}

/* Readiness of the guest to accept data on a port */
static int chr_can_read(void *opaque)
{
    VirtConsole *vcon = opaque;

    return virtio_serial_guest_ready(VIRTIO_SERIAL_PORT(vcon));
}

/* Send data from a char device over to the guest */
static void chr_read(void *opaque, const uint8_t *buf, int size)
{
    VirtConsole *vcon = opaque;
    VirtIOSerialPort *port = VIRTIO_SERIAL_PORT(vcon);

    trace_virtio_console_chr_read(port->id, size);
    virtio_serial_write(port, buf, size);
}

static void chr_event(void *opaque, int event)
{
    VirtConsole *vcon = opaque;
    VirtIOSerialPort *port = VIRTIO_SERIAL_PORT(vcon);

    trace_virtio_console_chr_event(port->id, event);
    switch (event) {
    case CHR_EVENT_OPENED:
        virtio_serial_open(port);
        break;
    case CHR_EVENT_CLOSED:
        if (vcon->watch) {
            g_source_remove(vcon->watch);
            vcon->watch = 0;
        }
        virtio_serial_close(port);
        break;
    }
}

static void virtconsole_realize(DeviceState *dev, Error **errp)
{
    VirtIOSerialPort *port = VIRTIO_SERIAL_PORT(dev);
    VirtConsole *vcon = VIRTIO_CONSOLE(dev);
    VirtIOSerialPortClass *k = VIRTIO_SERIAL_PORT_GET_CLASS(dev);
    CharDriverState *chr = qemu_chr_fe_get_driver(&vcon->chr);

    if (port->id == 0 && !k->is_console) {
        error_setg(errp, "Port number 0 on virtio-serial devices reserved "
                   "for virtconsole devices for backward compatibility.");
        return;
    }

    if (chr) {
        /*
         * For consoles we don't block guest data transfer just
         * because nothing is connected - we'll just let it go
         * whetherever the chardev wants - /dev/null probably.
         *
         * For serial ports we need 100% reliable data transfer
         * so we use the opened/closed signals from chardev to
         * trigger open/close of the device
         */
        if (k->is_console) {
            qemu_chr_fe_set_handlers(&vcon->chr, chr_can_read, chr_read,
                                     NULL, vcon, NULL, true);
            virtio_serial_open(port);
        } else {
            qemu_chr_fe_set_handlers(&vcon->chr, chr_can_read, chr_read,
                                     chr_event, vcon, NULL, false);
        }
    }
}

static void virtconsole_unrealize(DeviceState *dev, Error **errp)
{
    VirtConsole *vcon = VIRTIO_CONSOLE(dev);

    if (vcon->watch) {
        g_source_remove(vcon->watch);
    }
}

static void virtconsole_class_init(ObjectClass *klass, void *data)
{
    VirtIOSerialPortClass *k = VIRTIO_SERIAL_PORT_CLASS(klass);

    k->is_console = true;
}

static const TypeInfo virtconsole_info = {
    .name          = "virtconsole",
    .parent        = TYPE_VIRTIO_CONSOLE_SERIAL_PORT,
    .class_init    = virtconsole_class_init,
};

static Property virtserialport_properties[] = {
    DEFINE_PROP_CHR("chardev", VirtConsole, chr),
    DEFINE_PROP_END_OF_LIST(),
};

static void virtserialport_class_init(ObjectClass *klass, void *data)
{
    DeviceClass *dc = DEVICE_CLASS(klass);
    VirtIOSerialPortClass *k = VIRTIO_SERIAL_PORT_CLASS(klass);

    k->realize = virtconsole_realize;
    k->unrealize = virtconsole_unrealize;
    k->have_data = flush_buf;
    k->set_guest_connected = set_guest_connected;
    k->guest_writable = guest_writable;
    dc->props = virtserialport_properties;
}

static const TypeInfo virtserialport_info = {
    .name          = TYPE_VIRTIO_CONSOLE_SERIAL_PORT,
    .parent        = TYPE_VIRTIO_SERIAL_PORT,
    .instance_size = sizeof(VirtConsole),
    .class_init    = virtserialport_class_init,
};

static void virtconsole_register_types(void)
{
    type_register_static(&virtserialport_info);
    type_register_static(&virtconsole_info);
}

type_init(virtconsole_register_types)<|MERGE_RESOLUTION|>--- conflicted
+++ resolved
@@ -122,13 +122,7 @@
 {
     VirtConsole *vcon = VIRTIO_CONSOLE(port);
 
-<<<<<<< HEAD
-    if (vcon->chr) {
-        qemu_chr_accept_input(vcon->chr);
-    }
-=======
     qemu_chr_fe_accept_input(&vcon->chr);
->>>>>>> 7124ccf8
 }
 
 /* Readiness of the guest to accept data on a port */
