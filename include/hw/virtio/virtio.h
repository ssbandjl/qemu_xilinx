/*
 * Virtio Support
 *
 * Copyright IBM, Corp. 2007
 *
 * Authors:
 *  Anthony Liguori   <aliguori@us.ibm.com>
 *
 * This work is licensed under the terms of the GNU GPL, version 2.  See
 * the COPYING file in the top-level directory.
 *
 */

#ifndef QEMU_VIRTIO_H
#define QEMU_VIRTIO_H

#include "hw/hw.h"
#include "net/net.h"
#include "hw/qdev.h"
#include "sysemu/sysemu.h"
#include "qemu/event_notifier.h"
#include "standard-headers/linux/virtio_config.h"
#include "standard-headers/linux/virtio_ring.h"

/* A guest should never accept this.  It implies negotiation is broken. */
#define VIRTIO_F_BAD_FEATURE		30

#define VIRTIO_LEGACY_FEATURES ((0x1ULL << VIRTIO_F_BAD_FEATURE) | \
                                (0x1ULL << VIRTIO_F_NOTIFY_ON_EMPTY) | \
                                (0x1ULL << VIRTIO_F_ANY_LAYOUT))

struct VirtQueue;

static inline hwaddr vring_align(hwaddr addr,
                                             unsigned long align)
{
    return (addr + align - 1) & ~(align - 1);
}

typedef struct VirtQueue VirtQueue;

#define VIRTQUEUE_MAX_SIZE 1024

typedef struct VirtQueueElement
{
    unsigned int index;
    unsigned int out_num;
    unsigned int in_num;
    hwaddr *in_addr;
    hwaddr *out_addr;
    struct iovec *in_sg;
    struct iovec *out_sg;
} VirtQueueElement;

#define VIRTIO_QUEUE_MAX 1024

#define VIRTIO_NO_VECTOR 0xffff

#define TYPE_VIRTIO_DEVICE "virtio-device"
#define VIRTIO_DEVICE_GET_CLASS(obj) \
        OBJECT_GET_CLASS(VirtioDeviceClass, obj, TYPE_VIRTIO_DEVICE)
#define VIRTIO_DEVICE_CLASS(klass) \
        OBJECT_CLASS_CHECK(VirtioDeviceClass, klass, TYPE_VIRTIO_DEVICE)
#define VIRTIO_DEVICE(obj) \
        OBJECT_CHECK(VirtIODevice, (obj), TYPE_VIRTIO_DEVICE)

enum virtio_device_endian {
    VIRTIO_DEVICE_ENDIAN_UNKNOWN,
    VIRTIO_DEVICE_ENDIAN_LITTLE,
    VIRTIO_DEVICE_ENDIAN_BIG,
};

struct VirtIODevice
{
    DeviceState parent_obj;
    const char *name;
    uint8_t status;
    uint8_t isr;
    uint16_t queue_sel;
    uint64_t guest_features;
    uint64_t host_features;
    size_t config_len;
    void *config;
    uint16_t config_vector;
    uint32_t generation;
    int nvectors;
    VirtQueue *vq;
    uint16_t device_id;
    bool vm_running;
    bool broken; /* device in invalid state, needs reset */
    VMChangeStateEntry *vmstate;
    char *bus_name;
    uint8_t device_endian;
    bool use_guest_notifier_mask;
    QLIST_HEAD(, VirtQueue) *vector_queues;
};

typedef struct VirtioDeviceClass {
    /*< private >*/
    DeviceClass parent;
    /*< public >*/

    /* This is what a VirtioDevice must implement */
    DeviceRealize realize;
    DeviceUnrealize unrealize;
    uint64_t (*get_features)(VirtIODevice *vdev,
                             uint64_t requested_features,
                             Error **errp);
    uint64_t (*bad_features)(VirtIODevice *vdev);
    void (*set_features)(VirtIODevice *vdev, uint64_t val);
    int (*validate_features)(VirtIODevice *vdev);
    void (*get_config)(VirtIODevice *vdev, uint8_t *config);
    void (*set_config)(VirtIODevice *vdev, const uint8_t *config);
    void (*reset)(VirtIODevice *vdev);
    void (*set_status)(VirtIODevice *vdev, uint8_t val);
    /* For transitional devices, this is a bitmap of features
     * that are only exposed on the legacy interface but not
     * the modern one.
     */
    uint64_t legacy_features;
    /* Test and clear event pending status.
     * Should be called after unmask to avoid losing events.
     * If backend does not support masking,
     * must check in frontend instead.
     */
    bool (*guest_notifier_pending)(VirtIODevice *vdev, int n);
    /* Mask/unmask events from this vq. Any events reported
     * while masked will become pending.
     * If backend does not support masking,
     * must mask in frontend instead.
     */
    void (*guest_notifier_mask)(VirtIODevice *vdev, int n, bool mask);
    int (*start_ioeventfd)(VirtIODevice *vdev);
    void (*stop_ioeventfd)(VirtIODevice *vdev);
    /* Saving and loading of a device; trying to deprecate save/load
     * use vmsd for new devices.
     */
    void (*save)(VirtIODevice *vdev, QEMUFile *f);
    int (*load)(VirtIODevice *vdev, QEMUFile *f, int version_id);
    const VMStateDescription *vmsd;
} VirtioDeviceClass;

void virtio_instance_init_common(Object *proxy_obj, void *data,
                                 size_t vdev_size, const char *vdev_name);

void virtio_init(VirtIODevice *vdev, const char *name,
                         uint16_t device_id, size_t config_size);
void virtio_cleanup(VirtIODevice *vdev);

void virtio_error(VirtIODevice *vdev, const char *fmt, ...) GCC_FMT_ATTR(2, 3);

/* Set the child bus name. */
void virtio_device_set_child_bus_name(VirtIODevice *vdev, char *bus_name);

typedef void (*VirtIOHandleOutput)(VirtIODevice *, VirtQueue *);

VirtQueue *virtio_add_queue(VirtIODevice *vdev, int queue_size,
                            VirtIOHandleOutput handle_output);

void virtio_del_queue(VirtIODevice *vdev, int n);

void *virtqueue_alloc_element(size_t sz, unsigned out_num, unsigned in_num);
void virtqueue_push(VirtQueue *vq, const VirtQueueElement *elem,
                    unsigned int len);
void virtqueue_flush(VirtQueue *vq, unsigned int count);
<<<<<<< HEAD
void virtqueue_discard(VirtQueue *vq, const VirtQueueElement *elem,
                       unsigned int len);
=======
void virtqueue_detach_element(VirtQueue *vq, const VirtQueueElement *elem,
                              unsigned int len);
void virtqueue_unpop(VirtQueue *vq, const VirtQueueElement *elem,
                     unsigned int len);
bool virtqueue_rewind(VirtQueue *vq, unsigned int num);
>>>>>>> 7124ccf8
void virtqueue_fill(VirtQueue *vq, const VirtQueueElement *elem,
                    unsigned int len, unsigned int idx);

void virtqueue_map(VirtQueueElement *elem);
void *virtqueue_pop(VirtQueue *vq, size_t sz);
void *qemu_get_virtqueue_element(QEMUFile *f, size_t sz);
void qemu_put_virtqueue_element(QEMUFile *f, VirtQueueElement *elem);
int virtqueue_avail_bytes(VirtQueue *vq, unsigned int in_bytes,
                          unsigned int out_bytes);
void virtqueue_get_avail_bytes(VirtQueue *vq, unsigned int *in_bytes,
                               unsigned int *out_bytes,
                               unsigned max_in_bytes, unsigned max_out_bytes);

bool virtio_should_notify(VirtIODevice *vdev, VirtQueue *vq);
<<<<<<< HEAD
=======
void virtio_notify_irqfd(VirtIODevice *vdev, VirtQueue *vq);
>>>>>>> 7124ccf8
void virtio_notify(VirtIODevice *vdev, VirtQueue *vq);

void virtio_save(VirtIODevice *vdev, QEMUFile *f);

extern const VMStateInfo virtio_vmstate_info;

#define VMSTATE_VIRTIO_DEVICE \
    {                                         \
        .name = "virtio",                     \
        .info = &virtio_vmstate_info,         \
        .flags = VMS_SINGLE,                  \
    }

int virtio_load(VirtIODevice *vdev, QEMUFile *f, int version_id);

void virtio_notify_config(VirtIODevice *vdev);

void virtio_queue_set_notification(VirtQueue *vq, int enable);

int virtio_queue_ready(VirtQueue *vq);

int virtio_queue_empty(VirtQueue *vq);

/* Host binding interface.  */

uint32_t virtio_config_readb(VirtIODevice *vdev, uint32_t addr);
uint32_t virtio_config_readw(VirtIODevice *vdev, uint32_t addr);
uint32_t virtio_config_readl(VirtIODevice *vdev, uint32_t addr);
void virtio_config_writeb(VirtIODevice *vdev, uint32_t addr, uint32_t data);
void virtio_config_writew(VirtIODevice *vdev, uint32_t addr, uint32_t data);
void virtio_config_writel(VirtIODevice *vdev, uint32_t addr, uint32_t data);
uint32_t virtio_config_modern_readb(VirtIODevice *vdev, uint32_t addr);
uint32_t virtio_config_modern_readw(VirtIODevice *vdev, uint32_t addr);
uint32_t virtio_config_modern_readl(VirtIODevice *vdev, uint32_t addr);
void virtio_config_modern_writeb(VirtIODevice *vdev,
                                 uint32_t addr, uint32_t data);
void virtio_config_modern_writew(VirtIODevice *vdev,
                                 uint32_t addr, uint32_t data);
void virtio_config_modern_writel(VirtIODevice *vdev,
                                 uint32_t addr, uint32_t data);
void virtio_queue_set_addr(VirtIODevice *vdev, int n, hwaddr addr);
hwaddr virtio_queue_get_addr(VirtIODevice *vdev, int n);
void virtio_queue_set_num(VirtIODevice *vdev, int n, int num);
int virtio_queue_get_num(VirtIODevice *vdev, int n);
int virtio_get_num_queues(VirtIODevice *vdev);
void virtio_queue_set_rings(VirtIODevice *vdev, int n, hwaddr desc,
                            hwaddr avail, hwaddr used);
void virtio_queue_update_rings(VirtIODevice *vdev, int n);
void virtio_queue_set_align(VirtIODevice *vdev, int n, int align);
void virtio_queue_notify(VirtIODevice *vdev, int n);
uint16_t virtio_queue_vector(VirtIODevice *vdev, int n);
void virtio_queue_set_vector(VirtIODevice *vdev, int n, uint16_t vector);
int virtio_set_status(VirtIODevice *vdev, uint8_t val);
void virtio_reset(void *opaque);
void virtio_update_irq(VirtIODevice *vdev);
int virtio_set_features(VirtIODevice *vdev, uint64_t val);

/* Base devices.  */
typedef struct VirtIOBlkConf VirtIOBlkConf;
struct virtio_net_conf;
typedef struct virtio_serial_conf virtio_serial_conf;
typedef struct virtio_input_conf virtio_input_conf;
typedef struct VirtIOSCSIConf VirtIOSCSIConf;
typedef struct VirtIORNGConf VirtIORNGConf;

#define DEFINE_VIRTIO_COMMON_FEATURES(_state, _field) \
    DEFINE_PROP_BIT64("indirect_desc", _state, _field,    \
                      VIRTIO_RING_F_INDIRECT_DESC, true), \
    DEFINE_PROP_BIT64("event_idx", _state, _field,        \
                      VIRTIO_RING_F_EVENT_IDX, true),     \
    DEFINE_PROP_BIT64("notify_on_empty", _state, _field,  \
                      VIRTIO_F_NOTIFY_ON_EMPTY, true), \
    DEFINE_PROP_BIT64("any_layout", _state, _field, \
                      VIRTIO_F_ANY_LAYOUT, true)

hwaddr virtio_queue_get_desc_addr(VirtIODevice *vdev, int n);
hwaddr virtio_queue_get_avail_addr(VirtIODevice *vdev, int n);
hwaddr virtio_queue_get_used_addr(VirtIODevice *vdev, int n);
hwaddr virtio_queue_get_desc_size(VirtIODevice *vdev, int n);
hwaddr virtio_queue_get_avail_size(VirtIODevice *vdev, int n);
hwaddr virtio_queue_get_used_size(VirtIODevice *vdev, int n);
uint16_t virtio_queue_get_last_avail_idx(VirtIODevice *vdev, int n);
void virtio_queue_set_last_avail_idx(VirtIODevice *vdev, int n, uint16_t idx);
void virtio_queue_invalidate_signalled_used(VirtIODevice *vdev, int n);
VirtQueue *virtio_get_queue(VirtIODevice *vdev, int n);
uint16_t virtio_get_queue_index(VirtQueue *vq);
EventNotifier *virtio_queue_get_guest_notifier(VirtQueue *vq);
void virtio_queue_set_guest_notifier_fd_handler(VirtQueue *vq, bool assign,
                                                bool with_irqfd);
int virtio_device_start_ioeventfd(VirtIODevice *vdev);
void virtio_device_stop_ioeventfd(VirtIODevice *vdev);
int virtio_device_grab_ioeventfd(VirtIODevice *vdev);
void virtio_device_release_ioeventfd(VirtIODevice *vdev);
bool virtio_device_ioeventfd_enabled(VirtIODevice *vdev);
EventNotifier *virtio_queue_get_host_notifier(VirtQueue *vq);
<<<<<<< HEAD
void virtio_queue_set_host_notifier_fd_handler(VirtQueue *vq, bool assign,
                                               bool set_handler);
void virtio_queue_aio_set_host_notifier_handler(VirtQueue *vq, AioContext *ctx,
                                                void (*fn)(VirtIODevice *,
                                                           VirtQueue *));
void virtio_irq(VirtQueue *vq);
=======
void virtio_queue_host_notifier_read(EventNotifier *n);
void virtio_queue_aio_set_host_notifier_handler(VirtQueue *vq, AioContext *ctx,
                                                void (*fn)(VirtIODevice *,
                                                           VirtQueue *));
>>>>>>> 7124ccf8
VirtQueue *virtio_vector_first_queue(VirtIODevice *vdev, uint16_t vector);
VirtQueue *virtio_vector_next_queue(VirtQueue *vq);

static inline void virtio_add_feature(uint64_t *features, unsigned int fbit)
{
    assert(fbit < 64);
    *features |= (1ULL << fbit);
}

static inline void virtio_clear_feature(uint64_t *features, unsigned int fbit)
{
    assert(fbit < 64);
    *features &= ~(1ULL << fbit);
}

static inline bool virtio_has_feature(uint64_t features, unsigned int fbit)
{
    assert(fbit < 64);
    return !!(features & (1ULL << fbit));
}

static inline bool virtio_vdev_has_feature(VirtIODevice *vdev,
                                           unsigned int fbit)
{
    return virtio_has_feature(vdev->guest_features, fbit);
}

static inline bool virtio_host_has_feature(VirtIODevice *vdev,
                                           unsigned int fbit)
{
    return virtio_has_feature(vdev->host_features, fbit);
}

static inline bool virtio_is_big_endian(VirtIODevice *vdev)
{
    if (!virtio_vdev_has_feature(vdev, VIRTIO_F_VERSION_1)) {
        assert(vdev->device_endian != VIRTIO_DEVICE_ENDIAN_UNKNOWN);
        return vdev->device_endian == VIRTIO_DEVICE_ENDIAN_BIG;
    }
    /* Devices conforming to VIRTIO 1.0 or later are always LE. */
    return false;
}
#endif<|MERGE_RESOLUTION|>--- conflicted
+++ resolved
@@ -159,20 +159,14 @@
 
 void virtio_del_queue(VirtIODevice *vdev, int n);
 
-void *virtqueue_alloc_element(size_t sz, unsigned out_num, unsigned in_num);
 void virtqueue_push(VirtQueue *vq, const VirtQueueElement *elem,
                     unsigned int len);
 void virtqueue_flush(VirtQueue *vq, unsigned int count);
-<<<<<<< HEAD
-void virtqueue_discard(VirtQueue *vq, const VirtQueueElement *elem,
-                       unsigned int len);
-=======
 void virtqueue_detach_element(VirtQueue *vq, const VirtQueueElement *elem,
                               unsigned int len);
 void virtqueue_unpop(VirtQueue *vq, const VirtQueueElement *elem,
                      unsigned int len);
 bool virtqueue_rewind(VirtQueue *vq, unsigned int num);
->>>>>>> 7124ccf8
 void virtqueue_fill(VirtQueue *vq, const VirtQueueElement *elem,
                     unsigned int len, unsigned int idx);
 
@@ -187,10 +181,7 @@
                                unsigned max_in_bytes, unsigned max_out_bytes);
 
 bool virtio_should_notify(VirtIODevice *vdev, VirtQueue *vq);
-<<<<<<< HEAD
-=======
 void virtio_notify_irqfd(VirtIODevice *vdev, VirtQueue *vq);
->>>>>>> 7124ccf8
 void virtio_notify(VirtIODevice *vdev, VirtQueue *vq);
 
 void virtio_save(VirtIODevice *vdev, QEMUFile *f);
@@ -286,19 +277,10 @@
 void virtio_device_release_ioeventfd(VirtIODevice *vdev);
 bool virtio_device_ioeventfd_enabled(VirtIODevice *vdev);
 EventNotifier *virtio_queue_get_host_notifier(VirtQueue *vq);
-<<<<<<< HEAD
-void virtio_queue_set_host_notifier_fd_handler(VirtQueue *vq, bool assign,
-                                               bool set_handler);
-void virtio_queue_aio_set_host_notifier_handler(VirtQueue *vq, AioContext *ctx,
-                                                void (*fn)(VirtIODevice *,
-                                                           VirtQueue *));
-void virtio_irq(VirtQueue *vq);
-=======
 void virtio_queue_host_notifier_read(EventNotifier *n);
 void virtio_queue_aio_set_host_notifier_handler(VirtQueue *vq, AioContext *ctx,
                                                 void (*fn)(VirtIODevice *,
                                                            VirtQueue *));
->>>>>>> 7124ccf8
 VirtQueue *virtio_vector_first_queue(VirtIODevice *vdev, uint16_t vector);
 VirtQueue *virtio_vector_next_queue(VirtQueue *vq);
 
