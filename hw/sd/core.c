/*
 * SD card bus interface code.
 *
 * Copyright (c) 2015 Linaro Limited
 *
 * Author:
 *  Peter Maydell <peter.maydell@linaro.org>
 *
 * This program is free software; you can redistribute it and/or modify it
 * under the terms and conditions of the GNU General Public License,
 * version 2 or later, as published by the Free Software Foundation.
 *
 * This program is distributed in the hope it will be useful, but WITHOUT
 * ANY WARRANTY; without even the implied warranty of MERCHANTABILITY or
 * FITNESS FOR A PARTICULAR PURPOSE.  See the GNU General Public License for
 * more details.
 *
 * You should have received a copy of the GNU General Public License along with
 * this program.  If not, see <http://www.gnu.org/licenses/>.
 */

#include "qemu/osdep.h"
#include "hw/qdev-core.h"
#include "hw/sd/sd.h"
#include "trace.h"

static inline const char *sdbus_name(SDBus *sdbus)
{
    return sdbus->qbus.name;
}

static SDState *get_card(SDBus *sdbus)
{
    /* We only ever have one child on the bus so just return it */
    BusChild *kid = QTAILQ_FIRST(&sdbus->qbus.children);

    if (!kid) {
        return NULL;
    }
    return SD_CARD(kid->child);
}

uint8_t sdbus_get_dat_lines(SDBus *sdbus)
{
    SDState *slave = get_card(sdbus);
    uint8_t dat_lines = 0b1111; /* 4 bit bus width */

    if (slave) {
        SDCardClass *sc = SD_CARD_GET_CLASS(slave);

        if (sc->get_dat_lines) {
            dat_lines = sc->get_dat_lines(slave);
        }
    }
    trace_sdbus_get_dat_lines(sdbus_name(sdbus), dat_lines);

    return dat_lines;
}

bool sdbus_get_cmd_line(SDBus *sdbus)
{
    SDState *slave = get_card(sdbus);
    bool cmd_line = true;

    if (slave) {
        SDCardClass *sc = SD_CARD_GET_CLASS(slave);

        if (sc->get_cmd_line) {
            cmd_line = sc->get_cmd_line(slave);
        }
    }
    trace_sdbus_get_cmd_line(sdbus_name(sdbus), cmd_line);

    return cmd_line;
}

void sdbus_set_voltage(SDBus *sdbus, uint16_t millivolts)
{
    SDState *card = get_card(sdbus);

    trace_sdbus_set_voltage(sdbus_name(sdbus), millivolts);
    if (card) {
        SDCardClass *sc = SD_CARD_GET_CLASS(card);

        assert(sc->set_voltage);
        sc->set_voltage(card, millivolts);
    }
}

int sdbus_do_command(SDBus *sdbus, SDRequest *req, uint8_t *response)
{
    SDState *card = get_card(sdbus);

<<<<<<< HEAD
    trace_sdbus_command(sdbus_name(sdbus), req->cmd, req->arg, req->crc);
=======
    trace_sdbus_command(sdbus_name(sdbus), req->cmd, req->arg);
>>>>>>> 82b2865e
    if (card) {
        SDCardClass *sc = SD_CARD_GET_CLASS(card);

        return sc->do_command(card, req, response);
    }

    return 0;
}

void sdbus_write_data(SDBus *sdbus, uint8_t value)
{
    SDState *card = get_card(sdbus);

    trace_sdbus_write(sdbus_name(sdbus), value);
    if (card) {
        SDCardClass *sc = SD_CARD_GET_CLASS(card);

        sc->write_data(card, value);
    }
}

uint8_t sdbus_read_data(SDBus *sdbus)
{
    SDState *card = get_card(sdbus);
    uint8_t value = 0;

    if (card) {
        SDCardClass *sc = SD_CARD_GET_CLASS(card);

        value = sc->read_data(card);
    }
    trace_sdbus_read(sdbus_name(sdbus), value);

    return value;
}

bool sdbus_data_ready(SDBus *sdbus)
{
    SDState *card = get_card(sdbus);

    if (card) {
        SDCardClass *sc = SD_CARD_GET_CLASS(card);

        return sc->data_ready(card);
    }

    return false;
}

bool sdbus_get_inserted(SDBus *sdbus)
{
    SDState *card = get_card(sdbus);

    if (card) {
        SDCardClass *sc = SD_CARD_GET_CLASS(card);

        return sc->get_inserted(card);
    }

    return false;
}

bool sdbus_get_readonly(SDBus *sdbus)
{
    SDState *card = get_card(sdbus);

    if (card) {
        SDCardClass *sc = SD_CARD_GET_CLASS(card);

        return sc->get_readonly(card);
    }

    return false;
}

void sdbus_set_inserted(SDBus *sdbus, bool inserted)
{
    SDBusClass *sbc = SD_BUS_GET_CLASS(sdbus);
    BusState *qbus = BUS(sdbus);

    if (sbc->set_inserted) {
        sbc->set_inserted(qbus->parent, inserted);
    }
}

void sdbus_set_readonly(SDBus *sdbus, bool readonly)
{
    SDBusClass *sbc = SD_BUS_GET_CLASS(sdbus);
    BusState *qbus = BUS(sdbus);

    if (sbc->set_readonly) {
        sbc->set_readonly(qbus->parent, readonly);
    }
}

void sdbus_reparent_card(SDBus *from, SDBus *to)
{
    SDState *card = get_card(from);
    SDCardClass *sc;
    bool readonly;

    /* We directly reparent the card object rather than implementing this
     * as a hotpluggable connection because we don't want to expose SD cards
     * to users as being hotpluggable, and we can get away with it in this
     * limited use case. This could perhaps be implemented more cleanly in
     * future by adding support to the hotplug infrastructure for "device
     * can be hotplugged only via code, not by user".
     */

    if (!card) {
        return;
    }

    sc = SD_CARD_GET_CLASS(card);
    readonly = sc->get_readonly(card);

    sdbus_set_inserted(from, false);
    qdev_set_parent_bus(DEVICE(card), &to->qbus);
    sdbus_set_inserted(to, true);
    sdbus_set_readonly(to, readonly);
}

static const TypeInfo sd_bus_info = {
    .name = TYPE_SD_BUS,
    .parent = TYPE_BUS,
    .instance_size = sizeof(SDBus),
    .class_size = sizeof(SDBusClass),
};

static void sd_bus_register_types(void)
{
    type_register_static(&sd_bus_info);
}

type_init(sd_bus_register_types)<|MERGE_RESOLUTION|>--- conflicted
+++ resolved
@@ -91,11 +91,7 @@
 {
     SDState *card = get_card(sdbus);
 
-<<<<<<< HEAD
-    trace_sdbus_command(sdbus_name(sdbus), req->cmd, req->arg, req->crc);
-=======
     trace_sdbus_command(sdbus_name(sdbus), req->cmd, req->arg);
->>>>>>> 82b2865e
     if (card) {
         SDCardClass *sc = SD_CARD_GET_CLASS(card);
 
