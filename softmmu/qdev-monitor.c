--- conflicted
+++ resolved
@@ -653,22 +653,15 @@
             goto err_del_dev;
         }
 
-<<<<<<< HEAD
-    if (!bus && qdev_hotplug && !qdev_get_machine_hotplug_handler(dev)) {
-        /* No bus, no machine hotplug handler --> device is not hotpluggable */
-        error_setg(errp, "Device '%s' can not be hotplugged on this machine",
-                   driver);
-        goto err_del_dev;
-    } else {
-        if (dc->reset) {
-            qemu_register_reset((void (*)(void *))dc->reset, dev);
-=======
         if (!bus && !qdev_get_machine_hotplug_handler(dev)) {
             /* No bus, no machine hotplug handler --> device is not hotpluggable */
             error_setg(errp, "Device '%s' can not be hotplugged on this machine",
                        driver);
             goto err_del_dev;
->>>>>>> 55810e90
+        } else {
+            if (dc->reset) {
+                qemu_register_reset((void (*)(void *))dc->reset, dev);
+            }
         }
     }
 
