--- conflicted
+++ resolved
@@ -254,23 +254,7 @@
 
 #endif
 
-<<<<<<< HEAD
-#if defined(TARGET_SPARC64) || defined(CONFIG_USER_ONLY)
-static inline target_ulong address_mask(CPUSPARCState *env1, target_ulong addr)
-{
 #ifdef TARGET_SPARC64
-    if (AM_CHECK(env1)) {
-        addr &= 0xffffffffULL;
-    }
-#endif
-    return addr;
-}
-#endif
-
-#ifdef TARGET_SPARC64
-=======
-#ifdef TARGET_SPARC64
->>>>>>> 7124ccf8
 /* returns true if access using this ASI is to have address translated by MMU
    otherwise access is to raw physical address */
 /* TODO: check sparc32 bits */
@@ -292,8 +276,6 @@
     default:
         return 0;
     }
-<<<<<<< HEAD
-=======
 }
 
 static inline target_ulong address_mask(CPUSPARCState *env1, target_ulong addr)
@@ -302,7 +284,6 @@
         addr &= 0xffffffffULL;
     }
     return addr;
->>>>>>> 7124ccf8
 }
 
 static inline target_ulong asi_address_mask(CPUSPARCState *env,
@@ -1027,27 +1008,6 @@
             ret = 0;
             break;
         }
-<<<<<<< HEAD
-        /* Fall through */
-    case 0x80: /* Primary */
-    case 0x88: /* Primary LE */
-        {
-            switch (size) {
-            case 1:
-                ret = cpu_ldub_data(env, addr);
-                break;
-            case 2:
-                ret = cpu_lduw_data(env, addr);
-                break;
-            case 4:
-                ret = cpu_ldl_data(env, addr);
-                break;
-            default:
-            case 8:
-                ret = cpu_ldq_data(env, addr);
-                break;
-            }
-=======
         switch (size) {
         case 1:
             ret = cpu_ldub_data(env, addr);
@@ -1063,7 +1023,6 @@
             break;
         default:
             g_assert_not_reached();
->>>>>>> 7124ccf8
         }
         break;
         break;
@@ -1129,37 +1088,6 @@
     do_check_align(env, addr, size - 1, GETPC());
 
     switch (asi) {
-<<<<<<< HEAD
-    case 0x80: /* Primary */
-    case 0x88: /* Primary LE */
-        {
-            switch (size) {
-            case 1:
-                cpu_stb_data(env, addr, val);
-                break;
-            case 2:
-                cpu_stw_data(env, addr, val);
-                break;
-            case 4:
-                cpu_stl_data(env, addr, val);
-                break;
-            case 8:
-            default:
-                cpu_stq_data(env, addr, val);
-                break;
-            }
-        }
-        break;
-    case 0x81: /* Secondary */
-    case 0x89: /* Secondary LE */
-        /* XXX */
-        return;
-
-    case 0x82: /* Primary no-fault, RO */
-    case 0x83: /* Secondary no-fault, RO */
-    case 0x8a: /* Primary no-fault LE, RO */
-    case 0x8b: /* Secondary no-fault LE, RO */
-=======
     case ASI_P:  /* Primary */
     case ASI_PL: /* Primary LE */
     case ASI_S:  /* Secondary */
@@ -1171,7 +1099,6 @@
     case ASI_SNF:  /* Secondary no-fault, RO */
     case ASI_PNFL: /* Primary no-fault LE, RO */
     case ASI_SNFL: /* Secondary no-fault LE, RO */
->>>>>>> 7124ccf8
     default:
         cpu_raise_exception_ra(env, TT_DATA_ACCESS, GETPC());
     }
@@ -1667,314 +1594,8 @@
     }
 }
 #endif /* CONFIG_USER_ONLY */
-<<<<<<< HEAD
-
-void helper_ldda_asi(CPUSPARCState *env, target_ulong addr, int asi, int rd)
-{
-    if ((asi < 0x80 && (env->pstate & PS_PRIV) == 0)
-        || (cpu_has_hypervisor(env)
-            && asi >= 0x30 && asi < 0x80
-            && !(env->hpstate & HS_PRIV))) {
-        helper_raise_exception(env, TT_PRIV_ACT);
-    }
-
-    addr = asi_address_mask(env, asi, addr);
-
-    switch (asi) {
-#if !defined(CONFIG_USER_ONLY)
-    case 0x24: /* Nucleus quad LDD 128 bit atomic */
-    case 0x2c: /* Nucleus quad LDD 128 bit atomic LE */
-        helper_check_align(env, addr, 0xf);
-        if (rd == 0) {
-            env->gregs[1] = cpu_ldq_nucleus(env, addr + 8);
-            if (asi == 0x2c) {
-                bswap64s(&env->gregs[1]);
-            }
-        } else if (rd < 8) {
-            env->gregs[rd] = cpu_ldq_nucleus(env, addr);
-            env->gregs[rd + 1] = cpu_ldq_nucleus(env, addr + 8);
-            if (asi == 0x2c) {
-                bswap64s(&env->gregs[rd]);
-                bswap64s(&env->gregs[rd + 1]);
-            }
-        } else {
-            env->regwptr[rd - 8] = cpu_ldq_nucleus(env, addr);
-            env->regwptr[rd + 1 - 8] = cpu_ldq_nucleus(env, addr + 8);
-            if (asi == 0x2c) {
-                bswap64s(&env->regwptr[rd - 8]);
-                bswap64s(&env->regwptr[rd + 1 - 8]);
-            }
-        }
-        break;
-#endif
-    default:
-        helper_check_align(env, addr, 0x3);
-        if (rd == 0) {
-            env->gregs[1] = helper_ld_asi(env, addr + 4, asi, 4, 0);
-        } else if (rd < 8) {
-            env->gregs[rd] = helper_ld_asi(env, addr, asi, 4, 0);
-            env->gregs[rd + 1] = helper_ld_asi(env, addr + 4, asi, 4, 0);
-        } else {
-            env->regwptr[rd - 8] = helper_ld_asi(env, addr, asi, 4, 0);
-            env->regwptr[rd + 1 - 8] = helper_ld_asi(env, addr + 4, asi, 4, 0);
-        }
-        break;
-    }
-}
-
-void helper_ldf_asi(CPUSPARCState *env, target_ulong addr, int asi, int size,
-                    int rd)
-{
-    unsigned int i;
-    target_ulong val;
-
-    helper_check_align(env, addr, 3);
-    addr = asi_address_mask(env, asi, addr);
-
-    switch (asi) {
-    case 0xf0: /* UA2007/JPS1 Block load primary */
-    case 0xf1: /* UA2007/JPS1 Block load secondary */
-    case 0xf8: /* UA2007/JPS1 Block load primary LE */
-    case 0xf9: /* UA2007/JPS1 Block load secondary LE */
-        if (rd & 7) {
-            helper_raise_exception(env, TT_ILL_INSN);
-            return;
-        }
-        helper_check_align(env, addr, 0x3f);
-        for (i = 0; i < 8; i++, rd += 2, addr += 8) {
-            env->fpr[rd / 2].ll = helper_ld_asi(env, addr, asi & 0x8f, 8, 0);
-        }
-        return;
-
-    case 0x16: /* UA2007 Block load primary, user privilege */
-    case 0x17: /* UA2007 Block load secondary, user privilege */
-    case 0x1e: /* UA2007 Block load primary LE, user privilege */
-    case 0x1f: /* UA2007 Block load secondary LE, user privilege */
-    case 0x70: /* JPS1 Block load primary, user privilege */
-    case 0x71: /* JPS1 Block load secondary, user privilege */
-    case 0x78: /* JPS1 Block load primary LE, user privilege */
-    case 0x79: /* JPS1 Block load secondary LE, user privilege */
-        if (rd & 7) {
-            helper_raise_exception(env, TT_ILL_INSN);
-            return;
-        }
-        helper_check_align(env, addr, 0x3f);
-        for (i = 0; i < 8; i++, rd += 2, addr += 8) {
-            env->fpr[rd / 2].ll = helper_ld_asi(env, addr, asi & 0x19, 8, 0);
-        }
-        return;
-
-    default:
-        break;
-    }
-
-    switch (size) {
-    default:
-    case 4:
-        val = helper_ld_asi(env, addr, asi, size, 0);
-        if (rd & 1) {
-            env->fpr[rd / 2].l.lower = val;
-        } else {
-            env->fpr[rd / 2].l.upper = val;
-        }
-        break;
-    case 8:
-        env->fpr[rd / 2].ll = helper_ld_asi(env, addr, asi, size, 0);
-        break;
-    case 16:
-        env->fpr[rd / 2].ll = helper_ld_asi(env, addr, asi, 8, 0);
-        env->fpr[rd / 2 + 1].ll = helper_ld_asi(env, addr + 8, asi, 8, 0);
-        break;
-    }
-}
-
-void helper_stf_asi(CPUSPARCState *env, target_ulong addr, int asi, int size,
-                    int rd)
-{
-    unsigned int i;
-    target_ulong val;
-
-    addr = asi_address_mask(env, asi, addr);
-
-    switch (asi) {
-    case 0xe0: /* UA2007/JPS1 Block commit store primary (cache flush) */
-    case 0xe1: /* UA2007/JPS1 Block commit store secondary (cache flush) */
-    case 0xf0: /* UA2007/JPS1 Block store primary */
-    case 0xf1: /* UA2007/JPS1 Block store secondary */
-    case 0xf8: /* UA2007/JPS1 Block store primary LE */
-    case 0xf9: /* UA2007/JPS1 Block store secondary LE */
-        if (rd & 7) {
-            helper_raise_exception(env, TT_ILL_INSN);
-            return;
-        }
-        helper_check_align(env, addr, 0x3f);
-        for (i = 0; i < 8; i++, rd += 2, addr += 8) {
-            helper_st_asi(env, addr, env->fpr[rd / 2].ll, asi & 0x8f, 8);
-        }
-
-        return;
-    case 0x16: /* UA2007 Block load primary, user privilege */
-    case 0x17: /* UA2007 Block load secondary, user privilege */
-    case 0x1e: /* UA2007 Block load primary LE, user privilege */
-    case 0x1f: /* UA2007 Block load secondary LE, user privilege */
-    case 0x70: /* JPS1 Block store primary, user privilege */
-    case 0x71: /* JPS1 Block store secondary, user privilege */
-    case 0x78: /* JPS1 Block load primary LE, user privilege */
-    case 0x79: /* JPS1 Block load secondary LE, user privilege */
-        if (rd & 7) {
-            helper_raise_exception(env, TT_ILL_INSN);
-            return;
-        }
-        helper_check_align(env, addr, 0x3f);
-        for (i = 0; i < 8; i++, rd += 2, addr += 8) {
-            helper_st_asi(env, addr, env->fpr[rd / 2].ll, asi & 0x19, 8);
-        }
-
-        return;
-    case 0xd2: /* 16-bit floating point load primary */
-    case 0xd3: /* 16-bit floating point load secondary */
-    case 0xda: /* 16-bit floating point load primary, LE */
-    case 0xdb: /* 16-bit floating point load secondary, LE */
-        helper_check_align(env, addr, 1);
-        /* Fall through */
-    case 0xd0: /* 8-bit floating point load primary */
-    case 0xd1: /* 8-bit floating point load secondary */
-    case 0xd8: /* 8-bit floating point load primary, LE */
-    case 0xd9: /* 8-bit floating point load secondary, LE */
-        val = env->fpr[rd / 2].l.lower;
-        helper_st_asi(env, addr, val, asi & 0x8d, ((asi & 2) >> 1) + 1);
-        return;
-    default:
-        helper_check_align(env, addr, 3);
-        break;
-    }
-
-    switch (size) {
-    default:
-    case 4:
-        if (rd & 1) {
-            val = env->fpr[rd / 2].l.lower;
-        } else {
-            val = env->fpr[rd / 2].l.upper;
-        }
-        helper_st_asi(env, addr, val, asi, size);
-        break;
-    case 8:
-        helper_st_asi(env, addr, env->fpr[rd / 2].ll, asi, size);
-        break;
-    case 16:
-        helper_st_asi(env, addr, env->fpr[rd / 2].ll, asi, 8);
-        helper_st_asi(env, addr + 8, env->fpr[rd / 2 + 1].ll, asi, 8);
-        break;
-    }
-}
-
-target_ulong helper_casx_asi(CPUSPARCState *env, target_ulong addr,
-                             target_ulong val1, target_ulong val2,
-                             uint32_t asi)
-{
-    target_ulong ret;
-
-    ret = helper_ld_asi(env, addr, asi, 8, 0);
-    if (val2 == ret) {
-        helper_st_asi(env, addr, val1, asi, 8);
-    }
-    return ret;
-}
 #endif /* TARGET_SPARC64 */
 
-#if !defined(CONFIG_USER_ONLY) || defined(TARGET_SPARC64)
-target_ulong helper_cas_asi(CPUSPARCState *env, target_ulong addr,
-                            target_ulong val1, target_ulong val2, uint32_t asi)
-{
-    target_ulong ret;
-
-    val2 &= 0xffffffffUL;
-    ret = helper_ld_asi(env, addr, asi, 4, 0);
-    ret &= 0xffffffffUL;
-    if (val2 == ret) {
-        helper_st_asi(env, addr, val1 & 0xffffffffUL, asi, 4);
-    }
-    return ret;
-}
-#endif /* !defined(CONFIG_USER_ONLY) || defined(TARGET_SPARC64) */
-
-void helper_ldqf(CPUSPARCState *env, target_ulong addr, int mem_idx)
-{
-    /* XXX add 128 bit load */
-    CPU_QuadU u;
-
-    helper_check_align(env, addr, 7);
-#if !defined(CONFIG_USER_ONLY)
-    switch (mem_idx) {
-    case MMU_USER_IDX:
-        u.ll.upper = cpu_ldq_user(env, addr);
-        u.ll.lower = cpu_ldq_user(env, addr + 8);
-        QT0 = u.q;
-        break;
-    case MMU_KERNEL_IDX:
-        u.ll.upper = cpu_ldq_kernel(env, addr);
-        u.ll.lower = cpu_ldq_kernel(env, addr + 8);
-        QT0 = u.q;
-        break;
-#ifdef TARGET_SPARC64
-    case MMU_HYPV_IDX:
-        u.ll.upper = cpu_ldq_hypv(env, addr);
-        u.ll.lower = cpu_ldq_hypv(env, addr + 8);
-        QT0 = u.q;
-        break;
-#endif
-    default:
-        DPRINTF_MMU("helper_ldqf: need to check MMU idx %d\n", mem_idx);
-        break;
-    }
-#else
-    u.ll.upper = cpu_ldq_data(env, address_mask(env, addr));
-    u.ll.lower = cpu_ldq_data(env, address_mask(env, addr + 8));
-    QT0 = u.q;
-#endif
-}
-
-void helper_stqf(CPUSPARCState *env, target_ulong addr, int mem_idx)
-{
-    /* XXX add 128 bit store */
-    CPU_QuadU u;
-
-    helper_check_align(env, addr, 7);
-#if !defined(CONFIG_USER_ONLY)
-    switch (mem_idx) {
-    case MMU_USER_IDX:
-        u.q = QT0;
-        cpu_stq_user(env, addr, u.ll.upper);
-        cpu_stq_user(env, addr + 8, u.ll.lower);
-        break;
-    case MMU_KERNEL_IDX:
-        u.q = QT0;
-        cpu_stq_kernel(env, addr, u.ll.upper);
-        cpu_stq_kernel(env, addr + 8, u.ll.lower);
-        break;
-#ifdef TARGET_SPARC64
-    case MMU_HYPV_IDX:
-        u.q = QT0;
-        cpu_stq_hypv(env, addr, u.ll.upper);
-        cpu_stq_hypv(env, addr + 8, u.ll.lower);
-        break;
-#endif
-    default:
-        DPRINTF_MMU("helper_stqf: need to check MMU idx %d\n", mem_idx);
-        break;
-    }
-#else
-    u.q = QT0;
-    cpu_stq_data(env, address_mask(env, addr), u.ll.upper);
-    cpu_stq_data(env, address_mask(env, addr + 8), u.ll.lower);
-#endif
-}
-
-=======
-#endif /* TARGET_SPARC64 */
-
->>>>>>> 7124ccf8
 #if !defined(CONFIG_USER_ONLY)
 #ifndef TARGET_SPARC64
 void sparc_cpu_unassigned_access(CPUState *cs, hwaddr addr,
