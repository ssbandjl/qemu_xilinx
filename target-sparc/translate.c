--- conflicted
+++ resolved
@@ -31,10 +31,7 @@
 
 #include "trace-tcg.h"
 #include "exec/log.h"
-<<<<<<< HEAD
-=======
 #include "asi.h"
->>>>>>> 7124ccf8
 
 
 #define DEBUG_DISAS
@@ -336,8 +333,6 @@
         return cpu_regs[reg];
     } else {
         return get_temp_tl(dc);
-<<<<<<< HEAD
-=======
     }
 }
 
@@ -346,7 +341,6 @@
 {
     if (unlikely(s->singlestep)) {
         return false;
->>>>>>> 7124ccf8
     }
 
 #ifndef CONFIG_USER_ONLY
@@ -2808,40 +2802,13 @@
     }
 }
 
-<<<<<<< HEAD
-static inline void gen_ldda_asi(DisasContext *dc, TCGv hi, TCGv addr,
-                                int insn, int rd)
-{
-    TCGv_i32 r_asi, r_size, r_sign;
-    TCGv t;
-    TCGv_i64 t64;
-
-    r_asi = tcg_const_i32(GET_FIELD(insn, 19, 26));
-    r_size = tcg_const_i32(8);
-    r_sign = tcg_const_i32(0);
-    t64 = tcg_temp_new_i64();
-    gen_helper_ld_asi(t64, cpu_env, addr, r_asi, r_size, r_sign);
-    tcg_temp_free_i32(r_sign);
-    tcg_temp_free_i32(r_size);
-    tcg_temp_free_i32(r_asi);
-
-=======
 #elif !defined(CONFIG_USER_ONLY)
 static void gen_ldda_asi(DisasContext *dc, TCGv addr, int insn, int rd)
 {
->>>>>>> 7124ccf8
     /* ??? Work around an apparent bug in Ubuntu gcc 4.8.2-10ubuntu2+12,
        whereby "rd + 1" elicits "error: array subscript is above array".
        Since we have already asserted that rd is even, the semantics
        are unchanged.  */
-<<<<<<< HEAD
-    t = gen_dest_gpr(dc, rd | 1);
-    tcg_gen_trunc_i64_tl(t, t64);
-    gen_store_gpr(dc, rd | 1, t);
-
-    tcg_gen_shri_i64(t64, t64, 32);
-    tcg_gen_trunc_i64_tl(hi, t64);
-=======
     TCGv lo = gen_dest_gpr(dc, rd | 1);
     TCGv hi = gen_dest_gpr(dc, rd);
     TCGv_i64 t64 = tcg_temp_new_i64();
@@ -2869,7 +2836,6 @@
     }
 
     tcg_gen_extr_i64_i32(lo, hi, t64);
->>>>>>> 7124ccf8
     tcg_temp_free_i64(t64);
     gen_store_gpr(dc, rd | 1, lo);
     gen_store_gpr(dc, rd, hi);
@@ -5360,21 +5326,8 @@
                     gen_address_mask(dc, cpu_addr);
                     tcg_gen_qemu_ld16s(cpu_val, cpu_addr, dc->mem_idx);
                     break;
-<<<<<<< HEAD
-                case 0xd:       /* ldstub -- XXX: should be atomically */
-                    {
-                        TCGv r_const;
-
-                        gen_address_mask(dc, cpu_addr);
-                        tcg_gen_qemu_ld8u(cpu_val, cpu_addr, dc->mem_idx);
-                        r_const = tcg_const_tl(0xff);
-                        tcg_gen_qemu_st8(r_const, cpu_addr, dc->mem_idx);
-                        tcg_temp_free(r_const);
-                    }
-=======
                 case 0xd:       /* ldstub */
                     gen_ldstub(dc, cpu_val, cpu_addr, dc->mem_idx);
->>>>>>> 7124ccf8
                     break;
                 case 0x0f:
                     /* swap, swap register with memory. Also atomically */
@@ -5688,16 +5641,6 @@
                 case 0x3c: /* V9 or LEON3 casa */
 #ifndef TARGET_SPARC64
                     CHECK_IU_FEATURE(dc, CASA);
-<<<<<<< HEAD
-                    if (IS_IMM) {
-                        goto illegal_insn;
-                    }
-                    /* LEON3 allows CASA from user space with ASI 0xa */
-                    if ((GET_FIELD(insn, 19, 26) != 0xa) && !supervisor(dc)) {
-                        goto priv_insn;
-                    }
-=======
->>>>>>> 7124ccf8
 #endif
                     rs2 = GET_FIELD(insn, 27, 31);
                     cpu_src2 = gen_load_gpr(dc, rs2);
@@ -5785,22 +5728,15 @@
     last_pc = dc->pc;
     dc->npc = (target_ulong) tb->cs_base;
     dc->cc_op = CC_OP_DYNAMIC;
-<<<<<<< HEAD
-    dc->mem_idx = cpu_mmu_index(env, false);
-=======
     dc->mem_idx = tb->flags & TB_FLAG_MMU_MASK;
->>>>>>> 7124ccf8
     dc->def = env->def;
     dc->fpu_enabled = tb_fpu_enabled(tb->flags);
     dc->address_mask_32bit = tb_am_enabled(tb->flags);
     dc->singlestep = (cs->singlestep_enabled || singlestep);
-<<<<<<< HEAD
-=======
 #ifdef TARGET_SPARC64
     dc->fprs_dirty = 0;
     dc->asi = (tb->flags >> TB_FLAG_ASI_SHIFT) & 0xff;
 #endif
->>>>>>> 7124ccf8
 
     num_insns = 0;
     max_insns = tb->cflags & CF_COUNT_MASK;
@@ -5912,13 +5848,7 @@
     static const struct { TCGv_i32 *ptr; int off; const char *name; } r32[] = {
 #ifdef TARGET_SPARC64
         { &cpu_xcc, offsetof(CPUSPARCState, xcc), "xcc" },
-<<<<<<< HEAD
-        { &cpu_asi, offsetof(CPUSPARCState, asi), "asi" },
         { &cpu_fprs, offsetof(CPUSPARCState, fprs), "fprs" },
-        { &cpu_softint, offsetof(CPUSPARCState, softint), "softint" },
-=======
-        { &cpu_fprs, offsetof(CPUSPARCState, fprs), "fprs" },
->>>>>>> 7124ccf8
 #else
         { &cpu_wim, offsetof(CPUSPARCState, wim), "wim" },
 #endif
@@ -5961,10 +5891,7 @@
     inited = 1;
 
     cpu_env = tcg_global_reg_new_ptr(TCG_AREG0, "env");
-<<<<<<< HEAD
-=======
     tcg_ctx.tcg_env = cpu_env;
->>>>>>> 7124ccf8
 
     cpu_regwptr = tcg_global_mem_new_ptr(cpu_env,
                                          offsetof(CPUSPARCState, regwptr),
