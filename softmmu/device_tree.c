--- conflicted
+++ resolved
@@ -403,11 +403,6 @@
     return r;
 }
 
-<<<<<<< HEAD
-void *qemu_fdt_getprop(void *fdt, const char *node_path,
-                             const char *property, int *lenp,
-                             bool inherit, Error **errp)
-=======
 /*
  * libfdt doesn't allow us to add string arrays directly but they are
  * test a series of null terminated strings with a length. We build
@@ -433,9 +428,9 @@
     return ret;
 }
 
-const void *qemu_fdt_getprop(void *fdt, const char *node_path,
-                             const char *property, int *lenp, Error **errp)
->>>>>>> 51a81a21
+void *qemu_fdt_getprop(void *fdt, const char *node_path,
+                             const char *property, int *lenp,
+                             bool inherit, Error **errp)
 {
     int len;
     const void *r;
