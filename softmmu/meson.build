--- conflicted
+++ resolved
@@ -27,11 +27,7 @@
   'runstate-action.c',
   'runstate-hmp-cmds.c',
   'runstate.c',
-<<<<<<< HEAD
-=======
   'tpm-hmp-cmds.c',
-  'vl.c',
->>>>>>> 579510e1
 ), sdl, libpmem, libdaxctl)
 
 if have_tpm
