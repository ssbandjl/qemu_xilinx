--- conflicted
+++ resolved
@@ -216,8 +216,6 @@
     }
 };
 
-<<<<<<< HEAD
-=======
 static bool etoken_needed(void *opaque)
 {
     return s390_has_feat(S390_FEAT_ETOKEN);
@@ -235,7 +233,6 @@
     }
 };
 
->>>>>>> 82b2865e
 const VMStateDescription vmstate_s390_cpu = {
     .name = "cpu",
     .post_load = cpu_post_load,
@@ -271,10 +268,7 @@
         &vmstate_exval,
         &vmstate_gscb,
         &vmstate_bpbc,
-<<<<<<< HEAD
-=======
         &vmstate_etoken,
->>>>>>> 82b2865e
         NULL
     },
 };