--- conflicted
+++ resolved
@@ -389,12 +389,8 @@
     dc->realize = a9_gtimer_realize;
     dc->vmsd = &vmstate_a9_gtimer;
     dc->reset = a9_gtimer_reset;
-<<<<<<< HEAD
-    dc->props = a9_gtimer_properties;
+    device_class_set_props(dc, a9_gtimer_properties);
     fggc->client_gpios = a9_gtimer_client_gpios;
-=======
-    device_class_set_props(dc, a9_gtimer_properties);
->>>>>>> 17e1e498
 }
 
 static const TypeInfo a9_gtimer_info = {
