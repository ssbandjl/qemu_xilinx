#!/bin/bash
#
# Test Quorum block driver
#
# Copyright (C) 2013 Nodalink, SARL.
#
# This program is free software; you can redistribute it and/or modify
# it under the terms of the GNU General Public License as published by
# the Free Software Foundation; either version 2 of the License, or
# (at your option) any later version.
#
# This program is distributed in the hope that it will be useful,
# but WITHOUT ANY WARRANTY; without even the implied warranty of
# MERCHANTABILITY or FITNESS FOR A PARTICULAR PURPOSE.  See the
# GNU General Public License for more details.
#
# You should have received a copy of the GNU General Public License
# along with this program.  If not, see <http://www.gnu.org/licenses/>.
#

# creator
owner=benoit@irqsave.net

seq=`basename $0`
echo "QA output created by $seq"

here=`pwd`
status=1	# failure is the default!

_cleanup()
{
    rm -rf $TEST_DIR/1.raw
    rm -rf $TEST_DIR/2.raw
    rm -rf $TEST_DIR/3.raw
}
trap "_cleanup; exit \$status" 0 1 2 3 15

# get standard environment, filters and checks
. ./common.rc
. ./common.filter

_supported_fmt raw
_supported_proto file
_supported_os Linux

function do_run_qemu()
{
    echo Testing: "$@" | _filter_imgfmt
    $QEMU -nographic -qmp stdio -serial none "$@"
    echo
}

function run_qemu()
{
    do_run_qemu "$@" 2>&1 | _filter_testdir | _filter_qemu | _filter_qmp\
                          | _filter_qemu_io | _filter_generated_node_ids
}

test_quorum=$($QEMU_IMG --help|grep quorum)
[ "$test_quorum" = "" ] && _supported_fmt quorum

quorum="driver=raw,file.driver=quorum,file.vote-threshold=2"
quorum="$quorum,file.children.0.file.filename=$TEST_DIR/1.raw"
quorum="$quorum,file.children.1.file.filename=$TEST_DIR/2.raw"
quorum="$quorum,file.children.2.file.filename=$TEST_DIR/3.raw"
quorum="$quorum,file.children.0.driver=raw"
quorum="$quorum,file.children.1.driver=raw"
quorum="$quorum,file.children.2.driver=raw"

echo
echo "== creating quorum files =="

size=10M

TEST_IMG="$TEST_DIR/1.raw" _make_test_img $size
TEST_IMG="$TEST_DIR/2.raw" _make_test_img $size
TEST_IMG="$TEST_DIR/3.raw" _make_test_img $size

echo
echo "== writing images =="

$QEMU_IO -c "open -o $quorum" -c "write -P 0x32 0 $size" | _filter_qemu_io

echo
echo "== checking quorum write =="

$QEMU_IO -c "read -P 0x32 0 $size" "$TEST_DIR/1.raw" | _filter_qemu_io
$QEMU_IO -c "read -P 0x32 0 $size" "$TEST_DIR/2.raw" | _filter_qemu_io
$QEMU_IO -c "read -P 0x32 0 $size" "$TEST_DIR/3.raw" | _filter_qemu_io

echo
echo "== corrupting image =="

$QEMU_IO -c "write -P 0x42 0 $size" "$TEST_DIR/2.raw" | _filter_qemu_io

echo
echo "== checking quorum correction =="

$QEMU_IO -c "open -o $quorum" -c "read -P 0x32 0 $size" | _filter_qemu_io

echo
echo "== checking mixed reference/option specification =="

run_qemu <<EOF
{ "execute": "qmp_capabilities" }
{ "execute": "blockdev-add",
    "arguments": {
<<<<<<< HEAD
        "options": {
            "node-name": "drive2",
            "driver": "$IMGFMT",
            "file": {
                "driver": "file",
                "filename": "$TEST_DIR/2.raw"
            }
        }
    }
}
{ "execute": "blockdev-add",
    "arguments": {
        "options": {
            "driver": "quorum",
            "id": "drive0-quorum",
            "vote-threshold": 2,
            "children": [
                {
                    "driver": "$IMGFMT",
                    "file": {
                        "driver": "file",
                        "filename": "$TEST_DIR/1.raw"
                    }
                },
                "drive2",
                {
                    "driver": "$IMGFMT",
                    "file": {
                        "driver": "file",
                        "filename": "$TEST_DIR/3.raw"
                    }
                }
            ]
=======
        "node-name": "drive2",
        "driver": "$IMGFMT",
        "file": {
            "driver": "file",
            "filename": "$TEST_DIR/2.raw"
>>>>>>> 7124ccf8
        }
    }
}
{ "execute": "blockdev-add",
    "arguments": {
        "driver": "quorum",
        "node-name": "drive0-quorum",
        "vote-threshold": 2,
        "children": [
            {
                "driver": "$IMGFMT",
                "file": {
                    "driver": "file",
                    "filename": "$TEST_DIR/1.raw"
                }
            },
            "drive2",
            {
                "driver": "$IMGFMT",
                "file": {
                    "driver": "file",
                    "filename": "$TEST_DIR/3.raw"
                }
            }
        ]
    }
}
{ "execute": "human-monitor-command",
    "arguments": {
        "command-line": 'qemu-io drive0-quorum "read -P 0x32 0 $size"'
    }
}
{ "execute": "quit" }
EOF

echo
echo "== using quorum rewrite corrupted mode =="

quorum="$quorum,file.rewrite-corrupted=on"

$QEMU_IO -c "open -o $quorum" -c "read -P 0x32 0 $size" | _filter_qemu_io

echo
echo "== checking that quorum has corrected the corrupted file =="

$QEMU_IO -c "read -P 0x32 0 $size" "$TEST_DIR/2.raw" | _filter_qemu_io

echo
echo "== breaking quorum =="

$QEMU_IO -c "write -P 0x41 0 $size" "$TEST_DIR/1.raw" | _filter_qemu_io
$QEMU_IO -c "write -P 0x42 0 $size" "$TEST_DIR/2.raw" | _filter_qemu_io

echo
echo "== checking that quorum is broken =="

$QEMU_IO -c "open -o $quorum" -c "read -P 0x32 0 $size" | _filter_qemu_io

# success, all done
echo "*** done"
rm -f $seq.full
status=0<|MERGE_RESOLUTION|>--- conflicted
+++ resolved
@@ -105,47 +105,11 @@
 { "execute": "qmp_capabilities" }
 { "execute": "blockdev-add",
     "arguments": {
-<<<<<<< HEAD
-        "options": {
-            "node-name": "drive2",
-            "driver": "$IMGFMT",
-            "file": {
-                "driver": "file",
-                "filename": "$TEST_DIR/2.raw"
-            }
-        }
-    }
-}
-{ "execute": "blockdev-add",
-    "arguments": {
-        "options": {
-            "driver": "quorum",
-            "id": "drive0-quorum",
-            "vote-threshold": 2,
-            "children": [
-                {
-                    "driver": "$IMGFMT",
-                    "file": {
-                        "driver": "file",
-                        "filename": "$TEST_DIR/1.raw"
-                    }
-                },
-                "drive2",
-                {
-                    "driver": "$IMGFMT",
-                    "file": {
-                        "driver": "file",
-                        "filename": "$TEST_DIR/3.raw"
-                    }
-                }
-            ]
-=======
         "node-name": "drive2",
         "driver": "$IMGFMT",
         "file": {
             "driver": "file",
             "filename": "$TEST_DIR/2.raw"
->>>>>>> 7124ccf8
         }
     }
 }
