/*
 * QEMU ARM CPU -- internal functions and types
 *
 * Copyright (c) 2014 Linaro Ltd
 *
 * This program is free software; you can redistribute it and/or
 * modify it under the terms of the GNU General Public License
 * as published by the Free Software Foundation; either version 2
 * of the License, or (at your option) any later version.
 *
 * This program is distributed in the hope that it will be useful,
 * but WITHOUT ANY WARRANTY; without even the implied warranty of
 * MERCHANTABILITY or FITNESS FOR A PARTICULAR PURPOSE.  See the
 * GNU General Public License for more details.
 *
 * You should have received a copy of the GNU General Public License
 * along with this program; if not, see
 * <http://www.gnu.org/licenses/gpl-2.0.html>
 *
 * This header defines functions, types, etc which need to be shared
 * between different source files within target/arm/ but which are
 * private to it and not required by the rest of QEMU.
 */

#ifndef TARGET_ARM_INTERNALS_H
#define TARGET_ARM_INTERNALS_H

#include "hw/registerfields.h"
#include "tcg/tcg-gvec-desc.h"
#include "syndrome.h"

/* register banks for CPU modes */
#define BANK_USRSYS 0
#define BANK_SVC    1
#define BANK_ABT    2
#define BANK_UND    3
#define BANK_IRQ    4
#define BANK_FIQ    5
#define BANK_HYP    6
#define BANK_MON    7

static inline bool excp_is_internal(int excp)
{
    /* Return true if this exception number represents a QEMU-internal
     * exception that will not be passed to the guest.
     */
    return excp == EXCP_INTERRUPT
        || excp == EXCP_HLT
        || excp == EXCP_DEBUG
        || excp == EXCP_HALTED
        || excp == EXCP_EXCEPTION_EXIT
        || excp == EXCP_KERNEL_TRAP
        || excp == EXCP_SEMIHOST;
}

/* Scale factor for generic timers, ie number of ns per tick.
 * This gives a 62.5MHz timer.
 */
#define GTIMER_SCALE 16

/* Bit definitions for the v7M CONTROL register */
FIELD(V7M_CONTROL, NPRIV, 0, 1)
FIELD(V7M_CONTROL, SPSEL, 1, 1)
FIELD(V7M_CONTROL, FPCA, 2, 1)
FIELD(V7M_CONTROL, SFPA, 3, 1)

/* Bit definitions for v7M exception return payload */
FIELD(V7M_EXCRET, ES, 0, 1)
FIELD(V7M_EXCRET, RES0, 1, 1)
FIELD(V7M_EXCRET, SPSEL, 2, 1)
FIELD(V7M_EXCRET, MODE, 3, 1)
FIELD(V7M_EXCRET, FTYPE, 4, 1)
FIELD(V7M_EXCRET, DCRS, 5, 1)
FIELD(V7M_EXCRET, S, 6, 1)
FIELD(V7M_EXCRET, RES1, 7, 25) /* including the must-be-1 prefix */

/* Minimum value which is a magic number for exception return */
#define EXC_RETURN_MIN_MAGIC 0xff000000
/* Minimum number which is a magic number for function or exception return
 * when using v8M security extension
 */
#define FNC_RETURN_MIN_MAGIC 0xfefffffe

/* We use a few fake FSR values for internal purposes in M profile.
 * M profile cores don't have A/R format FSRs, but currently our
 * get_phys_addr() code assumes A/R profile and reports failures via
 * an A/R format FSR value. We then translate that into the proper
 * M profile exception and FSR status bit in arm_v7m_cpu_do_interrupt().
 * Mostly the FSR values we use for this are those defined for v7PMSA,
 * since we share some of that codepath. A few kinds of fault are
 * only for M profile and have no A/R equivalent, though, so we have
 * to pick a value from the reserved range (which we never otherwise
 * generate) to use for these.
 * These values will never be visible to the guest.
 */
#define M_FAKE_FSR_NSC_EXEC 0xf /* NS executing in S&NSC memory */
#define M_FAKE_FSR_SFAULT 0xe /* SecureFault INVTRAN, INVEP or AUVIOL */

/**
 * raise_exception: Raise the specified exception.
 * Raise a guest exception with the specified value, syndrome register
 * and target exception level. This should be called from helper functions,
 * and never returns because we will longjump back up to the CPU main loop.
 */
void QEMU_NORETURN raise_exception(CPUARMState *env, uint32_t excp,
                                   uint32_t syndrome, uint32_t target_el);

/*
 * Similarly, but also use unwinding to restore cpu state.
 */
void QEMU_NORETURN raise_exception_ra(CPUARMState *env, uint32_t excp,
                                      uint32_t syndrome, uint32_t target_el,
                                      uintptr_t ra);

/*
 * For AArch64, map a given EL to an index in the banked_spsr array.
 * Note that this mapping and the AArch32 mapping defined in bank_number()
 * must agree such that the AArch64<->AArch32 SPSRs have the architecturally
 * mandated mapping between each other.
 */
static inline unsigned int aarch64_banked_spsr_index(unsigned int el)
{
    static const unsigned int map[4] = {
        [1] = BANK_SVC, /* EL1.  */
        [2] = BANK_HYP, /* EL2.  */
        [3] = BANK_MON, /* EL3.  */
    };
    assert(el >= 1 && el <= 3);
    return map[el];
}

/* Map CPU modes onto saved register banks.  */
static inline int bank_number(int mode)
{
    switch (mode) {
    case ARM_CPU_MODE_USR:
    case ARM_CPU_MODE_SYS:
        return BANK_USRSYS;
    case ARM_CPU_MODE_SVC:
        return BANK_SVC;
    case ARM_CPU_MODE_ABT:
        return BANK_ABT;
    case ARM_CPU_MODE_UND:
        return BANK_UND;
    case ARM_CPU_MODE_IRQ:
        return BANK_IRQ;
    case ARM_CPU_MODE_FIQ:
        return BANK_FIQ;
    case ARM_CPU_MODE_HYP:
        return BANK_HYP;
    case ARM_CPU_MODE_MON:
        return BANK_MON;
    }
    g_assert_not_reached();
}

/**
 * r14_bank_number: Map CPU mode onto register bank for r14
 *
 * Given an AArch32 CPU mode, return the index into the saved register
 * banks to use for the R14 (LR) in that mode. This is the same as
 * bank_number(), except for the special case of Hyp mode, where
 * R14 is shared with USR and SYS, unlike its R13 and SPSR.
 * This should be used as the index into env->banked_r14[], and
 * bank_number() used for the index into env->banked_r13[] and
 * env->banked_spsr[].
 */
static inline int r14_bank_number(int mode)
{
    return (mode == ARM_CPU_MODE_HYP) ? BANK_USRSYS : bank_number(mode);
}

void arm_cpu_register_gdb_regs_for_features(ARMCPU *cpu);
void arm_translate_init(void);

#ifdef CONFIG_TCG
void arm_cpu_synchronize_from_tb(CPUState *cs, const TranslationBlock *tb);
#endif /* CONFIG_TCG */


enum arm_fprounding {
    FPROUNDING_TIEEVEN,
    FPROUNDING_POSINF,
    FPROUNDING_NEGINF,
    FPROUNDING_ZERO,
    FPROUNDING_TIEAWAY,
    FPROUNDING_ODD
};

int arm_rmode_to_sf(int rmode);

static inline void aarch64_save_sp(CPUARMState *env, int el)
{
    if (env->pstate & PSTATE_SP) {
        env->sp_el[el] = env->xregs[31];
    } else {
        env->sp_el[0] = env->xregs[31];
    }
}

static inline void aarch64_restore_sp(CPUARMState *env, int el)
{
    if (env->pstate & PSTATE_SP) {
        env->xregs[31] = env->sp_el[el];
    } else {
        env->xregs[31] = env->sp_el[0];
    }
}

static inline void update_spsel(CPUARMState *env, uint32_t imm)
{
    unsigned int cur_el = arm_current_el(env);
    /* Update PSTATE SPSel bit; this requires us to update the
     * working stack pointer in xregs[31].
     */
    if (!((imm ^ env->pstate) & PSTATE_SP)) {
        return;
    }
    aarch64_save_sp(env, cur_el);
    env->pstate = deposit32(env->pstate, 0, 1, imm);

    /* We rely on illegal updates to SPsel from EL0 to get trapped
     * at translation time.
     */
    assert(cur_el >= 1 && cur_el <= 3);
    aarch64_restore_sp(env, cur_el);
}

/*
 * arm_pamax
 * @cpu: ARMCPU
 *
 * Returns the implementation defined bit-width of physical addresses.
 * The ARMv8 reference manuals refer to this as PAMax().
 */
static inline unsigned int arm_pamax(ARMCPU *cpu)
{
    static const unsigned int pamax_map[] = {
        [0] = 32,
        [1] = 36,
        [2] = 40,
        [3] = 42,
        [4] = 44,
        [5] = 48,
    };
    unsigned int parange =
        FIELD_EX64(cpu->isar.id_aa64mmfr0, ID_AA64MMFR0, PARANGE);

    /* id_aa64mmfr0 is a read-only register so values outside of the
     * supported mappings can be considered an implementation error.  */
    assert(parange < ARRAY_SIZE(pamax_map));
    return pamax_map[parange];
}

/* Return true if extended addresses are enabled.
 * This is always the case if our translation regime is 64 bit,
 * but depends on TTBCR.EAE for 32 bit.
 */
static inline bool extended_addresses_enabled(CPUARMState *env)
{
    TCR *tcr = &env->cp15.tcr_el[arm_is_secure(env) ? 3 : 1];
    return arm_el_is_aa64(env, 1) ||
           (arm_feature(env, ARM_FEATURE_LPAE) && (tcr->raw_tcr & TTBCR_EAE));
}

/* Update a QEMU watchpoint based on the information the guest has set in the
 * DBGWCR<n>_EL1 and DBGWVR<n>_EL1 registers.
 */
void hw_watchpoint_update(ARMCPU *cpu, int n);
/* Update the QEMU watchpoints for every guest watchpoint. This does a
 * complete delete-and-reinstate of the QEMU watchpoint list and so is
 * suitable for use after migration or on reset.
 */
void hw_watchpoint_update_all(ARMCPU *cpu);
/* Update a QEMU breakpoint based on the information the guest has set in the
 * DBGBCR<n>_EL1 and DBGBVR<n>_EL1 registers.
 */
void hw_breakpoint_update(ARMCPU *cpu, int n);
/* Update the QEMU breakpoints for every guest breakpoint. This does a
 * complete delete-and-reinstate of the QEMU breakpoint list and so is
 * suitable for use after migration or on reset.
 */
void hw_breakpoint_update_all(ARMCPU *cpu);

/* Callback function for checking if a watchpoint should trigger. */
bool arm_debug_check_watchpoint(CPUState *cs, CPUWatchpoint *wp);

/* Adjust addresses (in BE32 mode) before testing against watchpoint
 * addresses.
 */
vaddr arm_adjust_watchpoint_address(CPUState *cs, vaddr addr, int len);

/* Callback function for when a watchpoint or breakpoint triggers. */
void arm_debug_excp_handler(CPUState *cs);

#if defined(CONFIG_USER_ONLY) || !defined(CONFIG_TCG)
static inline bool arm_is_psci_call(ARMCPU *cpu, int excp_type)
{
    return false;
}
static inline void arm_handle_psci_call(ARMCPU *cpu)
{
    g_assert_not_reached();
}
#else
/* Return true if the r0/x0 value indicates that this SMC/HVC is a PSCI call. */
bool arm_is_psci_call(ARMCPU *cpu, int excp_type);
/* Actually handle a PSCI call */
void arm_handle_psci_call(ARMCPU *cpu);
#endif

/**
 * arm_clear_exclusive: clear the exclusive monitor
 * @env: CPU env
 * Clear the CPU's exclusive monitor, like the guest CLREX instruction.
 */
static inline void arm_clear_exclusive(CPUARMState *env)
{
    env->exclusive_addr = -1;
}

/**
 * ARMFaultType: type of an ARM MMU fault
 * This corresponds to the v8A pseudocode's Fault enumeration,
 * with extensions for QEMU internal conditions.
 */
typedef enum ARMFaultType {
    ARMFault_None,
    ARMFault_AccessFlag,
    ARMFault_Alignment,
    ARMFault_Background,
    ARMFault_Domain,
    ARMFault_Permission,
    ARMFault_Translation,
    ARMFault_AddressSize,
    ARMFault_SyncExternal,
    ARMFault_SyncExternalOnWalk,
    ARMFault_SyncParity,
    ARMFault_SyncParityOnWalk,
    ARMFault_AsyncParity,
    ARMFault_AsyncExternal,
    ARMFault_Debug,
    ARMFault_TLBConflict,
    ARMFault_Lockdown,
    ARMFault_Exclusive,
    ARMFault_ICacheMaint,
    ARMFault_QEMU_NSCExec, /* v8M: NS executing in S&NSC memory */
    ARMFault_QEMU_SFault, /* v8M: SecureFault INVTRAN, INVEP or AUVIOL */
} ARMFaultType;

/**
 * ARMMMUFaultInfo: Information describing an ARM MMU Fault
 * @type: Type of fault
 * @level: Table walk level (for translation, access flag and permission faults)
 * @domain: Domain of the fault address (for non-LPAE CPUs only)
 * @s2addr: Address that caused a fault at stage 2
 * @stage2: True if we faulted at stage 2
 * @s1ptw: True if we faulted at stage 2 while doing a stage 1 page-table walk
 * @s1ns: True if we faulted on a non-secure IPA while in secure state
 * @ea: True if we should set the EA (external abort type) bit in syndrome
 */
typedef struct ARMMMUFaultInfo ARMMMUFaultInfo;
struct ARMMMUFaultInfo {
    ARMFaultType type;
    target_ulong s2addr;
    int level;
    int domain;
    bool stage2;
    bool s1ptw;
    bool s1ns;
    bool ea;
};

/**
 * arm_fi_to_sfsc: Convert fault info struct to short-format FSC
 * Compare pseudocode EncodeSDFSC(), though unlike that function
 * we set up a whole FSR-format code including domain field and
 * putting the high bit of the FSC into bit 10.
 */
static inline uint32_t arm_fi_to_sfsc(ARMMMUFaultInfo *fi)
{
    uint32_t fsc;

    switch (fi->type) {
    case ARMFault_None:
        return 0;
    case ARMFault_AccessFlag:
        fsc = fi->level == 1 ? 0x3 : 0x6;
        break;
    case ARMFault_Alignment:
        fsc = 0x1;
        break;
    case ARMFault_Permission:
        fsc = fi->level == 1 ? 0xd : 0xf;
        break;
    case ARMFault_Domain:
        fsc = fi->level == 1 ? 0x9 : 0xb;
        break;
    case ARMFault_Translation:
        fsc = fi->level == 1 ? 0x5 : 0x7;
        break;
    case ARMFault_SyncExternal:
        fsc = 0x8 | (fi->ea << 12);
        break;
    case ARMFault_SyncExternalOnWalk:
        fsc = fi->level == 1 ? 0xc : 0xe;
        fsc |= (fi->ea << 12);
        break;
    case ARMFault_SyncParity:
        fsc = 0x409;
        break;
    case ARMFault_SyncParityOnWalk:
        fsc = fi->level == 1 ? 0x40c : 0x40e;
        break;
    case ARMFault_AsyncParity:
        fsc = 0x408;
        break;
    case ARMFault_AsyncExternal:
        fsc = 0x406 | (fi->ea << 12);
        break;
    case ARMFault_Debug:
        fsc = 0x2;
        break;
    case ARMFault_TLBConflict:
        fsc = 0x400;
        break;
    case ARMFault_Lockdown:
        fsc = 0x404;
        break;
    case ARMFault_Exclusive:
        fsc = 0x405;
        break;
    case ARMFault_ICacheMaint:
        fsc = 0x4;
        break;
    case ARMFault_Background:
        fsc = 0x0;
        break;
    case ARMFault_QEMU_NSCExec:
        fsc = M_FAKE_FSR_NSC_EXEC;
        break;
    case ARMFault_QEMU_SFault:
        fsc = M_FAKE_FSR_SFAULT;
        break;
    default:
        /* Other faults can't occur in a context that requires a
         * short-format status code.
         */
        g_assert_not_reached();
    }

    fsc |= (fi->domain << 4);
    return fsc;
}

/**
 * arm_fi_to_lfsc: Convert fault info struct to long-format FSC
 * Compare pseudocode EncodeLDFSC(), though unlike that function
 * we fill in also the LPAE bit 9 of a DFSR format.
 */
static inline uint32_t arm_fi_to_lfsc(ARMMMUFaultInfo *fi)
{
    uint32_t fsc;

    switch (fi->type) {
    case ARMFault_None:
        return 0;
    case ARMFault_AddressSize:
        fsc = fi->level & 3;
        break;
    case ARMFault_AccessFlag:
        fsc = (fi->level & 3) | (0x2 << 2);
        break;
    case ARMFault_Permission:
        fsc = (fi->level & 3) | (0x3 << 2);
        break;
    case ARMFault_Translation:
        fsc = (fi->level & 3) | (0x1 << 2);
        break;
    case ARMFault_SyncExternal:
        fsc = 0x10 | (fi->ea << 12);
        break;
    case ARMFault_SyncExternalOnWalk:
        fsc = (fi->level & 3) | (0x5 << 2) | (fi->ea << 12);
        break;
    case ARMFault_SyncParity:
        fsc = 0x18;
        break;
    case ARMFault_SyncParityOnWalk:
        fsc = (fi->level & 3) | (0x7 << 2);
        break;
    case ARMFault_AsyncParity:
        fsc = 0x19;
        break;
    case ARMFault_AsyncExternal:
        fsc = 0x11 | (fi->ea << 12);
        break;
    case ARMFault_Alignment:
        fsc = 0x21;
        break;
    case ARMFault_Debug:
        fsc = 0x22;
        break;
    case ARMFault_TLBConflict:
        fsc = 0x30;
        break;
    case ARMFault_Lockdown:
        fsc = 0x34;
        break;
    case ARMFault_Exclusive:
        fsc = 0x35;
        break;
    default:
        /* Other faults can't occur in a context that requires a
         * long-format status code.
         */
        g_assert_not_reached();
    }

    fsc |= 1 << 9;
    return fsc;
}

static inline bool arm_extabort_type(MemTxResult result)
{
    /* The EA bit in syndromes and fault status registers is an
     * IMPDEF classification of external aborts. ARM implementations
     * usually use this to indicate AXI bus Decode error (0) or
     * Slave error (1); in QEMU we follow that.
     */
    return result != MEMTX_DECODE_ERROR;
}

bool arm_cpu_tlb_fill(CPUState *cs, vaddr address, int size,
                      MMUAccessType access_type, int mmu_idx,
                      bool probe, uintptr_t retaddr);

static inline int arm_to_core_mmu_idx(ARMMMUIdx mmu_idx)
{
    return mmu_idx & ARM_MMU_IDX_COREIDX_MASK;
}

static inline ARMMMUIdx core_to_arm_mmu_idx(CPUARMState *env, int mmu_idx)
{
    if (arm_feature(env, ARM_FEATURE_M)) {
        return mmu_idx | ARM_MMU_IDX_M;
    } else {
        return mmu_idx | ARM_MMU_IDX_A;
    }
}

static inline ARMMMUIdx core_to_aa64_mmu_idx(int mmu_idx)
{
    /* AArch64 is always a-profile. */
    return mmu_idx | ARM_MMU_IDX_A;
}

int arm_mmu_idx_to_el(ARMMMUIdx mmu_idx);

/*
 * Return the MMU index for a v7M CPU with all relevant information
 * manually specified.
 */
ARMMMUIdx arm_v7m_mmu_idx_all(CPUARMState *env,
                              bool secstate, bool priv, bool negpri);

/*
 * Return the MMU index for a v7M CPU in the specified security and
 * privilege state.
 */
ARMMMUIdx arm_v7m_mmu_idx_for_secstate_and_priv(CPUARMState *env,
                                                bool secstate, bool priv);

/* Return the MMU index for a v7M CPU in the specified security state */
ARMMMUIdx arm_v7m_mmu_idx_for_secstate(CPUARMState *env, bool secstate);

/* Return true if the stage 1 translation regime is using LPAE format page
 * tables */
bool arm_s1_regime_using_lpae_format(CPUARMState *env, ARMMMUIdx mmu_idx);

/* Raise a data fault alignment exception for the specified virtual address */
void arm_cpu_do_unaligned_access(CPUState *cs, vaddr vaddr,
                                 MMUAccessType access_type,
                                 int mmu_idx, uintptr_t retaddr);

/* arm_cpu_do_transaction_failed: handle a memory system error response
 * (eg "no device/memory present at address") by raising an external abort
 * exception
 */
void arm_cpu_do_transaction_failed(CPUState *cs, hwaddr physaddr,
                                   vaddr addr, unsigned size,
                                   MMUAccessType access_type,
                                   int mmu_idx, MemTxAttrs attrs,
                                   MemTxResult response, uintptr_t retaddr);

/* Call any registered EL change hooks */
static inline void arm_call_pre_el_change_hook(ARMCPU *cpu)
{
    ARMELChangeHook *hook, *next;
    QLIST_FOREACH_SAFE(hook, &cpu->pre_el_change_hooks, node, next) {
        hook->hook(cpu, hook->opaque);
    }
}
static inline void arm_call_el_change_hook(ARMCPU *cpu)
{
    ARMELChangeHook *hook, *next;
    QLIST_FOREACH_SAFE(hook, &cpu->el_change_hooks, node, next) {
        hook->hook(cpu, hook->opaque);
    }
}

/* Return true if this address translation regime has two ranges.  */
static inline bool regime_has_2_ranges(ARMMMUIdx mmu_idx)
{
    switch (mmu_idx) {
    case ARMMMUIdx_Stage1_E0:
    case ARMMMUIdx_Stage1_E1:
    case ARMMMUIdx_Stage1_E1_PAN:
    case ARMMMUIdx_Stage1_SE0:
    case ARMMMUIdx_Stage1_SE1:
    case ARMMMUIdx_Stage1_SE1_PAN:
    case ARMMMUIdx_E10_0:
    case ARMMMUIdx_E10_1:
    case ARMMMUIdx_E10_1_PAN:
    case ARMMMUIdx_E20_0:
    case ARMMMUIdx_E20_2:
    case ARMMMUIdx_E20_2_PAN:
    case ARMMMUIdx_SE10_0:
    case ARMMMUIdx_SE10_1:
    case ARMMMUIdx_SE10_1_PAN:
    case ARMMMUIdx_SE20_0:
    case ARMMMUIdx_SE20_2:
    case ARMMMUIdx_SE20_2_PAN:
        return true;
    default:
        return false;
    }
}

/* Return true if this address translation regime is secure */
static inline bool regime_is_secure(CPUARMState *env, ARMMMUIdx mmu_idx)
{
    switch (mmu_idx) {
    case ARMMMUIdx_E10_0:
    case ARMMMUIdx_E10_1:
    case ARMMMUIdx_E10_1_PAN:
    case ARMMMUIdx_E20_0:
    case ARMMMUIdx_E20_2:
    case ARMMMUIdx_E20_2_PAN:
    case ARMMMUIdx_Stage1_E0:
    case ARMMMUIdx_Stage1_E1:
    case ARMMMUIdx_Stage1_E1_PAN:
    case ARMMMUIdx_E2:
    case ARMMMUIdx_Stage2:
    case ARMMMUIdx_MPrivNegPri:
    case ARMMMUIdx_MUserNegPri:
    case ARMMMUIdx_MPriv:
    case ARMMMUIdx_MUser:
        return false;
    case ARMMMUIdx_SE3:
    case ARMMMUIdx_SE10_0:
    case ARMMMUIdx_SE10_1:
    case ARMMMUIdx_SE10_1_PAN:
    case ARMMMUIdx_SE20_0:
    case ARMMMUIdx_SE20_2:
    case ARMMMUIdx_SE20_2_PAN:
    case ARMMMUIdx_Stage1_SE0:
    case ARMMMUIdx_Stage1_SE1:
    case ARMMMUIdx_Stage1_SE1_PAN:
    case ARMMMUIdx_SE2:
    case ARMMMUIdx_Stage2_S:
    case ARMMMUIdx_MSPrivNegPri:
    case ARMMMUIdx_MSUserNegPri:
    case ARMMMUIdx_MSPriv:
    case ARMMMUIdx_MSUser:
        return true;
    default:
        g_assert_not_reached();
    }
}

static inline bool regime_is_pan(CPUARMState *env, ARMMMUIdx mmu_idx)
{
    switch (mmu_idx) {
    case ARMMMUIdx_Stage1_E1_PAN:
    case ARMMMUIdx_Stage1_SE1_PAN:
    case ARMMMUIdx_E10_1_PAN:
    case ARMMMUIdx_E20_2_PAN:
    case ARMMMUIdx_SE10_1_PAN:
    case ARMMMUIdx_SE20_2_PAN:
        return true;
    default:
        return false;
    }
}

/* Return the exception level which controls this address translation regime */
static inline uint32_t regime_el(CPUARMState *env, ARMMMUIdx mmu_idx)
{
    switch (mmu_idx) {
    case ARMMMUIdx_SE20_0:
    case ARMMMUIdx_SE20_2:
    case ARMMMUIdx_SE20_2_PAN:
    case ARMMMUIdx_E20_0:
    case ARMMMUIdx_E20_2:
    case ARMMMUIdx_E20_2_PAN:
    case ARMMMUIdx_Stage2:
    case ARMMMUIdx_Stage2_S:
    case ARMMMUIdx_SE2:
    case ARMMMUIdx_E2:
        return 2;
    case ARMMMUIdx_SE3:
        return 3;
    case ARMMMUIdx_SE10_0:
    case ARMMMUIdx_Stage1_SE0:
        return arm_el_is_aa64(env, 3) ? 1 : 3;
    case ARMMMUIdx_SE10_1:
    case ARMMMUIdx_SE10_1_PAN:
    case ARMMMUIdx_Stage1_E0:
    case ARMMMUIdx_Stage1_E1:
    case ARMMMUIdx_Stage1_E1_PAN:
    case ARMMMUIdx_Stage1_SE1:
    case ARMMMUIdx_Stage1_SE1_PAN:
    case ARMMMUIdx_E10_0:
    case ARMMMUIdx_E10_1:
    case ARMMMUIdx_E10_1_PAN:
    case ARMMMUIdx_MPrivNegPri:
    case ARMMMUIdx_MUserNegPri:
    case ARMMMUIdx_MPriv:
    case ARMMMUIdx_MUser:
    case ARMMMUIdx_MSPrivNegPri:
    case ARMMMUIdx_MSUserNegPri:
    case ARMMMUIdx_MSPriv:
    case ARMMMUIdx_MSUser:
        return 1;
    default:
        g_assert_not_reached();
    }
}

/* Return the TCR controlling this translation regime */
static inline TCR *regime_tcr(CPUARMState *env, ARMMMUIdx mmu_idx)
{
    if (mmu_idx == ARMMMUIdx_Stage2) {
        return &env->cp15.vtcr_el2;
    }
    if (mmu_idx == ARMMMUIdx_Stage2_S) {
        /*
         * Note: Secure stage 2 nominally shares fields from VTCR_EL2, but
         * those are not currently used by QEMU, so just return VSTCR_EL2.
         */
        return &env->cp15.vstcr_el2;
    }
    return &env->cp15.tcr_el[regime_el(env, mmu_idx)];
}

/* Return the FSR value for a debug exception (watchpoint, hardware
 * breakpoint or BKPT insn) targeting the specified exception level.
 */
static inline uint32_t arm_debug_exception_fsr(CPUARMState *env)
{
    ARMMMUFaultInfo fi = { .type = ARMFault_Debug };
    int target_el = arm_debug_target_el(env);
    bool using_lpae = false;

    if (target_el == 2 || arm_el_is_aa64(env, target_el)) {
        using_lpae = true;
    } else {
        if (arm_feature(env, ARM_FEATURE_LPAE) &&
            (env->cp15.tcr_el[target_el].raw_tcr & TTBCR_EAE)) {
            using_lpae = true;
        }
    }

    if (using_lpae) {
        return arm_fi_to_lfsc(&fi);
    } else {
        return arm_fi_to_sfsc(&fi);
    }
}

/**
 * arm_num_brps: Return number of implemented breakpoints.
 * Note that the ID register BRPS field is "number of bps - 1",
 * and we return the actual number of breakpoints.
 */
static inline int arm_num_brps(ARMCPU *cpu)
{
    if (arm_feature(&cpu->env, ARM_FEATURE_AARCH64)) {
        return FIELD_EX64(cpu->isar.id_aa64dfr0, ID_AA64DFR0, BRPS) + 1;
    } else {
        return FIELD_EX32(cpu->isar.dbgdidr, DBGDIDR, BRPS) + 1;
    }
}

/**
 * arm_num_wrps: Return number of implemented watchpoints.
 * Note that the ID register WRPS field is "number of wps - 1",
 * and we return the actual number of watchpoints.
 */
static inline int arm_num_wrps(ARMCPU *cpu)
{
    if (arm_feature(&cpu->env, ARM_FEATURE_AARCH64)) {
        return FIELD_EX64(cpu->isar.id_aa64dfr0, ID_AA64DFR0, WRPS) + 1;
    } else {
        return FIELD_EX32(cpu->isar.dbgdidr, DBGDIDR, WRPS) + 1;
    }
}

/**
 * arm_num_ctx_cmps: Return number of implemented context comparators.
 * Note that the ID register CTX_CMPS field is "number of cmps - 1",
 * and we return the actual number of comparators.
 */
static inline int arm_num_ctx_cmps(ARMCPU *cpu)
{
    if (arm_feature(&cpu->env, ARM_FEATURE_AARCH64)) {
        return FIELD_EX64(cpu->isar.id_aa64dfr0, ID_AA64DFR0, CTX_CMPS) + 1;
    } else {
        return FIELD_EX32(cpu->isar.dbgdidr, DBGDIDR, CTX_CMPS) + 1;
    }
}

/**
 * v7m_using_psp: Return true if using process stack pointer
 * Return true if the CPU is currently using the process stack
 * pointer, or false if it is using the main stack pointer.
 */
static inline bool v7m_using_psp(CPUARMState *env)
{
    /* Handler mode always uses the main stack; for thread mode
     * the CONTROL.SPSEL bit determines the answer.
     * Note that in v7M it is not possible to be in Handler mode with
     * CONTROL.SPSEL non-zero, but in v8M it is, so we must check both.
     */
    return !arm_v7m_is_handler_mode(env) &&
        env->v7m.control[env->v7m.secure] & R_V7M_CONTROL_SPSEL_MASK;
}

/**
 * v7m_sp_limit: Return SP limit for current CPU state
 * Return the SP limit value for the current CPU security state
 * and stack pointer.
 */
static inline uint32_t v7m_sp_limit(CPUARMState *env)
{
    if (v7m_using_psp(env)) {
        return env->v7m.psplim[env->v7m.secure];
    } else {
        return env->v7m.msplim[env->v7m.secure];
    }
}

/**
 * v7m_cpacr_pass:
 * Return true if the v7M CPACR permits access to the FPU for the specified
 * security state and privilege level.
 */
static inline bool v7m_cpacr_pass(CPUARMState *env,
                                  bool is_secure, bool is_priv)
{
    switch (extract32(env->v7m.cpacr[is_secure], 20, 2)) {
    case 0:
    case 2: /* UNPREDICTABLE: we treat like 0 */
        return false;
    case 1:
        return is_priv;
    case 3:
        return true;
    default:
        g_assert_not_reached();
    }
}

/**
 * aarch32_mode_name(): Return name of the AArch32 CPU mode
 * @psr: Program Status Register indicating CPU mode
 *
 * Returns, for debug logging purposes, a printable representation
 * of the AArch32 CPU mode ("svc", "usr", etc) as indicated by
 * the low bits of the specified PSR.
 */
static inline const char *aarch32_mode_name(uint32_t psr)
{
    static const char cpu_mode_names[16][4] = {
        "usr", "fiq", "irq", "svc", "???", "???", "mon", "abt",
        "???", "???", "hyp", "und", "???", "???", "???", "sys"
    };

    return cpu_mode_names[psr & 0xf];
}

/**
 * arm_cpu_update_virq: Update CPU_INTERRUPT_VIRQ bit in cs->interrupt_request
 *
 * Update the CPU_INTERRUPT_VIRQ bit in cs->interrupt_request, following
 * a change to either the input VIRQ line from the GIC or the HCR_EL2.VI bit.
 * Must be called with the iothread lock held.
 */
void arm_cpu_update_virq(ARMCPU *cpu);

/**
 * arm_cpu_update_vfiq: Update CPU_INTERRUPT_VFIQ bit in cs->interrupt_request
 *
 * Update the CPU_INTERRUPT_VFIQ bit in cs->interrupt_request, following
 * a change to either the input VFIQ line from the GIC or the HCR_EL2.VF bit.
 * Must be called with the iothread lock held.
 */
void arm_cpu_update_vfiq(ARMCPU *cpu);

/**
 * arm_mmu_idx_el:
 * @env: The cpu environment
 * @el: The EL to use.
 *
 * Return the full ARMMMUIdx for the translation regime for EL.
 */
ARMMMUIdx arm_mmu_idx_el(CPUARMState *env, int el);

/**
 * arm_mmu_idx:
 * @env: The cpu environment
 *
 * Return the full ARMMMUIdx for the current translation regime.
 */
ARMMMUIdx arm_mmu_idx(CPUARMState *env);

/**
 * arm_stage1_mmu_idx:
 * @env: The cpu environment
 *
 * Return the ARMMMUIdx for the stage1 traversal for the current regime.
 */
#ifdef CONFIG_USER_ONLY
static inline ARMMMUIdx arm_stage1_mmu_idx(CPUARMState *env)
{
    return ARMMMUIdx_Stage1_E0;
}
#else
ARMMMUIdx arm_stage1_mmu_idx(CPUARMState *env);
#endif

/**
 * arm_mmu_idx_is_stage1_of_2:
 * @mmu_idx: The ARMMMUIdx to test
 *
 * Return true if @mmu_idx is a NOTLB mmu_idx that is the
 * first stage of a two stage regime.
 */
static inline bool arm_mmu_idx_is_stage1_of_2(ARMMMUIdx mmu_idx)
{
    switch (mmu_idx) {
    case ARMMMUIdx_Stage1_E0:
    case ARMMMUIdx_Stage1_E1:
    case ARMMMUIdx_Stage1_E1_PAN:
    case ARMMMUIdx_Stage1_SE0:
    case ARMMMUIdx_Stage1_SE1:
    case ARMMMUIdx_Stage1_SE1_PAN:
        return true;
    default:
        return false;
    }
}

static inline uint32_t aarch32_cpsr_valid_mask(uint64_t features,
                                               const ARMISARegisters *id)
{
    uint32_t valid = CPSR_M | CPSR_AIF | CPSR_IL | CPSR_NZCV;

    if ((features >> ARM_FEATURE_V4T) & 1) {
        valid |= CPSR_T;
    }
    if ((features >> ARM_FEATURE_V5) & 1) {
        valid |= CPSR_Q; /* V5TE in reality*/
    }
    if ((features >> ARM_FEATURE_V6) & 1) {
        valid |= CPSR_E | CPSR_GE;
    }
    if ((features >> ARM_FEATURE_THUMB2) & 1) {
        valid |= CPSR_IT;
    }
    if (isar_feature_aa32_jazelle(id)) {
        valid |= CPSR_J;
    }
    if (isar_feature_aa32_pan(id)) {
        valid |= CPSR_PAN;
    }
    if (isar_feature_aa32_dit(id)) {
        valid |= CPSR_DIT;
    }
    if (isar_feature_aa32_ssbs(id)) {
        valid |= CPSR_SSBS;
    }

    return valid;
}

static inline uint32_t aarch64_pstate_valid_mask(const ARMISARegisters *id)
{
    uint32_t valid;

    valid = PSTATE_M | PSTATE_DAIF | PSTATE_IL | PSTATE_SS | PSTATE_NZCV;
    if (isar_feature_aa64_bti(id)) {
        valid |= PSTATE_BTYPE;
    }
    if (isar_feature_aa64_pan(id)) {
        valid |= PSTATE_PAN;
    }
    if (isar_feature_aa64_uao(id)) {
        valid |= PSTATE_UAO;
    }
    if (isar_feature_aa64_dit(id)) {
        valid |= PSTATE_DIT;
    }
    if (isar_feature_aa64_ssbs(id)) {
        valid |= PSTATE_SSBS;
    }
    if (isar_feature_aa64_mte(id)) {
        valid |= PSTATE_TCO;
    }

    return valid;
}

/*
 * Parameters of a given virtual address, as extracted from the
 * translation control register (TCR) for a given regime.
 */
typedef struct ARMVAParameters {
    unsigned tsz    : 8;
    unsigned select : 1;
    bool tbi        : 1;
    bool epd        : 1;
    bool hpd        : 1;
    bool using16k   : 1;
    bool using64k   : 1;
} ARMVAParameters;

ARMVAParameters aa64_va_parameters(CPUARMState *env, uint64_t va,
                                   ARMMMUIdx mmu_idx, bool data);

static inline int exception_target_el(CPUARMState *env)
{
    int target_el = MAX(1, arm_current_el(env));

    /*
     * No such thing as secure EL1 if EL3 is aarch32,
     * so update the target EL to EL3 in this case.
     */
    if (arm_is_secure(env) && !arm_el_is_aa64(env, 3) && target_el == 1) {
        target_el = 3;
    }

    return target_el;
}

/* Determine if allocation tags are available.  */
static inline bool allocation_tag_access_enabled(CPUARMState *env, int el,
                                                 uint64_t sctlr)
{
    if (el < 3
        && arm_feature(env, ARM_FEATURE_EL3)
        && !(env->cp15.scr_el3 & SCR_ATA)) {
        return false;
    }
    if (el < 2 && arm_feature(env, ARM_FEATURE_EL2)) {
        uint64_t hcr = arm_hcr_el2_eff(env);
        if (!(hcr & HCR_ATA) && (!(hcr & HCR_E2H) || !(hcr & HCR_TGE))) {
            return false;
        }
    }
    sctlr &= (el == 0 ? SCTLR_ATA0 : SCTLR_ATA);
    return sctlr != 0;
}

#ifndef CONFIG_USER_ONLY

/* Security attributes for an address, as returned by v8m_security_lookup. */
typedef struct V8M_SAttributes {
    bool subpage; /* true if these attrs don't cover the whole TARGET_PAGE */
    bool ns;
    bool nsc;
    uint8_t sregion;
    bool srvalid;
    uint8_t iregion;
    bool irvalid;
} V8M_SAttributes;

void v8m_security_lookup(CPUARMState *env, uint32_t address,
                         MMUAccessType access_type, ARMMMUIdx mmu_idx,
                         V8M_SAttributes *sattrs);

bool pmsav8_mpu_lookup(CPUARMState *env, uint32_t address,
                       MMUAccessType access_type, ARMMMUIdx mmu_idx,
                       hwaddr *phys_ptr, MemTxAttrs *txattrs,
                       int *prot, bool *is_subpage,
                       ARMMMUFaultInfo *fi, uint32_t *mregion);

/* Cacheability and shareability attributes for a memory access */
typedef struct ARMCacheAttrs {
    unsigned int attrs:8; /* as in the MAIR register encoding */
    unsigned int shareability:2; /* as in the SH field of the VMSAv8-64 PTEs */
} ARMCacheAttrs;

bool get_phys_addr(CPUARMState *env, target_ulong address,
                   MMUAccessType access_type, ARMMMUIdx mmu_idx,
                   hwaddr *phys_ptr, MemTxAttrs *attrs, int *prot,
                   target_ulong *page_size,
                   ARMMMUFaultInfo *fi, ARMCacheAttrs *cacheattrs)
    __attribute__((nonnull));

void arm_log_exception(int idx);

#endif /* !CONFIG_USER_ONLY */

/*
 * The log2 of the words in the tag block, for GMID_EL1.BS.
 * The is the maximum, 256 bytes, which manipulates 64-bits of tags.
 */
#define GMID_EL1_BS  6

/* We associate one allocation tag per 16 bytes, the minimum.  */
#define LOG2_TAG_GRANULE 4
#define TAG_GRANULE      (1 << LOG2_TAG_GRANULE)

/*
 * SVE predicates are 1/8 the size of SVE vectors, and cannot use
 * the same simd_desc() encoding due to restrictions on size.
 * Use these instead.
 */
FIELD(PREDDESC, OPRSZ, 0, 6)
FIELD(PREDDESC, ESZ, 6, 2)
FIELD(PREDDESC, DATA, 8, 24)

/*
 * The SVE simd_data field, for memory ops, contains either
 * rd (5 bits) or a shift count (2 bits).
 */
#define SVE_MTEDESC_SHIFT 5

/* Bits within a descriptor passed to the helper_mte_check* functions. */
FIELD(MTEDESC, MIDX,  0, 4)
FIELD(MTEDESC, TBI,   4, 2)
FIELD(MTEDESC, TCMA,  6, 2)
FIELD(MTEDESC, WRITE, 8, 1)
FIELD(MTEDESC, SIZEM1, 9, SIMD_DATA_BITS - 9)  /* size - 1 */

bool mte_probe(CPUARMState *env, uint32_t desc, uint64_t ptr);
uint64_t mte_check(CPUARMState *env, uint32_t desc, uint64_t ptr, uintptr_t ra);

static inline int allocation_tag_from_addr(uint64_t ptr)
{
    return extract64(ptr, 56, 4);
}

static inline uint64_t address_with_allocation_tag(uint64_t ptr, int rtag)
{
    return deposit64(ptr, 56, 4, rtag);
}

/* Return true if tbi bits mean that the access is checked.  */
static inline bool tbi_check(uint32_t desc, int bit55)
{
    return (desc >> (R_MTEDESC_TBI_SHIFT + bit55)) & 1;
}

/* Return true if tcma bits mean that the access is unchecked.  */
static inline bool tcma_check(uint32_t desc, int bit55, int ptr_tag)
{
    /*
     * We had extracted bit55 and ptr_tag for other reasons, so fold
     * (ptr<59:55> == 00000 || ptr<59:55> == 11111) into a single test.
     */
    bool match = ((ptr_tag + bit55) & 0xf) == 0;
    bool tcma = (desc >> (R_MTEDESC_TCMA_SHIFT + bit55)) & 1;
    return tcma && match;
}

/*
 * For TBI, ideally, we would do nothing.  Proper behaviour on fault is
 * for the tag to be present in the FAR_ELx register.  But for user-only
 * mode, we do not have a TLB with which to implement this, so we must
 * remove the top byte.
 */
static inline uint64_t useronly_clean_ptr(uint64_t ptr)
{
#ifdef CONFIG_USER_ONLY
    /* TBI0 is known to be enabled, while TBI1 is disabled. */
    ptr &= sextract64(ptr, 0, 56);
#endif
    return ptr;
}

static inline uint64_t useronly_maybe_clean_ptr(uint32_t desc, uint64_t ptr)
{
#ifdef CONFIG_USER_ONLY
    int64_t clean_ptr = sextract64(ptr, 0, 56);
    if (tbi_check(desc, clean_ptr < 0)) {
        ptr = clean_ptr;
    }
#endif
    return ptr;
}

<<<<<<< HEAD
/* XILINX: cache maintenance support */
bool generate_cache_maintenance(const ARMCPRegInfo *ri);
void cpu_clean_inv_one(CPUState *cpu, run_on_cpu_data d);
=======
/* Values for M-profile PSR.ECI for MVE insns */
enum MVEECIState {
    ECI_NONE = 0, /* No completed beats */
    ECI_A0 = 1, /* Completed: A0 */
    ECI_A0A1 = 2, /* Completed: A0, A1 */
    /* 3 is reserved */
    ECI_A0A1A2 = 4, /* Completed: A0, A1, A2 */
    ECI_A0A1A2B0 = 5, /* Completed: A0, A1, A2, B0 */
    /* All other values reserved */
};

>>>>>>> e0da9171
#endif<|MERGE_RESOLUTION|>--- conflicted
+++ resolved
@@ -1202,11 +1202,10 @@
     return ptr;
 }
 
-<<<<<<< HEAD
 /* XILINX: cache maintenance support */
 bool generate_cache_maintenance(const ARMCPRegInfo *ri);
 void cpu_clean_inv_one(CPUState *cpu, run_on_cpu_data d);
-=======
+
 /* Values for M-profile PSR.ECI for MVE insns */
 enum MVEECIState {
     ECI_NONE = 0, /* No completed beats */
@@ -1218,5 +1217,4 @@
     /* All other values reserved */
 };
 
->>>>>>> e0da9171
 #endif