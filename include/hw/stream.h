--- conflicted
+++ resolved
@@ -14,15 +14,9 @@
 #define STREAM_SLAVE(obj) \
      INTERFACE_CHECK(StreamSlave, (obj), TYPE_STREAM_SLAVE)
 
-<<<<<<< HEAD
 #define STREAM_ATTR_EOP      (1 << 0)   /* Signal End-Of-Packet.  */
 
-typedef struct StreamSlave {
-    Object Parent;
-} StreamSlave;
-=======
 typedef struct StreamSlave StreamSlave;
->>>>>>> 82b2865e
 
 typedef void (*StreamCanPushNotifyFn)(void *opaque);
 
