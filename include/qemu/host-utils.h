/*
 * Utility compute operations used by translated code.
 *
 * Copyright (c) 2007 Thiemo Seufer
 * Copyright (c) 2007 Jocelyn Mayer
 *
 * Permission is hereby granted, free of charge, to any person obtaining a copy
 * of this software and associated documentation files (the "Software"), to deal
 * in the Software without restriction, including without limitation the rights
 * to use, copy, modify, merge, publish, distribute, sublicense, and/or sell
 * copies of the Software, and to permit persons to whom the Software is
 * furnished to do so, subject to the following conditions:
 *
 * The above copyright notice and this permission notice shall be included in
 * all copies or substantial portions of the Software.
 *
 * THE SOFTWARE IS PROVIDED "AS IS", WITHOUT WARRANTY OF ANY KIND, EXPRESS OR
 * IMPLIED, INCLUDING BUT NOT LIMITED TO THE WARRANTIES OF MERCHANTABILITY,
 * FITNESS FOR A PARTICULAR PURPOSE AND NONINFRINGEMENT. IN NO EVENT SHALL
 * THE AUTHORS OR COPYRIGHT HOLDERS BE LIABLE FOR ANY CLAIM, DAMAGES OR OTHER
 * LIABILITY, WHETHER IN AN ACTION OF CONTRACT, TORT OR OTHERWISE, ARISING FROM,
 * OUT OF OR IN CONNECTION WITH THE SOFTWARE OR THE USE OR OTHER DEALINGS IN
 * THE SOFTWARE.
 */

#ifndef HOST_UTILS_H
#define HOST_UTILS_H

#include "qemu/bswap.h"

#ifdef CONFIG_INT128
static inline void mulu64(uint64_t *plow, uint64_t *phigh,
                          uint64_t a, uint64_t b)
{
    __uint128_t r = (__uint128_t)a * b;
    *plow = r;
    *phigh = r >> 64;
}

static inline void muls64(uint64_t *plow, uint64_t *phigh,
                          int64_t a, int64_t b)
{
    __int128_t r = (__int128_t)a * b;
    *plow = r;
    *phigh = r >> 64;
}

/* compute with 96 bit intermediate result: (a*b)/c */
static inline uint64_t muldiv64(uint64_t a, uint32_t b, uint32_t c)
{
    return (__int128_t)a * b / c;
}

static inline int divu128(uint64_t *plow, uint64_t *phigh, uint64_t divisor)
{
    if (divisor == 0) {
        return 1;
    } else {
        __uint128_t dividend = ((__uint128_t)*phigh << 64) | *plow;
        __uint128_t result = dividend / divisor;
        *plow = result;
        *phigh = dividend % divisor;
        return result > UINT64_MAX;
    }
}

static inline int divs128(int64_t *plow, int64_t *phigh, int64_t divisor)
{
    if (divisor == 0) {
        return 1;
    } else {
        __int128_t dividend = ((__int128_t)*phigh << 64) | *plow;
        __int128_t result = dividend / divisor;
        *plow = result;
        *phigh = dividend % divisor;
        return result != *plow;
    }
}
#else
void muls64(uint64_t *phigh, uint64_t *plow, int64_t a, int64_t b);
void mulu64(uint64_t *phigh, uint64_t *plow, uint64_t a, uint64_t b);
int divu128(uint64_t *plow, uint64_t *phigh, uint64_t divisor);
int divs128(int64_t *plow, int64_t *phigh, int64_t divisor);

static inline uint64_t muldiv64(uint64_t a, uint32_t b, uint32_t c)
{
    union {
        uint64_t ll;
        struct {
#ifdef HOST_WORDS_BIGENDIAN
            uint32_t high, low;
#else
            uint32_t low, high;
#endif
        } l;
    } u, res;
    uint64_t rl, rh;

    u.ll = a;
    rl = (uint64_t)u.l.low * (uint64_t)b;
    rh = (uint64_t)u.l.high * (uint64_t)b;
    rh += (rl >> 32);
    res.l.high = rh / c;
    res.l.low = (((rh % c) << 32) + (rl & 0xffffffff)) / c;
    return res.ll;
}
#endif

/**
 * clz32 - count leading zeros in a 32-bit value.
 * @val: The value to search
 *
 * Returns 32 if the value is zero.  Note that the GCC builtin is
 * undefined if the value is zero.
 */
static inline int clz32(uint32_t val)
{
#if QEMU_GNUC_PREREQ(3, 4)
    return val ? __builtin_clz(val) : 32;
#else
    /* Binary search for the leading one bit.  */
    int cnt = 0;

    if (!(val & 0xFFFF0000U)) {
        cnt += 16;
        val <<= 16;
    }
    if (!(val & 0xFF000000U)) {
        cnt += 8;
        val <<= 8;
    }
    if (!(val & 0xF0000000U)) {
        cnt += 4;
        val <<= 4;
    }
    if (!(val & 0xC0000000U)) {
        cnt += 2;
        val <<= 2;
    }
    if (!(val & 0x80000000U)) {
        cnt++;
        val <<= 1;
    }
    if (!(val & 0x80000000U)) {
        cnt++;
    }
    return cnt;
#endif
}

/**
 * clo32 - count leading ones in a 32-bit value.
 * @val: The value to search
 *
 * Returns 32 if the value is -1.
 */
static inline int clo32(uint32_t val)
{
    return clz32(~val);
}

/**
 * clz64 - count leading zeros in a 64-bit value.
 * @val: The value to search
 *
 * Returns 64 if the value is zero.  Note that the GCC builtin is
 * undefined if the value is zero.
 */
static inline int clz64(uint64_t val)
{
#if QEMU_GNUC_PREREQ(3, 4)
    return val ? __builtin_clzll(val) : 64;
#else
    int cnt = 0;

    if (!(val >> 32)) {
        cnt += 32;
    } else {
        val >>= 32;
    }

    return cnt + clz32(val);
#endif
}

/**
 * clo64 - count leading ones in a 64-bit value.
 * @val: The value to search
 *
 * Returns 64 if the value is -1.
 */
static inline int clo64(uint64_t val)
{
    return clz64(~val);
}

/**
 * ctz32 - count trailing zeros in a 32-bit value.
 * @val: The value to search
 *
 * Returns 32 if the value is zero.  Note that the GCC builtin is
 * undefined if the value is zero.
 */
static inline int ctz32(uint32_t val)
{
#if QEMU_GNUC_PREREQ(3, 4)
    return val ? __builtin_ctz(val) : 32;
#else
    /* Binary search for the trailing one bit.  */
    int cnt;

    cnt = 0;
    if (!(val & 0x0000FFFFUL)) {
        cnt += 16;
        val >>= 16;
    }
    if (!(val & 0x000000FFUL)) {
        cnt += 8;
        val >>= 8;
    }
    if (!(val & 0x0000000FUL)) {
        cnt += 4;
        val >>= 4;
    }
    if (!(val & 0x00000003UL)) {
        cnt += 2;
        val >>= 2;
    }
    if (!(val & 0x00000001UL)) {
        cnt++;
        val >>= 1;
    }
    if (!(val & 0x00000001UL)) {
        cnt++;
    }

    return cnt;
#endif
}

/**
 * cto32 - count trailing ones in a 32-bit value.
 * @val: The value to search
 *
 * Returns 32 if the value is -1.
 */
static inline int cto32(uint32_t val)
{
    return ctz32(~val);
}

/**
 * ctz64 - count trailing zeros in a 64-bit value.
 * @val: The value to search
 *
 * Returns 64 if the value is zero.  Note that the GCC builtin is
 * undefined if the value is zero.
 */
static inline int ctz64(uint64_t val)
{
#if QEMU_GNUC_PREREQ(3, 4)
    return val ? __builtin_ctzll(val) : 64;
#else
    int cnt;

    cnt = 0;
    if (!((uint32_t)val)) {
        cnt += 32;
        val >>= 32;
    }

    return cnt + ctz32(val);
#endif
}

/**
 * cto64 - count trailing ones in a 64-bit value.
 * @val: The value to search
 *
 * Returns 64 if the value is -1.
 */
static inline int cto64(uint64_t val)
{
    return ctz64(~val);
}

/**
 * clrsb32 - count leading redundant sign bits in a 32-bit value.
 * @val: The value to search
 *
 * Returns the number of bits following the sign bit that are equal to it.
 * No special cases; output range is [0-31].
 */
static inline int clrsb32(uint32_t val)
{
#if QEMU_GNUC_PREREQ(4, 7)
    return __builtin_clrsb(val);
#else
    return clz32(val ^ ((int32_t)val >> 1)) - 1;
#endif
}

/**
 * clrsb64 - count leading redundant sign bits in a 64-bit value.
 * @val: The value to search
 *
 * Returns the number of bits following the sign bit that are equal to it.
 * No special cases; output range is [0-63].
 */
static inline int clrsb64(uint64_t val)
{
#if QEMU_GNUC_PREREQ(4, 7)
    return __builtin_clrsbll(val);
#else
    return clz64(val ^ ((int64_t)val >> 1)) - 1;
#endif
}

/**
 * ctpop8 - count the population of one bits in an 8-bit value.
 * @val: The value to search
 */
static inline int ctpop8(uint8_t val)
{
#if QEMU_GNUC_PREREQ(3, 4)
    return __builtin_popcount(val);
#else
    val = (val & 0x55) + ((val >> 1) & 0x55);
    val = (val & 0x33) + ((val >> 2) & 0x33);
    val = (val & 0x0f) + ((val >> 4) & 0x0f);

    return val;
#endif
}

/**
 * ctpop16 - count the population of one bits in a 16-bit value.
 * @val: The value to search
 */
static inline int ctpop16(uint16_t val)
{
#if QEMU_GNUC_PREREQ(3, 4)
    return __builtin_popcount(val);
#else
    val = (val & 0x5555) + ((val >> 1) & 0x5555);
    val = (val & 0x3333) + ((val >> 2) & 0x3333);
    val = (val & 0x0f0f) + ((val >> 4) & 0x0f0f);
    val = (val & 0x00ff) + ((val >> 8) & 0x00ff);

    return val;
#endif
}

/**
 * ctpop32 - count the population of one bits in a 32-bit value.
 * @val: The value to search
 */
static inline int ctpop32(uint32_t val)
{
#if QEMU_GNUC_PREREQ(3, 4)
    return __builtin_popcount(val);
#else
    val = (val & 0x55555555) + ((val >>  1) & 0x55555555);
    val = (val & 0x33333333) + ((val >>  2) & 0x33333333);
    val = (val & 0x0f0f0f0f) + ((val >>  4) & 0x0f0f0f0f);
    val = (val & 0x00ff00ff) + ((val >>  8) & 0x00ff00ff);
    val = (val & 0x0000ffff) + ((val >> 16) & 0x0000ffff);

    return val;
#endif
}

/**
 * ctpop64 - count the population of one bits in a 64-bit value.
 * @val: The value to search
 */
static inline int ctpop64(uint64_t val)
{
#if QEMU_GNUC_PREREQ(3, 4)
    return __builtin_popcountll(val);
#else
    val = (val & 0x5555555555555555ULL) + ((val >>  1) & 0x5555555555555555ULL);
    val = (val & 0x3333333333333333ULL) + ((val >>  2) & 0x3333333333333333ULL);
    val = (val & 0x0f0f0f0f0f0f0f0fULL) + ((val >>  4) & 0x0f0f0f0f0f0f0f0fULL);
    val = (val & 0x00ff00ff00ff00ffULL) + ((val >>  8) & 0x00ff00ff00ff00ffULL);
    val = (val & 0x0000ffff0000ffffULL) + ((val >> 16) & 0x0000ffff0000ffffULL);
    val = (val & 0x00000000ffffffffULL) + ((val >> 32) & 0x00000000ffffffffULL);

    return val;
#endif
}

/**
 * revbit8 - reverse the bits in an 8-bit value.
 * @x: The value to modify.
 */
static inline uint8_t revbit8(uint8_t x)
{
    /* Assign the correct nibble position.  */
    x = ((x & 0xf0) >> 4)
      | ((x & 0x0f) << 4);
    /* Assign the correct bit position.  */
    x = ((x & 0x88) >> 3)
      | ((x & 0x44) >> 1)
      | ((x & 0x22) << 1)
      | ((x & 0x11) << 3);
    return x;
}

/**
 * revbit16 - reverse the bits in a 16-bit value.
 * @x: The value to modify.
 */
static inline uint16_t revbit16(uint16_t x)
{
    /* Assign the correct byte position.  */
    x = bswap16(x);
    /* Assign the correct nibble position.  */
    x = ((x & 0xf0f0) >> 4)
      | ((x & 0x0f0f) << 4);
    /* Assign the correct bit position.  */
    x = ((x & 0x8888) >> 3)
      | ((x & 0x4444) >> 1)
      | ((x & 0x2222) << 1)
      | ((x & 0x1111) << 3);
    return x;
}

/**
 * revbit32 - reverse the bits in a 32-bit value.
 * @x: The value to modify.
 */
static inline uint32_t revbit32(uint32_t x)
{
    /* Assign the correct byte position.  */
    x = bswap32(x);
    /* Assign the correct nibble position.  */
    x = ((x & 0xf0f0f0f0u) >> 4)
      | ((x & 0x0f0f0f0fu) << 4);
    /* Assign the correct bit position.  */
    x = ((x & 0x88888888u) >> 3)
      | ((x & 0x44444444u) >> 1)
      | ((x & 0x22222222u) << 1)
      | ((x & 0x11111111u) << 3);
    return x;
}

/**
 * revbit64 - reverse the bits in a 64-bit value.
 * @x: The value to modify.
 */
static inline uint64_t revbit64(uint64_t x)
{
    /* Assign the correct byte position.  */
    x = bswap64(x);
    /* Assign the correct nibble position.  */
    x = ((x & 0xf0f0f0f0f0f0f0f0ull) >> 4)
      | ((x & 0x0f0f0f0f0f0f0f0full) << 4);
    /* Assign the correct bit position.  */
    x = ((x & 0x8888888888888888ull) >> 3)
      | ((x & 0x4444444444444444ull) >> 1)
      | ((x & 0x2222222222222222ull) << 1)
      | ((x & 0x1111111111111111ull) << 3);
    return x;
}

/* Host type specific sizes of these routines.  */

#if ULONG_MAX == UINT32_MAX
# define clzl   clz32
# define ctzl   ctz32
# define clol   clo32
# define ctol   cto32
# define ctpopl ctpop32
# define revbitl revbit32
#elif ULONG_MAX == UINT64_MAX
# define clzl   clz64
# define ctzl   ctz64
# define clol   clo64
# define ctol   cto64
# define ctpopl ctpop64
# define revbitl revbit64
#else
# error Unknown sizeof long
#endif

static inline bool is_power_of_2(uint64_t value)
{
    if (!value) {
<<<<<<< HEAD
        return 0;
=======
        return false;
>>>>>>> 7124ccf8
    }

    return !(value & (value - 1));
}

/* round down to the nearest power of 2*/
static inline int64_t pow2floor(int64_t value)
{
    if (!is_power_of_2(value)) {
        value = 0x8000000000000000ULL >> clz64(value);
    }
    return value;
}

/* round up to the nearest power of 2 (0 if overflow) */
static inline uint64_t pow2ceil(uint64_t value)
{
    uint8_t nlz = clz64(value);

    if (is_power_of_2(value)) {
        return value;
    }
    if (!nlz) {
        return 0;
    }
    return 1ULL << (64 - nlz);
}

#endif<|MERGE_RESOLUTION|>--- conflicted
+++ resolved
@@ -487,11 +487,7 @@
 static inline bool is_power_of_2(uint64_t value)
 {
     if (!value) {
-<<<<<<< HEAD
-        return 0;
-=======
         return false;
->>>>>>> 7124ccf8
     }
 
     return !(value & (value - 1));
