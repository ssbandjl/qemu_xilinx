/*
 * Physical memory management API
 *
 * Copyright 2011 Red Hat, Inc. and/or its affiliates
 *
 * Authors:
 *  Avi Kivity <avi@redhat.com>
 *
 * This work is licensed under the terms of the GNU GPL, version 2.  See
 * the COPYING file in the top-level directory.
 *
 */

#ifndef MEMORY_H
#define MEMORY_H

#ifndef CONFIG_USER_ONLY

#include "exec/cpu-common.h"
#include "exec/hwaddr.h"
#include "exec/memattrs.h"
#include "exec/memop.h"
#include "exec/ramlist.h"
#include "qemu/bswap.h"
#include "qemu/queue.h"
#include "qemu/int128.h"
#include "qemu/notify.h"
#include "qom/object.h"
#include "qemu/rcu.h"

extern const char *machine_path;
#define RAM_ADDR_INVALID (~(ram_addr_t)0)

#define MAX_PHYS_ADDR_SPACE_BITS 62
#define MAX_PHYS_ADDR            (((hwaddr)1 << MAX_PHYS_ADDR_SPACE_BITS) - 1)

#define TYPE_MEMORY_REGION "qemu:memory-region"
DECLARE_INSTANCE_CHECKER(MemoryRegion, MEMORY_REGION,
                         TYPE_MEMORY_REGION)

#define TYPE_MEMORY_TRANSACTION_ATTR "qemu:memory-transaction-attr"
#define MEMORY_TRANSACTION_ATTR(obj) \
        OBJECT_CHECK(MemTxAttrs, (obj), TYPE_MEMORY_TRANSACTION_ATTR)

#define TYPE_IOMMU_MEMORY_REGION "qemu:iommu-memory-region"
typedef struct IOMMUMemoryRegionClass IOMMUMemoryRegionClass;
DECLARE_OBJ_CHECKERS(IOMMUMemoryRegion, IOMMUMemoryRegionClass,
                     IOMMU_MEMORY_REGION, TYPE_IOMMU_MEMORY_REGION)

extern bool global_dirty_log;

typedef struct MemoryRegionOps MemoryRegionOps;

typedef struct MemoryTransaction
{
    union {
        /*
         * Data is passed by values up to 64bit sizes. Beyond
         * that, a pointer is passed in p8.
         *
         * Note that p8 has no alignment restrictions.
         */
        uint8_t *p8;
        uint64_t u64;
        uint32_t u32;
        uint16_t u16;
        uint8_t  u8;
    } data;
    bool rw;
    hwaddr addr;
    unsigned int size;
    MemTxAttrs attr;
    void *opaque;
} MemoryTransaction;

struct ReservedRegion {
    hwaddr low;
    hwaddr high;
    unsigned type;
};

typedef struct IOMMUTLBEntry IOMMUTLBEntry;

/* See address_space_translate: bit 0 is read, bit 1 is write.  */
typedef enum {
    IOMMU_NONE = 0,
    IOMMU_RO   = 1,
    IOMMU_WO   = 2,
    IOMMU_RW   = 3,
} IOMMUAccessFlags;

#define IOMMU_ACCESS_FLAG(r, w) (((r) ? IOMMU_RO : 0) | ((w) ? IOMMU_WO : 0))

struct IOMMUTLBEntry {
    AddressSpace    *target_as;
    hwaddr           iova;
    hwaddr           translated_addr;
    hwaddr           addr_mask;  /* 0xfff = 4k translation */
    IOMMUAccessFlags perm;
};

/*
 * Bitmap for different IOMMUNotifier capabilities. Each notifier can
 * register with one or multiple IOMMU Notifier capability bit(s).
 */
typedef enum {
    IOMMU_NOTIFIER_NONE = 0,
    /* Notify cache invalidations */
    IOMMU_NOTIFIER_UNMAP = 0x1,
    /* Notify entry changes (newly created entries) */
    IOMMU_NOTIFIER_MAP = 0x2,
} IOMMUNotifierFlag;

#define IOMMU_NOTIFIER_ALL (IOMMU_NOTIFIER_MAP | IOMMU_NOTIFIER_UNMAP)

struct IOMMUNotifier;
typedef void (*IOMMUNotify)(struct IOMMUNotifier *notifier,
                            IOMMUTLBEntry *data);

struct IOMMUNotifier {
    IOMMUNotify notify;
    IOMMUNotifierFlag notifier_flags;
    /* Notify for address space range start <= addr <= end */
    hwaddr start;
    hwaddr end;
    int iommu_idx;
    QLIST_ENTRY(IOMMUNotifier) node;
};
typedef struct IOMMUNotifier IOMMUNotifier;

/* RAM is pre-allocated and passed into qemu_ram_alloc_from_ptr */
#define RAM_PREALLOC   (1 << 0)

/* RAM is mmap-ed with MAP_SHARED */
#define RAM_SHARED     (1 << 1)

/* Only a portion of RAM (used_length) is actually used, and migrated.
 * This used_length size can change across reboots.
 */
#define RAM_RESIZEABLE (1 << 2)

/* UFFDIO_ZEROPAGE is available on this RAMBlock to atomically
 * zero the page and wake waiting processes.
 * (Set during postcopy)
 */
#define RAM_UF_ZEROPAGE (1 << 3)

/* RAM can be migrated */
#define RAM_MIGRATABLE (1 << 4)

/* RAM is a persistent kind memory */
#define RAM_PMEM (1 << 5)

static inline void iommu_notifier_init(IOMMUNotifier *n, IOMMUNotify fn,
                                       IOMMUNotifierFlag flags,
                                       hwaddr start, hwaddr end,
                                       int iommu_idx)
{
    n->notify = fn;
    n->notifier_flags = flags;
    n->start = start;
    n->end = end;
    n->iommu_idx = iommu_idx;
}

/*
 * Memory region callbacks
 */
struct MemoryRegionOps {
    /* FIXME: Remove */
    MemTxResult (*access)(MemoryTransaction *tr);

    /* Read from the memory region. @addr is relative to @mr; @size is
     * in bytes. */
    uint64_t (*read)(void *opaque,
                     hwaddr addr,
                     unsigned size);
    /* Write to the memory region. @addr is relative to @mr; @size is
     * in bytes. */
    void (*write)(void *opaque,
                  hwaddr addr,
                  uint64_t data,
                  unsigned size);

    MemTxResult (*read_with_attrs)(void *opaque,
                                   hwaddr addr,
                                   uint64_t *data,
                                   unsigned size,
                                   MemTxAttrs attrs);
    MemTxResult (*write_with_attrs)(void *opaque,
                                    hwaddr addr,
                                    uint64_t data,
                                    unsigned size,
                                    MemTxAttrs attrs);

    enum device_endian endianness;
    /* Guest-visible constraints: */
    struct {
        /* If nonzero, specify bounds on access sizes beyond which a machine
         * check is thrown.
         */
        unsigned min_access_size;
        unsigned max_access_size;
        /* If true, unaligned accesses are supported.  Otherwise unaligned
         * accesses throw machine checks.
         */
         bool unaligned;
        /*
         * If present, and returns #false, the transaction is not accepted
         * by the device (and results in machine dependent behaviour such
         * as a machine check exception).
         */
        bool (*accepts)(void *opaque, hwaddr addr,
                        unsigned size, bool is_write,
                        MemTxAttrs attrs);
    } valid;
    /* Internal implementation constraints: */
    struct {
        /* If nonzero, specifies the minimum size implemented.  Smaller sizes
         * will be rounded upwards and a partial result will be returned.
         */
        unsigned min_access_size;
        /* If nonzero, specifies the maximum size implemented.  Larger sizes
         * will be done as a series of accesses with smaller sizes.
         */
        unsigned max_access_size;
        /* If true, unaligned accesses are supported.  Otherwise all accesses
         * are converted to (possibly multiple) naturally aligned accesses.
         */
        bool unaligned;
    } impl;
};

typedef struct MemoryRegionClass {
    /* private */
    ObjectClass parent_class;
} MemoryRegionClass;


enum IOMMUMemoryRegionAttr {
    IOMMU_ATTR_SPAPR_TCE_FD
};

/*
 * IOMMUMemoryRegionClass:
 *
 * All IOMMU implementations need to subclass TYPE_IOMMU_MEMORY_REGION
 * and provide an implementation of at least the @translate method here
 * to handle requests to the memory region. Other methods are optional.
 *
 * The IOMMU implementation must use the IOMMU notifier infrastructure
 * to report whenever mappings are changed, by calling
 * memory_region_notify_iommu() (or, if necessary, by calling
 * memory_region_notify_one() for each registered notifier).
 *
 * Conceptually an IOMMU provides a mapping from input address
 * to an output TLB entry. If the IOMMU is aware of memory transaction
 * attributes and the output TLB entry depends on the transaction
 * attributes, we represent this using IOMMU indexes. Each index
 * selects a particular translation table that the IOMMU has:
 *
 *   @attrs_to_index returns the IOMMU index for a set of transaction attributes
 *
 *   @translate takes an input address and an IOMMU index
 *
 * and the mapping returned can only depend on the input address and the
 * IOMMU index.
 *
 * Most IOMMUs don't care about the transaction attributes and support
 * only a single IOMMU index. A more complex IOMMU might have one index
 * for secure transactions and one for non-secure transactions.
 */
struct IOMMUMemoryRegionClass {
    /* private: */
    MemoryRegionClass parent_class;

    /* public: */
    /**
     * @translate:
     *
     * Return a TLB entry that contains a given address.
     *
     * The IOMMUAccessFlags indicated via @flag are optional and may
     * be specified as IOMMU_NONE to indicate that the caller needs
     * the full translation information for both reads and writes. If
     * the access flags are specified then the IOMMU implementation
     * may use this as an optimization, to stop doing a page table
     * walk as soon as it knows that the requested permissions are not
     * allowed. If IOMMU_NONE is passed then the IOMMU must do the
     * full page table walk and report the permissions in the returned
     * IOMMUTLBEntry. (Note that this implies that an IOMMU may not
     * return different mappings for reads and writes.)
     *
     * The returned information remains valid while the caller is
     * holding the big QEMU lock or is inside an RCU critical section;
     * if the caller wishes to cache the mapping beyond that it must
     * register an IOMMU notifier so it can invalidate its cached
     * information when the IOMMU mapping changes.
     *
     * @iommu: the IOMMUMemoryRegion
     *
     * @hwaddr: address to be translated within the memory region
     *
     * @flag: requested access permission
     *
     * @iommu_idx: IOMMU index for the translation
     */
    IOMMUTLBEntry (*translate)(IOMMUMemoryRegion *iommu, hwaddr addr,
                               IOMMUAccessFlags flag, int iommu_idx);
<<<<<<< HEAD
    IOMMUTLBEntry (*translate_attr)(IOMMUMemoryRegion *iommu, hwaddr addr,
                                    bool is_write, MemTxAttrs *attr);
    /* Returns minimum supported page size in bytes.
=======
    /**
     * @get_min_page_size:
     *
     * Returns minimum supported page size in bytes.
     *
>>>>>>> fb4176d0
     * If this method is not provided then the minimum is assumed to
     * be TARGET_PAGE_SIZE.
     *
     * @iommu: the IOMMUMemoryRegion
     */
    uint64_t (*get_min_page_size)(IOMMUMemoryRegion *iommu);
    /**
     * @notify_flag_changed:
     *
     * Called when IOMMU Notifier flag changes (ie when the set of
     * events which IOMMU users are requesting notification for changes).
     * Optional method -- need not be provided if the IOMMU does not
     * need to know exactly which events must be notified.
     *
     * @iommu: the IOMMUMemoryRegion
     *
     * @old_flags: events which previously needed to be notified
     *
     * @new_flags: events which now need to be notified
     *
     * Returns 0 on success, or a negative errno; in particular
     * returns -EINVAL if the new flag bitmap is not supported by the
     * IOMMU memory region. In case of failure, the error object
     * must be created
     */
    int (*notify_flag_changed)(IOMMUMemoryRegion *iommu,
                               IOMMUNotifierFlag old_flags,
                               IOMMUNotifierFlag new_flags,
                               Error **errp);
    /**
     * @replay:
     *
     * Called to handle memory_region_iommu_replay().
     *
     * The default implementation of memory_region_iommu_replay() is to
     * call the IOMMU translate method for every page in the address space
     * with flag == IOMMU_NONE and then call the notifier if translate
     * returns a valid mapping. If this method is implemented then it
     * overrides the default behaviour, and must provide the full semantics
     * of memory_region_iommu_replay(), by calling @notifier for every
     * translation present in the IOMMU.
     *
     * Optional method -- an IOMMU only needs to provide this method
     * if the default is inefficient or produces undesirable side effects.
     *
     * Note: this is not related to record-and-replay functionality.
     */
    void (*replay)(IOMMUMemoryRegion *iommu, IOMMUNotifier *notifier);

    /**
     * @get_attr:
     *
     * Get IOMMU misc attributes. This is an optional method that
     * can be used to allow users of the IOMMU to get implementation-specific
     * information. The IOMMU implements this method to handle calls
     * by IOMMU users to memory_region_iommu_get_attr() by filling in
     * the arbitrary data pointer for any IOMMUMemoryRegionAttr values that
     * the IOMMU supports. If the method is unimplemented then
     * memory_region_iommu_get_attr() will always return -EINVAL.
     *
     * @iommu: the IOMMUMemoryRegion
     *
     * @attr: attribute being queried
     *
     * @data: memory to fill in with the attribute data
     *
     * Returns 0 on success, or a negative errno; in particular
     * returns -EINVAL for unrecognized or unimplemented attribute types.
     */
    int (*get_attr)(IOMMUMemoryRegion *iommu, enum IOMMUMemoryRegionAttr attr,
                    void *data);

    /**
     * @attrs_to_index:
     *
     * Return the IOMMU index to use for a given set of transaction attributes.
     *
     * Optional method: if an IOMMU only supports a single IOMMU index then
     * the default implementation of memory_region_iommu_attrs_to_index()
     * will return 0.
     *
     * The indexes supported by an IOMMU must be contiguous, starting at 0.
     *
     * @iommu: the IOMMUMemoryRegion
     * @attrs: memory transaction attributes
     */
    int (*attrs_to_index)(IOMMUMemoryRegion *iommu, MemTxAttrs attrs);

    /**
     * @num_indexes:
     *
     * Return the number of IOMMU indexes this IOMMU supports.
     *
     * Optional method: if this method is not provided, then
     * memory_region_iommu_num_indexes() will return 1, indicating that
     * only a single IOMMU index is supported.
     *
     * @iommu: the IOMMUMemoryRegion
     */
    int (*num_indexes)(IOMMUMemoryRegion *iommu);
};

typedef struct CoalescedMemoryRange CoalescedMemoryRange;
typedef struct MemoryRegionIoeventfd MemoryRegionIoeventfd;

/** MemoryRegion:
 *
 * A struct representing a memory region.
 */
struct MemoryRegion {
    Object parent_obj;

    /* private: */

    /* The following fields should fit in a cache line */
    bool romd_mode;
    uint8_t ram;
    bool subpage;
    bool readonly; /* For RAM regions */
    bool nonvolatile;
    bool rom_device;
    bool flush_coalesced_mmio;
    uint8_t dirty_log_mask;
    bool is_iommu;
    RAMBlock *ram_block;
    Object *owner;

    const MemoryRegionOps *ops;
    void *opaque;
    MemoryRegion *container;
    Int128 size;
    hwaddr addr;
    void (*destructor)(MemoryRegion *mr);
    uint64_t align;
    bool terminates;
    bool ram_device;
    bool enabled;
    bool warning_printed; /* For reservations */
    uint8_t vga_logging_count;
    MemoryRegion *alias;
    hwaddr alias_offset;
    int32_t priority;
    QTAILQ_HEAD(, MemoryRegion) subregions;
    QTAILQ_ENTRY(MemoryRegion) subregions_link;
    QTAILQ_HEAD(, CoalescedMemoryRange) coalesced;
    const char *name;
    unsigned ioeventfd_nb;
    MemoryRegionIoeventfd *ioeventfds;
    char *filename;
};

struct IOMMUMemoryRegion {
    MemoryRegion parent_obj;

    QLIST_HEAD(, IOMMUNotifier) iommu_notify;
    IOMMUNotifierFlag iommu_notify_flags;
};

#define IOMMU_NOTIFIER_FOREACH(n, mr) \
    QLIST_FOREACH((n), &(mr)->iommu_notify, node)

/**
 * MemoryListener: callbacks structure for updates to the physical memory map
 *
 * Allows a component to adjust to changes in the guest-visible memory map.
 * Use with memory_listener_register() and memory_listener_unregister().
 */
struct MemoryListener {
    /**
     * @begin:
     *
     * Called at the beginning of an address space update transaction.
     * Followed by calls to #MemoryListener.region_add(),
     * #MemoryListener.region_del(), #MemoryListener.region_nop(),
     * #MemoryListener.log_start() and #MemoryListener.log_stop() in
     * increasing address order.
     *
     * @listener: The #MemoryListener.
     */
    void (*begin)(MemoryListener *listener);

    /**
     * @commit:
     *
     * Called at the end of an address space update transaction,
     * after the last call to #MemoryListener.region_add(),
     * #MemoryListener.region_del() or #MemoryListener.region_nop(),
     * #MemoryListener.log_start() and #MemoryListener.log_stop().
     *
     * @listener: The #MemoryListener.
     */
    void (*commit)(MemoryListener *listener);

    /**
     * @region_add:
     *
     * Called during an address space update transaction,
     * for a section of the address space that is new in this address space
     * space since the last transaction.
     *
     * @listener: The #MemoryListener.
     * @section: The new #MemoryRegionSection.
     */
    void (*region_add)(MemoryListener *listener, MemoryRegionSection *section);

    /**
     * @region_del:
     *
     * Called during an address space update transaction,
     * for a section of the address space that has disappeared in the address
     * space since the last transaction.
     *
     * @listener: The #MemoryListener.
     * @section: The old #MemoryRegionSection.
     */
    void (*region_del)(MemoryListener *listener, MemoryRegionSection *section);

    /**
     * @region_nop:
     *
     * Called during an address space update transaction,
     * for a section of the address space that is in the same place in the address
     * space as in the last transaction.
     *
     * @listener: The #MemoryListener.
     * @section: The #MemoryRegionSection.
     */
    void (*region_nop)(MemoryListener *listener, MemoryRegionSection *section);

    /**
     * @log_start:
     *
     * Called during an address space update transaction, after
     * one of #MemoryListener.region_add(),#MemoryListener.region_del() or
     * #MemoryListener.region_nop(), if dirty memory logging clients have
     * become active since the last transaction.
     *
     * @listener: The #MemoryListener.
     * @section: The #MemoryRegionSection.
     * @old: A bitmap of dirty memory logging clients that were active in
     * the previous transaction.
     * @new: A bitmap of dirty memory logging clients that are active in
     * the current transaction.
     */
    void (*log_start)(MemoryListener *listener, MemoryRegionSection *section,
                      int old, int new);

    /**
     * @log_stop:
     *
     * Called during an address space update transaction, after
     * one of #MemoryListener.region_add(), #MemoryListener.region_del() or
     * #MemoryListener.region_nop() and possibly after
     * #MemoryListener.log_start(), if dirty memory logging clients have
     * become inactive since the last transaction.
     *
     * @listener: The #MemoryListener.
     * @section: The #MemoryRegionSection.
     * @old: A bitmap of dirty memory logging clients that were active in
     * the previous transaction.
     * @new: A bitmap of dirty memory logging clients that are active in
     * the current transaction.
     */
    void (*log_stop)(MemoryListener *listener, MemoryRegionSection *section,
                     int old, int new);

    /**
     * @log_sync:
     *
     * Called by memory_region_snapshot_and_clear_dirty() and
     * memory_global_dirty_log_sync(), before accessing QEMU's "official"
     * copy of the dirty memory bitmap for a #MemoryRegionSection.
     *
     * @listener: The #MemoryListener.
     * @section: The #MemoryRegionSection.
     */
    void (*log_sync)(MemoryListener *listener, MemoryRegionSection *section);

    /**
     * @log_clear:
     *
     * Called before reading the dirty memory bitmap for a
     * #MemoryRegionSection.
     *
     * @listener: The #MemoryListener.
     * @section: The #MemoryRegionSection.
     */
    void (*log_clear)(MemoryListener *listener, MemoryRegionSection *section);

    /**
     * @log_global_start:
     *
     * Called by memory_global_dirty_log_start(), which
     * enables the %DIRTY_LOG_MIGRATION client on all memory regions in
     * the address space.  #MemoryListener.log_global_start() is also
     * called when a #MemoryListener is added, if global dirty logging is
     * active at that time.
     *
     * @listener: The #MemoryListener.
     */
    void (*log_global_start)(MemoryListener *listener);

    /**
     * @log_global_stop:
     *
     * Called by memory_global_dirty_log_stop(), which
     * disables the %DIRTY_LOG_MIGRATION client on all memory regions in
     * the address space.
     *
     * @listener: The #MemoryListener.
     */
    void (*log_global_stop)(MemoryListener *listener);

    /**
     * @log_global_after_sync:
     *
     * Called after reading the dirty memory bitmap
     * for any #MemoryRegionSection.
     *
     * @listener: The #MemoryListener.
     */
    void (*log_global_after_sync)(MemoryListener *listener);

    /**
     * @eventfd_add:
     *
     * Called during an address space update transaction,
     * for a section of the address space that has had a new ioeventfd
     * registration since the last transaction.
     *
     * @listener: The #MemoryListener.
     * @section: The new #MemoryRegionSection.
     * @match_data: The @match_data parameter for the new ioeventfd.
     * @data: The @data parameter for the new ioeventfd.
     * @e: The #EventNotifier parameter for the new ioeventfd.
     */
    void (*eventfd_add)(MemoryListener *listener, MemoryRegionSection *section,
                        bool match_data, uint64_t data, EventNotifier *e);

    /**
     * @eventfd_del:
     *
     * Called during an address space update transaction,
     * for a section of the address space that has dropped an ioeventfd
     * registration since the last transaction.
     *
     * @listener: The #MemoryListener.
     * @section: The new #MemoryRegionSection.
     * @match_data: The @match_data parameter for the dropped ioeventfd.
     * @data: The @data parameter for the dropped ioeventfd.
     * @e: The #EventNotifier parameter for the dropped ioeventfd.
     */
    void (*eventfd_del)(MemoryListener *listener, MemoryRegionSection *section,
                        bool match_data, uint64_t data, EventNotifier *e);

    /**
     * @coalesced_io_add:
     *
     * Called during an address space update transaction,
     * for a section of the address space that has had a new coalesced
     * MMIO range registration since the last transaction.
     *
     * @listener: The #MemoryListener.
     * @section: The new #MemoryRegionSection.
     * @addr: The starting address for the coalesced MMIO range.
     * @len: The length of the coalesced MMIO range.
     */
    void (*coalesced_io_add)(MemoryListener *listener, MemoryRegionSection *section,
                               hwaddr addr, hwaddr len);

    /**
     * @coalesced_io_del:
     *
     * Called during an address space update transaction,
     * for a section of the address space that has dropped a coalesced
     * MMIO range since the last transaction.
     *
     * @listener: The #MemoryListener.
     * @section: The new #MemoryRegionSection.
     * @addr: The starting address for the coalesced MMIO range.
     * @len: The length of the coalesced MMIO range.
     */
    void (*coalesced_io_del)(MemoryListener *listener, MemoryRegionSection *section,
                               hwaddr addr, hwaddr len);
    /**
     * @priority:
     *
     * Govern the order in which memory listeners are invoked. Lower priorities
     * are invoked earlier for "add" or "start" callbacks, and later for "delete"
     * or "stop" callbacks.
     */
    unsigned priority;

    /* private: */
    AddressSpace *address_space;
    QTAILQ_ENTRY(MemoryListener) link;
    QTAILQ_ENTRY(MemoryListener) link_as;
};

/**
 * AddressSpace: describes a mapping of addresses to #MemoryRegion objects
 */
struct AddressSpace {
    /* private: */
    struct rcu_head rcu;
    char *name;
    MemoryRegion *root;

    /* Accessed via RCU.  */
    struct FlatView *current_map;

    int ioeventfd_nb;
    struct MemoryRegionIoeventfd *ioeventfds;
    QTAILQ_HEAD(, MemoryListener) listeners;
    QTAILQ_ENTRY(AddressSpace) address_spaces_link;
};

typedef struct AddressSpaceDispatch AddressSpaceDispatch;
typedef struct FlatRange FlatRange;

/* Flattened global view of current active memory hierarchy.  Kept in sorted
 * order.
 */
struct FlatView {
    struct rcu_head rcu;
    unsigned ref;
    FlatRange *ranges;
    unsigned nr;
    unsigned nr_allocated;
    struct AddressSpaceDispatch *dispatch;
    MemoryRegion *root;
};

static inline FlatView *address_space_to_flatview(AddressSpace *as)
{
    return qatomic_rcu_read(&as->current_map);
}


/**
 * MemoryRegionSection: describes a fragment of a #MemoryRegion
 *
 * @mr: the region, or %NULL if empty
 * @fv: the flat view of the address space the region is mapped in
 * @offset_within_region: the beginning of the section, relative to @mr's start
 * @size: the size of the section; will not exceed @mr's boundaries
 * @offset_within_address_space: the address of the first byte of the section
 *     relative to the region's address space
 * @readonly: writes to this section are ignored
 * @nonvolatile: this section is non-volatile
 */
struct MemoryRegionSection {
    Int128 size;
    MemoryRegion *mr;
    FlatView *fv;
    hwaddr offset_within_region;
    hwaddr offset_within_address_space;
    bool readonly;
    bool nonvolatile;
};

static inline bool MemoryRegionSection_eq(MemoryRegionSection *a,
                                          MemoryRegionSection *b)
{
    return a->mr == b->mr &&
           a->fv == b->fv &&
           a->offset_within_region == b->offset_within_region &&
           a->offset_within_address_space == b->offset_within_address_space &&
           int128_eq(a->size, b->size) &&
           a->readonly == b->readonly &&
           a->nonvolatile == b->nonvolatile;
}

/**
 * memory_region_init: Initialize a memory region
 *
 * The region typically acts as a container for other memory regions.  Use
 * memory_region_add_subregion() to add subregions.
 *
 * @mr: the #MemoryRegion to be initialized
 * @owner: the object that tracks the region's reference count
 * @name: used for debugging; not visible to the user or ABI
 * @size: size of the region; any subregions beyond this size will be clipped
 */
void memory_region_init(MemoryRegion *mr,
                        struct Object *owner,
                        const char *name,
                        uint64_t size);

/**
 * memory_region_ref: Add 1 to a memory region's reference count
 *
 * Whenever memory regions are accessed outside the BQL, they need to be
 * preserved against hot-unplug.  MemoryRegions actually do not have their
 * own reference count; they piggyback on a QOM object, their "owner".
 * This function adds a reference to the owner.
 *
 * All MemoryRegions must have an owner if they can disappear, even if the
 * device they belong to operates exclusively under the BQL.  This is because
 * the region could be returned at any time by memory_region_find, and this
 * is usually under guest control.
 *
 * @mr: the #MemoryRegion
 */
void memory_region_ref(MemoryRegion *mr);

/**
 * memory_region_unref: Remove 1 to a memory region's reference count
 *
 * Whenever memory regions are accessed outside the BQL, they need to be
 * preserved against hot-unplug.  MemoryRegions actually do not have their
 * own reference count; they piggyback on a QOM object, their "owner".
 * This function removes a reference to the owner and possibly destroys it.
 *
 * @mr: the #MemoryRegion
 */
void memory_region_unref(MemoryRegion *mr);

/**
 * memory_region_init_io: Initialize an I/O memory region.
 *
 * Accesses into the region will cause the callbacks in @ops to be called.
 * if @size is nonzero, subregions will be clipped to @size.
 *
 * @mr: the #MemoryRegion to be initialized.
 * @owner: the object that tracks the region's reference count
 * @ops: a structure containing read and write callbacks to be used when
 *       I/O is performed on the region.
 * @opaque: passed to the read and write callbacks of the @ops structure.
 * @name: used for debugging; not visible to the user or ABI
 * @size: size of the region.
 */
void memory_region_init_io(MemoryRegion *mr,
                           struct Object *owner,
                           const MemoryRegionOps *ops,
                           void *opaque,
                           const char *name,
                           uint64_t size);

/**
 * memory_region_init_ram_nomigrate:  Initialize RAM memory region.  Accesses
 *                                    into the region will modify memory
 *                                    directly.
 *
 * @mr: the #MemoryRegion to be initialized.
 * @owner: the object that tracks the region's reference count
 * @name: Region name, becomes part of RAMBlock name used in migration stream
 *        must be unique within any device
 * @size: size of the region.
 * @errp: pointer to Error*, to store an error if it happens.
 *
 * Note that this function does not do anything to cause the data in the
 * RAM memory region to be migrated; that is the responsibility of the caller.
 */
void memory_region_init_ram_nomigrate(MemoryRegion *mr,
                                      struct Object *owner,
                                      const char *name,
                                      uint64_t size,
                                      Error **errp);

/**
 * memory_region_init_ram_shared_nomigrate:  Initialize RAM memory region.
 *                                           Accesses into the region will
 *                                           modify memory directly.
 *
 * @mr: the #MemoryRegion to be initialized.
 * @owner: the object that tracks the region's reference count
 * @name: Region name, becomes part of RAMBlock name used in migration stream
 *        must be unique within any device
 * @size: size of the region.
 * @share: allow remapping RAM to different addresses
 * @errp: pointer to Error*, to store an error if it happens.
 *
 * Note that this function is similar to memory_region_init_ram_nomigrate.
 * The only difference is part of the RAM region can be remapped.
 */
void memory_region_init_ram_shared_nomigrate(MemoryRegion *mr,
                                             struct Object *owner,
                                             const char *name,
                                             uint64_t size,
                                             bool share,
                                             Error **errp);

/**
 * memory_region_init_resizeable_ram:  Initialize memory region with resizeable
 *                                     RAM.  Accesses into the region will
 *                                     modify memory directly.  Only an initial
 *                                     portion of this RAM is actually used.
 *                                     The used size can change across reboots.
 *
 * @mr: the #MemoryRegion to be initialized.
 * @owner: the object that tracks the region's reference count
 * @name: Region name, becomes part of RAMBlock name used in migration stream
 *        must be unique within any device
 * @size: used size of the region.
 * @max_size: max size of the region.
 * @resized: callback to notify owner about used size change.
 * @errp: pointer to Error*, to store an error if it happens.
 *
 * Note that this function does not do anything to cause the data in the
 * RAM memory region to be migrated; that is the responsibility of the caller.
 */
void memory_region_init_resizeable_ram(MemoryRegion *mr,
                                       struct Object *owner,
                                       const char *name,
                                       uint64_t size,
                                       uint64_t max_size,
                                       void (*resized)(const char*,
                                                       uint64_t length,
                                                       void *host),
                                       Error **errp);
#ifdef CONFIG_POSIX

/**
 * memory_region_init_ram_from_file:  Initialize RAM memory region with a
 *                                    mmap-ed backend.
 *
 * @mr: the #MemoryRegion to be initialized.
 * @owner: the object that tracks the region's reference count
 * @name: Region name, becomes part of RAMBlock name used in migration stream
 *        must be unique within any device
 * @size: size of the region.
 * @align: alignment of the region base address; if 0, the default alignment
 *         (getpagesize()) will be used.
 * @ram_flags: Memory region features:
 *             - RAM_SHARED: memory must be mmaped with the MAP_SHARED flag
 *             - RAM_PMEM: the memory is persistent memory
 *             Other bits are ignored now.
 * @path: the path in which to allocate the RAM.
 * @errp: pointer to Error*, to store an error if it happens.
 *
 * Note that this function does not do anything to cause the data in the
 * RAM memory region to be migrated; that is the responsibility of the caller.
 */
void memory_region_init_ram_from_file(MemoryRegion *mr,
                                      struct Object *owner,
                                      const char *name,
                                      uint64_t size,
                                      uint64_t align,
                                      uint32_t ram_flags,
                                      const char *path,
                                      Error **errp);

/**
 * memory_region_init_ram_from_fd:  Initialize RAM memory region with a
 *                                  mmap-ed backend.
 *
 * @mr: the #MemoryRegion to be initialized.
 * @owner: the object that tracks the region's reference count
 * @name: the name of the region.
 * @size: size of the region.
 * @share: %true if memory must be mmaped with the MAP_SHARED flag
 * @fd: the fd to mmap.
 * @errp: pointer to Error*, to store an error if it happens.
 *
 * Note that this function does not do anything to cause the data in the
 * RAM memory region to be migrated; that is the responsibility of the caller.
 */
void memory_region_init_ram_from_fd(MemoryRegion *mr,
                                    struct Object *owner,
                                    const char *name,
                                    uint64_t size,
                                    bool share,
                                    int fd,
                                    Error **errp);
#endif

/**
 * memory_region_init_ram_ptr:  Initialize RAM memory region from a
 *                              user-provided pointer.  Accesses into the
 *                              region will modify memory directly.
 *
 * @mr: the #MemoryRegion to be initialized.
 * @owner: the object that tracks the region's reference count
 * @name: Region name, becomes part of RAMBlock name used in migration stream
 *        must be unique within any device
 * @size: size of the region.
 * @ptr: memory to be mapped; must contain at least @size bytes.
 *
 * Note that this function does not do anything to cause the data in the
 * RAM memory region to be migrated; that is the responsibility of the caller.
 */
void memory_region_init_ram_ptr(MemoryRegion *mr,
                                struct Object *owner,
                                const char *name,
                                uint64_t size,
                                void *ptr);

/**
 * memory_region_init_ram_device_ptr:  Initialize RAM device memory region from
 *                                     a user-provided pointer.
 *
 * A RAM device represents a mapping to a physical device, such as to a PCI
 * MMIO BAR of an vfio-pci assigned device.  The memory region may be mapped
 * into the VM address space and access to the region will modify memory
 * directly.  However, the memory region should not be included in a memory
 * dump (device may not be enabled/mapped at the time of the dump), and
 * operations incompatible with manipulating MMIO should be avoided.  Replaces
 * skip_dump flag.
 *
 * @mr: the #MemoryRegion to be initialized.
 * @owner: the object that tracks the region's reference count
 * @name: the name of the region.
 * @size: size of the region.
 * @ptr: memory to be mapped; must contain at least @size bytes.
 *
 * Note that this function does not do anything to cause the data in the
 * RAM memory region to be migrated; that is the responsibility of the caller.
 * (For RAM device memory regions, migrating the contents rarely makes sense.)
 */
void memory_region_init_ram_device_ptr(MemoryRegion *mr,
                                       struct Object *owner,
                                       const char *name,
                                       uint64_t size,
                                       void *ptr);

/**
 * memory_region_init_alias: Initialize a memory region that aliases all or a
 *                           part of another memory region.
 *
 * @mr: the #MemoryRegion to be initialized.
 * @owner: the object that tracks the region's reference count
 * @name: used for debugging; not visible to the user or ABI
 * @orig: the region to be referenced; @mr will be equivalent to
 *        @orig between @offset and @offset + @size - 1.
 * @offset: start of the section in @orig to be referenced.
 * @size: size of the region.
 */
void memory_region_init_alias(MemoryRegion *mr,
                              struct Object *owner,
                              const char *name,
                              MemoryRegion *orig,
                              hwaddr offset,
                              uint64_t size);

/**
 * memory_region_init_rom_nomigrate: Initialize a ROM memory region.
 *
 * This has the same effect as calling memory_region_init_ram_nomigrate()
 * and then marking the resulting region read-only with
 * memory_region_set_readonly().
 *
 * Note that this function does not do anything to cause the data in the
 * RAM side of the memory region to be migrated; that is the responsibility
 * of the caller.
 *
 * @mr: the #MemoryRegion to be initialized.
 * @owner: the object that tracks the region's reference count
 * @name: Region name, becomes part of RAMBlock name used in migration stream
 *        must be unique within any device
 * @size: size of the region.
 * @errp: pointer to Error*, to store an error if it happens.
 */
void memory_region_init_rom_nomigrate(MemoryRegion *mr,
                                      struct Object *owner,
                                      const char *name,
                                      uint64_t size,
                                      Error **errp);

/**
 * memory_region_init_rom_device_nomigrate:  Initialize a ROM memory region.
 *                                 Writes are handled via callbacks.
 *
 * Note that this function does not do anything to cause the data in the
 * RAM side of the memory region to be migrated; that is the responsibility
 * of the caller.
 *
 * @mr: the #MemoryRegion to be initialized.
 * @owner: the object that tracks the region's reference count
 * @ops: callbacks for write access handling (must not be NULL).
 * @opaque: passed to the read and write callbacks of the @ops structure.
 * @name: Region name, becomes part of RAMBlock name used in migration stream
 *        must be unique within any device
 * @size: size of the region.
 * @errp: pointer to Error*, to store an error if it happens.
 */
void memory_region_init_rom_device_nomigrate(MemoryRegion *mr,
                                             struct Object *owner,
                                             const MemoryRegionOps *ops,
                                             void *opaque,
                                             const char *name,
                                             uint64_t size,
                                             Error **errp);

/**
 * memory_region_init_iommu: Initialize a memory region of a custom type
 * that translates addresses
 *
 * An IOMMU region translates addresses and forwards accesses to a target
 * memory region.
 *
 * The IOMMU implementation must define a subclass of TYPE_IOMMU_MEMORY_REGION.
 * @_iommu_mr should be a pointer to enough memory for an instance of
 * that subclass, @instance_size is the size of that subclass, and
 * @mrtypename is its name. This function will initialize @_iommu_mr as an
 * instance of the subclass, and its methods will then be called to handle
 * accesses to the memory region. See the documentation of
 * #IOMMUMemoryRegionClass for further details.
 *
 * @_iommu_mr: the #IOMMUMemoryRegion to be initialized
 * @instance_size: the IOMMUMemoryRegion subclass instance size
 * @mrtypename: the type name of the #IOMMUMemoryRegion
 * @owner: the object that tracks the region's reference count
 * @name: used for debugging; not visible to the user or ABI
 * @size: size of the region.
 */
void memory_region_init_iommu(void *_iommu_mr,
                              size_t instance_size,
                              const char *mrtypename,
                              Object *owner,
                              const char *name,
                              uint64_t size);

/**
 * memory_region_init_ram - Initialize RAM memory region.  Accesses into the
 *                          region will modify memory directly.
 *
 * @mr: the #MemoryRegion to be initialized
 * @owner: the object that tracks the region's reference count (must be
 *         TYPE_DEVICE or a subclass of TYPE_DEVICE, or NULL)
 * @name: name of the memory region
 * @size: size of the region in bytes
 * @errp: pointer to Error*, to store an error if it happens.
 *
 * This function allocates RAM for a board model or device, and
 * arranges for it to be migrated (by calling vmstate_register_ram()
 * if @owner is a DeviceState, or vmstate_register_ram_global() if
 * @owner is NULL).
 *
 * TODO: Currently we restrict @owner to being either NULL (for
 * global RAM regions with no owner) or devices, so that we can
 * give the RAM block a unique name for migration purposes.
 * We should lift this restriction and allow arbitrary Objects.
 * If you pass a non-NULL non-device @owner then we will assert.
 */
void memory_region_init_ram(MemoryRegion *mr,
                            struct Object *owner,
                            const char *name,
                            uint64_t size,
                            Error **errp);

/**
 * memory_region_init_rom: Initialize a ROM memory region.
 *
 * This has the same effect as calling memory_region_init_ram()
 * and then marking the resulting region read-only with
 * memory_region_set_readonly(). This includes arranging for the
 * contents to be migrated.
 *
 * TODO: Currently we restrict @owner to being either NULL (for
 * global RAM regions with no owner) or devices, so that we can
 * give the RAM block a unique name for migration purposes.
 * We should lift this restriction and allow arbitrary Objects.
 * If you pass a non-NULL non-device @owner then we will assert.
 *
 * @mr: the #MemoryRegion to be initialized.
 * @owner: the object that tracks the region's reference count
 * @name: Region name, becomes part of RAMBlock name used in migration stream
 *        must be unique within any device
 * @size: size of the region.
 * @errp: pointer to Error*, to store an error if it happens.
 */
void memory_region_init_rom(MemoryRegion *mr,
                            struct Object *owner,
                            const char *name,
                            uint64_t size,
                            Error **errp);

/**
 * memory_region_init_rom_device:  Initialize a ROM memory region.
 *                                 Writes are handled via callbacks.
 *
 * This function initializes a memory region backed by RAM for reads
 * and callbacks for writes, and arranges for the RAM backing to
 * be migrated (by calling vmstate_register_ram()
 * if @owner is a DeviceState, or vmstate_register_ram_global() if
 * @owner is NULL).
 *
 * TODO: Currently we restrict @owner to being either NULL (for
 * global RAM regions with no owner) or devices, so that we can
 * give the RAM block a unique name for migration purposes.
 * We should lift this restriction and allow arbitrary Objects.
 * If you pass a non-NULL non-device @owner then we will assert.
 *
 * @mr: the #MemoryRegion to be initialized.
 * @owner: the object that tracks the region's reference count
 * @ops: callbacks for write access handling (must not be NULL).
 * @opaque: passed to the read and write callbacks of the @ops structure.
 * @name: Region name, becomes part of RAMBlock name used in migration stream
 *        must be unique within any device
 * @size: size of the region.
 * @errp: pointer to Error*, to store an error if it happens.
 */
void memory_region_init_rom_device(MemoryRegion *mr,
                                   struct Object *owner,
                                   const MemoryRegionOps *ops,
                                   void *opaque,
                                   const char *name,
                                   uint64_t size,
                                   Error **errp);


/**
 * memory_region_owner: get a memory region's owner.
 *
 * @mr: the memory region being queried.
 */
struct Object *memory_region_owner(MemoryRegion *mr);

/**
 * memory_region_size: get a memory region's size.
 *
 * @mr: the memory region being queried.
 */
uint64_t memory_region_size(MemoryRegion *mr);

/**
 * memory_region_is_ram: check whether a memory region is random access
 *
 * Returns %true if a memory region is random access.
 *
 * @mr: the memory region being queried
 */
static inline bool memory_region_is_ram(MemoryRegion *mr)
{
    return mr->ram;
}

/**
 * memory_region_is_ram_device: check whether a memory region is a ram device
 *
 * Returns %true if a memory region is a device backed ram region
 *
 * @mr: the memory region being queried
 */
bool memory_region_is_ram_device(MemoryRegion *mr);

/**
 * memory_region_is_romd: check whether a memory region is in ROMD mode
 *
 * Returns %true if a memory region is a ROM device and currently set to allow
 * direct reads.
 *
 * @mr: the memory region being queried
 */
static inline bool memory_region_is_romd(MemoryRegion *mr)
{
    return mr->rom_device && mr->romd_mode;
}

/**
 * memory_region_get_iommu: check whether a memory region is an iommu
 *
 * Returns pointer to IOMMUMemoryRegion if a memory region is an iommu,
 * otherwise NULL.
 *
 * @mr: the memory region being queried
 */
static inline IOMMUMemoryRegion *memory_region_get_iommu(MemoryRegion *mr)
{
    if (mr->alias) {
        return memory_region_get_iommu(mr->alias);
    }
    if (mr->is_iommu) {
        return (IOMMUMemoryRegion *) mr;
    }
    return NULL;
}

/**
 * memory_region_get_iommu_class_nocheck: returns iommu memory region class
 *   if an iommu or NULL if not
 *
 * Returns pointer to IOMMUMemoryRegionClass if a memory region is an iommu,
 * otherwise NULL. This is fast path avoiding QOM checking, use with caution.
 *
 * @iommu_mr: the memory region being queried
 */
static inline IOMMUMemoryRegionClass *memory_region_get_iommu_class_nocheck(
        IOMMUMemoryRegion *iommu_mr)
{
    return (IOMMUMemoryRegionClass *) (((Object *)iommu_mr)->class);
}

#define memory_region_is_iommu(mr) (memory_region_get_iommu(mr) != NULL)

/**
 * memory_region_iommu_get_min_page_size: get minimum supported page size
 * for an iommu
 *
 * Returns minimum supported page size for an iommu.
 *
 * @iommu_mr: the memory region being queried
 */
uint64_t memory_region_iommu_get_min_page_size(IOMMUMemoryRegion *iommu_mr);

/**
 * memory_region_notify_iommu: notify a change in an IOMMU translation entry.
 *
 * The notification type will be decided by entry.perm bits:
 *
 * - For UNMAP (cache invalidation) notifies: set entry.perm to IOMMU_NONE.
 * - For MAP (newly added entry) notifies: set entry.perm to the
 *   permission of the page (which is definitely !IOMMU_NONE).
 *
 * Note: for any IOMMU implementation, an in-place mapping change
 * should be notified with an UNMAP followed by a MAP.
 *
 * @iommu_mr: the memory region that was changed
 * @iommu_idx: the IOMMU index for the translation table which has changed
 * @entry: the new entry in the IOMMU translation table.  The entry
 *         replaces all old entries for the same virtual I/O address range.
 *         Deleted entries have .@perm == 0.
 */
void memory_region_notify_iommu(IOMMUMemoryRegion *iommu_mr,
                                int iommu_idx,
                                IOMMUTLBEntry entry);

/**
 * memory_region_notify_one: notify a change in an IOMMU translation
 *                           entry to a single notifier
 *
 * This works just like memory_region_notify_iommu(), but it only
 * notifies a specific notifier, not all of them.
 *
 * @notifier: the notifier to be notified
 * @entry: the new entry in the IOMMU translation table.  The entry
 *         replaces all old entries for the same virtual I/O address range.
 *         Deleted entries have .@perm == 0.
 */
void memory_region_notify_one(IOMMUNotifier *notifier,
                              IOMMUTLBEntry *entry);

/**
 * memory_region_register_iommu_notifier: register a notifier for changes to
 * IOMMU translation entries.
 *
 * Returns 0 on success, or a negative errno otherwise. In particular,
 * -EINVAL indicates that at least one of the attributes of the notifier
 * is not supported (flag/range) by the IOMMU memory region. In case of error
 * the error object must be created.
 *
 * @mr: the memory region to observe
 * @n: the IOMMUNotifier to be added; the notify callback receives a
 *     pointer to an #IOMMUTLBEntry as the opaque value; the pointer
 *     ceases to be valid on exit from the notifier.
 * @errp: pointer to Error*, to store an error if it happens.
 */
int memory_region_register_iommu_notifier(MemoryRegion *mr,
                                          IOMMUNotifier *n, Error **errp);

/**
 * memory_region_iommu_replay: replay existing IOMMU translations to
 * a notifier with the minimum page granularity returned by
 * mr->iommu_ops->get_page_size().
 *
 * Note: this is not related to record-and-replay functionality.
 *
 * @iommu_mr: the memory region to observe
 * @n: the notifier to which to replay iommu mappings
 */
void memory_region_iommu_replay(IOMMUMemoryRegion *iommu_mr, IOMMUNotifier *n);

/**
 * memory_region_unregister_iommu_notifier: unregister a notifier for
 * changes to IOMMU translation entries.
 *
 * @mr: the memory region which was observed and for which notity_stopped()
 *      needs to be called
 * @n: the notifier to be removed.
 */
void memory_region_unregister_iommu_notifier(MemoryRegion *mr,
                                             IOMMUNotifier *n);

/**
 * memory_region_iommu_get_attr: return an IOMMU attr if get_attr() is
 * defined on the IOMMU.
 *
 * Returns 0 on success, or a negative errno otherwise. In particular,
 * -EINVAL indicates that the IOMMU does not support the requested
 * attribute.
 *
 * @iommu_mr: the memory region
 * @attr: the requested attribute
 * @data: a pointer to the requested attribute data
 */
int memory_region_iommu_get_attr(IOMMUMemoryRegion *iommu_mr,
                                 enum IOMMUMemoryRegionAttr attr,
                                 void *data);

/**
 * memory_region_iommu_attrs_to_index: return the IOMMU index to
 * use for translations with the given memory transaction attributes.
 *
 * @iommu_mr: the memory region
 * @attrs: the memory transaction attributes
 */
int memory_region_iommu_attrs_to_index(IOMMUMemoryRegion *iommu_mr,
                                       MemTxAttrs attrs);

/**
 * memory_region_iommu_num_indexes: return the total number of IOMMU
 * indexes that this IOMMU supports.
 *
 * @iommu_mr: the memory region
 */
int memory_region_iommu_num_indexes(IOMMUMemoryRegion *iommu_mr);

/**
 * memory_region_name: get a memory region's name
 *
 * Returns the string that was used to initialize the memory region.
 *
 * @mr: the memory region being queried
 */
const char *memory_region_name(const MemoryRegion *mr);

/**
 * memory_region_is_logging: return whether a memory region is logging writes
 *
 * Returns %true if the memory region is logging writes for the given client
 *
 * @mr: the memory region being queried
 * @client: the client being queried
 */
bool memory_region_is_logging(MemoryRegion *mr, uint8_t client);

/**
 * memory_region_get_dirty_log_mask: return the clients for which a
 * memory region is logging writes.
 *
 * Returns a bitmap of clients, in which the DIRTY_MEMORY_* constants
 * are the bit indices.
 *
 * @mr: the memory region being queried
 */
uint8_t memory_region_get_dirty_log_mask(MemoryRegion *mr);

/**
 * memory_region_is_rom: check whether a memory region is ROM
 *
 * Returns %true if a memory region is read-only memory.
 *
 * @mr: the memory region being queried
 */
static inline bool memory_region_is_rom(MemoryRegion *mr)
{
    return mr->ram && mr->readonly;
}

/**
 * memory_region_is_nonvolatile: check whether a memory region is non-volatile
 *
 * Returns %true is a memory region is non-volatile memory.
 *
 * @mr: the memory region being queried
 */
static inline bool memory_region_is_nonvolatile(MemoryRegion *mr)
{
    return mr->nonvolatile;
}

/**
 * memory_region_get_fd: Get a file descriptor backing a RAM memory region.
 *
 * Returns a file descriptor backing a file-based RAM memory region,
 * or -1 if the region is not a file-based RAM memory region.
 *
 * @mr: the RAM or alias memory region being queried.
 */
int memory_region_get_fd(MemoryRegion *mr);

/**
 * memory_region_from_host: Convert a pointer into a RAM memory region
 * and an offset within it.
 *
 * Given a host pointer inside a RAM memory region (created with
 * memory_region_init_ram() or memory_region_init_ram_ptr()), return
 * the MemoryRegion and the offset within it.
 *
 * Use with care; by the time this function returns, the returned pointer is
 * not protected by RCU anymore.  If the caller is not within an RCU critical
 * section and does not hold the iothread lock, it must have other means of
 * protecting the pointer, such as a reference to the region that includes
 * the incoming ram_addr_t.
 *
 * @ptr: the host pointer to be converted
 * @offset: the offset within memory region
 */
MemoryRegion *memory_region_from_host(void *ptr, ram_addr_t *offset);

/**
 * memory_region_get_ram_ptr: Get a pointer into a RAM memory region.
 *
 * Returns a host pointer to a RAM memory region (created with
 * memory_region_init_ram() or memory_region_init_ram_ptr()).
 *
 * Use with care; by the time this function returns, the returned pointer is
 * not protected by RCU anymore.  If the caller is not within an RCU critical
 * section and does not hold the iothread lock, it must have other means of
 * protecting the pointer, such as a reference to the region that includes
 * the incoming ram_addr_t.
 *
 * @mr: the memory region being queried.
 */
void *memory_region_get_ram_ptr(MemoryRegion *mr);

/* memory_region_ram_resize: Resize a RAM region.
 *
 * Only legal before guest might have detected the memory size: e.g. on
 * incoming migration, or right after reset.
 *
 * @mr: a memory region created with @memory_region_init_resizeable_ram.
 * @newsize: the new size the region
 * @errp: pointer to Error*, to store an error if it happens.
 */
void memory_region_ram_resize(MemoryRegion *mr, ram_addr_t newsize,
                              Error **errp);

/**
 * memory_region_msync: Synchronize selected address range of
 * a memory mapped region
 *
 * @mr: the memory region to be msync
 * @addr: the initial address of the range to be sync
 * @size: the size of the range to be sync
 */
void memory_region_msync(MemoryRegion *mr, hwaddr addr, hwaddr size);

/**
 * memory_region_writeback: Trigger cache writeback for
 * selected address range
 *
 * @mr: the memory region to be updated
 * @addr: the initial address of the range to be written back
 * @size: the size of the range to be written back
 */
void memory_region_writeback(MemoryRegion *mr, hwaddr addr, hwaddr size);

/**
 * memory_region_set_log: Turn dirty logging on or off for a region.
 *
 * Turns dirty logging on or off for a specified client (display, migration).
 * Only meaningful for RAM regions.
 *
 * @mr: the memory region being updated.
 * @log: whether dirty logging is to be enabled or disabled.
 * @client: the user of the logging information; %DIRTY_MEMORY_VGA only.
 */
void memory_region_set_log(MemoryRegion *mr, bool log, unsigned client);

/**
 * memory_region_set_dirty: Mark a range of bytes as dirty in a memory region.
 *
 * Marks a range of bytes as dirty, after it has been dirtied outside
 * guest code.
 *
 * @mr: the memory region being dirtied.
 * @addr: the address (relative to the start of the region) being dirtied.
 * @size: size of the range being dirtied.
 */
void memory_region_set_dirty(MemoryRegion *mr, hwaddr addr,
                             hwaddr size);

/**
 * memory_region_clear_dirty_bitmap - clear dirty bitmap for memory range
 *
 * This function is called when the caller wants to clear the remote
 * dirty bitmap of a memory range within the memory region.  This can
 * be used by e.g. KVM to manually clear dirty log when
 * KVM_CAP_MANUAL_DIRTY_LOG_PROTECT is declared support by the host
 * kernel.
 *
 * @mr:     the memory region to clear the dirty log upon
 * @start:  start address offset within the memory region
 * @len:    length of the memory region to clear dirty bitmap
 */
void memory_region_clear_dirty_bitmap(MemoryRegion *mr, hwaddr start,
                                      hwaddr len);

/**
 * memory_region_snapshot_and_clear_dirty: Get a snapshot of the dirty
 *                                         bitmap and clear it.
 *
 * Creates a snapshot of the dirty bitmap, clears the dirty bitmap and
 * returns the snapshot.  The snapshot can then be used to query dirty
 * status, using memory_region_snapshot_get_dirty.  Snapshotting allows
 * querying the same page multiple times, which is especially useful for
 * display updates where the scanlines often are not page aligned.
 *
 * The dirty bitmap region which gets copyed into the snapshot (and
 * cleared afterwards) can be larger than requested.  The boundaries
 * are rounded up/down so complete bitmap longs (covering 64 pages on
 * 64bit hosts) can be copied over into the bitmap snapshot.  Which
 * isn't a problem for display updates as the extra pages are outside
 * the visible area, and in case the visible area changes a full
 * display redraw is due anyway.  Should other use cases for this
 * function emerge we might have to revisit this implementation
 * detail.
 *
 * Use g_free to release DirtyBitmapSnapshot.
 *
 * @mr: the memory region being queried.
 * @addr: the address (relative to the start of the region) being queried.
 * @size: the size of the range being queried.
 * @client: the user of the logging information; typically %DIRTY_MEMORY_VGA.
 */
DirtyBitmapSnapshot *memory_region_snapshot_and_clear_dirty(MemoryRegion *mr,
                                                            hwaddr addr,
                                                            hwaddr size,
                                                            unsigned client);

/**
 * memory_region_snapshot_get_dirty: Check whether a range of bytes is dirty
 *                                   in the specified dirty bitmap snapshot.
 *
 * @mr: the memory region being queried.
 * @snap: the dirty bitmap snapshot
 * @addr: the address (relative to the start of the region) being queried.
 * @size: the size of the range being queried.
 */
bool memory_region_snapshot_get_dirty(MemoryRegion *mr,
                                      DirtyBitmapSnapshot *snap,
                                      hwaddr addr, hwaddr size);

/**
 * memory_region_reset_dirty: Mark a range of pages as clean, for a specified
 *                            client.
 *
 * Marks a range of pages as no longer dirty.
 *
 * @mr: the region being updated.
 * @addr: the start of the subrange being cleaned.
 * @size: the size of the subrange being cleaned.
 * @client: the user of the logging information; %DIRTY_MEMORY_MIGRATION or
 *          %DIRTY_MEMORY_VGA.
 */
void memory_region_reset_dirty(MemoryRegion *mr, hwaddr addr,
                               hwaddr size, unsigned client);

/**
 * memory_region_flush_rom_device: Mark a range of pages dirty and invalidate
 *                                 TBs (for self-modifying code).
 *
 * The MemoryRegionOps->write() callback of a ROM device must use this function
 * to mark byte ranges that have been modified internally, such as by directly
 * accessing the memory returned by memory_region_get_ram_ptr().
 *
 * This function marks the range dirty and invalidates TBs so that TCG can
 * detect self-modifying code.
 *
 * @mr: the region being flushed.
 * @addr: the start, relative to the start of the region, of the range being
 *        flushed.
 * @size: the size, in bytes, of the range being flushed.
 */
void memory_region_flush_rom_device(MemoryRegion *mr, hwaddr addr, hwaddr size);

/**
 * memory_region_set_readonly: Turn a memory region read-only (or read-write)
 *
 * Allows a memory region to be marked as read-only (turning it into a ROM).
 * only useful on RAM regions.
 *
 * @mr: the region being updated.
 * @readonly: whether rhe region is to be ROM or RAM.
 */
void memory_region_set_readonly(MemoryRegion *mr, bool readonly);

/**
 * memory_region_set_nonvolatile: Turn a memory region non-volatile
 *
 * Allows a memory region to be marked as non-volatile.
 * only useful on RAM regions.
 *
 * @mr: the region being updated.
 * @nonvolatile: whether rhe region is to be non-volatile.
 */
void memory_region_set_nonvolatile(MemoryRegion *mr, bool nonvolatile);

/**
 * memory_region_rom_device_set_romd: enable/disable ROMD mode
 *
 * Allows a ROM device (initialized with memory_region_init_rom_device() to
 * set to ROMD mode (default) or MMIO mode.  When it is in ROMD mode, the
 * device is mapped to guest memory and satisfies read access directly.
 * When in MMIO mode, reads are forwarded to the #MemoryRegion.read function.
 * Writes are always handled by the #MemoryRegion.write function.
 *
 * @mr: the memory region to be updated
 * @romd_mode: %true to put the region into ROMD mode
 */
void memory_region_rom_device_set_romd(MemoryRegion *mr, bool romd_mode);

/**
 * memory_region_set_coalescing: Enable memory coalescing for the region.
 *
 * Enabled writes to a region to be queued for later processing. MMIO ->write
 * callbacks may be delayed until a non-coalesced MMIO is issued.
 * Only useful for IO regions.  Roughly similar to write-combining hardware.
 *
 * @mr: the memory region to be write coalesced
 */
void memory_region_set_coalescing(MemoryRegion *mr);

/**
 * memory_region_add_coalescing: Enable memory coalescing for a sub-range of
 *                               a region.
 *
 * Like memory_region_set_coalescing(), but works on a sub-range of a region.
 * Multiple calls can be issued coalesced disjoint ranges.
 *
 * @mr: the memory region to be updated.
 * @offset: the start of the range within the region to be coalesced.
 * @size: the size of the subrange to be coalesced.
 */
void memory_region_add_coalescing(MemoryRegion *mr,
                                  hwaddr offset,
                                  uint64_t size);

/**
 * memory_region_clear_coalescing: Disable MMIO coalescing for the region.
 *
 * Disables any coalescing caused by memory_region_set_coalescing() or
 * memory_region_add_coalescing().  Roughly equivalent to uncacheble memory
 * hardware.
 *
 * @mr: the memory region to be updated.
 */
void memory_region_clear_coalescing(MemoryRegion *mr);

/**
 * memory_region_set_flush_coalesced: Enforce memory coalescing flush before
 *                                    accesses.
 *
 * Ensure that pending coalesced MMIO request are flushed before the memory
 * region is accessed. This property is automatically enabled for all regions
 * passed to memory_region_set_coalescing() and memory_region_add_coalescing().
 *
 * @mr: the memory region to be updated.
 */
void memory_region_set_flush_coalesced(MemoryRegion *mr);

/**
 * memory_region_clear_flush_coalesced: Disable memory coalescing flush before
 *                                      accesses.
 *
 * Clear the automatic coalesced MMIO flushing enabled via
 * memory_region_set_flush_coalesced. Note that this service has no effect on
 * memory regions that have MMIO coalescing enabled for themselves. For them,
 * automatic flushing will stop once coalescing is disabled.
 *
 * @mr: the memory region to be updated.
 */
void memory_region_clear_flush_coalesced(MemoryRegion *mr);

/**
 * memory_region_add_eventfd: Request an eventfd to be triggered when a word
 *                            is written to a location.
 *
 * Marks a word in an IO region (initialized with memory_region_init_io())
 * as a trigger for an eventfd event.  The I/O callback will not be called.
 * The caller must be prepared to handle failure (that is, take the required
 * action if the callback _is_ called).
 *
 * @mr: the memory region being updated.
 * @addr: the address within @mr that is to be monitored
 * @size: the size of the access to trigger the eventfd
 * @match_data: whether to match against @data, instead of just @addr
 * @data: the data to match against the guest write
 * @e: event notifier to be triggered when @addr, @size, and @data all match.
 **/
void memory_region_add_eventfd(MemoryRegion *mr,
                               hwaddr addr,
                               unsigned size,
                               bool match_data,
                               uint64_t data,
                               EventNotifier *e);

/**
 * memory_region_del_eventfd: Cancel an eventfd.
 *
 * Cancels an eventfd trigger requested by a previous
 * memory_region_add_eventfd() call.
 *
 * @mr: the memory region being updated.
 * @addr: the address within @mr that is to be monitored
 * @size: the size of the access to trigger the eventfd
 * @match_data: whether to match against @data, instead of just @addr
 * @data: the data to match against the guest write
 * @e: event notifier to be triggered when @addr, @size, and @data all match.
 */
void memory_region_del_eventfd(MemoryRegion *mr,
                               hwaddr addr,
                               unsigned size,
                               bool match_data,
                               uint64_t data,
                               EventNotifier *e);

/**
 * memory_region_add_subregion: Add a subregion to a container.
 *
 * Adds a subregion at @offset.  The subregion may not overlap with other
 * subregions (except for those explicitly marked as overlapping).  A region
 * may only be added once as a subregion (unless removed with
 * memory_region_del_subregion()); use memory_region_init_alias() if you
 * want a region to be a subregion in multiple locations.
 *
 * @mr: the region to contain the new subregion; must be a container
 *      initialized with memory_region_init().
 * @offset: the offset relative to @mr where @subregion is added.
 * @subregion: the subregion to be added.
 */
void memory_region_add_subregion(MemoryRegion *mr,
                                 hwaddr offset,
                                 MemoryRegion *subregion);
/**
 * memory_region_add_subregion_overlap: Add a subregion to a container
 *                                      with overlap.
 *
 * Adds a subregion at @offset.  The subregion may overlap with other
 * subregions.  Conflicts are resolved by having a higher @priority hide a
 * lower @priority. Subregions without priority are taken as @priority 0.
 * A region may only be added once as a subregion (unless removed with
 * memory_region_del_subregion()); use memory_region_init_alias() if you
 * want a region to be a subregion in multiple locations.
 *
 * @mr: the region to contain the new subregion; must be a container
 *      initialized with memory_region_init().
 * @offset: the offset relative to @mr where @subregion is added.
 * @subregion: the subregion to be added.
 * @priority: used for resolving overlaps; highest priority wins.
 */
void memory_region_add_subregion_overlap(MemoryRegion *mr,
                                         hwaddr offset,
                                         MemoryRegion *subregion,
                                         int priority);

/**
 * memory_region_get_ram_addr: Get the ram address associated with a memory
 *                             region
 *
 * @mr: the region to be queried
 */
ram_addr_t memory_region_get_ram_addr(MemoryRegion *mr);

uint64_t memory_region_get_alignment(const MemoryRegion *mr);
/**
 * memory_region_del_subregion: Remove a subregion.
 *
 * Removes a subregion from its container.
 *
 * @mr: the container to be updated.
 * @subregion: the region being removed; must be a current subregion of @mr.
 */
void memory_region_del_subregion(MemoryRegion *mr,
                                 MemoryRegion *subregion);

/*
 * memory_region_set_enabled: dynamically enable or disable a region
 *
 * Enables or disables a memory region.  A disabled memory region
 * ignores all accesses to itself and its subregions.  It does not
 * obscure sibling subregions with lower priority - it simply behaves as
 * if it was removed from the hierarchy.
 *
 * Regions default to being enabled.
 *
 * @mr: the region to be updated
 * @enabled: whether to enable or disable the region
 */
void memory_region_set_enabled(MemoryRegion *mr, bool enabled);

/*
 * memory_region_set_address: dynamically update the address of a region
 *
 * Dynamically updates the address of a region, relative to its container.
 * May be used on regions are currently part of a memory hierarchy.
 *
 * @mr: the region to be updated
 * @addr: new address, relative to container region
 */
void memory_region_set_address(MemoryRegion *mr, hwaddr addr);

/*
 * memory_region_set_size: dynamically update the size of a region.
 *
 * Dynamically updates the size of a region.
 *
 * @mr: the region to be updated
 * @size: used size of the region.
 */
void memory_region_set_size(MemoryRegion *mr, uint64_t size);

/*
 * memory_region_set_alias_offset: dynamically update a memory alias's offset
 *
 * Dynamically updates the offset into the target region that an alias points
 * to, as if the fourth argument to memory_region_init_alias() has changed.
 *
 * @mr: the #MemoryRegion to be updated; should be an alias.
 * @offset: the new offset into the target memory region
 */
void memory_region_set_alias_offset(MemoryRegion *mr,
                                    hwaddr offset);

/**
 * memory_region_present: checks if an address relative to a @container
 * translates into #MemoryRegion within @container
 *
 * Answer whether a #MemoryRegion within @container covers the address
 * @addr.
 *
 * @container: a #MemoryRegion within which @addr is a relative address
 * @addr: the area within @container to be searched
 */
bool memory_region_present(MemoryRegion *container, hwaddr addr);

/**
 * memory_region_is_mapped: returns true if #MemoryRegion is mapped
 * into any address space.
 *
 * @mr: a #MemoryRegion which should be checked if it's mapped
 */
bool memory_region_is_mapped(MemoryRegion *mr);

/**
 * memory_region_find: translate an address/size relative to a
 * MemoryRegion into a #MemoryRegionSection.
 *
 * Locates the first #MemoryRegion within @mr that overlaps the range
 * given by @addr and @size.
 *
 * Returns a #MemoryRegionSection that describes a contiguous overlap.
 * It will have the following characteristics:
 * - @size = 0 iff no overlap was found
 * - @mr is non-%NULL iff an overlap was found
 *
 * Remember that in the return value the @offset_within_region is
 * relative to the returned region (in the .@mr field), not to the
 * @mr argument.
 *
 * Similarly, the .@offset_within_address_space is relative to the
 * address space that contains both regions, the passed and the
 * returned one.  However, in the special case where the @mr argument
 * has no container (and thus is the root of the address space), the
 * following will hold:
 * - @offset_within_address_space >= @addr
 * - @offset_within_address_space + .@size <= @addr + @size
 *
 * @mr: a MemoryRegion within which @addr is a relative address
 * @addr: start of the area within @as to be searched
 * @size: size of the area to be searched
 */
MemoryRegionSection memory_region_find(MemoryRegion *mr,
                                       hwaddr addr, uint64_t size);

/**
 * memory_global_dirty_log_sync: synchronize the dirty log for all memory
 *
 * Synchronizes the dirty page log for all address spaces.
 */
void memory_global_dirty_log_sync(void);

/**
 * memory_global_dirty_log_sync: synchronize the dirty log for all memory
 *
 * Synchronizes the vCPUs with a thread that is reading the dirty bitmap.
 * This function must be called after the dirty log bitmap is cleared, and
 * before dirty guest memory pages are read.  If you are using
 * #DirtyBitmapSnapshot, memory_region_snapshot_and_clear_dirty() takes
 * care of doing this.
 */
void memory_global_after_dirty_log_sync(void);

/**
 * memory_region_transaction_begin: Start a transaction.
 *
 * During a transaction, changes will be accumulated and made visible
 * only when the transaction ends (is committed).
 */
void memory_region_transaction_begin(void);

/**
 * memory_region_transaction_commit: Commit a transaction and make changes
 *                                   visible to the guest.
 */
void memory_region_transaction_commit(void);

/**
 * memory_listener_register: register callbacks to be called when memory
 *                           sections are mapped or unmapped into an address
 *                           space
 *
 * @listener: an object containing the callbacks to be called
 * @filter: if non-%NULL, only regions in this address space will be observed
 */
void memory_listener_register(MemoryListener *listener, AddressSpace *filter);

/**
 * memory_listener_unregister: undo the effect of memory_listener_register()
 *
 * @listener: an object containing the callbacks to be removed
 */
void memory_listener_unregister(MemoryListener *listener);

/**
 * memory_global_dirty_log_start: begin dirty logging for all regions
 */
void memory_global_dirty_log_start(void);

/**
 * memory_global_dirty_log_stop: end dirty logging for all regions
 */
void memory_global_dirty_log_stop(void);

void mtree_info(bool flatview, bool dispatch_tree, bool owner, bool disabled);

/**
 * memory_region_dispatch_read: perform a read directly to the specified
 * MemoryRegion.
 *
 * @mr: #MemoryRegion to access
 * @addr: address within that region
 * @pval: pointer to uint64_t which the data is written to
 * @op: size, sign, and endianness of the memory operation
 * @attrs: memory transaction attributes to use for the access
 */
MemTxResult memory_region_dispatch_read(MemoryRegion *mr,
                                        hwaddr addr,
                                        uint64_t *pval,
                                        MemOp op,
                                        MemTxAttrs attrs);
/**
 * memory_region_dispatch_write: perform a write directly to the specified
 * MemoryRegion.
 *
 * @mr: #MemoryRegion to access
 * @addr: address within that region
 * @data: data to write
 * @op: size, sign, and endianness of the memory operation
 * @attrs: memory transaction attributes to use for the access
 */
MemTxResult memory_region_dispatch_write(MemoryRegion *mr,
                                         hwaddr addr,
                                         uint64_t data,
                                         MemOp op,
                                         MemTxAttrs attrs);

/**
 * address_space_init: initializes an address space
 *
 * @as: an uninitialized #AddressSpace
 * @root: a #MemoryRegion that routes addresses for the address space
 * @name: an address space name.  The name is only used for debugging
 *        output.
 */
void address_space_init(AddressSpace *as, MemoryRegion *root, const char *name);

/* Remove this */
AddressSpace *address_space_init_shareable(MemoryRegion *root,
                                           const char *name);

/**
 * address_space_destroy: destroy an address space
 *
 * Releases all resources associated with an address space.  After an address space
 * is destroyed, its root memory region (given by address_space_init()) may be destroyed
 * as well.
 *
 * @as: address space to be destroyed
 */
void address_space_destroy(AddressSpace *as);

/**
 * address_space_remove_listeners: unregister all listeners of an address space
 *
 * Removes all callbacks previously registered with memory_listener_register()
 * for @as.
 *
 * @as: an initialized #AddressSpace
 */
void address_space_remove_listeners(AddressSpace *as);

/**
 * address_space_rw: read from or write to an address space.
 *
 * Return a MemTxResult indicating whether the operation succeeded
 * or failed (eg unassigned memory, device rejected the transaction,
 * IOMMU fault).
 *
 * @as: #AddressSpace to be accessed
 * @addr: address within that address space
 * @attrs: memory transaction attributes
 * @buf: buffer with the data transferred
 * @len: the number of bytes to read or write
 * @is_write: indicates the transfer direction
 */
MemTxResult address_space_rw(AddressSpace *as, hwaddr addr,
                             MemTxAttrs attrs, void *buf,
                             hwaddr len, bool is_write);

/**
 * address_space_write: write to address space.
 *
 * Return a MemTxResult indicating whether the operation succeeded
 * or failed (eg unassigned memory, device rejected the transaction,
 * IOMMU fault).
 *
 * @as: #AddressSpace to be accessed
 * @addr: address within that address space
 * @attrs: memory transaction attributes
 * @buf: buffer with the data transferred
 * @len: the number of bytes to write
 */
MemTxResult address_space_write(AddressSpace *as, hwaddr addr,
                                MemTxAttrs attrs,
                                const void *buf, hwaddr len);

/**
 * address_space_write_rom: write to address space, including ROM.
 *
 * This function writes to the specified address space, but will
 * write data to both ROM and RAM. This is used for non-guest
 * writes like writes from the gdb debug stub or initial loading
 * of ROM contents.
 *
 * Note that portions of the write which attempt to write data to
 * a device will be silently ignored -- only real RAM and ROM will
 * be written to.
 *
 * Return a MemTxResult indicating whether the operation succeeded
 * or failed (eg unassigned memory, device rejected the transaction,
 * IOMMU fault).
 *
 * @as: #AddressSpace to be accessed
 * @addr: address within that address space
 * @attrs: memory transaction attributes
 * @buf: buffer with the data transferred
 * @len: the number of bytes to write
 */
MemTxResult address_space_write_rom(AddressSpace *as, hwaddr addr,
                                    MemTxAttrs attrs,
                                    const void *buf, hwaddr len);

/* address_space_ld*: load from an address space
 * address_space_st*: store to an address space
 *
 * These functions perform a load or store of the byte, word,
 * longword or quad to the specified address within the AddressSpace.
 * The _le suffixed functions treat the data as little endian;
 * _be indicates big endian; no suffix indicates "same endianness
 * as guest CPU".
 *
 * The "guest CPU endianness" accessors are deprecated for use outside
 * target-* code; devices should be CPU-agnostic and use either the LE
 * or the BE accessors.
 *
 * @as #AddressSpace to be accessed
 * @addr: address within that address space
 * @val: data value, for stores
 * @attrs: memory transaction attributes
 * @result: location to write the success/failure of the transaction;
 *   if NULL, this information is discarded
 */

#define SUFFIX
#define ARG1         as
#define ARG1_DECL    AddressSpace *as
#include "exec/memory_ldst.h.inc"

#define SUFFIX
#define ARG1         as
#define ARG1_DECL    AddressSpace *as
#include "exec/memory_ldst_phys.h.inc"

struct MemoryRegionCache {
    void *ptr;
    hwaddr xlat;
    hwaddr len;
    FlatView *fv;
    MemoryRegionSection mrs;
    bool is_write;
};

#define MEMORY_REGION_CACHE_INVALID ((MemoryRegionCache) { .mrs.mr = NULL })


/* address_space_ld*_cached: load from a cached #MemoryRegion
 * address_space_st*_cached: store into a cached #MemoryRegion
 *
 * These functions perform a load or store of the byte, word,
 * longword or quad to the specified address.  The address is
 * a physical address in the AddressSpace, but it must lie within
 * a #MemoryRegion that was mapped with address_space_cache_init.
 *
 * The _le suffixed functions treat the data as little endian;
 * _be indicates big endian; no suffix indicates "same endianness
 * as guest CPU".
 *
 * The "guest CPU endianness" accessors are deprecated for use outside
 * target-* code; devices should be CPU-agnostic and use either the LE
 * or the BE accessors.
 *
 * @cache: previously initialized #MemoryRegionCache to be accessed
 * @addr: address within the address space
 * @val: data value, for stores
 * @attrs: memory transaction attributes
 * @result: location to write the success/failure of the transaction;
 *   if NULL, this information is discarded
 */

#define SUFFIX       _cached_slow
#define ARG1         cache
#define ARG1_DECL    MemoryRegionCache *cache
#include "exec/memory_ldst.h.inc"

/* Inline fast path for direct RAM access.  */
static inline uint8_t address_space_ldub_cached(MemoryRegionCache *cache,
    hwaddr addr, MemTxAttrs attrs, MemTxResult *result)
{
    assert(addr < cache->len);
    if (likely(cache->ptr)) {
        return ldub_p(cache->ptr + addr);
    } else {
        return address_space_ldub_cached_slow(cache, addr, attrs, result);
    }
}

static inline void address_space_stb_cached(MemoryRegionCache *cache,
    hwaddr addr, uint32_t val, MemTxAttrs attrs, MemTxResult *result)
{
    assert(addr < cache->len);
    if (likely(cache->ptr)) {
        stb_p(cache->ptr + addr, val);
    } else {
        address_space_stb_cached_slow(cache, addr, val, attrs, result);
    }
}

#define ENDIANNESS   _le
#include "exec/memory_ldst_cached.h.inc"

#define ENDIANNESS   _be
#include "exec/memory_ldst_cached.h.inc"

#define SUFFIX       _cached
#define ARG1         cache
#define ARG1_DECL    MemoryRegionCache *cache
#include "exec/memory_ldst_phys.h.inc"

/* address_space_cache_init: prepare for repeated access to a physical
 * memory region
 *
 * @cache: #MemoryRegionCache to be filled
 * @as: #AddressSpace to be accessed
 * @addr: address within that address space
 * @len: length of buffer
 * @is_write: indicates the transfer direction
 *
 * Will only work with RAM, and may map a subset of the requested range by
 * returning a value that is less than @len.  On failure, return a negative
 * errno value.
 *
 * Because it only works with RAM, this function can be used for
 * read-modify-write operations.  In this case, is_write should be %true.
 *
 * Note that addresses passed to the address_space_*_cached functions
 * are relative to @addr.
 */
int64_t address_space_cache_init(MemoryRegionCache *cache,
                                 AddressSpace *as,
                                 hwaddr addr,
                                 hwaddr len,
                                 bool is_write);

/**
 * address_space_cache_invalidate: complete a write to a #MemoryRegionCache
 *
 * @cache: The #MemoryRegionCache to operate on.
 * @addr: The first physical address that was written, relative to the
 * address that was passed to @address_space_cache_init.
 * @access_len: The number of bytes that were written starting at @addr.
 */
void address_space_cache_invalidate(MemoryRegionCache *cache,
                                    hwaddr addr,
                                    hwaddr access_len);

/**
 * address_space_cache_destroy: free a #MemoryRegionCache
 *
 * @cache: The #MemoryRegionCache whose memory should be released.
 */
void address_space_cache_destroy(MemoryRegionCache *cache);

/* address_space_get_iotlb_entry: translate an address into an IOTLB
 * entry. Should be called from an RCU critical section.
 */
IOMMUTLBEntry address_space_get_iotlb_entry(AddressSpace *as, hwaddr addr,
                                            bool is_write, MemTxAttrs attrs);

/* address_space_translate: translate an address range into an address space
 * into a MemoryRegion and an address range into that section.  Should be
 * called from an RCU critical section, to avoid that the last reference
 * to the returned region disappears after address_space_translate returns.
 *
 * @fv: #FlatView to be accessed
 * @addr: address within that address space
 * @xlat: pointer to address within the returned memory region section's
 * #MemoryRegion.
 * @len: pointer to length
 * @is_write: indicates the transfer direction
 * @attrs: memory attributes
 */
MemoryRegion *flatview_translate(FlatView *fv,
                                 hwaddr addr, hwaddr *xlat,
                                 hwaddr *len, bool is_write,
                                 MemTxAttrs attrs);

static inline MemoryRegion *address_space_translate(AddressSpace *as,
                                                    hwaddr addr, hwaddr *xlat,
                                                    hwaddr *len, bool is_write,
                                                    MemTxAttrs attrs)
{
    return flatview_translate(address_space_to_flatview(as),
                              addr, xlat, len, is_write, attrs);
}

MemoryRegion *ats_do_translate(AddressSpace *as,
                               hwaddr addr,
                               hwaddr *xlat,
                               hwaddr *plen_out,
                               AddressSpace **target_as,
                               int *prot,
                               MemTxAttrs attrs);

MemoryRegion *address_space_translate_attr(AddressSpace *as, hwaddr addr,
                                      hwaddr *xlat, hwaddr *plen,
                                      bool is_write, MemTxAttrs *attr);

/* address_space_access_valid: check for validity of accessing an address
 * space range
 *
 * Check whether memory is assigned to the given address space range, and
 * access is permitted by any IOMMU regions that are active for the address
 * space.
 *
 * For now, addr and len should be aligned to a page size.  This limitation
 * will be lifted in the future.
 *
 * @as: #AddressSpace to be accessed
 * @addr: address within that address space
 * @len: length of the area to be checked
 * @is_write: indicates the transfer direction
 * @attrs: memory attributes
 */
bool address_space_access_valid(AddressSpace *as, hwaddr addr, hwaddr len,
                                bool is_write, MemTxAttrs attrs);

/* address_space_map: map a physical memory region into a host virtual address
 *
 * May map a subset of the requested range, given by and returned in @plen.
 * May return %NULL and set *@plen to zero(0), if resources needed to perform
 * the mapping are exhausted.
 * Use only for reads OR writes - not for read-modify-write operations.
 * Use cpu_register_map_client() to know when retrying the map operation is
 * likely to succeed.
 *
 * @as: #AddressSpace to be accessed
 * @addr: address within that address space
 * @plen: pointer to length of buffer; updated on return
 * @is_write: indicates the transfer direction
 * @attrs: memory attributes
 */
void *address_space_map(AddressSpace *as, hwaddr addr,
                        hwaddr *plen, bool is_write, MemTxAttrs attrs);

/* address_space_unmap: Unmaps a memory region previously mapped by address_space_map()
 *
 * Will also mark the memory as dirty if @is_write == %true.  @access_len gives
 * the amount of memory that was actually read or written by the caller.
 *
 * @as: #AddressSpace used
 * @buffer: host pointer as returned by address_space_map()
 * @len: buffer length as returned by address_space_map()
 * @access_len: amount of data actually transferred
 * @is_write: indicates the transfer direction
 */
void address_space_unmap(AddressSpace *as, void *buffer, hwaddr len,
                         bool is_write, hwaddr access_len);


/* Internal functions, part of the implementation of address_space_read.  */
MemTxResult address_space_read_full(AddressSpace *as, hwaddr addr,
                                    MemTxAttrs attrs, void *buf, hwaddr len);
MemTxResult flatview_read_continue(FlatView *fv, hwaddr addr,
                                   MemTxAttrs attrs, void *buf,
                                   hwaddr len, hwaddr addr1, hwaddr l,
                                   MemoryRegion *mr);
void *qemu_map_ram_ptr(RAMBlock *ram_block, ram_addr_t addr);

/* Internal functions, part of the implementation of address_space_read_cached
 * and address_space_write_cached.  */
MemTxResult address_space_read_cached_slow(MemoryRegionCache *cache,
                                           hwaddr addr, void *buf, hwaddr len);
MemTxResult address_space_write_cached_slow(MemoryRegionCache *cache,
                                            hwaddr addr, const void *buf,
                                            hwaddr len);

static inline bool memory_access_is_direct(MemoryRegion *mr, bool is_write)
{
    if (is_write) {
        return memory_region_is_ram(mr) && !mr->readonly &&
               !mr->rom_device && !memory_region_is_ram_device(mr);
    } else {
        return (memory_region_is_ram(mr) && !memory_region_is_ram_device(mr)) ||
               memory_region_is_romd(mr);
    }
}

/**
 * address_space_read: read from an address space.
 *
 * Return a MemTxResult indicating whether the operation succeeded
 * or failed (eg unassigned memory, device rejected the transaction,
 * IOMMU fault).  Called within RCU critical section.
 *
 * @as: #AddressSpace to be accessed
 * @addr: address within that address space
 * @attrs: memory transaction attributes
 * @buf: buffer with the data transferred
 * @len: length of the data transferred
 */
static inline __attribute__((__always_inline__))
MemTxResult address_space_read(AddressSpace *as, hwaddr addr,
                               MemTxAttrs attrs, void *buf,
                               hwaddr len)
{
    MemTxResult result = MEMTX_OK;
    hwaddr l, addr1;
    void *ptr;
    MemoryRegion *mr;
    FlatView *fv;

    if (__builtin_constant_p(len)) {
        if (len) {
            RCU_READ_LOCK_GUARD();
            fv = address_space_to_flatview(as);
            l = len;
            mr = flatview_translate(fv, addr, &addr1, &l, false, attrs);
            if (len == l && memory_access_is_direct(mr, false)) {
                ptr = qemu_map_ram_ptr(mr->ram_block, addr1);
                memcpy(buf, ptr, len);
            } else {
                result = flatview_read_continue(fv, addr, attrs, buf, len,
                                                addr1, l, mr);
            }
        }
    } else {
        result = address_space_read_full(as, addr, attrs, buf, len);
    }
    return result;
}

/**
 * address_space_read_cached: read from a cached RAM region
 *
 * @cache: Cached region to be addressed
 * @addr: address relative to the base of the RAM region
 * @buf: buffer with the data transferred
 * @len: length of the data transferred
 */
static inline MemTxResult
address_space_read_cached(MemoryRegionCache *cache, hwaddr addr,
                          void *buf, hwaddr len)
{
    assert(addr < cache->len && len <= cache->len - addr);
    if (likely(cache->ptr)) {
        memcpy(buf, cache->ptr + addr, len);
        return MEMTX_OK;
    } else {
        return address_space_read_cached_slow(cache, addr, buf, len);
    }
}

/**
 * address_space_write_cached: write to a cached RAM region
 *
 * @cache: Cached region to be addressed
 * @addr: address relative to the base of the RAM region
 * @buf: buffer with the data transferred
 * @len: length of the data transferred
 */
static inline MemTxResult
address_space_write_cached(MemoryRegionCache *cache, hwaddr addr,
                           const void *buf, hwaddr len)
{
    assert(addr < cache->len && len <= cache->len - addr);
    if (likely(cache->ptr)) {
        memcpy(cache->ptr + addr, buf, len);
        return MEMTX_OK;
    } else {
        return address_space_write_cached_slow(cache, addr, buf, len);
    }
}

#ifdef NEED_CPU_H
/* enum device_endian to MemOp.  */
static inline MemOp devend_memop(enum device_endian end)
{
    QEMU_BUILD_BUG_ON(DEVICE_HOST_ENDIAN != DEVICE_LITTLE_ENDIAN &&
                      DEVICE_HOST_ENDIAN != DEVICE_BIG_ENDIAN);

#if defined(HOST_WORDS_BIGENDIAN) != defined(TARGET_WORDS_BIGENDIAN)
    /* Swap if non-host endianness or native (target) endianness */
    return (end == DEVICE_HOST_ENDIAN) ? 0 : MO_BSWAP;
#else
    const int non_host_endianness =
        DEVICE_LITTLE_ENDIAN ^ DEVICE_BIG_ENDIAN ^ DEVICE_HOST_ENDIAN;

    /* In this case, native (target) endianness needs no swap.  */
    return (end == non_host_endianness) ? MO_BSWAP : 0;
#endif
}
#endif

/*
 * Inhibit technologies that require discarding of pages in RAM blocks, e.g.,
 * to manage the actual amount of memory consumed by the VM (then, the memory
 * provided by RAM blocks might be bigger than the desired memory consumption).
 * This *must* be set if:
 * - Discarding parts of a RAM blocks does not result in the change being
 *   reflected in the VM and the pages getting freed.
 * - All memory in RAM blocks is pinned or duplicated, invaldiating any previous
 *   discards blindly.
 * - Discarding parts of a RAM blocks will result in integrity issues (e.g.,
 *   encrypted VMs).
 * Technologies that only temporarily pin the current working set of a
 * driver are fine, because we don't expect such pages to be discarded
 * (esp. based on guest action like balloon inflation).
 *
 * This is *not* to be used to protect from concurrent discards (esp.,
 * postcopy).
 *
 * Returns 0 if successful. Returns -EBUSY if a technology that relies on
 * discards to work reliably is active.
 */
int ram_block_discard_disable(bool state);

/*
 * Inhibit technologies that disable discarding of pages in RAM blocks.
 *
 * Returns 0 if successful. Returns -EBUSY if discards are already set to
 * broken.
 */
int ram_block_discard_require(bool state);

/*
 * Test if discarding of memory in ram blocks is disabled.
 */
bool ram_block_discard_is_disabled(void);

/*
 * Test if discarding of memory in ram blocks is required to work reliably.
 */
bool ram_block_discard_is_required(void);

#endif

#endif<|MERGE_RESOLUTION|>--- conflicted
+++ resolved
@@ -307,17 +307,13 @@
      */
     IOMMUTLBEntry (*translate)(IOMMUMemoryRegion *iommu, hwaddr addr,
                                IOMMUAccessFlags flag, int iommu_idx);
-<<<<<<< HEAD
     IOMMUTLBEntry (*translate_attr)(IOMMUMemoryRegion *iommu, hwaddr addr,
                                     bool is_write, MemTxAttrs *attr);
-    /* Returns minimum supported page size in bytes.
-=======
     /**
      * @get_min_page_size:
      *
      * Returns minimum supported page size in bytes.
      *
->>>>>>> fb4176d0
      * If this method is not provided then the minimum is assumed to
      * be TARGET_PAGE_SIZE.
      *
