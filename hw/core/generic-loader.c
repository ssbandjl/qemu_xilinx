--- conflicted
+++ resolved
@@ -58,7 +58,6 @@
     }
 
     if (s->data_len) {
-<<<<<<< HEAD
         MemTxAttrs attrs = { .unspecified = 0,
                              .secure = 0,
                              .user = 0,
@@ -70,14 +69,9 @@
         attrs.secure = s->attrs.secure;
         attrs.requester_id = s->attrs.requester_id;
 
-        assert(s->data_len < sizeof(s->data));
+        assert(s->data_len <= sizeof(s->data));
         address_space_rw(s->cpu->as, s->addr, attrs, (uint8_t *)&s->data,
                          s->data_len, true);
-=======
-        assert(s->data_len <= sizeof(s->data));
-        dma_memory_write(s->cpu->as, s->addr, &s->data, s->data_len,
-                         MEMTXATTRS_UNSPECIFIED);
->>>>>>> c13b8e99
     }
 }
 
