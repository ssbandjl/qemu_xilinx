/*
 * ACPI implementation
 *
 * Copyright (c) 2006 Fabrice Bellard
 *
 * This library is free software; you can redistribute it and/or
 * modify it under the terms of the GNU Lesser General Public
 * License version 2 as published by the Free Software Foundation.
 *
 * This library is distributed in the hope that it will be useful,
 * but WITHOUT ANY WARRANTY; without even the implied warranty of
 * MERCHANTABILITY or FITNESS FOR A PARTICULAR PURPOSE.  See the GNU
 * Lesser General Public License for more details.
 *
 * You should have received a copy of the GNU Lesser General Public
 * License along with this library; if not, see <http://www.gnu.org/licenses/>
 *
 * Contributions after 2012-01-13 are licensed under the terms of the
 * GNU GPL, version 2 or (at your option) any later version.
 */
#include "qemu/osdep.h"
#include "hw/hw.h"
#include "hw/i386/pc.h"
#include "hw/isa/apm.h"
#include "hw/i2c/pm_smbus.h"
#include "hw/pci/pci.h"
#include "hw/acpi/acpi.h"
#include "sysemu/sysemu.h"
#include "qapi/error.h"
#include "qemu/range.h"
#include "exec/ioport.h"
#include "hw/nvram/fw_cfg.h"
#include "exec/address-spaces.h"
#include "hw/acpi/piix4.h"
#include "hw/acpi/pcihp.h"
#include "hw/acpi/cpu_hotplug.h"
#include "hw/acpi/cpu.h"
#include "hw/hotplug.h"
#include "hw/mem/pc-dimm.h"
#include "hw/acpi/memory_hotplug.h"
#include "hw/acpi/acpi_dev_interface.h"
#include "hw/xen/xen.h"
#include "qom/cpu.h"

//#define DEBUG

#ifdef DEBUG
# define PIIX4_DPRINTF(format, ...)     printf(format, ## __VA_ARGS__)
#else
# define PIIX4_DPRINTF(format, ...)     do { } while (0)
#endif

#define GPE_BASE 0xafe0
#define GPE_LEN 4

struct pci_status {
    uint32_t up; /* deprecated, maintained for migration compatibility */
    uint32_t down;
};

typedef struct PIIX4PMState {
    /*< private >*/
    PCIDevice parent_obj;
    /*< public >*/

    MemoryRegion io;
    uint32_t io_base;

    MemoryRegion io_gpe;
    ACPIREGS ar;

    APMState apm;

    PMSMBus smb;
    uint32_t smb_io_base;

    qemu_irq irq;
    qemu_irq smi_irq;
    int smm_enabled;
    Notifier machine_ready;
    Notifier powerdown_notifier;

    AcpiPciHpState acpi_pci_hotplug;
    bool use_acpi_pci_hotplug;

    uint8_t disable_s3;
    uint8_t disable_s4;
    uint8_t s4_val;

    bool cpu_hotplug_legacy;
    AcpiCpuHotplug gpe_cpu;
    CPUHotplugState cpuhp_state;

    MemHotplugState acpi_memory_hotplug;
} PIIX4PMState;

#define TYPE_PIIX4_PM "PIIX4_PM"

#define PIIX4_PM(obj) \
    OBJECT_CHECK(PIIX4PMState, (obj), TYPE_PIIX4_PM)

static void piix4_acpi_system_hot_add_init(MemoryRegion *parent,
                                           PCIBus *bus, PIIX4PMState *s);

#define ACPI_ENABLE 0xf1
#define ACPI_DISABLE 0xf0

static void pm_tmr_timer(ACPIREGS *ar)
{
    PIIX4PMState *s = container_of(ar, PIIX4PMState, ar);
    acpi_update_sci(&s->ar, s->irq);
}

static void apm_ctrl_changed(uint32_t val, void *arg)
{
    PIIX4PMState *s = arg;
    PCIDevice *d = PCI_DEVICE(s);

    /* ACPI specs 3.0, 4.7.2.5 */
    acpi_pm1_cnt_update(&s->ar, val == ACPI_ENABLE, val == ACPI_DISABLE);
    if (val == ACPI_ENABLE || val == ACPI_DISABLE) {
        return;
    }

    if (d->config[0x5b] & (1 << 1)) {
        if (s->smi_irq) {
            qemu_irq_raise(s->smi_irq);
        }
    }
}

static void pm_io_space_update(PIIX4PMState *s)
{
    PCIDevice *d = PCI_DEVICE(s);

    s->io_base = le32_to_cpu(*(uint32_t *)(d->config + 0x40));
    s->io_base &= 0xffc0;

    memory_region_transaction_begin();
    memory_region_set_enabled(&s->io, d->config[0x80] & 1);
    memory_region_set_address(&s->io, s->io_base);
    memory_region_transaction_commit();
}

static void smbus_io_space_update(PIIX4PMState *s)
{
    PCIDevice *d = PCI_DEVICE(s);

    s->smb_io_base = le32_to_cpu(*(uint32_t *)(d->config + 0x90));
    s->smb_io_base &= 0xffc0;

    memory_region_transaction_begin();
    memory_region_set_enabled(&s->smb.io, d->config[0xd2] & 1);
    memory_region_set_address(&s->smb.io, s->smb_io_base);
    memory_region_transaction_commit();
}

static void pm_write_config(PCIDevice *d,
                            uint32_t address, uint32_t val, int len)
{
    pci_default_write_config(d, address, val, len);
    if (range_covers_byte(address, len, 0x80) ||
        ranges_overlap(address, len, 0x40, 4)) {
        pm_io_space_update((PIIX4PMState *)d);
    }
    if (range_covers_byte(address, len, 0xd2) ||
        ranges_overlap(address, len, 0x90, 4)) {
        smbus_io_space_update((PIIX4PMState *)d);
    }
}

static int vmstate_acpi_post_load(void *opaque, int version_id)
{
    PIIX4PMState *s = opaque;

    pm_io_space_update(s);
    return 0;
}

#define VMSTATE_GPE_ARRAY(_field, _state)                            \
 {                                                                   \
     .name       = (stringify(_field)),                              \
     .version_id = 0,                                                \
     .info       = &vmstate_info_uint16,                             \
     .size       = sizeof(uint16_t),                                 \
     .flags      = VMS_SINGLE | VMS_POINTER,                         \
     .offset     = vmstate_offset_pointer(_state, _field, uint8_t),  \
 }

static const VMStateDescription vmstate_gpe = {
    .name = "gpe",
    .version_id = 1,
    .minimum_version_id = 1,
    .fields = (VMStateField[]) {
        VMSTATE_GPE_ARRAY(sts, ACPIGPE),
        VMSTATE_GPE_ARRAY(en, ACPIGPE),
        VMSTATE_END_OF_LIST()
    }
};

static const VMStateDescription vmstate_pci_status = {
    .name = "pci_status",
    .version_id = 1,
    .minimum_version_id = 1,
    .fields = (VMStateField[]) {
        VMSTATE_UINT32(up, struct AcpiPciHpPciStatus),
        VMSTATE_UINT32(down, struct AcpiPciHpPciStatus),
        VMSTATE_END_OF_LIST()
    }
};

static int acpi_load_old(QEMUFile *f, void *opaque, int version_id)
{
    PIIX4PMState *s = opaque;
    int ret, i;
    uint16_t temp;

    ret = pci_device_load(PCI_DEVICE(s), f);
    if (ret < 0) {
        return ret;
    }
    qemu_get_be16s(f, &s->ar.pm1.evt.sts);
    qemu_get_be16s(f, &s->ar.pm1.evt.en);
    qemu_get_be16s(f, &s->ar.pm1.cnt.cnt);

    ret = vmstate_load_state(f, &vmstate_apm, &s->apm, 1);
    if (ret) {
        return ret;
    }

    timer_get(f, s->ar.tmr.timer);
    qemu_get_sbe64s(f, &s->ar.tmr.overflow_time);

    qemu_get_be16s(f, (uint16_t *)s->ar.gpe.sts);
    for (i = 0; i < 3; i++) {
        qemu_get_be16s(f, &temp);
    }

    qemu_get_be16s(f, (uint16_t *)s->ar.gpe.en);
    for (i = 0; i < 3; i++) {
        qemu_get_be16s(f, &temp);
    }

    ret = vmstate_load_state(f, &vmstate_pci_status,
        &s->acpi_pci_hotplug.acpi_pcihp_pci_status[ACPI_PCIHP_BSEL_DEFAULT], 1);
    return ret;
}

static bool vmstate_test_use_acpi_pci_hotplug(void *opaque, int version_id)
{
    PIIX4PMState *s = opaque;
    return s->use_acpi_pci_hotplug;
}

static bool vmstate_test_no_use_acpi_pci_hotplug(void *opaque, int version_id)
{
    PIIX4PMState *s = opaque;
    return !s->use_acpi_pci_hotplug;
}

static bool vmstate_test_use_memhp(void *opaque)
{
    PIIX4PMState *s = opaque;
    return s->acpi_memory_hotplug.is_enabled;
}

static const VMStateDescription vmstate_memhp_state = {
    .name = "piix4_pm/memhp",
    .version_id = 1,
    .minimum_version_id = 1,
    .minimum_version_id_old = 1,
    .needed = vmstate_test_use_memhp,
    .fields      = (VMStateField[]) {
        VMSTATE_MEMORY_HOTPLUG(acpi_memory_hotplug, PIIX4PMState),
        VMSTATE_END_OF_LIST()
    }
};

static bool vmstate_test_use_cpuhp(void *opaque)
{
    PIIX4PMState *s = opaque;
    return !s->cpu_hotplug_legacy;
}

static int vmstate_cpuhp_pre_load(void *opaque)
{
    Object *obj = OBJECT(opaque);
    object_property_set_bool(obj, false, "cpu-hotplug-legacy", &error_abort);
    return 0;
}

static const VMStateDescription vmstate_cpuhp_state = {
    .name = "piix4_pm/cpuhp",
    .version_id = 1,
    .minimum_version_id = 1,
    .minimum_version_id_old = 1,
    .needed = vmstate_test_use_cpuhp,
    .pre_load = vmstate_cpuhp_pre_load,
    .fields      = (VMStateField[]) {
        VMSTATE_CPU_HOTPLUG(cpuhp_state, PIIX4PMState),
        VMSTATE_END_OF_LIST()
    }
};

/* qemu-kvm 1.2 uses version 3 but advertised as 2
 * To support incoming qemu-kvm 1.2 migration, change version_id
 * and minimum_version_id to 2 below (which breaks migration from
 * qemu 1.2).
 *
 */
static const VMStateDescription vmstate_acpi = {
    .name = "piix4_pm",
    .version_id = 3,
    .minimum_version_id = 3,
    .minimum_version_id_old = 1,
    .load_state_old = acpi_load_old,
    .post_load = vmstate_acpi_post_load,
    .fields = (VMStateField[]) {
        VMSTATE_PCI_DEVICE(parent_obj, PIIX4PMState),
        VMSTATE_UINT16(ar.pm1.evt.sts, PIIX4PMState),
        VMSTATE_UINT16(ar.pm1.evt.en, PIIX4PMState),
        VMSTATE_UINT16(ar.pm1.cnt.cnt, PIIX4PMState),
        VMSTATE_STRUCT(apm, PIIX4PMState, 0, vmstate_apm, APMState),
        VMSTATE_TIMER_PTR(ar.tmr.timer, PIIX4PMState),
        VMSTATE_INT64(ar.tmr.overflow_time, PIIX4PMState),
        VMSTATE_STRUCT(ar.gpe, PIIX4PMState, 2, vmstate_gpe, ACPIGPE),
        VMSTATE_STRUCT_TEST(
            acpi_pci_hotplug.acpi_pcihp_pci_status[ACPI_PCIHP_BSEL_DEFAULT],
            PIIX4PMState,
            vmstate_test_no_use_acpi_pci_hotplug,
            2, vmstate_pci_status,
            struct AcpiPciHpPciStatus),
        VMSTATE_PCI_HOTPLUG(acpi_pci_hotplug, PIIX4PMState,
                            vmstate_test_use_acpi_pci_hotplug),
        VMSTATE_END_OF_LIST()
    },
    .subsections = (const VMStateDescription*[]) {
         &vmstate_memhp_state,
<<<<<<< HEAD
=======
         &vmstate_cpuhp_state,
>>>>>>> 7124ccf8
         NULL
    }
};

static void piix4_reset(void *opaque)
{
    PIIX4PMState *s = opaque;
    PCIDevice *d = PCI_DEVICE(s);
    uint8_t *pci_conf = d->config;

    pci_conf[0x58] = 0;
    pci_conf[0x59] = 0;
    pci_conf[0x5a] = 0;
    pci_conf[0x5b] = 0;

    pci_conf[0x40] = 0x01; /* PM io base read only bit */
    pci_conf[0x80] = 0;

    if (!s->smm_enabled) {
        /* Mark SMM as already inited (until KVM supports SMM). */
        pci_conf[0x5B] = 0x02;
    }
    pm_io_space_update(s);
    acpi_pcihp_reset(&s->acpi_pci_hotplug);
}

static void piix4_pm_powerdown_req(Notifier *n, void *opaque)
{
    PIIX4PMState *s = container_of(n, PIIX4PMState, powerdown_notifier);

    assert(s != NULL);
    acpi_pm1_evt_power_down(&s->ar);
}

static void piix4_device_plug_cb(HotplugHandler *hotplug_dev,
                                 DeviceState *dev, Error **errp)
{
    PIIX4PMState *s = PIIX4_PM(hotplug_dev);

    if (s->acpi_memory_hotplug.is_enabled &&
        object_dynamic_cast(OBJECT(dev), TYPE_PC_DIMM)) {
        if (object_dynamic_cast(OBJECT(dev), TYPE_NVDIMM)) {
            nvdimm_acpi_plug_cb(hotplug_dev, dev);
        } else {
            acpi_memory_plug_cb(hotplug_dev, &s->acpi_memory_hotplug,
                                dev, errp);
        }
    } else if (object_dynamic_cast(OBJECT(dev), TYPE_PCI_DEVICE)) {
        acpi_pcihp_device_plug_cb(hotplug_dev, &s->acpi_pci_hotplug, dev, errp);
    } else if (object_dynamic_cast(OBJECT(dev), TYPE_CPU)) {
        if (s->cpu_hotplug_legacy) {
            legacy_acpi_cpu_plug_cb(hotplug_dev, &s->gpe_cpu, dev, errp);
        } else {
            acpi_cpu_plug_cb(hotplug_dev, &s->cpuhp_state, dev, errp);
        }
    } else {
        error_setg(errp, "acpi: device plug request for not supported device"
                   " type: %s", object_get_typename(OBJECT(dev)));
    }
}

static void piix4_device_unplug_request_cb(HotplugHandler *hotplug_dev,
                                           DeviceState *dev, Error **errp)
{
    PIIX4PMState *s = PIIX4_PM(hotplug_dev);

    if (s->acpi_memory_hotplug.is_enabled &&
        object_dynamic_cast(OBJECT(dev), TYPE_PC_DIMM)) {
<<<<<<< HEAD
        acpi_memory_unplug_request_cb(&s->ar, s->irq, &s->acpi_memory_hotplug,
                                      dev, errp);
    } else if (object_dynamic_cast(OBJECT(dev), TYPE_PCI_DEVICE)) {
        acpi_pcihp_device_unplug_cb(&s->ar, s->irq, &s->acpi_pci_hotplug, dev,
=======
        acpi_memory_unplug_request_cb(hotplug_dev, &s->acpi_memory_hotplug,
                                      dev, errp);
    } else if (object_dynamic_cast(OBJECT(dev), TYPE_PCI_DEVICE)) {
        acpi_pcihp_device_unplug_cb(hotplug_dev, &s->acpi_pci_hotplug, dev,
>>>>>>> 7124ccf8
                                    errp);
    } else if (object_dynamic_cast(OBJECT(dev), TYPE_CPU) &&
               !s->cpu_hotplug_legacy) {
        acpi_cpu_unplug_request_cb(hotplug_dev, &s->cpuhp_state, dev, errp);
    } else {
        error_setg(errp, "acpi: device unplug request for not supported device"
                   " type: %s", object_get_typename(OBJECT(dev)));
    }
}

static void piix4_device_unplug_cb(HotplugHandler *hotplug_dev,
                                   DeviceState *dev, Error **errp)
{
    PIIX4PMState *s = PIIX4_PM(hotplug_dev);

    if (s->acpi_memory_hotplug.is_enabled &&
        object_dynamic_cast(OBJECT(dev), TYPE_PC_DIMM)) {
        acpi_memory_unplug_cb(&s->acpi_memory_hotplug, dev, errp);
<<<<<<< HEAD
=======
    } else if (object_dynamic_cast(OBJECT(dev), TYPE_CPU) &&
               !s->cpu_hotplug_legacy) {
        acpi_cpu_unplug_cb(&s->cpuhp_state, dev, errp);
>>>>>>> 7124ccf8
    } else {
        error_setg(errp, "acpi: device unplug for not supported device"
                   " type: %s", object_get_typename(OBJECT(dev)));
    }
}

static void piix4_update_bus_hotplug(PCIBus *pci_bus, void *opaque)
{
    PIIX4PMState *s = opaque;

    qbus_set_hotplug_handler(BUS(pci_bus), DEVICE(s), &error_abort);
}

static void piix4_pm_machine_ready(Notifier *n, void *opaque)
{
    PIIX4PMState *s = container_of(n, PIIX4PMState, machine_ready);
    PCIDevice *d = PCI_DEVICE(s);
    MemoryRegion *io_as = pci_address_space_io(d);
    uint8_t *pci_conf;

    pci_conf = d->config;
    pci_conf[0x5f] = 0x10 |
        (memory_region_present(io_as, 0x378) ? 0x80 : 0);
    pci_conf[0x63] = 0x60;
    pci_conf[0x67] = (memory_region_present(io_as, 0x3f8) ? 0x08 : 0) |
        (memory_region_present(io_as, 0x2f8) ? 0x90 : 0);

    if (s->use_acpi_pci_hotplug) {
        pci_for_each_bus(d->bus, piix4_update_bus_hotplug, s);
    } else {
        piix4_update_bus_hotplug(d->bus, s);
    }
}

static void piix4_pm_add_propeties(PIIX4PMState *s)
{
    static const uint8_t acpi_enable_cmd = ACPI_ENABLE;
    static const uint8_t acpi_disable_cmd = ACPI_DISABLE;
    static const uint32_t gpe0_blk = GPE_BASE;
    static const uint32_t gpe0_blk_len = GPE_LEN;
    static const uint16_t sci_int = 9;

    object_property_add_uint8_ptr(OBJECT(s), ACPI_PM_PROP_ACPI_ENABLE_CMD,
                                  &acpi_enable_cmd, NULL);
    object_property_add_uint8_ptr(OBJECT(s), ACPI_PM_PROP_ACPI_DISABLE_CMD,
                                  &acpi_disable_cmd, NULL);
    object_property_add_uint32_ptr(OBJECT(s), ACPI_PM_PROP_GPE0_BLK,
                                  &gpe0_blk, NULL);
    object_property_add_uint32_ptr(OBJECT(s), ACPI_PM_PROP_GPE0_BLK_LEN,
                                  &gpe0_blk_len, NULL);
    object_property_add_uint16_ptr(OBJECT(s), ACPI_PM_PROP_SCI_INT,
                                  &sci_int, NULL);
    object_property_add_uint32_ptr(OBJECT(s), ACPI_PM_PROP_PM_IO_BASE,
                                  &s->io_base, NULL);
}

static void piix4_pm_realize(PCIDevice *dev, Error **errp)
{
    PIIX4PMState *s = PIIX4_PM(dev);
    uint8_t *pci_conf;

    pci_conf = dev->config;
    pci_conf[0x06] = 0x80;
    pci_conf[0x07] = 0x02;
    pci_conf[0x09] = 0x00;
    pci_conf[0x3d] = 0x01; // interrupt pin 1

    /* APM */
    apm_init(dev, &s->apm, apm_ctrl_changed, s);

    if (!s->smm_enabled) {
        /* Mark SMM as already inited to prevent SMM from running.  KVM does not
         * support SMM mode. */
        pci_conf[0x5B] = 0x02;
    }

    /* XXX: which specification is used ? The i82731AB has different
       mappings */
    pci_conf[0x90] = s->smb_io_base | 1;
    pci_conf[0x91] = s->smb_io_base >> 8;
    pci_conf[0xd2] = 0x09;
    pm_smbus_init(DEVICE(dev), &s->smb);
    memory_region_set_enabled(&s->smb.io, pci_conf[0xd2] & 1);
    memory_region_add_subregion(pci_address_space_io(dev),
                                s->smb_io_base, &s->smb.io);

    memory_region_init(&s->io, OBJECT(s), "piix4-pm", 64);
    memory_region_set_enabled(&s->io, false);
    memory_region_add_subregion(pci_address_space_io(dev),
                                0, &s->io);

    acpi_pm_tmr_init(&s->ar, pm_tmr_timer, &s->io);
    acpi_pm1_evt_init(&s->ar, pm_tmr_timer, &s->io);
    acpi_pm1_cnt_init(&s->ar, &s->io, s->disable_s3, s->disable_s4, s->s4_val);
    acpi_gpe_init(&s->ar, GPE_LEN);

    s->powerdown_notifier.notify = piix4_pm_powerdown_req;
    qemu_register_powerdown_notifier(&s->powerdown_notifier);

    s->machine_ready.notify = piix4_pm_machine_ready;
    qemu_add_machine_init_done_notifier(&s->machine_ready);
    qemu_register_reset(piix4_reset, s);

    piix4_acpi_system_hot_add_init(pci_address_space_io(dev), dev->bus, s);

    piix4_pm_add_propeties(s);
}

Object *piix4_pm_find(void)
{
    bool ambig;
    Object *o = object_resolve_path_type("", TYPE_PIIX4_PM, &ambig);

    if (ambig || !o) {
        return NULL;
    }
    return o;
}

I2CBus *piix4_pm_init(PCIBus *bus, int devfn, uint32_t smb_io_base,
                      qemu_irq sci_irq, qemu_irq smi_irq,
                      int smm_enabled, DeviceState **piix4_pm)
{
    DeviceState *dev;
    PIIX4PMState *s;

    dev = DEVICE(pci_create(bus, devfn, TYPE_PIIX4_PM));
    qdev_prop_set_uint32(dev, "smb_io_base", smb_io_base);
    if (piix4_pm) {
        *piix4_pm = dev;
    }

    s = PIIX4_PM(dev);
    s->irq = sci_irq;
    s->smi_irq = smi_irq;
    s->smm_enabled = smm_enabled;
    if (xen_enabled()) {
        s->use_acpi_pci_hotplug = false;
    }

    qdev_init_nofail(dev);

    return s->smb.smbus;
}

static uint64_t gpe_readb(void *opaque, hwaddr addr, unsigned width)
{
    PIIX4PMState *s = opaque;
    uint32_t val = acpi_gpe_ioport_readb(&s->ar, addr);

    PIIX4_DPRINTF("gpe read %" HWADDR_PRIx " == %" PRIu32 "\n", addr, val);
    return val;
}

static void gpe_writeb(void *opaque, hwaddr addr, uint64_t val,
                       unsigned width)
{
    PIIX4PMState *s = opaque;

    acpi_gpe_ioport_writeb(&s->ar, addr, val);
    acpi_update_sci(&s->ar, s->irq);

    PIIX4_DPRINTF("gpe write %" HWADDR_PRIx " <== %" PRIu64 "\n", addr, val);
}

static const MemoryRegionOps piix4_gpe_ops = {
    .read = gpe_readb,
    .write = gpe_writeb,
    .valid.min_access_size = 1,
    .valid.max_access_size = 4,
    .impl.min_access_size = 1,
    .impl.max_access_size = 1,
    .endianness = DEVICE_LITTLE_ENDIAN,
};


static bool piix4_get_cpu_hotplug_legacy(Object *obj, Error **errp)
{
    PIIX4PMState *s = PIIX4_PM(obj);

    return s->cpu_hotplug_legacy;
}

static void piix4_set_cpu_hotplug_legacy(Object *obj, bool value, Error **errp)
{
    PIIX4PMState *s = PIIX4_PM(obj);

    assert(!value);
    if (s->cpu_hotplug_legacy && value == false) {
        acpi_switch_to_modern_cphp(&s->gpe_cpu, &s->cpuhp_state,
                                   PIIX4_CPU_HOTPLUG_IO_BASE);
    }
    s->cpu_hotplug_legacy = value;
}

static void piix4_acpi_system_hot_add_init(MemoryRegion *parent,
                                           PCIBus *bus, PIIX4PMState *s)
{
    memory_region_init_io(&s->io_gpe, OBJECT(s), &piix4_gpe_ops, s,
                          "acpi-gpe0", GPE_LEN);
    memory_region_add_subregion(parent, GPE_BASE, &s->io_gpe);

    acpi_pcihp_init(OBJECT(s), &s->acpi_pci_hotplug, bus, parent,
                    s->use_acpi_pci_hotplug);

    s->cpu_hotplug_legacy = true;
    object_property_add_bool(OBJECT(s), "cpu-hotplug-legacy",
                             piix4_get_cpu_hotplug_legacy,
                             piix4_set_cpu_hotplug_legacy,
                             NULL);
    legacy_acpi_cpu_hotplug_init(parent, OBJECT(s), &s->gpe_cpu,
                                 PIIX4_CPU_HOTPLUG_IO_BASE);

    if (s->acpi_memory_hotplug.is_enabled) {
        acpi_memory_hotplug_init(parent, OBJECT(s), &s->acpi_memory_hotplug);
    }
}

static void piix4_ospm_status(AcpiDeviceIf *adev, ACPIOSTInfoList ***list)
{
    PIIX4PMState *s = PIIX4_PM(adev);

    acpi_memory_ospm_status(&s->acpi_memory_hotplug, list);
    if (!s->cpu_hotplug_legacy) {
        acpi_cpu_ospm_status(&s->cpuhp_state, list);
    }
}

static void piix4_send_gpe(AcpiDeviceIf *adev, AcpiEventStatusBits ev)
{
    PIIX4PMState *s = PIIX4_PM(adev);

    acpi_send_gpe_event(&s->ar, s->irq, ev);
}

static Property piix4_pm_properties[] = {
    DEFINE_PROP_UINT32("smb_io_base", PIIX4PMState, smb_io_base, 0),
    DEFINE_PROP_UINT8(ACPI_PM_PROP_S3_DISABLED, PIIX4PMState, disable_s3, 0),
    DEFINE_PROP_UINT8(ACPI_PM_PROP_S4_DISABLED, PIIX4PMState, disable_s4, 0),
    DEFINE_PROP_UINT8(ACPI_PM_PROP_S4_VAL, PIIX4PMState, s4_val, 2),
    DEFINE_PROP_BOOL("acpi-pci-hotplug-with-bridge-support", PIIX4PMState,
                     use_acpi_pci_hotplug, true),
    DEFINE_PROP_BOOL("memory-hotplug-support", PIIX4PMState,
                     acpi_memory_hotplug.is_enabled, true),
    DEFINE_PROP_END_OF_LIST(),
};

static void piix4_pm_class_init(ObjectClass *klass, void *data)
{
    DeviceClass *dc = DEVICE_CLASS(klass);
    PCIDeviceClass *k = PCI_DEVICE_CLASS(klass);
    HotplugHandlerClass *hc = HOTPLUG_HANDLER_CLASS(klass);
    AcpiDeviceIfClass *adevc = ACPI_DEVICE_IF_CLASS(klass);

    k->realize = piix4_pm_realize;
    k->config_write = pm_write_config;
    k->vendor_id = PCI_VENDOR_ID_INTEL;
    k->device_id = PCI_DEVICE_ID_INTEL_82371AB_3;
    k->revision = 0x03;
    k->class_id = PCI_CLASS_BRIDGE_OTHER;
    dc->desc = "PM";
    dc->vmsd = &vmstate_acpi;
    dc->props = piix4_pm_properties;
    /*
     * Reason: part of PIIX4 southbridge, needs to be wired up,
     * e.g. by mips_malta_init()
     */
    dc->cannot_instantiate_with_device_add_yet = true;
    dc->hotpluggable = false;
    hc->plug = piix4_device_plug_cb;
    hc->unplug_request = piix4_device_unplug_request_cb;
    hc->unplug = piix4_device_unplug_cb;
    adevc->ospm_status = piix4_ospm_status;
    adevc->send_event = piix4_send_gpe;
    adevc->madt_cpu = pc_madt_cpu_entry;
}

static const TypeInfo piix4_pm_info = {
    .name          = TYPE_PIIX4_PM,
    .parent        = TYPE_PCI_DEVICE,
    .instance_size = sizeof(PIIX4PMState),
    .class_init    = piix4_pm_class_init,
    .interfaces = (InterfaceInfo[]) {
        { TYPE_HOTPLUG_HANDLER },
        { TYPE_ACPI_DEVICE_IF },
        { }
    }
};

static void piix4_pm_register_types(void)
{
    type_register_static(&piix4_pm_info);
}

type_init(piix4_pm_register_types)<|MERGE_RESOLUTION|>--- conflicted
+++ resolved
@@ -336,10 +336,7 @@
     },
     .subsections = (const VMStateDescription*[]) {
          &vmstate_memhp_state,
-<<<<<<< HEAD
-=======
          &vmstate_cpuhp_state,
->>>>>>> 7124ccf8
          NULL
     }
 };
@@ -408,17 +405,10 @@
 
     if (s->acpi_memory_hotplug.is_enabled &&
         object_dynamic_cast(OBJECT(dev), TYPE_PC_DIMM)) {
-<<<<<<< HEAD
-        acpi_memory_unplug_request_cb(&s->ar, s->irq, &s->acpi_memory_hotplug,
-                                      dev, errp);
-    } else if (object_dynamic_cast(OBJECT(dev), TYPE_PCI_DEVICE)) {
-        acpi_pcihp_device_unplug_cb(&s->ar, s->irq, &s->acpi_pci_hotplug, dev,
-=======
         acpi_memory_unplug_request_cb(hotplug_dev, &s->acpi_memory_hotplug,
                                       dev, errp);
     } else if (object_dynamic_cast(OBJECT(dev), TYPE_PCI_DEVICE)) {
         acpi_pcihp_device_unplug_cb(hotplug_dev, &s->acpi_pci_hotplug, dev,
->>>>>>> 7124ccf8
                                     errp);
     } else if (object_dynamic_cast(OBJECT(dev), TYPE_CPU) &&
                !s->cpu_hotplug_legacy) {
@@ -437,12 +427,9 @@
     if (s->acpi_memory_hotplug.is_enabled &&
         object_dynamic_cast(OBJECT(dev), TYPE_PC_DIMM)) {
         acpi_memory_unplug_cb(&s->acpi_memory_hotplug, dev, errp);
-<<<<<<< HEAD
-=======
     } else if (object_dynamic_cast(OBJECT(dev), TYPE_CPU) &&
                !s->cpu_hotplug_legacy) {
         acpi_cpu_unplug_cb(&s->cpuhp_state, dev, errp);
->>>>>>> 7124ccf8
     } else {
         error_setg(errp, "acpi: device unplug for not supported device"
                    " type: %s", object_get_typename(OBJECT(dev)));
