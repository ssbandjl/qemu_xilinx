/*
 * QEMU Floppy disk emulator (Intel 82078)
 *
 * Copyright (c) 2003, 2007 Jocelyn Mayer
 * Copyright (c) 2008 Hervé Poussineau
 *
 * Permission is hereby granted, free of charge, to any person obtaining a copy
 * of this software and associated documentation files (the "Software"), to deal
 * in the Software without restriction, including without limitation the rights
 * to use, copy, modify, merge, publish, distribute, sublicense, and/or sell
 * copies of the Software, and to permit persons to whom the Software is
 * furnished to do so, subject to the following conditions:
 *
 * The above copyright notice and this permission notice shall be included in
 * all copies or substantial portions of the Software.
 *
 * THE SOFTWARE IS PROVIDED "AS IS", WITHOUT WARRANTY OF ANY KIND, EXPRESS OR
 * IMPLIED, INCLUDING BUT NOT LIMITED TO THE WARRANTIES OF MERCHANTABILITY,
 * FITNESS FOR A PARTICULAR PURPOSE AND NONINFRINGEMENT. IN NO EVENT SHALL
 * THE AUTHORS OR COPYRIGHT HOLDERS BE LIABLE FOR ANY CLAIM, DAMAGES OR OTHER
 * LIABILITY, WHETHER IN AN ACTION OF CONTRACT, TORT OR OTHERWISE, ARISING FROM,
 * OUT OF OR IN CONNECTION WITH THE SOFTWARE OR THE USE OR OTHER DEALINGS IN
 * THE SOFTWARE.
 */
/*
 * The controller is used in Sun4m systems in a slightly different
 * way. There are changes in DOR register and DMA is not available.
 */

#include "qemu/osdep.h"
#include "hw/hw.h"
#include "hw/block/fdc.h"
#include "qapi/error.h"
#include "qemu/error-report.h"
#include "qemu/timer.h"
#include "hw/isa/isa.h"
#include "hw/sysbus.h"
#include "hw/block/block.h"
#include "sysemu/block-backend.h"
#include "sysemu/blockdev.h"
#include "sysemu/sysemu.h"
#include "qemu/log.h"

/********************************************************/
/* debug Floppy devices */

#define DEBUG_FLOPPY 0

#define FLOPPY_DPRINTF(fmt, ...)                                \
    do {                                                        \
        if (DEBUG_FLOPPY) {                                     \
            fprintf(stderr, "FLOPPY: " fmt , ## __VA_ARGS__);   \
        }                                                       \
    } while (0)
<<<<<<< HEAD
=======


/********************************************************/
/* qdev floppy bus                                      */

#define TYPE_FLOPPY_BUS "floppy-bus"
#define FLOPPY_BUS(obj) OBJECT_CHECK(FloppyBus, (obj), TYPE_FLOPPY_BUS)

typedef struct FDCtrl FDCtrl;
typedef struct FDrive FDrive;
static FDrive *get_drv(FDCtrl *fdctrl, int unit);

typedef struct FloppyBus {
    BusState bus;
    FDCtrl *fdc;
} FloppyBus;

static const TypeInfo floppy_bus_info = {
    .name = TYPE_FLOPPY_BUS,
    .parent = TYPE_BUS,
    .instance_size = sizeof(FloppyBus),
};

static void floppy_bus_create(FDCtrl *fdc, FloppyBus *bus, DeviceState *dev)
{
    qbus_create_inplace(bus, sizeof(FloppyBus), TYPE_FLOPPY_BUS, dev, NULL);
    bus->fdc = fdc;
}

>>>>>>> 7124ccf8

/********************************************************/
/* Floppy drive emulation                               */

typedef enum FDriveRate {
    FDRIVE_RATE_500K = 0x00,  /* 500 Kbps */
    FDRIVE_RATE_300K = 0x01,  /* 300 Kbps */
    FDRIVE_RATE_250K = 0x02,  /* 250 Kbps */
    FDRIVE_RATE_1M   = 0x03,  /*   1 Mbps */
} FDriveRate;

typedef enum FDriveSize {
    FDRIVE_SIZE_UNKNOWN,
    FDRIVE_SIZE_350,
    FDRIVE_SIZE_525,
} FDriveSize;

typedef struct FDFormat {
    FloppyDriveType drive;
    uint8_t last_sect;
    uint8_t max_track;
    uint8_t max_head;
    FDriveRate rate;
} FDFormat;

/* In many cases, the total sector size of a format is enough to uniquely
 * identify it. However, there are some total sector collisions between
 * formats of different physical size, and these are noted below by
 * highlighting the total sector size for entries with collisions. */
static const FDFormat fd_formats[] = {
    /* First entry is default format */
    /* 1.44 MB 3"1/2 floppy disks */
    { FLOPPY_DRIVE_TYPE_144, 18, 80, 1, FDRIVE_RATE_500K, }, /* 3.5" 2880 */
    { FLOPPY_DRIVE_TYPE_144, 20, 80, 1, FDRIVE_RATE_500K, }, /* 3.5" 3200 */
    { FLOPPY_DRIVE_TYPE_144, 21, 80, 1, FDRIVE_RATE_500K, },
    { FLOPPY_DRIVE_TYPE_144, 21, 82, 1, FDRIVE_RATE_500K, },
    { FLOPPY_DRIVE_TYPE_144, 21, 83, 1, FDRIVE_RATE_500K, },
    { FLOPPY_DRIVE_TYPE_144, 22, 80, 1, FDRIVE_RATE_500K, },
    { FLOPPY_DRIVE_TYPE_144, 23, 80, 1, FDRIVE_RATE_500K, },
    { FLOPPY_DRIVE_TYPE_144, 24, 80, 1, FDRIVE_RATE_500K, },
    /* 2.88 MB 3"1/2 floppy disks */
    { FLOPPY_DRIVE_TYPE_288, 36, 80, 1, FDRIVE_RATE_1M, },
    { FLOPPY_DRIVE_TYPE_288, 39, 80, 1, FDRIVE_RATE_1M, },
    { FLOPPY_DRIVE_TYPE_288, 40, 80, 1, FDRIVE_RATE_1M, },
    { FLOPPY_DRIVE_TYPE_288, 44, 80, 1, FDRIVE_RATE_1M, },
    { FLOPPY_DRIVE_TYPE_288, 48, 80, 1, FDRIVE_RATE_1M, },
    /* 720 kB 3"1/2 floppy disks */
    { FLOPPY_DRIVE_TYPE_144,  9, 80, 1, FDRIVE_RATE_250K, }, /* 3.5" 1440 */
    { FLOPPY_DRIVE_TYPE_144, 10, 80, 1, FDRIVE_RATE_250K, },
    { FLOPPY_DRIVE_TYPE_144, 10, 82, 1, FDRIVE_RATE_250K, },
    { FLOPPY_DRIVE_TYPE_144, 10, 83, 1, FDRIVE_RATE_250K, },
    { FLOPPY_DRIVE_TYPE_144, 13, 80, 1, FDRIVE_RATE_250K, },
    { FLOPPY_DRIVE_TYPE_144, 14, 80, 1, FDRIVE_RATE_250K, },
    /* 1.2 MB 5"1/4 floppy disks */
    { FLOPPY_DRIVE_TYPE_120, 15, 80, 1, FDRIVE_RATE_500K, },
    { FLOPPY_DRIVE_TYPE_120, 18, 80, 1, FDRIVE_RATE_500K, }, /* 5.25" 2880 */
    { FLOPPY_DRIVE_TYPE_120, 18, 82, 1, FDRIVE_RATE_500K, },
    { FLOPPY_DRIVE_TYPE_120, 18, 83, 1, FDRIVE_RATE_500K, },
    { FLOPPY_DRIVE_TYPE_120, 20, 80, 1, FDRIVE_RATE_500K, }, /* 5.25" 3200 */
    /* 720 kB 5"1/4 floppy disks */
    { FLOPPY_DRIVE_TYPE_120,  9, 80, 1, FDRIVE_RATE_250K, }, /* 5.25" 1440 */
    { FLOPPY_DRIVE_TYPE_120, 11, 80, 1, FDRIVE_RATE_250K, },
    /* 360 kB 5"1/4 floppy disks */
    { FLOPPY_DRIVE_TYPE_120,  9, 40, 1, FDRIVE_RATE_300K, }, /* 5.25" 720 */
    { FLOPPY_DRIVE_TYPE_120,  9, 40, 0, FDRIVE_RATE_300K, },
    { FLOPPY_DRIVE_TYPE_120, 10, 41, 1, FDRIVE_RATE_300K, },
    { FLOPPY_DRIVE_TYPE_120, 10, 42, 1, FDRIVE_RATE_300K, },
    /* 320 kB 5"1/4 floppy disks */
    { FLOPPY_DRIVE_TYPE_120,  8, 40, 1, FDRIVE_RATE_250K, },
    { FLOPPY_DRIVE_TYPE_120,  8, 40, 0, FDRIVE_RATE_250K, },
    /* 360 kB must match 5"1/4 better than 3"1/2... */
    { FLOPPY_DRIVE_TYPE_144,  9, 80, 0, FDRIVE_RATE_250K, }, /* 3.5" 720 */
    /* end */
    { FLOPPY_DRIVE_TYPE_NONE, -1, -1, 0, 0, },
};

static FDriveSize drive_size(FloppyDriveType drive)
{
    switch (drive) {
    case FLOPPY_DRIVE_TYPE_120:
        return FDRIVE_SIZE_525;
    case FLOPPY_DRIVE_TYPE_144:
    case FLOPPY_DRIVE_TYPE_288:
        return FDRIVE_SIZE_350;
    default:
        return FDRIVE_SIZE_UNKNOWN;
    }
}

#define GET_CUR_DRV(fdctrl) ((fdctrl)->cur_drv)
#define SET_CUR_DRV(fdctrl, drive) ((fdctrl)->cur_drv = (drive))

/* Will always be a fixed parameter for us */
#define FD_SECTOR_LEN          512
#define FD_SECTOR_SC           2   /* Sector size code */
#define FD_RESET_SENSEI_COUNT  4   /* Number of sense interrupts on RESET */

/* Floppy disk drive emulation */
typedef enum FDiskFlags {
    FDISK_DBL_SIDES  = 0x01,
} FDiskFlags;

struct FDrive {
    FDCtrl *fdctrl;
    BlockBackend *blk;
    /* Drive status */
    FloppyDriveType drive;    /* CMOS drive type        */
    uint8_t perpendicular;    /* 2.88 MB access mode    */
    /* Position */
    uint8_t head;
    uint8_t track;
    uint8_t sect;
    /* Media */
    FloppyDriveType disk;     /* Current disk type      */
    FDiskFlags flags;
    uint8_t last_sect;        /* Nb sector per track    */
    uint8_t max_track;        /* Nb of tracks           */
    uint16_t bps;             /* Bytes per sector       */
    uint8_t ro;               /* Is read-only           */
    uint8_t media_changed;    /* Is media changed       */
    uint8_t media_rate;       /* Data rate of medium    */

    bool media_validated;     /* Have we validated the media? */
<<<<<<< HEAD
} FDrive;
=======
};


static FloppyDriveType get_fallback_drive_type(FDrive *drv);

/* Hack: FD_SEEK is expected to work on empty drives. However, QEMU
 * currently goes through some pains to keep seeks within the bounds
 * established by last_sect and max_track. Correcting this is difficult,
 * as refactoring FDC code tends to expose nasty bugs in the Linux kernel.
 *
 * For now: allow empty drives to have large bounds so we can seek around,
 * with the understanding that when a diskette is inserted, the bounds will
 * properly tighten to match the geometry of that inserted medium.
 */
static void fd_empty_seek_hack(FDrive *drv)
{
    drv->last_sect = 0xFF;
    drv->max_track = 0xFF;
}
>>>>>>> 7124ccf8


static FloppyDriveType get_fallback_drive_type(FDrive *drv);

/* Hack: FD_SEEK is expected to work on empty drives. However, QEMU
 * currently goes through some pains to keep seeks within the bounds
 * established by last_sect and max_track. Correcting this is difficult,
 * as refactoring FDC code tends to expose nasty bugs in the Linux kernel.
 *
 * For now: allow empty drives to have large bounds so we can seek around,
 * with the understanding that when a diskette is inserted, the bounds will
 * properly tighten to match the geometry of that inserted medium.
 */
static void fd_empty_seek_hack(FDrive *drv)
{
    drv->last_sect = 0xFF;
    drv->max_track = 0xFF;
}

static void fd_init(FDrive *drv)
{
    /* Drive */
    drv->perpendicular = 0;
    /* Disk */
    drv->disk = FLOPPY_DRIVE_TYPE_NONE;
    drv->last_sect = 0;
    drv->max_track = 0;
    drv->ro = true;
    drv->media_changed = 1;
}

#define NUM_SIDES(drv) ((drv)->flags & FDISK_DBL_SIDES ? 2 : 1)

static int fd_sector_calc(uint8_t head, uint8_t track, uint8_t sect,
                          uint8_t last_sect, uint8_t num_sides)
{
    return (((track * num_sides) + head) * last_sect) + sect - 1;
}

/* Returns current position, in sectors, for given drive */
static int fd_sector(FDrive *drv)
{
    return fd_sector_calc(drv->head, drv->track, drv->sect, drv->last_sect,
                          NUM_SIDES(drv));
}

/* Returns current position, in bytes, for given drive */
static int fd_offset(FDrive *drv)
{
    g_assert(fd_sector(drv) < INT_MAX >> BDRV_SECTOR_BITS);
    return fd_sector(drv) << BDRV_SECTOR_BITS;
}

/* Seek to a new position:
 * returns 0 if already on right track
 * returns 1 if track changed
 * returns 2 if track is invalid
 * returns 3 if sector is invalid
 * returns 4 if seek is disabled
 */
static int fd_seek(FDrive *drv, uint8_t head, uint8_t track, uint8_t sect,
                   int enable_seek)
{
    uint32_t sector;
    int ret;

    if (track > drv->max_track ||
        (head != 0 && (drv->flags & FDISK_DBL_SIDES) == 0)) {
        FLOPPY_DPRINTF("try to read %d %02x %02x (max=%d %d %02x %02x)\n",
                       head, track, sect, 1,
                       (drv->flags & FDISK_DBL_SIDES) == 0 ? 0 : 1,
                       drv->max_track, drv->last_sect);
        return 2;
    }
    if (sect > drv->last_sect) {
        FLOPPY_DPRINTF("try to read %d %02x %02x (max=%d %d %02x %02x)\n",
                       head, track, sect, 1,
                       (drv->flags & FDISK_DBL_SIDES) == 0 ? 0 : 1,
                       drv->max_track, drv->last_sect);
        return 3;
    }
    sector = fd_sector_calc(head, track, sect, drv->last_sect, NUM_SIDES(drv));
    ret = 0;
    if (sector != fd_sector(drv)) {
#if 0
        if (!enable_seek) {
            FLOPPY_DPRINTF("error: no implicit seek %d %02x %02x"
                           " (max=%d %02x %02x)\n",
                           head, track, sect, 1, drv->max_track,
                           drv->last_sect);
            return 4;
        }
#endif
        drv->head = head;
        if (drv->track != track) {
            if (drv->blk != NULL && blk_is_inserted(drv->blk)) {
                drv->media_changed = 0;
            }
            ret = 1;
        }
        drv->track = track;
        drv->sect = sect;
    }

    if (drv->blk == NULL || !blk_is_inserted(drv->blk)) {
        ret = 2;
    }

    return ret;
}

/* Set drive back to track 0 */
static void fd_recalibrate(FDrive *drv)
{
    FLOPPY_DPRINTF("recalibrate\n");
    fd_seek(drv, 0, 0, 1, 1);
}

/**
 * Determine geometry based on inserted diskette.
 * Will not operate on an empty drive.
 *
 * @return: 0 on success, -1 if the drive is empty.
 */
static int pick_geometry(FDrive *drv)
{
    BlockBackend *blk = drv->blk;
    const FDFormat *parse;
    uint64_t nb_sectors, size;
    int i;
    int match, size_match, type_match;
    bool magic = drv->drive == FLOPPY_DRIVE_TYPE_AUTO;

    /* We can only pick a geometry if we have a diskette. */
    if (!drv->blk || !blk_is_inserted(drv->blk) ||
        drv->drive == FLOPPY_DRIVE_TYPE_NONE)
    {
        return -1;
    }

    /* We need to determine the likely geometry of the inserted medium.
     * In order of preference, we look for:
     * (1) The same drive type and number of sectors,
     * (2) The same diskette size and number of sectors,
     * (3) The same drive type.
     *
     * In all cases, matches that occur higher in the drive table will take
     * precedence over matches that occur later in the table.
     */
    blk_get_geometry(blk, &nb_sectors);
    match = size_match = type_match = -1;
    for (i = 0; ; i++) {
        parse = &fd_formats[i];
        if (parse->drive == FLOPPY_DRIVE_TYPE_NONE) {
            break;
        }
        size = (parse->max_head + 1) * parse->max_track * parse->last_sect;
        if (nb_sectors == size) {
            if (magic || parse->drive == drv->drive) {
                /* (1) perfect match -- nb_sectors and drive type */
                goto out;
            } else if (drive_size(parse->drive) == drive_size(drv->drive)) {
                /* (2) size match -- nb_sectors and physical medium size */
                match = (match == -1) ? i : match;
            } else {
                /* This is suspicious -- Did the user misconfigure? */
                size_match = (size_match == -1) ? i : size_match;
            }
        } else if (type_match == -1) {
            if ((parse->drive == drv->drive) ||
                (magic && (parse->drive == get_fallback_drive_type(drv)))) {
                /* (3) type match -- nb_sectors mismatch, but matches the type
                 *     specified explicitly by the user, or matches the fallback
                 *     default type when using the drive autodetect mechanism */
                type_match = i;
            }
        }
    }

    /* No exact match found */
    if (match == -1) {
        if (size_match != -1) {
            parse = &fd_formats[size_match];
            FLOPPY_DPRINTF("User requested floppy drive type '%s', "
                           "but inserted medium appears to be a "
                           "%"PRId64" sector '%s' type\n",
                           FloppyDriveType_lookup[drv->drive],
                           nb_sectors,
                           FloppyDriveType_lookup[parse->drive]);
        }
        match = type_match;
    }

    /* No match of any kind found -- fd_format is misconfigured, abort. */
    if (match == -1) {
        error_setg(&error_abort, "No candidate geometries present in table "
                   " for floppy drive type '%s'",
                   FloppyDriveType_lookup[drv->drive]);
    }

    parse = &(fd_formats[match]);

 out:
    if (parse->max_head == 0) {
        drv->flags &= ~FDISK_DBL_SIDES;
    } else {
        drv->flags |= FDISK_DBL_SIDES;
    }
    drv->max_track = parse->max_track;
    drv->last_sect = parse->last_sect;
    drv->disk = parse->drive;
    drv->media_rate = parse->rate;
    return 0;
}

static void pick_drive_type(FDrive *drv)
{
    if (drv->drive != FLOPPY_DRIVE_TYPE_AUTO) {
        return;
    }

    if (pick_geometry(drv) == 0) {
        drv->drive = drv->disk;
    } else {
        drv->drive = get_fallback_drive_type(drv);
    }

    g_assert(drv->drive != FLOPPY_DRIVE_TYPE_AUTO);
}

/* Revalidate a disk drive after a disk change */
static void fd_revalidate(FDrive *drv)
{
    int rc;

    FLOPPY_DPRINTF("revalidate\n");
    if (drv->blk != NULL) {
        drv->ro = blk_is_read_only(drv->blk);
        if (!blk_is_inserted(drv->blk)) {
            FLOPPY_DPRINTF("No disk in drive\n");
            drv->disk = FLOPPY_DRIVE_TYPE_NONE;
            fd_empty_seek_hack(drv);
        } else if (!drv->media_validated) {
            rc = pick_geometry(drv);
            if (rc) {
                FLOPPY_DPRINTF("Could not validate floppy drive media");
            } else {
                drv->media_validated = true;
                FLOPPY_DPRINTF("Floppy disk (%d h %d t %d s) %s\n",
                               (drv->flags & FDISK_DBL_SIDES) ? 2 : 1,
                               drv->max_track, drv->last_sect,
                               drv->ro ? "ro" : "rw");
            }
        }
    } else {
        FLOPPY_DPRINTF("No drive connected\n");
        drv->last_sect = 0;
        drv->max_track = 0;
        drv->flags &= ~FDISK_DBL_SIDES;
        drv->drive = FLOPPY_DRIVE_TYPE_NONE;
        drv->disk = FLOPPY_DRIVE_TYPE_NONE;
    }
}

static void fd_change_cb(void *opaque, bool load)
{
    FDrive *drive = opaque;

    drive->media_changed = 1;
    drive->media_validated = false;
    fd_revalidate(drive);
}

static const BlockDevOps fd_block_ops = {
    .change_media_cb = fd_change_cb,
};


#define TYPE_FLOPPY_DRIVE "floppy"
#define FLOPPY_DRIVE(obj) \
     OBJECT_CHECK(FloppyDrive, (obj), TYPE_FLOPPY_DRIVE)

typedef struct FloppyDrive {
    DeviceState     qdev;
    uint32_t        unit;
    BlockConf       conf;
    FloppyDriveType type;
} FloppyDrive;

static Property floppy_drive_properties[] = {
    DEFINE_PROP_UINT32("unit", FloppyDrive, unit, -1),
    DEFINE_BLOCK_PROPERTIES(FloppyDrive, conf),
    DEFINE_PROP_DEFAULT("drive-type", FloppyDrive, type,
                        FLOPPY_DRIVE_TYPE_AUTO, qdev_prop_fdc_drive_type,
                        FloppyDriveType),
    DEFINE_PROP_END_OF_LIST(),
};

static int floppy_drive_init(DeviceState *qdev)
{
    FloppyDrive *dev = FLOPPY_DRIVE(qdev);
    FloppyBus *bus = FLOPPY_BUS(qdev->parent_bus);
    FDrive *drive;
    int ret;

    if (dev->unit == -1) {
        for (dev->unit = 0; dev->unit < MAX_FD; dev->unit++) {
            drive = get_drv(bus->fdc, dev->unit);
            if (!drive->blk) {
                break;
            }
        }
    }

    if (dev->unit >= MAX_FD) {
        error_report("Can't create floppy unit %d, bus supports only %d units",
                     dev->unit, MAX_FD);
        return -1;
    }

    drive = get_drv(bus->fdc, dev->unit);
    if (drive->blk) {
        error_report("Floppy unit %d is in use", dev->unit);
        return -1;
    }

    if (!dev->conf.blk) {
        /* Anonymous BlockBackend for an empty drive */
        dev->conf.blk = blk_new();
        ret = blk_attach_dev(dev->conf.blk, qdev);
        assert(ret == 0);
    }

    blkconf_blocksizes(&dev->conf);
    if (dev->conf.logical_block_size != 512 ||
        dev->conf.physical_block_size != 512)
    {
        error_report("Physical and logical block size must be 512 for floppy");
        return -1;
    }

    /* rerror/werror aren't supported by fdc and therefore not even registered
     * with qdev. So set the defaults manually before they are used in
     * blkconf_apply_backend_options(). */
    dev->conf.rerror = BLOCKDEV_ON_ERROR_AUTO;
    dev->conf.werror = BLOCKDEV_ON_ERROR_AUTO;
    blkconf_apply_backend_options(&dev->conf);

    /* 'enospc' is the default for -drive, 'report' is what blk_new() gives us
     * for empty drives. */
    if (blk_get_on_error(dev->conf.blk, 0) != BLOCKDEV_ON_ERROR_ENOSPC &&
        blk_get_on_error(dev->conf.blk, 0) != BLOCKDEV_ON_ERROR_REPORT) {
        error_report("fdc doesn't support drive option werror");
        return -1;
    }
    if (blk_get_on_error(dev->conf.blk, 1) != BLOCKDEV_ON_ERROR_REPORT) {
        error_report("fdc doesn't support drive option rerror");
        return -1;
    }

    drive->blk = dev->conf.blk;
    drive->fdctrl = bus->fdc;

    fd_init(drive);
    blk_set_dev_ops(drive->blk, &fd_block_ops, drive);

    /* Keep 'type' qdev property and FDrive->drive in sync */
    drive->drive = dev->type;
    pick_drive_type(drive);
    dev->type = drive->drive;

    fd_revalidate(drive);

    return 0;
}

static void floppy_drive_class_init(ObjectClass *klass, void *data)
{
    DeviceClass *k = DEVICE_CLASS(klass);
    k->init = floppy_drive_init;
    set_bit(DEVICE_CATEGORY_STORAGE, k->categories);
    k->bus_type = TYPE_FLOPPY_BUS;
    k->props = floppy_drive_properties;
    k->desc = "virtual floppy drive";
}

static const TypeInfo floppy_drive_info = {
    .name = TYPE_FLOPPY_DRIVE,
    .parent = TYPE_DEVICE,
    .instance_size = sizeof(FloppyDrive),
    .class_init = floppy_drive_class_init,
};

/********************************************************/
/* Intel 82078 floppy disk controller emulation          */

static void fdctrl_reset(FDCtrl *fdctrl, int do_irq);
static void fdctrl_to_command_phase(FDCtrl *fdctrl);
static int fdctrl_transfer_handler (void *opaque, int nchan,
                                    int dma_pos, int dma_len);
static void fdctrl_raise_irq(FDCtrl *fdctrl);
static FDrive *get_cur_drv(FDCtrl *fdctrl);

static uint32_t fdctrl_read_statusA(FDCtrl *fdctrl);
static uint32_t fdctrl_read_statusB(FDCtrl *fdctrl);
static uint32_t fdctrl_read_dor(FDCtrl *fdctrl);
static void fdctrl_write_dor(FDCtrl *fdctrl, uint32_t value);
static uint32_t fdctrl_read_tape(FDCtrl *fdctrl);
static void fdctrl_write_tape(FDCtrl *fdctrl, uint32_t value);
static uint32_t fdctrl_read_main_status(FDCtrl *fdctrl);
static void fdctrl_write_rate(FDCtrl *fdctrl, uint32_t value);
static uint32_t fdctrl_read_data(FDCtrl *fdctrl);
static void fdctrl_write_data(FDCtrl *fdctrl, uint32_t value);
static uint32_t fdctrl_read_dir(FDCtrl *fdctrl);
static void fdctrl_write_ccr(FDCtrl *fdctrl, uint32_t value);

enum {
    FD_DIR_WRITE   = 0,
    FD_DIR_READ    = 1,
    FD_DIR_SCANE   = 2,
    FD_DIR_SCANL   = 3,
    FD_DIR_SCANH   = 4,
    FD_DIR_VERIFY  = 5,
};

enum {
    FD_STATE_MULTI  = 0x01,	/* multi track flag */
    FD_STATE_FORMAT = 0x02,	/* format flag */
};

enum {
    FD_REG_SRA = 0x00,
    FD_REG_SRB = 0x01,
    FD_REG_DOR = 0x02,
    FD_REG_TDR = 0x03,
    FD_REG_MSR = 0x04,
    FD_REG_DSR = 0x04,
    FD_REG_FIFO = 0x05,
    FD_REG_DIR = 0x07,
    FD_REG_CCR = 0x07,
};

enum {
    FD_CMD_READ_TRACK = 0x02,
    FD_CMD_SPECIFY = 0x03,
    FD_CMD_SENSE_DRIVE_STATUS = 0x04,
    FD_CMD_WRITE = 0x05,
    FD_CMD_READ = 0x06,
    FD_CMD_RECALIBRATE = 0x07,
    FD_CMD_SENSE_INTERRUPT_STATUS = 0x08,
    FD_CMD_WRITE_DELETED = 0x09,
    FD_CMD_READ_ID = 0x0a,
    FD_CMD_READ_DELETED = 0x0c,
    FD_CMD_FORMAT_TRACK = 0x0d,
    FD_CMD_DUMPREG = 0x0e,
    FD_CMD_SEEK = 0x0f,
    FD_CMD_VERSION = 0x10,
    FD_CMD_SCAN_EQUAL = 0x11,
    FD_CMD_PERPENDICULAR_MODE = 0x12,
    FD_CMD_CONFIGURE = 0x13,
    FD_CMD_LOCK = 0x14,
    FD_CMD_VERIFY = 0x16,
    FD_CMD_POWERDOWN_MODE = 0x17,
    FD_CMD_PART_ID = 0x18,
    FD_CMD_SCAN_LOW_OR_EQUAL = 0x19,
    FD_CMD_SCAN_HIGH_OR_EQUAL = 0x1d,
    FD_CMD_SAVE = 0x2e,
    FD_CMD_OPTION = 0x33,
    FD_CMD_RESTORE = 0x4e,
    FD_CMD_DRIVE_SPECIFICATION_COMMAND = 0x8e,
    FD_CMD_RELATIVE_SEEK_OUT = 0x8f,
    FD_CMD_FORMAT_AND_WRITE = 0xcd,
    FD_CMD_RELATIVE_SEEK_IN = 0xcf,
};

enum {
    FD_CONFIG_PRETRK = 0xff, /* Pre-compensation set to track 0 */
    FD_CONFIG_FIFOTHR = 0x0f, /* FIFO threshold set to 1 byte */
    FD_CONFIG_POLL  = 0x10, /* Poll enabled */
    FD_CONFIG_EFIFO = 0x20, /* FIFO disabled */
    FD_CONFIG_EIS   = 0x40, /* No implied seeks */
};

enum {
    FD_SR0_DS0      = 0x01,
    FD_SR0_DS1      = 0x02,
    FD_SR0_HEAD     = 0x04,
    FD_SR0_EQPMT    = 0x10,
    FD_SR0_SEEK     = 0x20,
    FD_SR0_ABNTERM  = 0x40,
    FD_SR0_INVCMD   = 0x80,
    FD_SR0_RDYCHG   = 0xc0,
};

enum {
    FD_SR1_MA       = 0x01, /* Missing address mark */
    FD_SR1_NW       = 0x02, /* Not writable */
    FD_SR1_EC       = 0x80, /* End of cylinder */
};

enum {
    FD_SR2_SNS      = 0x04, /* Scan not satisfied */
    FD_SR2_SEH      = 0x08, /* Scan equal hit */
};

enum {
    FD_SRA_DIR      = 0x01,
    FD_SRA_nWP      = 0x02,
    FD_SRA_nINDX    = 0x04,
    FD_SRA_HDSEL    = 0x08,
    FD_SRA_nTRK0    = 0x10,
    FD_SRA_STEP     = 0x20,
    FD_SRA_nDRV2    = 0x40,
    FD_SRA_INTPEND  = 0x80,
};

enum {
    FD_SRB_MTR0     = 0x01,
    FD_SRB_MTR1     = 0x02,
    FD_SRB_WGATE    = 0x04,
    FD_SRB_RDATA    = 0x08,
    FD_SRB_WDATA    = 0x10,
    FD_SRB_DR0      = 0x20,
};

enum {
#if MAX_FD == 4
    FD_DOR_SELMASK  = 0x03,
#else
    FD_DOR_SELMASK  = 0x01,
#endif
    FD_DOR_nRESET   = 0x04,
    FD_DOR_DMAEN    = 0x08,
    FD_DOR_MOTEN0   = 0x10,
    FD_DOR_MOTEN1   = 0x20,
    FD_DOR_MOTEN2   = 0x40,
    FD_DOR_MOTEN3   = 0x80,
};

enum {
#if MAX_FD == 4
    FD_TDR_BOOTSEL  = 0x0c,
#else
    FD_TDR_BOOTSEL  = 0x04,
#endif
};

enum {
    FD_DSR_DRATEMASK= 0x03,
    FD_DSR_PWRDOWN  = 0x40,
    FD_DSR_SWRESET  = 0x80,
};

enum {
    FD_MSR_DRV0BUSY = 0x01,
    FD_MSR_DRV1BUSY = 0x02,
    FD_MSR_DRV2BUSY = 0x04,
    FD_MSR_DRV3BUSY = 0x08,
    FD_MSR_CMDBUSY  = 0x10,
    FD_MSR_NONDMA   = 0x20,
    FD_MSR_DIO      = 0x40,
    FD_MSR_RQM      = 0x80,
};

enum {
    FD_DIR_DSKCHG   = 0x80,
};

/*
 * See chapter 5.0 "Controller phases" of the spec:
 *
 * Command phase:
 * The host writes a command and its parameters into the FIFO. The command
 * phase is completed when all parameters for the command have been supplied,
 * and execution phase is entered.
 *
 * Execution phase:
 * Data transfers, either DMA or non-DMA. For non-DMA transfers, the FIFO
 * contains the payload now, otherwise it's unused. When all bytes of the
 * required data have been transferred, the state is switched to either result
 * phase (if the command produces status bytes) or directly back into the
 * command phase for the next command.
 *
 * Result phase:
 * The host reads out the FIFO, which contains one or more result bytes now.
 */
enum {
    /* Only for migration: reconstruct phase from registers like qemu 2.3 */
    FD_PHASE_RECONSTRUCT    = 0,

    FD_PHASE_COMMAND        = 1,
    FD_PHASE_EXECUTION      = 2,
    FD_PHASE_RESULT         = 3,
};

#define FD_MULTI_TRACK(state) ((state) & FD_STATE_MULTI)
#define FD_FORMAT_CMD(state) ((state) & FD_STATE_FORMAT)

struct FDCtrl {
    MemoryRegion iomem;
    qemu_irq irq;
    /* Controller state */
    QEMUTimer *result_timer;
    int dma_chann;
    uint8_t phase;
    IsaDma *dma;
    /* Controller's identification */
    uint8_t version;
    /* HW */
    uint8_t sra;
    uint8_t srb;
    uint8_t dor;
    uint8_t dor_vmstate; /* only used as temp during vmstate */
    uint8_t tdr;
    uint8_t dsr;
    uint8_t msr;
    uint8_t cur_drv;
    uint8_t status0;
    uint8_t status1;
    uint8_t status2;
    /* Command FIFO */
    uint8_t *fifo;
    int32_t fifo_size;
    uint32_t data_pos;
    uint32_t data_len;
    uint8_t data_state;
    uint8_t data_dir;
    uint8_t eot; /* last wanted sector */
    /* States kept only to be returned back */
    /* precompensation */
    uint8_t precomp_trk;
    uint8_t config;
    uint8_t lock;
    /* Power down config (also with status regB access mode */
    uint8_t pwrd;
    /* Floppy drives */
    FloppyBus bus;
    uint8_t num_floppies;
    FDrive drives[MAX_FD];
    struct {
        BlockBackend *blk;
        FloppyDriveType type;
    } qdev_for_drives[MAX_FD];
    int reset_sensei;
    uint32_t check_media_rate;
    FloppyDriveType fallback; /* type=auto failure fallback */
    /* Timers state */
    uint8_t timer0;
    uint8_t timer1;
    PortioList portio_list;
};

static FloppyDriveType get_fallback_drive_type(FDrive *drv)
{
    return drv->fdctrl->fallback;
}

#define TYPE_SYSBUS_FDC "base-sysbus-fdc"
#define SYSBUS_FDC(obj) OBJECT_CHECK(FDCtrlSysBus, (obj), TYPE_SYSBUS_FDC)

typedef struct FDCtrlSysBus {
    /*< private >*/
    SysBusDevice parent_obj;
    /*< public >*/

    struct FDCtrl state;
} FDCtrlSysBus;

#define ISA_FDC(obj) OBJECT_CHECK(FDCtrlISABus, (obj), TYPE_ISA_FDC)

typedef struct FDCtrlISABus {
    ISADevice parent_obj;

    uint32_t iobase;
    uint32_t irq;
    uint32_t dma;
    struct FDCtrl state;
    int32_t bootindexA;
    int32_t bootindexB;
} FDCtrlISABus;

static uint32_t fdctrl_read (void *opaque, uint32_t reg)
{
    FDCtrl *fdctrl = opaque;
    uint32_t retval;

    reg &= 7;
    switch (reg) {
    case FD_REG_SRA:
        retval = fdctrl_read_statusA(fdctrl);
        break;
    case FD_REG_SRB:
        retval = fdctrl_read_statusB(fdctrl);
        break;
    case FD_REG_DOR:
        retval = fdctrl_read_dor(fdctrl);
        break;
    case FD_REG_TDR:
        retval = fdctrl_read_tape(fdctrl);
        break;
    case FD_REG_MSR:
        retval = fdctrl_read_main_status(fdctrl);
        break;
    case FD_REG_FIFO:
        retval = fdctrl_read_data(fdctrl);
        break;
    case FD_REG_DIR:
        retval = fdctrl_read_dir(fdctrl);
        break;
    default:
        retval = (uint32_t)(-1);
        break;
    }
    FLOPPY_DPRINTF("read reg%d: 0x%02x\n", reg & 7, retval);

    return retval;
}

static void fdctrl_write (void *opaque, uint32_t reg, uint32_t value)
{
    FDCtrl *fdctrl = opaque;

    FLOPPY_DPRINTF("write reg%d: 0x%02x\n", reg & 7, value);

    reg &= 7;
    switch (reg) {
    case FD_REG_DOR:
        fdctrl_write_dor(fdctrl, value);
        break;
    case FD_REG_TDR:
        fdctrl_write_tape(fdctrl, value);
        break;
    case FD_REG_DSR:
        fdctrl_write_rate(fdctrl, value);
        break;
    case FD_REG_FIFO:
        fdctrl_write_data(fdctrl, value);
        break;
    case FD_REG_CCR:
        fdctrl_write_ccr(fdctrl, value);
        break;
    default:
        break;
    }
}

static uint64_t fdctrl_read_mem (void *opaque, hwaddr reg,
                                 unsigned ize)
{
    return fdctrl_read(opaque, (uint32_t)reg);
}

static void fdctrl_write_mem (void *opaque, hwaddr reg,
                              uint64_t value, unsigned size)
{
    fdctrl_write(opaque, (uint32_t)reg, value);
}

static const MemoryRegionOps fdctrl_mem_ops = {
    .read = fdctrl_read_mem,
    .write = fdctrl_write_mem,
    .endianness = DEVICE_NATIVE_ENDIAN,
};

static const MemoryRegionOps fdctrl_mem_strict_ops = {
    .read = fdctrl_read_mem,
    .write = fdctrl_write_mem,
    .endianness = DEVICE_NATIVE_ENDIAN,
    .valid = {
        .min_access_size = 1,
        .max_access_size = 1,
    },
};

static bool fdrive_media_changed_needed(void *opaque)
{
    FDrive *drive = opaque;

    return (drive->blk != NULL && drive->media_changed != 1);
}

static const VMStateDescription vmstate_fdrive_media_changed = {
    .name = "fdrive/media_changed",
    .version_id = 1,
    .minimum_version_id = 1,
    .needed = fdrive_media_changed_needed,
    .fields = (VMStateField[]) {
        VMSTATE_UINT8(media_changed, FDrive),
        VMSTATE_END_OF_LIST()
    }
};

static bool fdrive_media_rate_needed(void *opaque)
{
    FDrive *drive = opaque;

    return drive->fdctrl->check_media_rate;
}

static const VMStateDescription vmstate_fdrive_media_rate = {
    .name = "fdrive/media_rate",
    .version_id = 1,
    .minimum_version_id = 1,
    .needed = fdrive_media_rate_needed,
    .fields = (VMStateField[]) {
        VMSTATE_UINT8(media_rate, FDrive),
        VMSTATE_END_OF_LIST()
    }
};

static bool fdrive_perpendicular_needed(void *opaque)
{
    FDrive *drive = opaque;

    return drive->perpendicular != 0;
}

static const VMStateDescription vmstate_fdrive_perpendicular = {
    .name = "fdrive/perpendicular",
    .version_id = 1,
    .minimum_version_id = 1,
    .needed = fdrive_perpendicular_needed,
    .fields = (VMStateField[]) {
        VMSTATE_UINT8(perpendicular, FDrive),
        VMSTATE_END_OF_LIST()
    }
};

static int fdrive_post_load(void *opaque, int version_id)
{
    fd_revalidate(opaque);
    return 0;
}

static const VMStateDescription vmstate_fdrive = {
    .name = "fdrive",
    .version_id = 1,
    .minimum_version_id = 1,
    .post_load = fdrive_post_load,
    .fields = (VMStateField[]) {
        VMSTATE_UINT8(head, FDrive),
        VMSTATE_UINT8(track, FDrive),
        VMSTATE_UINT8(sect, FDrive),
        VMSTATE_END_OF_LIST()
    },
    .subsections = (const VMStateDescription*[]) {
        &vmstate_fdrive_media_changed,
        &vmstate_fdrive_media_rate,
        &vmstate_fdrive_perpendicular,
        NULL
    }
};

/*
 * Reconstructs the phase from register values according to the logic that was
 * implemented in qemu 2.3. This is the default value that is used if the phase
 * subsection is not present on migration.
 *
 * Don't change this function to reflect newer qemu versions, it is part of
 * the migration ABI.
 */
static int reconstruct_phase(FDCtrl *fdctrl)
{
    if (fdctrl->msr & FD_MSR_NONDMA) {
        return FD_PHASE_EXECUTION;
    } else if ((fdctrl->msr & FD_MSR_RQM) == 0) {
        /* qemu 2.3 disabled RQM only during DMA transfers */
        return FD_PHASE_EXECUTION;
    } else if (fdctrl->msr & FD_MSR_DIO) {
        return FD_PHASE_RESULT;
    } else {
        return FD_PHASE_COMMAND;
    }
}

static void fdc_pre_save(void *opaque)
{
    FDCtrl *s = opaque;

    s->dor_vmstate = s->dor | GET_CUR_DRV(s);
}

static int fdc_pre_load(void *opaque)
{
    FDCtrl *s = opaque;
    s->phase = FD_PHASE_RECONSTRUCT;
    return 0;
}

static int fdc_post_load(void *opaque, int version_id)
{
    FDCtrl *s = opaque;

    SET_CUR_DRV(s, s->dor_vmstate & FD_DOR_SELMASK);
    s->dor = s->dor_vmstate & ~FD_DOR_SELMASK;

    if (s->phase == FD_PHASE_RECONSTRUCT) {
        s->phase = reconstruct_phase(s);
    }

    return 0;
}

static bool fdc_reset_sensei_needed(void *opaque)
{
    FDCtrl *s = opaque;

    return s->reset_sensei != 0;
}

static const VMStateDescription vmstate_fdc_reset_sensei = {
    .name = "fdc/reset_sensei",
    .version_id = 1,
    .minimum_version_id = 1,
    .needed = fdc_reset_sensei_needed,
    .fields = (VMStateField[]) {
        VMSTATE_INT32(reset_sensei, FDCtrl),
        VMSTATE_END_OF_LIST()
    }
};

static bool fdc_result_timer_needed(void *opaque)
{
    FDCtrl *s = opaque;

    return timer_pending(s->result_timer);
}

static const VMStateDescription vmstate_fdc_result_timer = {
    .name = "fdc/result_timer",
    .version_id = 1,
    .minimum_version_id = 1,
    .needed = fdc_result_timer_needed,
    .fields = (VMStateField[]) {
        VMSTATE_TIMER_PTR(result_timer, FDCtrl),
        VMSTATE_END_OF_LIST()
    }
};

static bool fdc_phase_needed(void *opaque)
{
    FDCtrl *fdctrl = opaque;

    return reconstruct_phase(fdctrl) != fdctrl->phase;
}

static const VMStateDescription vmstate_fdc_phase = {
    .name = "fdc/phase",
    .version_id = 1,
    .minimum_version_id = 1,
    .needed = fdc_phase_needed,
    .fields = (VMStateField[]) {
        VMSTATE_UINT8(phase, FDCtrl),
        VMSTATE_END_OF_LIST()
    }
};

static const VMStateDescription vmstate_fdc = {
    .name = "fdc",
    .version_id = 2,
    .minimum_version_id = 2,
    .pre_save = fdc_pre_save,
    .pre_load = fdc_pre_load,
    .post_load = fdc_post_load,
    .fields = (VMStateField[]) {
        /* Controller State */
        VMSTATE_UINT8(sra, FDCtrl),
        VMSTATE_UINT8(srb, FDCtrl),
        VMSTATE_UINT8(dor_vmstate, FDCtrl),
        VMSTATE_UINT8(tdr, FDCtrl),
        VMSTATE_UINT8(dsr, FDCtrl),
        VMSTATE_UINT8(msr, FDCtrl),
        VMSTATE_UINT8(status0, FDCtrl),
        VMSTATE_UINT8(status1, FDCtrl),
        VMSTATE_UINT8(status2, FDCtrl),
        /* Command FIFO */
        VMSTATE_VARRAY_INT32(fifo, FDCtrl, fifo_size, 0, vmstate_info_uint8,
                             uint8_t),
        VMSTATE_UINT32(data_pos, FDCtrl),
        VMSTATE_UINT32(data_len, FDCtrl),
        VMSTATE_UINT8(data_state, FDCtrl),
        VMSTATE_UINT8(data_dir, FDCtrl),
        VMSTATE_UINT8(eot, FDCtrl),
        /* States kept only to be returned back */
        VMSTATE_UINT8(timer0, FDCtrl),
        VMSTATE_UINT8(timer1, FDCtrl),
        VMSTATE_UINT8(precomp_trk, FDCtrl),
        VMSTATE_UINT8(config, FDCtrl),
        VMSTATE_UINT8(lock, FDCtrl),
        VMSTATE_UINT8(pwrd, FDCtrl),
        VMSTATE_UINT8_EQUAL(num_floppies, FDCtrl),
        VMSTATE_STRUCT_ARRAY(drives, FDCtrl, MAX_FD, 1,
                             vmstate_fdrive, FDrive),
        VMSTATE_END_OF_LIST()
    },
    .subsections = (const VMStateDescription*[]) {
        &vmstate_fdc_reset_sensei,
        &vmstate_fdc_result_timer,
        &vmstate_fdc_phase,
        NULL
    }
};

static void fdctrl_external_reset_sysbus(DeviceState *d)
{
    FDCtrlSysBus *sys = SYSBUS_FDC(d);
    FDCtrl *s = &sys->state;

    fdctrl_reset(s, 0);
}

static void fdctrl_external_reset_isa(DeviceState *d)
{
    FDCtrlISABus *isa = ISA_FDC(d);
    FDCtrl *s = &isa->state;

    fdctrl_reset(s, 0);
}

static void fdctrl_handle_tc(void *opaque, int irq, int level)
{
    //FDCtrl *s = opaque;

    if (level) {
        // XXX
        FLOPPY_DPRINTF("TC pulsed\n");
    }
}

/* Change IRQ state */
static void fdctrl_reset_irq(FDCtrl *fdctrl)
{
    fdctrl->status0 = 0;
    if (!(fdctrl->sra & FD_SRA_INTPEND))
        return;
    FLOPPY_DPRINTF("Reset interrupt\n");
    qemu_set_irq(fdctrl->irq, 0);
    fdctrl->sra &= ~FD_SRA_INTPEND;
}

static void fdctrl_raise_irq(FDCtrl *fdctrl)
{
    if (!(fdctrl->sra & FD_SRA_INTPEND)) {
        qemu_set_irq(fdctrl->irq, 1);
        fdctrl->sra |= FD_SRA_INTPEND;
    }

    fdctrl->reset_sensei = 0;
    FLOPPY_DPRINTF("Set interrupt status to 0x%02x\n", fdctrl->status0);
}

/* Reset controller */
static void fdctrl_reset(FDCtrl *fdctrl, int do_irq)
{
    int i;

    FLOPPY_DPRINTF("reset controller\n");
    fdctrl_reset_irq(fdctrl);
    /* Initialise controller */
    fdctrl->sra = 0;
    fdctrl->srb = 0xc0;
    if (!fdctrl->drives[1].blk) {
        fdctrl->sra |= FD_SRA_nDRV2;
    }
    fdctrl->cur_drv = 0;
    fdctrl->dor = FD_DOR_nRESET;
    fdctrl->dor |= (fdctrl->dma_chann != -1) ? FD_DOR_DMAEN : 0;
    fdctrl->msr = FD_MSR_RQM;
    fdctrl->reset_sensei = 0;
    timer_del(fdctrl->result_timer);
    /* FIFO state */
    fdctrl->data_pos = 0;
    fdctrl->data_len = 0;
    fdctrl->data_state = 0;
    fdctrl->data_dir = FD_DIR_WRITE;
    for (i = 0; i < MAX_FD; i++)
        fd_recalibrate(&fdctrl->drives[i]);
    fdctrl_to_command_phase(fdctrl);
    if (do_irq) {
        fdctrl->status0 |= FD_SR0_RDYCHG;
        fdctrl_raise_irq(fdctrl);
        fdctrl->reset_sensei = FD_RESET_SENSEI_COUNT;
    }
}

static inline FDrive *drv0(FDCtrl *fdctrl)
{
    return &fdctrl->drives[(fdctrl->tdr & FD_TDR_BOOTSEL) >> 2];
}

static inline FDrive *drv1(FDCtrl *fdctrl)
{
    if ((fdctrl->tdr & FD_TDR_BOOTSEL) < (1 << 2))
        return &fdctrl->drives[1];
    else
        return &fdctrl->drives[0];
}

#if MAX_FD == 4
static inline FDrive *drv2(FDCtrl *fdctrl)
{
    if ((fdctrl->tdr & FD_TDR_BOOTSEL) < (2 << 2))
        return &fdctrl->drives[2];
    else
        return &fdctrl->drives[1];
}

static inline FDrive *drv3(FDCtrl *fdctrl)
{
    if ((fdctrl->tdr & FD_TDR_BOOTSEL) < (3 << 2))
        return &fdctrl->drives[3];
    else
        return &fdctrl->drives[2];
}
#endif

static FDrive *get_drv(FDCtrl *fdctrl, int unit)
{
    switch (unit) {
        case 0: return drv0(fdctrl);
        case 1: return drv1(fdctrl);
#if MAX_FD == 4
        case 2: return drv2(fdctrl);
        case 3: return drv3(fdctrl);
#endif
        default: return NULL;
    }
}

static FDrive *get_cur_drv(FDCtrl *fdctrl)
{
    return get_drv(fdctrl, fdctrl->cur_drv);
}

/* Status A register : 0x00 (read-only) */
static uint32_t fdctrl_read_statusA(FDCtrl *fdctrl)
{
    uint32_t retval = fdctrl->sra;

    FLOPPY_DPRINTF("status register A: 0x%02x\n", retval);

    return retval;
}

/* Status B register : 0x01 (read-only) */
static uint32_t fdctrl_read_statusB(FDCtrl *fdctrl)
{
    uint32_t retval = fdctrl->srb;

    FLOPPY_DPRINTF("status register B: 0x%02x\n", retval);

    return retval;
}

/* Digital output register : 0x02 */
static uint32_t fdctrl_read_dor(FDCtrl *fdctrl)
{
    uint32_t retval = fdctrl->dor;

    /* Selected drive */
    retval |= fdctrl->cur_drv;
    FLOPPY_DPRINTF("digital output register: 0x%02x\n", retval);

    return retval;
}

static void fdctrl_write_dor(FDCtrl *fdctrl, uint32_t value)
{
    FLOPPY_DPRINTF("digital output register set to 0x%02x\n", value);

    /* Motors */
    if (value & FD_DOR_MOTEN0)
        fdctrl->srb |= FD_SRB_MTR0;
    else
        fdctrl->srb &= ~FD_SRB_MTR0;
    if (value & FD_DOR_MOTEN1)
        fdctrl->srb |= FD_SRB_MTR1;
    else
        fdctrl->srb &= ~FD_SRB_MTR1;

    /* Drive */
    if (value & 1)
        fdctrl->srb |= FD_SRB_DR0;
    else
        fdctrl->srb &= ~FD_SRB_DR0;

    /* Reset */
    if (!(value & FD_DOR_nRESET)) {
        if (fdctrl->dor & FD_DOR_nRESET) {
            FLOPPY_DPRINTF("controller enter RESET state\n");
        }
    } else {
        if (!(fdctrl->dor & FD_DOR_nRESET)) {
            FLOPPY_DPRINTF("controller out of RESET state\n");
            fdctrl_reset(fdctrl, 1);
            fdctrl->dsr &= ~FD_DSR_PWRDOWN;
        }
    }
    /* Selected drive */
    fdctrl->cur_drv = value & FD_DOR_SELMASK;

    fdctrl->dor = value;
}

/* Tape drive register : 0x03 */
static uint32_t fdctrl_read_tape(FDCtrl *fdctrl)
{
    uint32_t retval = fdctrl->tdr;

    FLOPPY_DPRINTF("tape drive register: 0x%02x\n", retval);

    return retval;
}

static void fdctrl_write_tape(FDCtrl *fdctrl, uint32_t value)
{
    /* Reset mode */
    if (!(fdctrl->dor & FD_DOR_nRESET)) {
        FLOPPY_DPRINTF("Floppy controller in RESET state !\n");
        return;
    }
    FLOPPY_DPRINTF("tape drive register set to 0x%02x\n", value);
    /* Disk boot selection indicator */
    fdctrl->tdr = value & FD_TDR_BOOTSEL;
    /* Tape indicators: never allow */
}

/* Main status register : 0x04 (read) */
static uint32_t fdctrl_read_main_status(FDCtrl *fdctrl)
{
    uint32_t retval = fdctrl->msr;

    fdctrl->dsr &= ~FD_DSR_PWRDOWN;
    fdctrl->dor |= FD_DOR_nRESET;

    FLOPPY_DPRINTF("main status register: 0x%02x\n", retval);

    return retval;
}

/* Data select rate register : 0x04 (write) */
static void fdctrl_write_rate(FDCtrl *fdctrl, uint32_t value)
{
    /* Reset mode */
    if (!(fdctrl->dor & FD_DOR_nRESET)) {
        FLOPPY_DPRINTF("Floppy controller in RESET state !\n");
        return;
    }
    FLOPPY_DPRINTF("select rate register set to 0x%02x\n", value);
    /* Reset: autoclear */
    if (value & FD_DSR_SWRESET) {
        fdctrl->dor &= ~FD_DOR_nRESET;
        fdctrl_reset(fdctrl, 1);
        fdctrl->dor |= FD_DOR_nRESET;
    }
    if (value & FD_DSR_PWRDOWN) {
        fdctrl_reset(fdctrl, 1);
    }
    fdctrl->dsr = value;
}

/* Configuration control register: 0x07 (write) */
static void fdctrl_write_ccr(FDCtrl *fdctrl, uint32_t value)
{
    /* Reset mode */
    if (!(fdctrl->dor & FD_DOR_nRESET)) {
        FLOPPY_DPRINTF("Floppy controller in RESET state !\n");
        return;
    }
    FLOPPY_DPRINTF("configuration control register set to 0x%02x\n", value);

    /* Only the rate selection bits used in AT mode, and we
     * store those in the DSR.
     */
    fdctrl->dsr = (fdctrl->dsr & ~FD_DSR_DRATEMASK) |
                  (value & FD_DSR_DRATEMASK);
}

static int fdctrl_media_changed(FDrive *drv)
{
    return drv->media_changed;
}

/* Digital input register : 0x07 (read-only) */
static uint32_t fdctrl_read_dir(FDCtrl *fdctrl)
{
    uint32_t retval = 0;

    if (fdctrl_media_changed(get_cur_drv(fdctrl))) {
        retval |= FD_DIR_DSKCHG;
    }
    if (retval != 0) {
        FLOPPY_DPRINTF("Floppy digital input register: 0x%02x\n", retval);
    }

    return retval;
}

/* Clear the FIFO and update the state for receiving the next command */
static void fdctrl_to_command_phase(FDCtrl *fdctrl)
{
    fdctrl->phase = FD_PHASE_COMMAND;
    fdctrl->data_dir = FD_DIR_WRITE;
    fdctrl->data_pos = 0;
    fdctrl->data_len = 1; /* Accept command byte, adjust for params later */
    fdctrl->msr &= ~(FD_MSR_CMDBUSY | FD_MSR_DIO);
    fdctrl->msr |= FD_MSR_RQM;
}

/* Update the state to allow the guest to read out the command status.
 * @fifo_len is the number of result bytes to be read out. */
static void fdctrl_to_result_phase(FDCtrl *fdctrl, int fifo_len)
{
    fdctrl->phase = FD_PHASE_RESULT;
    fdctrl->data_dir = FD_DIR_READ;
    fdctrl->data_len = fifo_len;
    fdctrl->data_pos = 0;
    fdctrl->msr |= FD_MSR_CMDBUSY | FD_MSR_RQM | FD_MSR_DIO;
}

/* Set an error: unimplemented/unknown command */
static void fdctrl_unimplemented(FDCtrl *fdctrl, int direction)
{
    qemu_log_mask(LOG_UNIMP, "fdc: unimplemented command 0x%02x\n",
                  fdctrl->fifo[0]);
    fdctrl->fifo[0] = FD_SR0_INVCMD;
    fdctrl_to_result_phase(fdctrl, 1);
}

/* Seek to next sector
 * returns 0 when end of track reached (for DBL_SIDES on head 1)
 * otherwise returns 1
 */
static int fdctrl_seek_to_next_sect(FDCtrl *fdctrl, FDrive *cur_drv)
{
    FLOPPY_DPRINTF("seek to next sector (%d %02x %02x => %d)\n",
                   cur_drv->head, cur_drv->track, cur_drv->sect,
                   fd_sector(cur_drv));
    /* XXX: cur_drv->sect >= cur_drv->last_sect should be an
       error in fact */
    uint8_t new_head = cur_drv->head;
    uint8_t new_track = cur_drv->track;
    uint8_t new_sect = cur_drv->sect;

    int ret = 1;

    if (new_sect >= cur_drv->last_sect ||
        new_sect == fdctrl->eot) {
        new_sect = 1;
        if (FD_MULTI_TRACK(fdctrl->data_state)) {
            if (new_head == 0 &&
                (cur_drv->flags & FDISK_DBL_SIDES) != 0) {
                new_head = 1;
            } else {
                new_head = 0;
                new_track++;
                fdctrl->status0 |= FD_SR0_SEEK;
                if ((cur_drv->flags & FDISK_DBL_SIDES) == 0) {
                    ret = 0;
                }
            }
        } else {
            fdctrl->status0 |= FD_SR0_SEEK;
            new_track++;
            ret = 0;
        }
        if (ret == 1) {
            FLOPPY_DPRINTF("seek to next track (%d %02x %02x => %d)\n",
                    new_head, new_track, new_sect, fd_sector(cur_drv));
        }
    } else {
        new_sect++;
    }
    fd_seek(cur_drv, new_head, new_track, new_sect, 1);
    return ret;
}

/* Callback for transfer end (stop or abort) */
static void fdctrl_stop_transfer(FDCtrl *fdctrl, uint8_t status0,
                                 uint8_t status1, uint8_t status2)
{
    FDrive *cur_drv;
    cur_drv = get_cur_drv(fdctrl);

    fdctrl->status0 &= ~(FD_SR0_DS0 | FD_SR0_DS1 | FD_SR0_HEAD);
    fdctrl->status0 |= GET_CUR_DRV(fdctrl);
    if (cur_drv->head) {
        fdctrl->status0 |= FD_SR0_HEAD;
    }
    fdctrl->status0 |= status0;

    FLOPPY_DPRINTF("transfer status: %02x %02x %02x (%02x)\n",
                   status0, status1, status2, fdctrl->status0);
    fdctrl->fifo[0] = fdctrl->status0;
    fdctrl->fifo[1] = status1;
    fdctrl->fifo[2] = status2;
    fdctrl->fifo[3] = cur_drv->track;
    fdctrl->fifo[4] = cur_drv->head;
    fdctrl->fifo[5] = cur_drv->sect;
    fdctrl->fifo[6] = FD_SECTOR_SC;
    fdctrl->data_dir = FD_DIR_READ;
    if (!(fdctrl->msr & FD_MSR_NONDMA)) {
        IsaDmaClass *k = ISADMA_GET_CLASS(fdctrl->dma);
        k->release_DREQ(fdctrl->dma, fdctrl->dma_chann);
    }
    fdctrl->msr |= FD_MSR_RQM | FD_MSR_DIO;
    fdctrl->msr &= ~FD_MSR_NONDMA;

    fdctrl_to_result_phase(fdctrl, 7);
    fdctrl_raise_irq(fdctrl);
}

/* Prepare a data transfer (either DMA or FIFO) */
static void fdctrl_start_transfer(FDCtrl *fdctrl, int direction)
{
    FDrive *cur_drv;
    uint8_t kh, kt, ks;

    SET_CUR_DRV(fdctrl, fdctrl->fifo[1] & FD_DOR_SELMASK);
    cur_drv = get_cur_drv(fdctrl);
    kt = fdctrl->fifo[2];
    kh = fdctrl->fifo[3];
    ks = fdctrl->fifo[4];
    FLOPPY_DPRINTF("Start transfer at %d %d %02x %02x (%d)\n",
                   GET_CUR_DRV(fdctrl), kh, kt, ks,
                   fd_sector_calc(kh, kt, ks, cur_drv->last_sect,
                                  NUM_SIDES(cur_drv)));
    switch (fd_seek(cur_drv, kh, kt, ks, fdctrl->config & FD_CONFIG_EIS)) {
    case 2:
        /* sect too big */
        fdctrl_stop_transfer(fdctrl, FD_SR0_ABNTERM, 0x00, 0x00);
        fdctrl->fifo[3] = kt;
        fdctrl->fifo[4] = kh;
        fdctrl->fifo[5] = ks;
        return;
    case 3:
        /* track too big */
        fdctrl_stop_transfer(fdctrl, FD_SR0_ABNTERM, FD_SR1_EC, 0x00);
        fdctrl->fifo[3] = kt;
        fdctrl->fifo[4] = kh;
        fdctrl->fifo[5] = ks;
        return;
    case 4:
        /* No seek enabled */
        fdctrl_stop_transfer(fdctrl, FD_SR0_ABNTERM, 0x00, 0x00);
        fdctrl->fifo[3] = kt;
        fdctrl->fifo[4] = kh;
        fdctrl->fifo[5] = ks;
        return;
    case 1:
        fdctrl->status0 |= FD_SR0_SEEK;
        break;
    default:
        break;
    }

    /* Check the data rate. If the programmed data rate does not match
     * the currently inserted medium, the operation has to fail. */
    if (fdctrl->check_media_rate &&
        (fdctrl->dsr & FD_DSR_DRATEMASK) != cur_drv->media_rate) {
        FLOPPY_DPRINTF("data rate mismatch (fdc=%d, media=%d)\n",
                       fdctrl->dsr & FD_DSR_DRATEMASK, cur_drv->media_rate);
        fdctrl_stop_transfer(fdctrl, FD_SR0_ABNTERM, FD_SR1_MA, 0x00);
        fdctrl->fifo[3] = kt;
        fdctrl->fifo[4] = kh;
        fdctrl->fifo[5] = ks;
        return;
    }

    /* Set the FIFO state */
    fdctrl->data_dir = direction;
    fdctrl->data_pos = 0;
    assert(fdctrl->msr & FD_MSR_CMDBUSY);
    if (fdctrl->fifo[0] & 0x80)
        fdctrl->data_state |= FD_STATE_MULTI;
    else
        fdctrl->data_state &= ~FD_STATE_MULTI;
    if (fdctrl->fifo[5] == 0) {
        fdctrl->data_len = fdctrl->fifo[8];
    } else {
        int tmp;
        fdctrl->data_len = 128 << (fdctrl->fifo[5] > 7 ? 7 : fdctrl->fifo[5]);
        tmp = (fdctrl->fifo[6] - ks + 1);
        if (fdctrl->fifo[0] & 0x80)
            tmp += fdctrl->fifo[6];
        fdctrl->data_len *= tmp;
    }
    fdctrl->eot = fdctrl->fifo[6];
    if (fdctrl->dor & FD_DOR_DMAEN) {
        IsaDmaTransferMode dma_mode;
        IsaDmaClass *k = ISADMA_GET_CLASS(fdctrl->dma);
        bool dma_mode_ok;
        /* DMA transfer are enabled. Check if DMA channel is well programmed */
        dma_mode = k->get_transfer_mode(fdctrl->dma, fdctrl->dma_chann);
        FLOPPY_DPRINTF("dma_mode=%d direction=%d (%d - %d)\n",
                       dma_mode, direction,
                       (128 << fdctrl->fifo[5]) *
                       (cur_drv->last_sect - ks + 1), fdctrl->data_len);
        switch (direction) {
        case FD_DIR_SCANE:
        case FD_DIR_SCANL:
        case FD_DIR_SCANH:
            dma_mode_ok = (dma_mode == ISADMA_TRANSFER_VERIFY);
            break;
        case FD_DIR_WRITE:
            dma_mode_ok = (dma_mode == ISADMA_TRANSFER_WRITE);
            break;
        case FD_DIR_READ:
            dma_mode_ok = (dma_mode == ISADMA_TRANSFER_READ);
            break;
        case FD_DIR_VERIFY:
            dma_mode_ok = true;
            break;
        default:
            dma_mode_ok = false;
            break;
        }
        if (dma_mode_ok) {
            /* No access is allowed until DMA transfer has completed */
            fdctrl->msr &= ~FD_MSR_RQM;
            if (direction != FD_DIR_VERIFY) {
                /* Now, we just have to wait for the DMA controller to
                 * recall us...
                 */
                k->hold_DREQ(fdctrl->dma, fdctrl->dma_chann);
                k->schedule(fdctrl->dma);
            } else {
                /* Start transfer */
                fdctrl_transfer_handler(fdctrl, fdctrl->dma_chann, 0,
                                        fdctrl->data_len);
            }
            return;
        } else {
            FLOPPY_DPRINTF("bad dma_mode=%d direction=%d\n", dma_mode,
                           direction);
        }
    }
    FLOPPY_DPRINTF("start non-DMA transfer\n");
    fdctrl->msr |= FD_MSR_NONDMA | FD_MSR_RQM;
    if (direction != FD_DIR_WRITE)
        fdctrl->msr |= FD_MSR_DIO;
    /* IO based transfer: calculate len */
    fdctrl_raise_irq(fdctrl);
}

/* Prepare a transfer of deleted data */
static void fdctrl_start_transfer_del(FDCtrl *fdctrl, int direction)
{
    qemu_log_mask(LOG_UNIMP, "fdctrl_start_transfer_del() unimplemented\n");

    /* We don't handle deleted data,
     * so we don't return *ANYTHING*
     */
    fdctrl_stop_transfer(fdctrl, FD_SR0_ABNTERM | FD_SR0_SEEK, 0x00, 0x00);
}

/* handlers for DMA transfers */
static int fdctrl_transfer_handler (void *opaque, int nchan,
                                    int dma_pos, int dma_len)
{
    FDCtrl *fdctrl;
    FDrive *cur_drv;
    int len, start_pos, rel_pos;
    uint8_t status0 = 0x00, status1 = 0x00, status2 = 0x00;
    IsaDmaClass *k;

    fdctrl = opaque;
    if (fdctrl->msr & FD_MSR_RQM) {
        FLOPPY_DPRINTF("Not in DMA transfer mode !\n");
        return 0;
    }
    k = ISADMA_GET_CLASS(fdctrl->dma);
    cur_drv = get_cur_drv(fdctrl);
    if (fdctrl->data_dir == FD_DIR_SCANE || fdctrl->data_dir == FD_DIR_SCANL ||
        fdctrl->data_dir == FD_DIR_SCANH)
        status2 = FD_SR2_SNS;
    if (dma_len > fdctrl->data_len)
        dma_len = fdctrl->data_len;
    if (cur_drv->blk == NULL) {
        if (fdctrl->data_dir == FD_DIR_WRITE)
            fdctrl_stop_transfer(fdctrl, FD_SR0_ABNTERM | FD_SR0_SEEK, 0x00, 0x00);
        else
            fdctrl_stop_transfer(fdctrl, FD_SR0_ABNTERM, 0x00, 0x00);
        len = 0;
        goto transfer_error;
    }
    rel_pos = fdctrl->data_pos % FD_SECTOR_LEN;
    for (start_pos = fdctrl->data_pos; fdctrl->data_pos < dma_len;) {
        len = dma_len - fdctrl->data_pos;
        if (len + rel_pos > FD_SECTOR_LEN)
            len = FD_SECTOR_LEN - rel_pos;
        FLOPPY_DPRINTF("copy %d bytes (%d %d %d) %d pos %d %02x "
                       "(%d-0x%08x 0x%08x)\n", len, dma_len, fdctrl->data_pos,
                       fdctrl->data_len, GET_CUR_DRV(fdctrl), cur_drv->head,
                       cur_drv->track, cur_drv->sect, fd_sector(cur_drv),
                       fd_sector(cur_drv) * FD_SECTOR_LEN);
        if (fdctrl->data_dir != FD_DIR_WRITE ||
            len < FD_SECTOR_LEN || rel_pos != 0) {
            /* READ & SCAN commands and realign to a sector for WRITE */
            if (blk_pread(cur_drv->blk, fd_offset(cur_drv),
                          fdctrl->fifo, BDRV_SECTOR_SIZE) < 0) {
                FLOPPY_DPRINTF("Floppy: error getting sector %d\n",
                               fd_sector(cur_drv));
                /* Sure, image size is too small... */
                memset(fdctrl->fifo, 0, FD_SECTOR_LEN);
            }
        }
        switch (fdctrl->data_dir) {
        case FD_DIR_READ:
            /* READ commands */
            k->write_memory(fdctrl->dma, nchan, fdctrl->fifo + rel_pos,
                            fdctrl->data_pos, len);
            break;
        case FD_DIR_WRITE:
            /* WRITE commands */
            if (cur_drv->ro) {
                /* Handle readonly medium early, no need to do DMA, touch the
                 * LED or attempt any writes. A real floppy doesn't attempt
                 * to write to readonly media either. */
                fdctrl_stop_transfer(fdctrl,
                                     FD_SR0_ABNTERM | FD_SR0_SEEK, FD_SR1_NW,
                                     0x00);
                goto transfer_error;
            }

            k->read_memory(fdctrl->dma, nchan, fdctrl->fifo + rel_pos,
                           fdctrl->data_pos, len);
<<<<<<< HEAD
            if (blk_write(cur_drv->blk, fd_sector(cur_drv),
                          fdctrl->fifo, 1) < 0) {
=======
            if (blk_pwrite(cur_drv->blk, fd_offset(cur_drv),
                           fdctrl->fifo, BDRV_SECTOR_SIZE, 0) < 0) {
>>>>>>> 7124ccf8
                FLOPPY_DPRINTF("error writing sector %d\n",
                               fd_sector(cur_drv));
                fdctrl_stop_transfer(fdctrl, FD_SR0_ABNTERM | FD_SR0_SEEK, 0x00, 0x00);
                goto transfer_error;
            }
            break;
        case FD_DIR_VERIFY:
            /* VERIFY commands */
            break;
        default:
            /* SCAN commands */
            {
                uint8_t tmpbuf[FD_SECTOR_LEN];
                int ret;
                k->read_memory(fdctrl->dma, nchan, tmpbuf, fdctrl->data_pos,
                               len);
                ret = memcmp(tmpbuf, fdctrl->fifo + rel_pos, len);
                if (ret == 0) {
                    status2 = FD_SR2_SEH;
                    goto end_transfer;
                }
                if ((ret < 0 && fdctrl->data_dir == FD_DIR_SCANL) ||
                    (ret > 0 && fdctrl->data_dir == FD_DIR_SCANH)) {
                    status2 = 0x00;
                    goto end_transfer;
                }
            }
            break;
        }
        fdctrl->data_pos += len;
        rel_pos = fdctrl->data_pos % FD_SECTOR_LEN;
        if (rel_pos == 0) {
            /* Seek to next sector */
            if (!fdctrl_seek_to_next_sect(fdctrl, cur_drv))
                break;
        }
    }
 end_transfer:
    len = fdctrl->data_pos - start_pos;
    FLOPPY_DPRINTF("end transfer %d %d %d\n",
                   fdctrl->data_pos, len, fdctrl->data_len);
    if (fdctrl->data_dir == FD_DIR_SCANE ||
        fdctrl->data_dir == FD_DIR_SCANL ||
        fdctrl->data_dir == FD_DIR_SCANH)
        status2 = FD_SR2_SEH;
    fdctrl->data_len -= len;
    fdctrl_stop_transfer(fdctrl, status0, status1, status2);
 transfer_error:

    return len;
}

/* Data register : 0x05 */
static uint32_t fdctrl_read_data(FDCtrl *fdctrl)
{
    FDrive *cur_drv;
    uint32_t retval = 0;
    uint32_t pos;

    cur_drv = get_cur_drv(fdctrl);
    fdctrl->dsr &= ~FD_DSR_PWRDOWN;
    if (!(fdctrl->msr & FD_MSR_RQM) || !(fdctrl->msr & FD_MSR_DIO)) {
        FLOPPY_DPRINTF("error: controller not ready for reading\n");
        return 0;
    }

    /* If data_len spans multiple sectors, the current position in the FIFO
     * wraps around while fdctrl->data_pos is the real position in the whole
     * request. */
    pos = fdctrl->data_pos;
    pos %= FD_SECTOR_LEN;

    switch (fdctrl->phase) {
    case FD_PHASE_EXECUTION:
        assert(fdctrl->msr & FD_MSR_NONDMA);
        if (pos == 0) {
            if (fdctrl->data_pos != 0)
                if (!fdctrl_seek_to_next_sect(fdctrl, cur_drv)) {
                    FLOPPY_DPRINTF("error seeking to next sector %d\n",
                                   fd_sector(cur_drv));
                    return 0;
                }
            if (blk_pread(cur_drv->blk, fd_offset(cur_drv), fdctrl->fifo,
                          BDRV_SECTOR_SIZE)
                < 0) {
                FLOPPY_DPRINTF("error getting sector %d\n",
                               fd_sector(cur_drv));
                /* Sure, image size is too small... */
                memset(fdctrl->fifo, 0, FD_SECTOR_LEN);
            }
        }

        if (++fdctrl->data_pos == fdctrl->data_len) {
            fdctrl->msr &= ~FD_MSR_RQM;
            fdctrl_stop_transfer(fdctrl, 0x00, 0x00, 0x00);
        }
        break;

    case FD_PHASE_RESULT:
        assert(!(fdctrl->msr & FD_MSR_NONDMA));
        if (++fdctrl->data_pos == fdctrl->data_len) {
            fdctrl->msr &= ~FD_MSR_RQM;
            fdctrl_to_command_phase(fdctrl);
            fdctrl_reset_irq(fdctrl);
        }
        break;

    case FD_PHASE_COMMAND:
    default:
        abort();
    }

    retval = fdctrl->fifo[pos];
    FLOPPY_DPRINTF("data register: 0x%02x\n", retval);

    return retval;
}

static void fdctrl_format_sector(FDCtrl *fdctrl)
{
    FDrive *cur_drv;
    uint8_t kh, kt, ks;

    SET_CUR_DRV(fdctrl, fdctrl->fifo[1] & FD_DOR_SELMASK);
    cur_drv = get_cur_drv(fdctrl);
    kt = fdctrl->fifo[6];
    kh = fdctrl->fifo[7];
    ks = fdctrl->fifo[8];
    FLOPPY_DPRINTF("format sector at %d %d %02x %02x (%d)\n",
                   GET_CUR_DRV(fdctrl), kh, kt, ks,
                   fd_sector_calc(kh, kt, ks, cur_drv->last_sect,
                                  NUM_SIDES(cur_drv)));
    switch (fd_seek(cur_drv, kh, kt, ks, fdctrl->config & FD_CONFIG_EIS)) {
    case 2:
        /* sect too big */
        fdctrl_stop_transfer(fdctrl, FD_SR0_ABNTERM, 0x00, 0x00);
        fdctrl->fifo[3] = kt;
        fdctrl->fifo[4] = kh;
        fdctrl->fifo[5] = ks;
        return;
    case 3:
        /* track too big */
        fdctrl_stop_transfer(fdctrl, FD_SR0_ABNTERM, FD_SR1_EC, 0x00);
        fdctrl->fifo[3] = kt;
        fdctrl->fifo[4] = kh;
        fdctrl->fifo[5] = ks;
        return;
    case 4:
        /* No seek enabled */
        fdctrl_stop_transfer(fdctrl, FD_SR0_ABNTERM, 0x00, 0x00);
        fdctrl->fifo[3] = kt;
        fdctrl->fifo[4] = kh;
        fdctrl->fifo[5] = ks;
        return;
    case 1:
        fdctrl->status0 |= FD_SR0_SEEK;
        break;
    default:
        break;
    }
    memset(fdctrl->fifo, 0, FD_SECTOR_LEN);
    if (cur_drv->blk == NULL ||
        blk_pwrite(cur_drv->blk, fd_offset(cur_drv), fdctrl->fifo,
                   BDRV_SECTOR_SIZE, 0) < 0) {
        FLOPPY_DPRINTF("error formatting sector %d\n", fd_sector(cur_drv));
        fdctrl_stop_transfer(fdctrl, FD_SR0_ABNTERM | FD_SR0_SEEK, 0x00, 0x00);
    } else {
        if (cur_drv->sect == cur_drv->last_sect) {
            fdctrl->data_state &= ~FD_STATE_FORMAT;
            /* Last sector done */
            fdctrl_stop_transfer(fdctrl, 0x00, 0x00, 0x00);
        } else {
            /* More to do */
            fdctrl->data_pos = 0;
            fdctrl->data_len = 4;
        }
    }
}

static void fdctrl_handle_lock(FDCtrl *fdctrl, int direction)
{
    fdctrl->lock = (fdctrl->fifo[0] & 0x80) ? 1 : 0;
    fdctrl->fifo[0] = fdctrl->lock << 4;
    fdctrl_to_result_phase(fdctrl, 1);
}

static void fdctrl_handle_dumpreg(FDCtrl *fdctrl, int direction)
{
    FDrive *cur_drv = get_cur_drv(fdctrl);

    /* Drives position */
    fdctrl->fifo[0] = drv0(fdctrl)->track;
    fdctrl->fifo[1] = drv1(fdctrl)->track;
#if MAX_FD == 4
    fdctrl->fifo[2] = drv2(fdctrl)->track;
    fdctrl->fifo[3] = drv3(fdctrl)->track;
#else
    fdctrl->fifo[2] = 0;
    fdctrl->fifo[3] = 0;
#endif
    /* timers */
    fdctrl->fifo[4] = fdctrl->timer0;
    fdctrl->fifo[5] = (fdctrl->timer1 << 1) | (fdctrl->dor & FD_DOR_DMAEN ? 1 : 0);
    fdctrl->fifo[6] = cur_drv->last_sect;
    fdctrl->fifo[7] = (fdctrl->lock << 7) |
        (cur_drv->perpendicular << 2);
    fdctrl->fifo[8] = fdctrl->config;
    fdctrl->fifo[9] = fdctrl->precomp_trk;
    fdctrl_to_result_phase(fdctrl, 10);
}

static void fdctrl_handle_version(FDCtrl *fdctrl, int direction)
{
    /* Controller's version */
    fdctrl->fifo[0] = fdctrl->version;
    fdctrl_to_result_phase(fdctrl, 1);
}

static void fdctrl_handle_partid(FDCtrl *fdctrl, int direction)
{
    fdctrl->fifo[0] = 0x41; /* Stepping 1 */
    fdctrl_to_result_phase(fdctrl, 1);
}

static void fdctrl_handle_restore(FDCtrl *fdctrl, int direction)
{
    FDrive *cur_drv = get_cur_drv(fdctrl);

    /* Drives position */
    drv0(fdctrl)->track = fdctrl->fifo[3];
    drv1(fdctrl)->track = fdctrl->fifo[4];
#if MAX_FD == 4
    drv2(fdctrl)->track = fdctrl->fifo[5];
    drv3(fdctrl)->track = fdctrl->fifo[6];
#endif
    /* timers */
    fdctrl->timer0 = fdctrl->fifo[7];
    fdctrl->timer1 = fdctrl->fifo[8];
    cur_drv->last_sect = fdctrl->fifo[9];
    fdctrl->lock = fdctrl->fifo[10] >> 7;
    cur_drv->perpendicular = (fdctrl->fifo[10] >> 2) & 0xF;
    fdctrl->config = fdctrl->fifo[11];
    fdctrl->precomp_trk = fdctrl->fifo[12];
    fdctrl->pwrd = fdctrl->fifo[13];
    fdctrl_to_command_phase(fdctrl);
}

static void fdctrl_handle_save(FDCtrl *fdctrl, int direction)
{
    FDrive *cur_drv = get_cur_drv(fdctrl);

    fdctrl->fifo[0] = 0;
    fdctrl->fifo[1] = 0;
    /* Drives position */
    fdctrl->fifo[2] = drv0(fdctrl)->track;
    fdctrl->fifo[3] = drv1(fdctrl)->track;
#if MAX_FD == 4
    fdctrl->fifo[4] = drv2(fdctrl)->track;
    fdctrl->fifo[5] = drv3(fdctrl)->track;
#else
    fdctrl->fifo[4] = 0;
    fdctrl->fifo[5] = 0;
#endif
    /* timers */
    fdctrl->fifo[6] = fdctrl->timer0;
    fdctrl->fifo[7] = fdctrl->timer1;
    fdctrl->fifo[8] = cur_drv->last_sect;
    fdctrl->fifo[9] = (fdctrl->lock << 7) |
        (cur_drv->perpendicular << 2);
    fdctrl->fifo[10] = fdctrl->config;
    fdctrl->fifo[11] = fdctrl->precomp_trk;
    fdctrl->fifo[12] = fdctrl->pwrd;
    fdctrl->fifo[13] = 0;
    fdctrl->fifo[14] = 0;
    fdctrl_to_result_phase(fdctrl, 15);
}

static void fdctrl_handle_readid(FDCtrl *fdctrl, int direction)
{
    FDrive *cur_drv = get_cur_drv(fdctrl);

    cur_drv->head = (fdctrl->fifo[1] >> 2) & 1;
    timer_mod(fdctrl->result_timer, qemu_clock_get_ns(QEMU_CLOCK_VIRTUAL) +
             (NANOSECONDS_PER_SECOND / 50));
}

static void fdctrl_handle_format_track(FDCtrl *fdctrl, int direction)
{
    FDrive *cur_drv;

    SET_CUR_DRV(fdctrl, fdctrl->fifo[1] & FD_DOR_SELMASK);
    cur_drv = get_cur_drv(fdctrl);
    fdctrl->data_state |= FD_STATE_FORMAT;
    if (fdctrl->fifo[0] & 0x80)
        fdctrl->data_state |= FD_STATE_MULTI;
    else
        fdctrl->data_state &= ~FD_STATE_MULTI;
    cur_drv->bps =
        fdctrl->fifo[2] > 7 ? 16384 : 128 << fdctrl->fifo[2];
#if 0
    cur_drv->last_sect =
        cur_drv->flags & FDISK_DBL_SIDES ? fdctrl->fifo[3] :
        fdctrl->fifo[3] / 2;
#else
    cur_drv->last_sect = fdctrl->fifo[3];
#endif
    /* TODO: implement format using DMA expected by the Bochs BIOS
     * and Linux fdformat (read 3 bytes per sector via DMA and fill
     * the sector with the specified fill byte
     */
    fdctrl->data_state &= ~FD_STATE_FORMAT;
    fdctrl_stop_transfer(fdctrl, 0x00, 0x00, 0x00);
}

static void fdctrl_handle_specify(FDCtrl *fdctrl, int direction)
{
    fdctrl->timer0 = (fdctrl->fifo[1] >> 4) & 0xF;
    fdctrl->timer1 = fdctrl->fifo[2] >> 1;
    if (fdctrl->fifo[2] & 1)
        fdctrl->dor &= ~FD_DOR_DMAEN;
    else
        fdctrl->dor |= FD_DOR_DMAEN;
    /* No result back */
    fdctrl_to_command_phase(fdctrl);
}

static void fdctrl_handle_sense_drive_status(FDCtrl *fdctrl, int direction)
{
    FDrive *cur_drv;

    SET_CUR_DRV(fdctrl, fdctrl->fifo[1] & FD_DOR_SELMASK);
    cur_drv = get_cur_drv(fdctrl);
    cur_drv->head = (fdctrl->fifo[1] >> 2) & 1;
    /* 1 Byte status back */
    fdctrl->fifo[0] = (cur_drv->ro << 6) |
        (cur_drv->track == 0 ? 0x10 : 0x00) |
        (cur_drv->head << 2) |
        GET_CUR_DRV(fdctrl) |
        0x28;
    fdctrl_to_result_phase(fdctrl, 1);
}

static void fdctrl_handle_recalibrate(FDCtrl *fdctrl, int direction)
{
    FDrive *cur_drv;

    SET_CUR_DRV(fdctrl, fdctrl->fifo[1] & FD_DOR_SELMASK);
    cur_drv = get_cur_drv(fdctrl);
    fd_recalibrate(cur_drv);
    fdctrl_to_command_phase(fdctrl);
    /* Raise Interrupt */
    fdctrl->status0 |= FD_SR0_SEEK;
    fdctrl_raise_irq(fdctrl);
}

static void fdctrl_handle_sense_interrupt_status(FDCtrl *fdctrl, int direction)
{
    FDrive *cur_drv = get_cur_drv(fdctrl);

    if (fdctrl->reset_sensei > 0) {
        fdctrl->fifo[0] =
            FD_SR0_RDYCHG + FD_RESET_SENSEI_COUNT - fdctrl->reset_sensei;
        fdctrl->reset_sensei--;
    } else if (!(fdctrl->sra & FD_SRA_INTPEND)) {
        fdctrl->fifo[0] = FD_SR0_INVCMD;
        fdctrl_to_result_phase(fdctrl, 1);
        return;
    } else {
        fdctrl->fifo[0] =
                (fdctrl->status0 & ~(FD_SR0_HEAD | FD_SR0_DS1 | FD_SR0_DS0))
                | GET_CUR_DRV(fdctrl);
    }

    fdctrl->fifo[1] = cur_drv->track;
    fdctrl_to_result_phase(fdctrl, 2);
    fdctrl_reset_irq(fdctrl);
    fdctrl->status0 = FD_SR0_RDYCHG;
}

static void fdctrl_handle_seek(FDCtrl *fdctrl, int direction)
{
    FDrive *cur_drv;

    SET_CUR_DRV(fdctrl, fdctrl->fifo[1] & FD_DOR_SELMASK);
    cur_drv = get_cur_drv(fdctrl);
    fdctrl_to_command_phase(fdctrl);
    /* The seek command just sends step pulses to the drive and doesn't care if
     * there is a medium inserted of if it's banging the head against the drive.
     */
    fd_seek(cur_drv, cur_drv->head, fdctrl->fifo[2], cur_drv->sect, 1);
    /* Raise Interrupt */
    fdctrl->status0 |= FD_SR0_SEEK;
    fdctrl_raise_irq(fdctrl);
}

static void fdctrl_handle_perpendicular_mode(FDCtrl *fdctrl, int direction)
{
    FDrive *cur_drv = get_cur_drv(fdctrl);

    if (fdctrl->fifo[1] & 0x80)
        cur_drv->perpendicular = fdctrl->fifo[1] & 0x7;
    /* No result back */
    fdctrl_to_command_phase(fdctrl);
}

static void fdctrl_handle_configure(FDCtrl *fdctrl, int direction)
{
    fdctrl->config = fdctrl->fifo[2];
    fdctrl->precomp_trk =  fdctrl->fifo[3];
    /* No result back */
    fdctrl_to_command_phase(fdctrl);
}

static void fdctrl_handle_powerdown_mode(FDCtrl *fdctrl, int direction)
{
    fdctrl->pwrd = fdctrl->fifo[1];
    fdctrl->fifo[0] = fdctrl->fifo[1];
    fdctrl_to_result_phase(fdctrl, 1);
}

static void fdctrl_handle_option(FDCtrl *fdctrl, int direction)
{
    /* No result back */
    fdctrl_to_command_phase(fdctrl);
}

static void fdctrl_handle_drive_specification_command(FDCtrl *fdctrl, int direction)
{
    FDrive *cur_drv = get_cur_drv(fdctrl);
    uint32_t pos;

    pos = fdctrl->data_pos - 1;
    pos %= FD_SECTOR_LEN;
    if (fdctrl->fifo[pos] & 0x80) {
        /* Command parameters done */
        if (fdctrl->fifo[pos] & 0x40) {
            fdctrl->fifo[0] = fdctrl->fifo[1];
            fdctrl->fifo[2] = 0;
            fdctrl->fifo[3] = 0;
            fdctrl_to_result_phase(fdctrl, 4);
        } else {
            fdctrl_to_command_phase(fdctrl);
        }
    } else if (fdctrl->data_len > 7) {
        /* ERROR */
        fdctrl->fifo[0] = 0x80 |
            (cur_drv->head << 2) | GET_CUR_DRV(fdctrl);
        fdctrl_to_result_phase(fdctrl, 1);
    }
}

static void fdctrl_handle_relative_seek_in(FDCtrl *fdctrl, int direction)
{
    FDrive *cur_drv;

    SET_CUR_DRV(fdctrl, fdctrl->fifo[1] & FD_DOR_SELMASK);
    cur_drv = get_cur_drv(fdctrl);
    if (fdctrl->fifo[2] + cur_drv->track >= cur_drv->max_track) {
        fd_seek(cur_drv, cur_drv->head, cur_drv->max_track - 1,
                cur_drv->sect, 1);
    } else {
        fd_seek(cur_drv, cur_drv->head,
                cur_drv->track + fdctrl->fifo[2], cur_drv->sect, 1);
    }
    fdctrl_to_command_phase(fdctrl);
    /* Raise Interrupt */
    fdctrl->status0 |= FD_SR0_SEEK;
    fdctrl_raise_irq(fdctrl);
}

static void fdctrl_handle_relative_seek_out(FDCtrl *fdctrl, int direction)
{
    FDrive *cur_drv;

    SET_CUR_DRV(fdctrl, fdctrl->fifo[1] & FD_DOR_SELMASK);
    cur_drv = get_cur_drv(fdctrl);
    if (fdctrl->fifo[2] > cur_drv->track) {
        fd_seek(cur_drv, cur_drv->head, 0, cur_drv->sect, 1);
    } else {
        fd_seek(cur_drv, cur_drv->head,
                cur_drv->track - fdctrl->fifo[2], cur_drv->sect, 1);
    }
    fdctrl_to_command_phase(fdctrl);
    /* Raise Interrupt */
    fdctrl->status0 |= FD_SR0_SEEK;
    fdctrl_raise_irq(fdctrl);
}

/*
 * Handlers for the execution phase of each command
 */
typedef struct FDCtrlCommand {
    uint8_t value;
    uint8_t mask;
    const char* name;
    int parameters;
    void (*handler)(FDCtrl *fdctrl, int direction);
    int direction;
} FDCtrlCommand;

static const FDCtrlCommand handlers[] = {
    { FD_CMD_READ, 0x1f, "READ", 8, fdctrl_start_transfer, FD_DIR_READ },
    { FD_CMD_WRITE, 0x3f, "WRITE", 8, fdctrl_start_transfer, FD_DIR_WRITE },
    { FD_CMD_SEEK, 0xff, "SEEK", 2, fdctrl_handle_seek },
    { FD_CMD_SENSE_INTERRUPT_STATUS, 0xff, "SENSE INTERRUPT STATUS", 0, fdctrl_handle_sense_interrupt_status },
    { FD_CMD_RECALIBRATE, 0xff, "RECALIBRATE", 1, fdctrl_handle_recalibrate },
    { FD_CMD_FORMAT_TRACK, 0xbf, "FORMAT TRACK", 5, fdctrl_handle_format_track },
    { FD_CMD_READ_TRACK, 0xbf, "READ TRACK", 8, fdctrl_start_transfer, FD_DIR_READ },
    { FD_CMD_RESTORE, 0xff, "RESTORE", 17, fdctrl_handle_restore }, /* part of READ DELETED DATA */
    { FD_CMD_SAVE, 0xff, "SAVE", 0, fdctrl_handle_save }, /* part of READ DELETED DATA */
    { FD_CMD_READ_DELETED, 0x1f, "READ DELETED DATA", 8, fdctrl_start_transfer_del, FD_DIR_READ },
    { FD_CMD_SCAN_EQUAL, 0x1f, "SCAN EQUAL", 8, fdctrl_start_transfer, FD_DIR_SCANE },
    { FD_CMD_VERIFY, 0x1f, "VERIFY", 8, fdctrl_start_transfer, FD_DIR_VERIFY },
    { FD_CMD_SCAN_LOW_OR_EQUAL, 0x1f, "SCAN LOW OR EQUAL", 8, fdctrl_start_transfer, FD_DIR_SCANL },
    { FD_CMD_SCAN_HIGH_OR_EQUAL, 0x1f, "SCAN HIGH OR EQUAL", 8, fdctrl_start_transfer, FD_DIR_SCANH },
    { FD_CMD_WRITE_DELETED, 0x3f, "WRITE DELETED DATA", 8, fdctrl_start_transfer_del, FD_DIR_WRITE },
    { FD_CMD_READ_ID, 0xbf, "READ ID", 1, fdctrl_handle_readid },
    { FD_CMD_SPECIFY, 0xff, "SPECIFY", 2, fdctrl_handle_specify },
    { FD_CMD_SENSE_DRIVE_STATUS, 0xff, "SENSE DRIVE STATUS", 1, fdctrl_handle_sense_drive_status },
    { FD_CMD_PERPENDICULAR_MODE, 0xff, "PERPENDICULAR MODE", 1, fdctrl_handle_perpendicular_mode },
    { FD_CMD_CONFIGURE, 0xff, "CONFIGURE", 3, fdctrl_handle_configure },
    { FD_CMD_POWERDOWN_MODE, 0xff, "POWERDOWN MODE", 2, fdctrl_handle_powerdown_mode },
    { FD_CMD_OPTION, 0xff, "OPTION", 1, fdctrl_handle_option },
    { FD_CMD_DRIVE_SPECIFICATION_COMMAND, 0xff, "DRIVE SPECIFICATION COMMAND", 5, fdctrl_handle_drive_specification_command },
    { FD_CMD_RELATIVE_SEEK_OUT, 0xff, "RELATIVE SEEK OUT", 2, fdctrl_handle_relative_seek_out },
    { FD_CMD_FORMAT_AND_WRITE, 0xff, "FORMAT AND WRITE", 10, fdctrl_unimplemented },
    { FD_CMD_RELATIVE_SEEK_IN, 0xff, "RELATIVE SEEK IN", 2, fdctrl_handle_relative_seek_in },
    { FD_CMD_LOCK, 0x7f, "LOCK", 0, fdctrl_handle_lock },
    { FD_CMD_DUMPREG, 0xff, "DUMPREG", 0, fdctrl_handle_dumpreg },
    { FD_CMD_VERSION, 0xff, "VERSION", 0, fdctrl_handle_version },
    { FD_CMD_PART_ID, 0xff, "PART ID", 0, fdctrl_handle_partid },
    { FD_CMD_WRITE, 0x1f, "WRITE (BeOS)", 8, fdctrl_start_transfer, FD_DIR_WRITE }, /* not in specification ; BeOS 4.5 bug */
    { 0, 0, "unknown", 0, fdctrl_unimplemented }, /* default handler */
};
/* Associate command to an index in the 'handlers' array */
static uint8_t command_to_handler[256];

static const FDCtrlCommand *get_command(uint8_t cmd)
{
    int idx;

    idx = command_to_handler[cmd];
    FLOPPY_DPRINTF("%s command\n", handlers[idx].name);
    return &handlers[idx];
}

static void fdctrl_write_data(FDCtrl *fdctrl, uint32_t value)
{
    FDrive *cur_drv;
    const FDCtrlCommand *cmd;
    uint32_t pos;

    /* Reset mode */
    if (!(fdctrl->dor & FD_DOR_nRESET)) {
        FLOPPY_DPRINTF("Floppy controller in RESET state !\n");
        return;
    }
    if (!(fdctrl->msr & FD_MSR_RQM) || (fdctrl->msr & FD_MSR_DIO)) {
        FLOPPY_DPRINTF("error: controller not ready for writing\n");
        return;
    }
    fdctrl->dsr &= ~FD_DSR_PWRDOWN;

    FLOPPY_DPRINTF("%s: %02x\n", __func__, value);

    /* If data_len spans multiple sectors, the current position in the FIFO
     * wraps around while fdctrl->data_pos is the real position in the whole
     * request. */
    pos = fdctrl->data_pos++;
    pos %= FD_SECTOR_LEN;
    fdctrl->fifo[pos] = value;

    if (fdctrl->data_pos == fdctrl->data_len) {
        fdctrl->msr &= ~FD_MSR_RQM;
    }

    switch (fdctrl->phase) {
    case FD_PHASE_EXECUTION:
        /* For DMA requests, RQM should be cleared during execution phase, so
         * we would have errored out above. */
        assert(fdctrl->msr & FD_MSR_NONDMA);

        /* FIFO data write */
        if (pos == FD_SECTOR_LEN - 1 ||
            fdctrl->data_pos == fdctrl->data_len) {
            cur_drv = get_cur_drv(fdctrl);
            if (blk_pwrite(cur_drv->blk, fd_offset(cur_drv), fdctrl->fifo,
                           BDRV_SECTOR_SIZE, 0) < 0) {
                FLOPPY_DPRINTF("error writing sector %d\n",
                               fd_sector(cur_drv));
                break;
            }
            if (!fdctrl_seek_to_next_sect(fdctrl, cur_drv)) {
                FLOPPY_DPRINTF("error seeking to next sector %d\n",
                               fd_sector(cur_drv));
                break;
            }
        }

        /* Switch to result phase when done with the transfer */
        if (fdctrl->data_pos == fdctrl->data_len) {
            fdctrl_stop_transfer(fdctrl, 0x00, 0x00, 0x00);
        }
        break;

    case FD_PHASE_COMMAND:
        assert(!(fdctrl->msr & FD_MSR_NONDMA));
        assert(fdctrl->data_pos < FD_SECTOR_LEN);

        if (pos == 0) {
            /* The first byte specifies the command. Now we start reading
             * as many parameters as this command requires. */
            cmd = get_command(value);
            fdctrl->data_len = cmd->parameters + 1;
            if (cmd->parameters) {
                fdctrl->msr |= FD_MSR_RQM;
            }
            fdctrl->msr |= FD_MSR_CMDBUSY;
        }

        if (fdctrl->data_pos == fdctrl->data_len) {
            /* We have all parameters now, execute the command */
            fdctrl->phase = FD_PHASE_EXECUTION;

            if (fdctrl->data_state & FD_STATE_FORMAT) {
                fdctrl_format_sector(fdctrl);
                break;
            }

            cmd = get_command(fdctrl->fifo[0]);
            FLOPPY_DPRINTF("Calling handler for '%s'\n", cmd->name);
            cmd->handler(fdctrl, cmd->direction);
        }
        break;

    case FD_PHASE_RESULT:
    default:
        abort();
    }
}

static void fdctrl_result_timer(void *opaque)
{
    FDCtrl *fdctrl = opaque;
    FDrive *cur_drv = get_cur_drv(fdctrl);

    /* Pretend we are spinning.
     * This is needed for Coherent, which uses READ ID to check for
     * sector interleaving.
     */
    if (cur_drv->last_sect != 0) {
        cur_drv->sect = (cur_drv->sect % cur_drv->last_sect) + 1;
    }
    /* READ_ID can't automatically succeed! */
    if (fdctrl->check_media_rate &&
        (fdctrl->dsr & FD_DSR_DRATEMASK) != cur_drv->media_rate) {
        FLOPPY_DPRINTF("read id rate mismatch (fdc=%d, media=%d)\n",
                       fdctrl->dsr & FD_DSR_DRATEMASK, cur_drv->media_rate);
        fdctrl_stop_transfer(fdctrl, FD_SR0_ABNTERM, FD_SR1_MA, 0x00);
    } else {
        fdctrl_stop_transfer(fdctrl, 0x00, 0x00, 0x00);
    }
}

<<<<<<< HEAD
static void fdctrl_change_cb(void *opaque, bool load)
{
    FDrive *drive = opaque;

    drive->media_changed = 1;
    drive->media_validated = false;
    fd_revalidate(drive);
}

static const BlockDevOps fdctrl_block_ops = {
    .change_media_cb = fdctrl_change_cb,
};

=======
>>>>>>> 7124ccf8
/* Init functions */
static void fdctrl_connect_drives(FDCtrl *fdctrl, Error **errp,
                                  DeviceState *fdc_dev)
{
    unsigned int i;
    FDrive *drive;
    DeviceState *dev;
    BlockBackend *blk;
    Error *local_err = NULL;

    for (i = 0; i < MAX_FD; i++) {
        drive = &fdctrl->drives[i];
        drive->fdctrl = fdctrl;

        /* If the drive is not present, we skip creating the qdev device, but
         * still have to initialise the controller. */
        blk = fdctrl->qdev_for_drives[i].blk;
        if (!blk) {
            fd_init(drive);
            fd_revalidate(drive);
            continue;
        }

        dev = qdev_create(&fdctrl->bus.bus, "floppy");
        qdev_prop_set_uint32(dev, "unit", i);
        qdev_prop_set_enum(dev, "drive-type", fdctrl->qdev_for_drives[i].type);

        blk_ref(blk);
        blk_detach_dev(blk, fdc_dev);
        fdctrl->qdev_for_drives[i].blk = NULL;
        qdev_prop_set_drive(dev, "drive", blk, &local_err);
        blk_unref(blk);

        if (local_err) {
            error_propagate(errp, local_err);
            return;
        }

<<<<<<< HEAD
        fd_init(drive);
        if (drive->blk) {
            blk_set_dev_ops(drive->blk, &fdctrl_block_ops, drive);
            pick_drive_type(drive);
=======
        object_property_set_bool(OBJECT(dev), true, "realized", &local_err);
        if (local_err) {
            error_propagate(errp, local_err);
            return;
>>>>>>> 7124ccf8
        }
        fd_revalidate(drive);
    }
}

ISADevice *fdctrl_init_isa(ISABus *bus, DriveInfo **fds)
{
    DeviceState *dev;
    ISADevice *isadev;

    isadev = isa_try_create(bus, TYPE_ISA_FDC);
    if (!isadev) {
        return NULL;
    }
    dev = DEVICE(isadev);

    if (fds[0]) {
        qdev_prop_set_drive(dev, "driveA", blk_by_legacy_dinfo(fds[0]),
                            &error_fatal);
    }
    if (fds[1]) {
        qdev_prop_set_drive(dev, "driveB", blk_by_legacy_dinfo(fds[1]),
                            &error_fatal);
    }
    qdev_init_nofail(dev);

    return isadev;
}

void fdctrl_init_sysbus(qemu_irq irq, int dma_chann,
                        hwaddr mmio_base, DriveInfo **fds)
{
    FDCtrl *fdctrl;
    DeviceState *dev;
    SysBusDevice *sbd;
    FDCtrlSysBus *sys;

    dev = qdev_create(NULL, "sysbus-fdc");
    sys = SYSBUS_FDC(dev);
    fdctrl = &sys->state;
    fdctrl->dma_chann = dma_chann; /* FIXME */
    if (fds[0]) {
        qdev_prop_set_drive(dev, "driveA", blk_by_legacy_dinfo(fds[0]),
                            &error_fatal);
    }
    if (fds[1]) {
        qdev_prop_set_drive(dev, "driveB", blk_by_legacy_dinfo(fds[1]),
                            &error_fatal);
    }
    qdev_init_nofail(dev);
    sbd = SYS_BUS_DEVICE(dev);
    sysbus_connect_irq(sbd, 0, irq);
    sysbus_mmio_map(sbd, 0, mmio_base);
}

void sun4m_fdctrl_init(qemu_irq irq, hwaddr io_base,
                       DriveInfo **fds, qemu_irq *fdc_tc)
{
    DeviceState *dev;
    FDCtrlSysBus *sys;

    dev = qdev_create(NULL, "SUNW,fdtwo");
    if (fds[0]) {
        qdev_prop_set_drive(dev, "drive", blk_by_legacy_dinfo(fds[0]),
                            &error_fatal);
    }
    qdev_init_nofail(dev);
    sys = SYSBUS_FDC(dev);
    sysbus_connect_irq(SYS_BUS_DEVICE(sys), 0, irq);
    sysbus_mmio_map(SYS_BUS_DEVICE(sys), 0, io_base);
    *fdc_tc = qdev_get_gpio_in(dev, 0);
}

static void fdctrl_realize_common(DeviceState *dev, FDCtrl *fdctrl,
                                  Error **errp)
{
    int i, j;
    static int command_tables_inited = 0;

    if (fdctrl->fallback == FLOPPY_DRIVE_TYPE_AUTO) {
        error_setg(errp, "Cannot choose a fallback FDrive type of 'auto'");
    }

    /* Fill 'command_to_handler' lookup table */
    if (!command_tables_inited) {
        command_tables_inited = 1;
        for (i = ARRAY_SIZE(handlers) - 1; i >= 0; i--) {
            for (j = 0; j < sizeof(command_to_handler); j++) {
                if ((j & handlers[i].mask) == handlers[i].value) {
                    command_to_handler[j] = i;
                }
            }
        }
    }

    FLOPPY_DPRINTF("init controller\n");
    fdctrl->fifo = qemu_memalign(512, FD_SECTOR_LEN);
    fdctrl->fifo_size = 512;
    fdctrl->result_timer = timer_new_ns(QEMU_CLOCK_VIRTUAL,
                                             fdctrl_result_timer, fdctrl);

    fdctrl->version = 0x90; /* Intel 82078 controller */
    fdctrl->config = FD_CONFIG_EIS | FD_CONFIG_EFIFO; /* Implicit seek, polling & FIFO enabled */
    fdctrl->num_floppies = MAX_FD;

    if (fdctrl->dma_chann != -1) {
        IsaDmaClass *k;
        assert(fdctrl->dma);
        k = ISADMA_GET_CLASS(fdctrl->dma);
        k->register_channel(fdctrl->dma, fdctrl->dma_chann,
                            &fdctrl_transfer_handler, fdctrl);
    }

    floppy_bus_create(fdctrl, &fdctrl->bus, dev);
    fdctrl_connect_drives(fdctrl, errp, dev);
}

static const MemoryRegionPortio fdc_portio_list[] = {
    { 1, 5, 1, .read = fdctrl_read, .write = fdctrl_write },
    { 7, 1, 1, .read = fdctrl_read, .write = fdctrl_write },
    PORTIO_END_OF_LIST(),
};

static void isabus_fdc_realize(DeviceState *dev, Error **errp)
{
    ISADevice *isadev = ISA_DEVICE(dev);
    FDCtrlISABus *isa = ISA_FDC(dev);
    FDCtrl *fdctrl = &isa->state;
    Error *err = NULL;

    isa_register_portio_list(isadev, &fdctrl->portio_list,
                             isa->iobase, fdc_portio_list, fdctrl,
                             "fdc");

    isa_init_irq(isadev, &fdctrl->irq, isa->irq);
    fdctrl->dma_chann = isa->dma;
    if (fdctrl->dma_chann != -1) {
        fdctrl->dma = isa_get_dma(isa_bus_from_device(isadev), isa->dma);
        assert(fdctrl->dma);
    }

    qdev_set_legacy_instance_id(dev, isa->iobase, 2);
    fdctrl_realize_common(dev, fdctrl, &err);
    if (err != NULL) {
        error_propagate(errp, err);
        return;
    }
}

static void sysbus_fdc_initfn(Object *obj)
{
    SysBusDevice *sbd = SYS_BUS_DEVICE(obj);
    FDCtrlSysBus *sys = SYSBUS_FDC(obj);
    FDCtrl *fdctrl = &sys->state;

    fdctrl->dma_chann = -1;

    memory_region_init_io(&fdctrl->iomem, obj, &fdctrl_mem_ops, fdctrl,
                          "fdc", 0x08);
    sysbus_init_mmio(sbd, &fdctrl->iomem);
}

static void sun4m_fdc_initfn(Object *obj)
{
    SysBusDevice *sbd = SYS_BUS_DEVICE(obj);
    FDCtrlSysBus *sys = SYSBUS_FDC(obj);
    FDCtrl *fdctrl = &sys->state;

    fdctrl->dma_chann = -1;

    memory_region_init_io(&fdctrl->iomem, obj, &fdctrl_mem_strict_ops,
                          fdctrl, "fdctrl", 0x08);
    sysbus_init_mmio(sbd, &fdctrl->iomem);
}

static void sysbus_fdc_common_initfn(Object *obj)
{
    DeviceState *dev = DEVICE(obj);
    SysBusDevice *sbd = SYS_BUS_DEVICE(dev);
    FDCtrlSysBus *sys = SYSBUS_FDC(obj);
    FDCtrl *fdctrl = &sys->state;

    qdev_set_legacy_instance_id(dev, 0 /* io */, 2); /* FIXME */

    sysbus_init_irq(sbd, &fdctrl->irq);
    qdev_init_gpio_in(dev, fdctrl_handle_tc, 1);
}

static void sysbus_fdc_common_realize(DeviceState *dev, Error **errp)
{
    FDCtrlSysBus *sys = SYSBUS_FDC(dev);
    FDCtrl *fdctrl = &sys->state;

    fdctrl_realize_common(dev, fdctrl, errp);
}

FloppyDriveType isa_fdc_get_drive_type(ISADevice *fdc, int i)
{
    FDCtrlISABus *isa = ISA_FDC(fdc);

    return isa->state.drives[i].drive;
}

void isa_fdc_get_drive_max_chs(FloppyDriveType type,
                               uint8_t *maxc, uint8_t *maxh, uint8_t *maxs)
{
    const FDFormat *fdf;

    *maxc = *maxh = *maxs = 0;
    for (fdf = fd_formats; fdf->drive != FLOPPY_DRIVE_TYPE_NONE; fdf++) {
        if (fdf->drive != type) {
            continue;
        }
        if (*maxc < fdf->max_track) {
            *maxc = fdf->max_track;
        }
        if (*maxh < fdf->max_head) {
            *maxh = fdf->max_head;
        }
        if (*maxs < fdf->last_sect) {
            *maxs = fdf->last_sect;
        }
    }
    (*maxc)--;
}

static const VMStateDescription vmstate_isa_fdc ={
    .name = "fdc",
    .version_id = 2,
    .minimum_version_id = 2,
    .fields = (VMStateField[]) {
        VMSTATE_STRUCT(state, FDCtrlISABus, 0, vmstate_fdc, FDCtrl),
        VMSTATE_END_OF_LIST()
    }
};

static Property isa_fdc_properties[] = {
    DEFINE_PROP_UINT32("iobase", FDCtrlISABus, iobase, 0x3f0),
    DEFINE_PROP_UINT32("irq", FDCtrlISABus, irq, 6),
    DEFINE_PROP_UINT32("dma", FDCtrlISABus, dma, 2),
    DEFINE_PROP_DRIVE("driveA", FDCtrlISABus, state.qdev_for_drives[0].blk),
    DEFINE_PROP_DRIVE("driveB", FDCtrlISABus, state.qdev_for_drives[1].blk),
    DEFINE_PROP_BIT("check_media_rate", FDCtrlISABus, state.check_media_rate,
                    0, true),
<<<<<<< HEAD
    DEFINE_PROP_DEFAULT("fdtypeA", FDCtrlISABus, state.drives[0].drive,
                        FLOPPY_DRIVE_TYPE_AUTO, qdev_prop_fdc_drive_type,
                        FloppyDriveType),
    DEFINE_PROP_DEFAULT("fdtypeB", FDCtrlISABus, state.drives[1].drive,
=======
    DEFINE_PROP_DEFAULT("fdtypeA", FDCtrlISABus, state.qdev_for_drives[0].type,
                        FLOPPY_DRIVE_TYPE_AUTO, qdev_prop_fdc_drive_type,
                        FloppyDriveType),
    DEFINE_PROP_DEFAULT("fdtypeB", FDCtrlISABus, state.qdev_for_drives[1].type,
>>>>>>> 7124ccf8
                        FLOPPY_DRIVE_TYPE_AUTO, qdev_prop_fdc_drive_type,
                        FloppyDriveType),
    DEFINE_PROP_DEFAULT("fallback", FDCtrlISABus, state.fallback,
                        FLOPPY_DRIVE_TYPE_288, qdev_prop_fdc_drive_type,
                        FloppyDriveType),
    DEFINE_PROP_END_OF_LIST(),
};

static void isabus_fdc_class_init(ObjectClass *klass, void *data)
{
    DeviceClass *dc = DEVICE_CLASS(klass);

    dc->realize = isabus_fdc_realize;
    dc->fw_name = "fdc";
    dc->reset = fdctrl_external_reset_isa;
    dc->vmsd = &vmstate_isa_fdc;
    dc->props = isa_fdc_properties;
    set_bit(DEVICE_CATEGORY_STORAGE, dc->categories);
}

static void isabus_fdc_instance_init(Object *obj)
{
    FDCtrlISABus *isa = ISA_FDC(obj);

    device_add_bootindex_property(obj, &isa->bootindexA,
                                  "bootindexA", "/floppy@0",
                                  DEVICE(obj), NULL);
    device_add_bootindex_property(obj, &isa->bootindexB,
                                  "bootindexB", "/floppy@1",
                                  DEVICE(obj), NULL);
}

static const TypeInfo isa_fdc_info = {
    .name          = TYPE_ISA_FDC,
    .parent        = TYPE_ISA_DEVICE,
    .instance_size = sizeof(FDCtrlISABus),
    .class_init    = isabus_fdc_class_init,
    .instance_init = isabus_fdc_instance_init,
};

static const VMStateDescription vmstate_sysbus_fdc ={
    .name = "fdc",
    .version_id = 2,
    .minimum_version_id = 2,
    .fields = (VMStateField[]) {
        VMSTATE_STRUCT(state, FDCtrlSysBus, 0, vmstate_fdc, FDCtrl),
        VMSTATE_END_OF_LIST()
    }
};

static Property sysbus_fdc_properties[] = {
<<<<<<< HEAD
    DEFINE_PROP_DRIVE("driveA", FDCtrlSysBus, state.drives[0].blk),
    DEFINE_PROP_DRIVE("driveB", FDCtrlSysBus, state.drives[1].blk),
    DEFINE_PROP_DEFAULT("fdtypeA", FDCtrlSysBus, state.drives[0].drive,
                        FLOPPY_DRIVE_TYPE_AUTO, qdev_prop_fdc_drive_type,
                        FloppyDriveType),
    DEFINE_PROP_DEFAULT("fdtypeB", FDCtrlSysBus, state.drives[1].drive,
=======
    DEFINE_PROP_DRIVE("driveA", FDCtrlSysBus, state.qdev_for_drives[0].blk),
    DEFINE_PROP_DRIVE("driveB", FDCtrlSysBus, state.qdev_for_drives[1].blk),
    DEFINE_PROP_DEFAULT("fdtypeA", FDCtrlSysBus, state.qdev_for_drives[0].type,
                        FLOPPY_DRIVE_TYPE_AUTO, qdev_prop_fdc_drive_type,
                        FloppyDriveType),
    DEFINE_PROP_DEFAULT("fdtypeB", FDCtrlSysBus, state.qdev_for_drives[1].type,
>>>>>>> 7124ccf8
                        FLOPPY_DRIVE_TYPE_AUTO, qdev_prop_fdc_drive_type,
                        FloppyDriveType),
    DEFINE_PROP_DEFAULT("fallback", FDCtrlISABus, state.fallback,
                        FLOPPY_DRIVE_TYPE_144, qdev_prop_fdc_drive_type,
                        FloppyDriveType),
    DEFINE_PROP_END_OF_LIST(),
};

static void sysbus_fdc_class_init(ObjectClass *klass, void *data)
{
    DeviceClass *dc = DEVICE_CLASS(klass);

    dc->props = sysbus_fdc_properties;
    set_bit(DEVICE_CATEGORY_STORAGE, dc->categories);
}

static const TypeInfo sysbus_fdc_info = {
    .name          = "sysbus-fdc",
    .parent        = TYPE_SYSBUS_FDC,
    .instance_init = sysbus_fdc_initfn,
    .class_init    = sysbus_fdc_class_init,
};

static Property sun4m_fdc_properties[] = {
<<<<<<< HEAD
    DEFINE_PROP_DRIVE("drive", FDCtrlSysBus, state.drives[0].blk),
    DEFINE_PROP_DEFAULT("fdtype", FDCtrlSysBus, state.drives[0].drive,
=======
    DEFINE_PROP_DRIVE("drive", FDCtrlSysBus, state.qdev_for_drives[0].blk),
    DEFINE_PROP_DEFAULT("fdtype", FDCtrlSysBus, state.qdev_for_drives[0].type,
>>>>>>> 7124ccf8
                        FLOPPY_DRIVE_TYPE_AUTO, qdev_prop_fdc_drive_type,
                        FloppyDriveType),
    DEFINE_PROP_DEFAULT("fallback", FDCtrlISABus, state.fallback,
                        FLOPPY_DRIVE_TYPE_144, qdev_prop_fdc_drive_type,
                        FloppyDriveType),
    DEFINE_PROP_END_OF_LIST(),
};

static void sun4m_fdc_class_init(ObjectClass *klass, void *data)
{
    DeviceClass *dc = DEVICE_CLASS(klass);

    dc->props = sun4m_fdc_properties;
    set_bit(DEVICE_CATEGORY_STORAGE, dc->categories);
}

static const TypeInfo sun4m_fdc_info = {
    .name          = "SUNW,fdtwo",
    .parent        = TYPE_SYSBUS_FDC,
    .instance_init = sun4m_fdc_initfn,
    .class_init    = sun4m_fdc_class_init,
};

static void sysbus_fdc_common_class_init(ObjectClass *klass, void *data)
{
    DeviceClass *dc = DEVICE_CLASS(klass);

    dc->realize = sysbus_fdc_common_realize;
    dc->reset = fdctrl_external_reset_sysbus;
    dc->vmsd = &vmstate_sysbus_fdc;
}

static const TypeInfo sysbus_fdc_type_info = {
    .name          = TYPE_SYSBUS_FDC,
    .parent        = TYPE_SYS_BUS_DEVICE,
    .instance_size = sizeof(FDCtrlSysBus),
    .instance_init = sysbus_fdc_common_initfn,
    .abstract      = true,
    .class_init    = sysbus_fdc_common_class_init,
};

static void fdc_register_types(void)
{
    type_register_static(&isa_fdc_info);
    type_register_static(&sysbus_fdc_type_info);
    type_register_static(&sysbus_fdc_info);
    type_register_static(&sun4m_fdc_info);
    type_register_static(&floppy_bus_info);
    type_register_static(&floppy_drive_info);
}

type_init(fdc_register_types)<|MERGE_RESOLUTION|>--- conflicted
+++ resolved
@@ -52,8 +52,6 @@
             fprintf(stderr, "FLOPPY: " fmt , ## __VA_ARGS__);   \
         }                                                       \
     } while (0)
-<<<<<<< HEAD
-=======
 
 
 /********************************************************/
@@ -83,7 +81,6 @@
     bus->fdc = fdc;
 }
 
->>>>>>> 7124ccf8
 
 /********************************************************/
 /* Floppy drive emulation                               */
@@ -207,29 +204,7 @@
     uint8_t media_rate;       /* Data rate of medium    */
 
     bool media_validated;     /* Have we validated the media? */
-<<<<<<< HEAD
-} FDrive;
-=======
-};
-
-
-static FloppyDriveType get_fallback_drive_type(FDrive *drv);
-
-/* Hack: FD_SEEK is expected to work on empty drives. However, QEMU
- * currently goes through some pains to keep seeks within the bounds
- * established by last_sect and max_track. Correcting this is difficult,
- * as refactoring FDC code tends to expose nasty bugs in the Linux kernel.
- *
- * For now: allow empty drives to have large bounds so we can seek around,
- * with the understanding that when a diskette is inserted, the bounds will
- * properly tighten to match the geometry of that inserted medium.
- */
-static void fd_empty_seek_hack(FDrive *drv)
-{
-    drv->last_sect = 0xFF;
-    drv->max_track = 0xFF;
-}
->>>>>>> 7124ccf8
+};
 
 
 static FloppyDriveType get_fallback_drive_type(FDrive *drv);
@@ -1857,13 +1832,8 @@
 
             k->read_memory(fdctrl->dma, nchan, fdctrl->fifo + rel_pos,
                            fdctrl->data_pos, len);
-<<<<<<< HEAD
-            if (blk_write(cur_drv->blk, fd_sector(cur_drv),
-                          fdctrl->fifo, 1) < 0) {
-=======
             if (blk_pwrite(cur_drv->blk, fd_offset(cur_drv),
                            fdctrl->fifo, BDRV_SECTOR_SIZE, 0) < 0) {
->>>>>>> 7124ccf8
                 FLOPPY_DPRINTF("error writing sector %d\n",
                                fd_sector(cur_drv));
                 fdctrl_stop_transfer(fdctrl, FD_SR0_ABNTERM | FD_SR0_SEEK, 0x00, 0x00);
@@ -2528,22 +2498,6 @@
     }
 }
 
-<<<<<<< HEAD
-static void fdctrl_change_cb(void *opaque, bool load)
-{
-    FDrive *drive = opaque;
-
-    drive->media_changed = 1;
-    drive->media_validated = false;
-    fd_revalidate(drive);
-}
-
-static const BlockDevOps fdctrl_block_ops = {
-    .change_media_cb = fdctrl_change_cb,
-};
-
-=======
->>>>>>> 7124ccf8
 /* Init functions */
 static void fdctrl_connect_drives(FDCtrl *fdctrl, Error **errp,
                                   DeviceState *fdc_dev)
@@ -2582,19 +2536,11 @@
             return;
         }
 
-<<<<<<< HEAD
-        fd_init(drive);
-        if (drive->blk) {
-            blk_set_dev_ops(drive->blk, &fdctrl_block_ops, drive);
-            pick_drive_type(drive);
-=======
         object_property_set_bool(OBJECT(dev), true, "realized", &local_err);
         if (local_err) {
             error_propagate(errp, local_err);
             return;
->>>>>>> 7124ccf8
-        }
-        fd_revalidate(drive);
+        }
     }
 }
 
@@ -2837,17 +2783,10 @@
     DEFINE_PROP_DRIVE("driveB", FDCtrlISABus, state.qdev_for_drives[1].blk),
     DEFINE_PROP_BIT("check_media_rate", FDCtrlISABus, state.check_media_rate,
                     0, true),
-<<<<<<< HEAD
-    DEFINE_PROP_DEFAULT("fdtypeA", FDCtrlISABus, state.drives[0].drive,
-                        FLOPPY_DRIVE_TYPE_AUTO, qdev_prop_fdc_drive_type,
-                        FloppyDriveType),
-    DEFINE_PROP_DEFAULT("fdtypeB", FDCtrlISABus, state.drives[1].drive,
-=======
     DEFINE_PROP_DEFAULT("fdtypeA", FDCtrlISABus, state.qdev_for_drives[0].type,
                         FLOPPY_DRIVE_TYPE_AUTO, qdev_prop_fdc_drive_type,
                         FloppyDriveType),
     DEFINE_PROP_DEFAULT("fdtypeB", FDCtrlISABus, state.qdev_for_drives[1].type,
->>>>>>> 7124ccf8
                         FLOPPY_DRIVE_TYPE_AUTO, qdev_prop_fdc_drive_type,
                         FloppyDriveType),
     DEFINE_PROP_DEFAULT("fallback", FDCtrlISABus, state.fallback,
@@ -2899,21 +2838,12 @@
 };
 
 static Property sysbus_fdc_properties[] = {
-<<<<<<< HEAD
-    DEFINE_PROP_DRIVE("driveA", FDCtrlSysBus, state.drives[0].blk),
-    DEFINE_PROP_DRIVE("driveB", FDCtrlSysBus, state.drives[1].blk),
-    DEFINE_PROP_DEFAULT("fdtypeA", FDCtrlSysBus, state.drives[0].drive,
-                        FLOPPY_DRIVE_TYPE_AUTO, qdev_prop_fdc_drive_type,
-                        FloppyDriveType),
-    DEFINE_PROP_DEFAULT("fdtypeB", FDCtrlSysBus, state.drives[1].drive,
-=======
     DEFINE_PROP_DRIVE("driveA", FDCtrlSysBus, state.qdev_for_drives[0].blk),
     DEFINE_PROP_DRIVE("driveB", FDCtrlSysBus, state.qdev_for_drives[1].blk),
     DEFINE_PROP_DEFAULT("fdtypeA", FDCtrlSysBus, state.qdev_for_drives[0].type,
                         FLOPPY_DRIVE_TYPE_AUTO, qdev_prop_fdc_drive_type,
                         FloppyDriveType),
     DEFINE_PROP_DEFAULT("fdtypeB", FDCtrlSysBus, state.qdev_for_drives[1].type,
->>>>>>> 7124ccf8
                         FLOPPY_DRIVE_TYPE_AUTO, qdev_prop_fdc_drive_type,
                         FloppyDriveType),
     DEFINE_PROP_DEFAULT("fallback", FDCtrlISABus, state.fallback,
@@ -2938,13 +2868,8 @@
 };
 
 static Property sun4m_fdc_properties[] = {
-<<<<<<< HEAD
-    DEFINE_PROP_DRIVE("drive", FDCtrlSysBus, state.drives[0].blk),
-    DEFINE_PROP_DEFAULT("fdtype", FDCtrlSysBus, state.drives[0].drive,
-=======
     DEFINE_PROP_DRIVE("drive", FDCtrlSysBus, state.qdev_for_drives[0].blk),
     DEFINE_PROP_DEFAULT("fdtype", FDCtrlSysBus, state.qdev_for_drives[0].type,
->>>>>>> 7124ccf8
                         FLOPPY_DRIVE_TYPE_AUTO, qdev_prop_fdc_drive_type,
                         FloppyDriveType),
     DEFINE_PROP_DEFAULT("fallback", FDCtrlISABus, state.fallback,
