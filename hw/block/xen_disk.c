/*
 *  xen paravirt block device backend
 *
 *  (c) Gerd Hoffmann <kraxel@redhat.com>
 *
 *  This program is free software; you can redistribute it and/or modify
 *  it under the terms of the GNU General Public License as published by
 *  the Free Software Foundation; under version 2 of the License.
 *
 *  This program is distributed in the hope that it will be useful,
 *  but WITHOUT ANY WARRANTY; without even the implied warranty of
 *  MERCHANTABILITY or FITNESS FOR A PARTICULAR PURPOSE.  See the
 *  GNU General Public License for more details.
 *
 *  You should have received a copy of the GNU General Public License along
 *  with this program; if not, see <http://www.gnu.org/licenses/>.
 *
 *  Contributions after 2012-01-13 are licensed under the terms of the
 *  GNU GPL, version 2 or (at your option) any later version.
 */

#include "qemu/osdep.h"
#include <sys/ioctl.h>
<<<<<<< HEAD
#include <sys/mman.h>
=======
>>>>>>> 7124ccf8
#include <sys/uio.h>

#include "hw/hw.h"
#include "hw/xen/xen_backend.h"
#include "xen_blkif.h"
#include "sysemu/blockdev.h"
#include "sysemu/block-backend.h"
#include "qapi/error.h"
#include "qapi/qmp/qdict.h"
#include "qapi/qmp/qstring.h"

/* ------------------------------------------------------------- */

static int batch_maps   = 0;

static int max_requests = 32;

/* ------------------------------------------------------------- */

#define BLOCK_SIZE  512
#define IOCB_COUNT  (BLKIF_MAX_SEGMENTS_PER_REQUEST + 2)

struct PersistentGrant {
    void *page;
    struct XenBlkDev *blkdev;
};

typedef struct PersistentGrant PersistentGrant;

struct PersistentRegion {
    void *addr;
    int num;
};

typedef struct PersistentRegion PersistentRegion;

struct ioreq {
    blkif_request_t     req;
    int16_t             status;

    /* parsed request */
    off_t               start;
    QEMUIOVector        v;
    int                 presync;
    uint8_t             mapped;

    /* grant mapping */
    uint32_t            domids[BLKIF_MAX_SEGMENTS_PER_REQUEST];
    uint32_t            refs[BLKIF_MAX_SEGMENTS_PER_REQUEST];
    int                 prot;
    void                *page[BLKIF_MAX_SEGMENTS_PER_REQUEST];
    void                *pages;
    int                 num_unmap;

    /* aio status */
    int                 aio_inflight;
    int                 aio_errors;

    struct XenBlkDev    *blkdev;
    QLIST_ENTRY(ioreq)   list;
    BlockAcctCookie     acct;
};

struct XenBlkDev {
    struct XenDevice    xendev;  /* must be first */
    char                *params;
    char                *mode;
    char                *type;
    char                *dev;
    char                *devtype;
    bool                directiosafe;
    const char          *fileproto;
    const char          *filename;
    int                 ring_ref;
    void                *sring;
    int64_t             file_blk;
    int64_t             file_size;
    int                 protocol;
    blkif_back_rings_t  rings;
    int                 more_work;
    int                 cnt_map;

    /* request lists */
    QLIST_HEAD(inflight_head, ioreq) inflight;
    QLIST_HEAD(finished_head, ioreq) finished;
    QLIST_HEAD(freelist_head, ioreq) freelist;
    int                 requests_total;
    int                 requests_inflight;
    int                 requests_finished;

    /* Persistent grants extension */
    gboolean            feature_discard;
    gboolean            feature_persistent;
    GTree               *persistent_gnts;
    GSList              *persistent_regions;
    unsigned int        persistent_gnt_count;
    unsigned int        max_grants;

    /* Grant copy */
    gboolean            feature_grant_copy;

    /* qemu block driver */
    DriveInfo           *dinfo;
    BlockBackend        *blk;
    QEMUBH              *bh;
};

/* ------------------------------------------------------------- */

static void ioreq_reset(struct ioreq *ioreq)
{
    memset(&ioreq->req, 0, sizeof(ioreq->req));
    ioreq->status = 0;
    ioreq->start = 0;
    ioreq->presync = 0;
    ioreq->mapped = 0;

    memset(ioreq->domids, 0, sizeof(ioreq->domids));
    memset(ioreq->refs, 0, sizeof(ioreq->refs));
    ioreq->prot = 0;
    memset(ioreq->page, 0, sizeof(ioreq->page));
    ioreq->pages = NULL;

    ioreq->aio_inflight = 0;
    ioreq->aio_errors = 0;

    ioreq->blkdev = NULL;
    memset(&ioreq->list, 0, sizeof(ioreq->list));
    memset(&ioreq->acct, 0, sizeof(ioreq->acct));

    qemu_iovec_reset(&ioreq->v);
}

static gint int_cmp(gconstpointer a, gconstpointer b, gpointer user_data)
{
    uint ua = GPOINTER_TO_UINT(a);
    uint ub = GPOINTER_TO_UINT(b);
    return (ua > ub) - (ua < ub);
}

static void destroy_grant(gpointer pgnt)
{
    PersistentGrant *grant = pgnt;
    xengnttab_handle *gnt = grant->blkdev->xendev.gnttabdev;

    if (xengnttab_unmap(gnt, grant->page, 1) != 0) {
<<<<<<< HEAD
        xen_be_printf(&grant->blkdev->xendev, 0,
=======
        xen_pv_printf(&grant->blkdev->xendev, 0,
>>>>>>> 7124ccf8
                      "xengnttab_unmap failed: %s\n",
                      strerror(errno));
    }
    grant->blkdev->persistent_gnt_count--;
    xen_pv_printf(&grant->blkdev->xendev, 3,
                  "unmapped grant %p\n", grant->page);
    g_free(grant);
}

static void remove_persistent_region(gpointer data, gpointer dev)
{
    PersistentRegion *region = data;
    struct XenBlkDev *blkdev = dev;
    xengnttab_handle *gnt = blkdev->xendev.gnttabdev;

    if (xengnttab_unmap(gnt, region->addr, region->num) != 0) {
<<<<<<< HEAD
        xen_be_printf(&blkdev->xendev, 0,
=======
        xen_pv_printf(&blkdev->xendev, 0,
>>>>>>> 7124ccf8
                      "xengnttab_unmap region %p failed: %s\n",
                      region->addr, strerror(errno));
    }
    xen_pv_printf(&blkdev->xendev, 3,
                  "unmapped grant region %p with %d pages\n",
                  region->addr, region->num);
    g_free(region);
}

static struct ioreq *ioreq_start(struct XenBlkDev *blkdev)
{
    struct ioreq *ioreq = NULL;

    if (QLIST_EMPTY(&blkdev->freelist)) {
        if (blkdev->requests_total >= max_requests) {
            goto out;
        }
        /* allocate new struct */
        ioreq = g_malloc0(sizeof(*ioreq));
        ioreq->blkdev = blkdev;
        blkdev->requests_total++;
        qemu_iovec_init(&ioreq->v, BLKIF_MAX_SEGMENTS_PER_REQUEST);
    } else {
        /* get one from freelist */
        ioreq = QLIST_FIRST(&blkdev->freelist);
        QLIST_REMOVE(ioreq, list);
    }
    QLIST_INSERT_HEAD(&blkdev->inflight, ioreq, list);
    blkdev->requests_inflight++;

out:
    return ioreq;
}

static void ioreq_finish(struct ioreq *ioreq)
{
    struct XenBlkDev *blkdev = ioreq->blkdev;

    QLIST_REMOVE(ioreq, list);
    QLIST_INSERT_HEAD(&blkdev->finished, ioreq, list);
    blkdev->requests_inflight--;
    blkdev->requests_finished++;
}

static void ioreq_release(struct ioreq *ioreq, bool finish)
{
    struct XenBlkDev *blkdev = ioreq->blkdev;

    QLIST_REMOVE(ioreq, list);
    ioreq_reset(ioreq);
    ioreq->blkdev = blkdev;
    QLIST_INSERT_HEAD(&blkdev->freelist, ioreq, list);
    if (finish) {
        blkdev->requests_finished--;
    } else {
        blkdev->requests_inflight--;
    }
}

/*
 * translate request into iovec + start offset
 * do sanity checks along the way
 */
static int ioreq_parse(struct ioreq *ioreq)
{
    struct XenBlkDev *blkdev = ioreq->blkdev;
    uintptr_t mem;
    size_t len;
    int i;

    xen_pv_printf(&blkdev->xendev, 3,
                  "op %d, nr %d, handle %d, id %" PRId64 ", sector %" PRId64 "\n",
                  ioreq->req.operation, ioreq->req.nr_segments,
                  ioreq->req.handle, ioreq->req.id, ioreq->req.sector_number);
    switch (ioreq->req.operation) {
    case BLKIF_OP_READ:
        ioreq->prot = PROT_WRITE; /* to memory */
        break;
    case BLKIF_OP_FLUSH_DISKCACHE:
        ioreq->presync = 1;
        if (!ioreq->req.nr_segments) {
            return 0;
        }
        /* fall through */
    case BLKIF_OP_WRITE:
        ioreq->prot = PROT_READ; /* from memory */
        break;
    case BLKIF_OP_DISCARD:
        return 0;
    default:
        xen_pv_printf(&blkdev->xendev, 0, "error: unknown operation (%d)\n",
                      ioreq->req.operation);
        goto err;
    };

    if (ioreq->req.operation != BLKIF_OP_READ && blkdev->mode[0] != 'w') {
        xen_pv_printf(&blkdev->xendev, 0, "error: write req for ro device\n");
        goto err;
    }

    ioreq->start = ioreq->req.sector_number * blkdev->file_blk;
    for (i = 0; i < ioreq->req.nr_segments; i++) {
        if (i == BLKIF_MAX_SEGMENTS_PER_REQUEST) {
            xen_pv_printf(&blkdev->xendev, 0, "error: nr_segments too big\n");
            goto err;
        }
        if (ioreq->req.seg[i].first_sect > ioreq->req.seg[i].last_sect) {
            xen_pv_printf(&blkdev->xendev, 0, "error: first > last sector\n");
            goto err;
        }
        if (ioreq->req.seg[i].last_sect * BLOCK_SIZE >= XC_PAGE_SIZE) {
            xen_pv_printf(&blkdev->xendev, 0, "error: page crossing\n");
            goto err;
        }

        ioreq->domids[i] = blkdev->xendev.dom;
        ioreq->refs[i]   = ioreq->req.seg[i].gref;

        mem = ioreq->req.seg[i].first_sect * blkdev->file_blk;
        len = (ioreq->req.seg[i].last_sect - ioreq->req.seg[i].first_sect + 1) * blkdev->file_blk;
        qemu_iovec_add(&ioreq->v, (void*)mem, len);
    }
    if (ioreq->start + ioreq->v.size > blkdev->file_size) {
        xen_pv_printf(&blkdev->xendev, 0, "error: access beyond end of file\n");
        goto err;
    }
    return 0;

err:
    ioreq->status = BLKIF_RSP_ERROR;
    return -1;
}

static void ioreq_unmap(struct ioreq *ioreq)
{
    xengnttab_handle *gnt = ioreq->blkdev->xendev.gnttabdev;
    int i;

    if (ioreq->num_unmap == 0 || ioreq->mapped == 0) {
        return;
    }
    if (batch_maps) {
        if (!ioreq->pages) {
            return;
        }
        if (xengnttab_unmap(gnt, ioreq->pages, ioreq->num_unmap) != 0) {
<<<<<<< HEAD
            xen_be_printf(&ioreq->blkdev->xendev, 0,
=======
            xen_pv_printf(&ioreq->blkdev->xendev, 0,
>>>>>>> 7124ccf8
                          "xengnttab_unmap failed: %s\n",
                          strerror(errno));
        }
        ioreq->blkdev->cnt_map -= ioreq->num_unmap;
        ioreq->pages = NULL;
    } else {
        for (i = 0; i < ioreq->num_unmap; i++) {
            if (!ioreq->page[i]) {
                continue;
            }
            if (xengnttab_unmap(gnt, ioreq->page[i], 1) != 0) {
<<<<<<< HEAD
                xen_be_printf(&ioreq->blkdev->xendev, 0,
=======
                xen_pv_printf(&ioreq->blkdev->xendev, 0,
>>>>>>> 7124ccf8
                              "xengnttab_unmap failed: %s\n",
                              strerror(errno));
            }
            ioreq->blkdev->cnt_map--;
            ioreq->page[i] = NULL;
        }
    }
    ioreq->mapped = 0;
}

static int ioreq_map(struct ioreq *ioreq)
{
    xengnttab_handle *gnt = ioreq->blkdev->xendev.gnttabdev;
    uint32_t domids[BLKIF_MAX_SEGMENTS_PER_REQUEST];
    uint32_t refs[BLKIF_MAX_SEGMENTS_PER_REQUEST];
    void *page[BLKIF_MAX_SEGMENTS_PER_REQUEST];
    int i, j, new_maps = 0;
    PersistentGrant *grant;
    PersistentRegion *region;
    /* domids and refs variables will contain the information necessary
     * to map the grants that are needed to fulfill this request.
     *
     * After mapping the needed grants, the page array will contain the
     * memory address of each granted page in the order specified in ioreq
     * (disregarding if it's a persistent grant or not).
     */

    if (ioreq->v.niov == 0 || ioreq->mapped == 1) {
        return 0;
    }
    if (ioreq->blkdev->feature_persistent) {
        for (i = 0; i < ioreq->v.niov; i++) {
            grant = g_tree_lookup(ioreq->blkdev->persistent_gnts,
                                    GUINT_TO_POINTER(ioreq->refs[i]));

            if (grant != NULL) {
                page[i] = grant->page;
                xen_pv_printf(&ioreq->blkdev->xendev, 3,
                              "using persistent-grant %" PRIu32 "\n",
                              ioreq->refs[i]);
            } else {
                    /* Add the grant to the list of grants that
                     * should be mapped
                     */
                    domids[new_maps] = ioreq->domids[i];
                    refs[new_maps] = ioreq->refs[i];
                    page[i] = NULL;
                    new_maps++;
            }
        }
        /* Set the protection to RW, since grants may be reused later
         * with a different protection than the one needed for this request
         */
        ioreq->prot = PROT_WRITE | PROT_READ;
    } else {
        /* All grants in the request should be mapped */
        memcpy(refs, ioreq->refs, sizeof(refs));
        memcpy(domids, ioreq->domids, sizeof(domids));
        memset(page, 0, sizeof(page));
        new_maps = ioreq->v.niov;
    }

    if (batch_maps && new_maps) {
        ioreq->pages = xengnttab_map_grant_refs
            (gnt, new_maps, domids, refs, ioreq->prot);
        if (ioreq->pages == NULL) {
            xen_pv_printf(&ioreq->blkdev->xendev, 0,
                          "can't map %d grant refs (%s, %d maps)\n",
                          new_maps, strerror(errno), ioreq->blkdev->cnt_map);
            return -1;
        }
        for (i = 0, j = 0; i < ioreq->v.niov; i++) {
            if (page[i] == NULL) {
                page[i] = ioreq->pages + (j++) * XC_PAGE_SIZE;
            }
        }
        ioreq->blkdev->cnt_map += new_maps;
    } else if (new_maps)  {
        for (i = 0; i < new_maps; i++) {
            ioreq->page[i] = xengnttab_map_grant_ref
                (gnt, domids[i], refs[i], ioreq->prot);
            if (ioreq->page[i] == NULL) {
                xen_pv_printf(&ioreq->blkdev->xendev, 0,
                              "can't map grant ref %d (%s, %d maps)\n",
                              refs[i], strerror(errno), ioreq->blkdev->cnt_map);
                ioreq->mapped = 1;
                ioreq_unmap(ioreq);
                return -1;
            }
            ioreq->blkdev->cnt_map++;
        }
        for (i = 0, j = 0; i < ioreq->v.niov; i++) {
            if (page[i] == NULL) {
                page[i] = ioreq->page[j++];
            }
        }
    }
    if (ioreq->blkdev->feature_persistent && new_maps != 0 &&
        (!batch_maps || (ioreq->blkdev->persistent_gnt_count + new_maps <=
        ioreq->blkdev->max_grants))) {
        /*
         * If we are using persistent grants and batch mappings only
         * add the new maps to the list of persistent grants if the whole
         * area can be persistently mapped.
         */
        if (batch_maps) {
            region = g_malloc0(sizeof(*region));
            region->addr = ioreq->pages;
            region->num = new_maps;
            ioreq->blkdev->persistent_regions = g_slist_append(
                                            ioreq->blkdev->persistent_regions,
                                            region);
        }
        while ((ioreq->blkdev->persistent_gnt_count < ioreq->blkdev->max_grants)
              && new_maps) {
            /* Go through the list of newly mapped grants and add as many
             * as possible to the list of persistently mapped grants.
             *
             * Since we start at the end of ioreq->page(s), we only need
             * to decrease new_maps to prevent this granted pages from
             * being unmapped in ioreq_unmap.
             */
            grant = g_malloc0(sizeof(*grant));
            new_maps--;
            if (batch_maps) {
                grant->page = ioreq->pages + (new_maps) * XC_PAGE_SIZE;
            } else {
                grant->page = ioreq->page[new_maps];
            }
            grant->blkdev = ioreq->blkdev;
            xen_pv_printf(&ioreq->blkdev->xendev, 3,
                          "adding grant %" PRIu32 " page: %p\n",
                          refs[new_maps], grant->page);
            g_tree_insert(ioreq->blkdev->persistent_gnts,
                          GUINT_TO_POINTER(refs[new_maps]),
                          grant);
            ioreq->blkdev->persistent_gnt_count++;
        }
        assert(!batch_maps || new_maps == 0);
    }
    for (i = 0; i < ioreq->v.niov; i++) {
        ioreq->v.iov[i].iov_base += (uintptr_t)page[i];
    }
    ioreq->mapped = 1;
    ioreq->num_unmap = new_maps;
    return 0;
}

#if CONFIG_XEN_CTRL_INTERFACE_VERSION >= 480

static void ioreq_free_copy_buffers(struct ioreq *ioreq)
{
    int i;

    for (i = 0; i < ioreq->v.niov; i++) {
        ioreq->page[i] = NULL;
    }

    qemu_vfree(ioreq->pages);
}

static int ioreq_init_copy_buffers(struct ioreq *ioreq)
{
    int i;

    if (ioreq->v.niov == 0) {
        return 0;
    }

    ioreq->pages = qemu_memalign(XC_PAGE_SIZE, ioreq->v.niov * XC_PAGE_SIZE);

    for (i = 0; i < ioreq->v.niov; i++) {
        ioreq->page[i] = ioreq->pages + i * XC_PAGE_SIZE;
        ioreq->v.iov[i].iov_base = ioreq->page[i];
    }

    return 0;
}

static int ioreq_grant_copy(struct ioreq *ioreq)
{
    xengnttab_handle *gnt = ioreq->blkdev->xendev.gnttabdev;
    xengnttab_grant_copy_segment_t segs[BLKIF_MAX_SEGMENTS_PER_REQUEST];
    int i, count, rc;
    int64_t file_blk = ioreq->blkdev->file_blk;

    if (ioreq->v.niov == 0) {
        return 0;
    }

    count = ioreq->v.niov;

    for (i = 0; i < count; i++) {
        if (ioreq->req.operation == BLKIF_OP_READ) {
            segs[i].flags = GNTCOPY_dest_gref;
            segs[i].dest.foreign.ref = ioreq->refs[i];
            segs[i].dest.foreign.domid = ioreq->domids[i];
            segs[i].dest.foreign.offset = ioreq->req.seg[i].first_sect * file_blk;
            segs[i].source.virt = ioreq->v.iov[i].iov_base;
        } else {
            segs[i].flags = GNTCOPY_source_gref;
            segs[i].source.foreign.ref = ioreq->refs[i];
            segs[i].source.foreign.domid = ioreq->domids[i];
            segs[i].source.foreign.offset = ioreq->req.seg[i].first_sect * file_blk;
            segs[i].dest.virt = ioreq->v.iov[i].iov_base;
        }
        segs[i].len = (ioreq->req.seg[i].last_sect
                       - ioreq->req.seg[i].first_sect + 1) * file_blk;
    }

    rc = xengnttab_grant_copy(gnt, count, segs);

    if (rc) {
        xen_pv_printf(&ioreq->blkdev->xendev, 0,
                      "failed to copy data %d\n", rc);
        ioreq->aio_errors++;
        return -1;
    }

    for (i = 0; i < count; i++) {
        if (segs[i].status != GNTST_okay) {
            xen_pv_printf(&ioreq->blkdev->xendev, 3,
                          "failed to copy data %d for gref %d, domid %d\n",
                          segs[i].status, ioreq->refs[i], ioreq->domids[i]);
            ioreq->aio_errors++;
            rc = -1;
        }
    }

    return rc;
}
#else
static void ioreq_free_copy_buffers(struct ioreq *ioreq)
{
    abort();
}

static int ioreq_init_copy_buffers(struct ioreq *ioreq)
{
    abort();
}

static int ioreq_grant_copy(struct ioreq *ioreq)
{
    abort();
}
#endif

static int ioreq_runio_qemu_aio(struct ioreq *ioreq);

static void qemu_aio_complete(void *opaque, int ret)
{
    struct ioreq *ioreq = opaque;

    if (ret != 0) {
        xen_pv_printf(&ioreq->blkdev->xendev, 0, "%s I/O error\n",
                      ioreq->req.operation == BLKIF_OP_READ ? "read" : "write");
        ioreq->aio_errors++;
    }

    ioreq->aio_inflight--;
    if (ioreq->presync) {
        ioreq->presync = 0;
        ioreq_runio_qemu_aio(ioreq);
        return;
    }
    if (ioreq->aio_inflight > 0) {
        return;
    }
<<<<<<< HEAD
=======

    if (ioreq->blkdev->feature_grant_copy) {
        switch (ioreq->req.operation) {
        case BLKIF_OP_READ:
            /* in case of failure ioreq->aio_errors is increased */
            if (ret == 0) {
                ioreq_grant_copy(ioreq);
            }
            ioreq_free_copy_buffers(ioreq);
            break;
        case BLKIF_OP_WRITE:
        case BLKIF_OP_FLUSH_DISKCACHE:
            if (!ioreq->req.nr_segments) {
                break;
            }
            ioreq_free_copy_buffers(ioreq);
            break;
        default:
            break;
        }
    }
>>>>>>> 7124ccf8

    ioreq->status = ioreq->aio_errors ? BLKIF_RSP_ERROR : BLKIF_RSP_OKAY;
    if (!ioreq->blkdev->feature_grant_copy) {
        ioreq_unmap(ioreq);
    }
    ioreq_finish(ioreq);
    switch (ioreq->req.operation) {
    case BLKIF_OP_WRITE:
    case BLKIF_OP_FLUSH_DISKCACHE:
        if (!ioreq->req.nr_segments) {
            break;
        }
    case BLKIF_OP_READ:
        if (ioreq->status == BLKIF_RSP_OKAY) {
            block_acct_done(blk_get_stats(ioreq->blkdev->blk), &ioreq->acct);
        } else {
            block_acct_failed(blk_get_stats(ioreq->blkdev->blk), &ioreq->acct);
        }
        break;
    case BLKIF_OP_DISCARD:
    default:
        break;
    }
    qemu_bh_schedule(ioreq->blkdev->bh);
}

static bool blk_split_discard(struct ioreq *ioreq, blkif_sector_t sector_number,
                              uint64_t nr_sectors)
{
    struct XenBlkDev *blkdev = ioreq->blkdev;
    int64_t byte_offset;
    int byte_chunk;
    uint64_t byte_remaining, limit;
    uint64_t sec_start = sector_number;
    uint64_t sec_count = nr_sectors;

    /* Wrap around, or overflowing byte limit? */
    if (sec_start + sec_count < sec_count ||
        sec_start + sec_count > INT64_MAX >> BDRV_SECTOR_BITS) {
        return false;
    }

    limit = BDRV_REQUEST_MAX_SECTORS << BDRV_SECTOR_BITS;
    byte_offset = sec_start << BDRV_SECTOR_BITS;
    byte_remaining = sec_count << BDRV_SECTOR_BITS;

    do {
        byte_chunk = byte_remaining > limit ? limit : byte_remaining;
        ioreq->aio_inflight++;
        blk_aio_pdiscard(blkdev->blk, byte_offset, byte_chunk,
                         qemu_aio_complete, ioreq);
        byte_remaining -= byte_chunk;
        byte_offset += byte_chunk;
    } while (byte_remaining > 0);

    return true;
}

static int ioreq_runio_qemu_aio(struct ioreq *ioreq)
{
    struct XenBlkDev *blkdev = ioreq->blkdev;

    if (ioreq->blkdev->feature_grant_copy) {
        ioreq_init_copy_buffers(ioreq);
        if (ioreq->req.nr_segments && (ioreq->req.operation == BLKIF_OP_WRITE ||
            ioreq->req.operation == BLKIF_OP_FLUSH_DISKCACHE) &&
            ioreq_grant_copy(ioreq)) {
                ioreq_free_copy_buffers(ioreq);
                goto err;
        }
    } else {
        if (ioreq->req.nr_segments && ioreq_map(ioreq)) {
            goto err;
        }
    }

    ioreq->aio_inflight++;
    if (ioreq->presync) {
        blk_aio_flush(ioreq->blkdev->blk, qemu_aio_complete, ioreq);
        return 0;
    }

    switch (ioreq->req.operation) {
    case BLKIF_OP_READ:
        block_acct_start(blk_get_stats(blkdev->blk), &ioreq->acct,
                         ioreq->v.size, BLOCK_ACCT_READ);
        ioreq->aio_inflight++;
        blk_aio_preadv(blkdev->blk, ioreq->start, &ioreq->v, 0,
                       qemu_aio_complete, ioreq);
        break;
    case BLKIF_OP_WRITE:
    case BLKIF_OP_FLUSH_DISKCACHE:
        if (!ioreq->req.nr_segments) {
            break;
        }

        block_acct_start(blk_get_stats(blkdev->blk), &ioreq->acct,
                         ioreq->v.size,
                         ioreq->req.operation == BLKIF_OP_WRITE ?
                         BLOCK_ACCT_WRITE : BLOCK_ACCT_FLUSH);
        ioreq->aio_inflight++;
        blk_aio_pwritev(blkdev->blk, ioreq->start, &ioreq->v, 0,
                        qemu_aio_complete, ioreq);
        break;
    case BLKIF_OP_DISCARD:
    {
        struct blkif_request_discard *req = (void *)&ioreq->req;
        if (!blk_split_discard(ioreq, req->sector_number, req->nr_sectors)) {
            goto err;
        }
        break;
    }
    default:
        /* unknown operation (shouldn't happen -- parse catches this) */
        if (!ioreq->blkdev->feature_grant_copy) {
            ioreq_unmap(ioreq);
        }
        goto err;
    }

    qemu_aio_complete(ioreq, 0);

    return 0;

err:
    ioreq_finish(ioreq);
    ioreq->status = BLKIF_RSP_ERROR;
    return -1;
}

static int blk_send_response_one(struct ioreq *ioreq)
{
    struct XenBlkDev  *blkdev = ioreq->blkdev;
    int               send_notify   = 0;
    int               have_requests = 0;
    blkif_response_t  resp;
    void              *dst;

    resp.id        = ioreq->req.id;
    resp.operation = ioreq->req.operation;
    resp.status    = ioreq->status;

    /* Place on the response ring for the relevant domain. */
    switch (blkdev->protocol) {
    case BLKIF_PROTOCOL_NATIVE:
        dst = RING_GET_RESPONSE(&blkdev->rings.native, blkdev->rings.native.rsp_prod_pvt);
        break;
    case BLKIF_PROTOCOL_X86_32:
        dst = RING_GET_RESPONSE(&blkdev->rings.x86_32_part,
                                blkdev->rings.x86_32_part.rsp_prod_pvt);
        break;
    case BLKIF_PROTOCOL_X86_64:
        dst = RING_GET_RESPONSE(&blkdev->rings.x86_64_part,
                                blkdev->rings.x86_64_part.rsp_prod_pvt);
        break;
    default:
        dst = NULL;
        return 0;
    }
    memcpy(dst, &resp, sizeof(resp));
    blkdev->rings.common.rsp_prod_pvt++;

    RING_PUSH_RESPONSES_AND_CHECK_NOTIFY(&blkdev->rings.common, send_notify);
    if (blkdev->rings.common.rsp_prod_pvt == blkdev->rings.common.req_cons) {
        /*
         * Tail check for pending requests. Allows frontend to avoid
         * notifications if requests are already in flight (lower
         * overheads and promotes batching).
         */
        RING_FINAL_CHECK_FOR_REQUESTS(&blkdev->rings.common, have_requests);
    } else if (RING_HAS_UNCONSUMED_REQUESTS(&blkdev->rings.common)) {
        have_requests = 1;
    }

    if (have_requests) {
        blkdev->more_work++;
    }
    return send_notify;
}

/* walk finished list, send outstanding responses, free requests */
static void blk_send_response_all(struct XenBlkDev *blkdev)
{
    struct ioreq *ioreq;
    int send_notify = 0;

    while (!QLIST_EMPTY(&blkdev->finished)) {
        ioreq = QLIST_FIRST(&blkdev->finished);
        send_notify += blk_send_response_one(ioreq);
        ioreq_release(ioreq, true);
    }
    if (send_notify) {
        xen_pv_send_notify(&blkdev->xendev);
    }
}

static int blk_get_request(struct XenBlkDev *blkdev, struct ioreq *ioreq, RING_IDX rc)
{
    switch (blkdev->protocol) {
    case BLKIF_PROTOCOL_NATIVE:
        memcpy(&ioreq->req, RING_GET_REQUEST(&blkdev->rings.native, rc),
               sizeof(ioreq->req));
        break;
    case BLKIF_PROTOCOL_X86_32:
        blkif_get_x86_32_req(&ioreq->req,
                             RING_GET_REQUEST(&blkdev->rings.x86_32_part, rc));
        break;
    case BLKIF_PROTOCOL_X86_64:
        blkif_get_x86_64_req(&ioreq->req,
                             RING_GET_REQUEST(&blkdev->rings.x86_64_part, rc));
        break;
    }
    /* Prevent the compiler from accessing the on-ring fields instead. */
    barrier();
    return 0;
}

static void blk_handle_requests(struct XenBlkDev *blkdev)
{
    RING_IDX rc, rp;
    struct ioreq *ioreq;

    blkdev->more_work = 0;

    rc = blkdev->rings.common.req_cons;
    rp = blkdev->rings.common.sring->req_prod;
    xen_rmb(); /* Ensure we see queued requests up to 'rp'. */

    blk_send_response_all(blkdev);
    while (rc != rp) {
        /* pull request from ring */
        if (RING_REQUEST_CONS_OVERFLOW(&blkdev->rings.common, rc)) {
            break;
        }
        ioreq = ioreq_start(blkdev);
        if (ioreq == NULL) {
            blkdev->more_work++;
            break;
        }
        blk_get_request(blkdev, ioreq, rc);
        blkdev->rings.common.req_cons = ++rc;

        /* parse them */
        if (ioreq_parse(ioreq) != 0) {

            switch (ioreq->req.operation) {
            case BLKIF_OP_READ:
                block_acct_invalid(blk_get_stats(blkdev->blk),
                                   BLOCK_ACCT_READ);
                break;
            case BLKIF_OP_WRITE:
                block_acct_invalid(blk_get_stats(blkdev->blk),
                                   BLOCK_ACCT_WRITE);
                break;
            case BLKIF_OP_FLUSH_DISKCACHE:
                block_acct_invalid(blk_get_stats(blkdev->blk),
                                   BLOCK_ACCT_FLUSH);
            default:
                break;
            };

            if (blk_send_response_one(ioreq)) {
                xen_pv_send_notify(&blkdev->xendev);
            }
            ioreq_release(ioreq, false);
            continue;
        }

        ioreq_runio_qemu_aio(ioreq);
    }

    if (blkdev->more_work && blkdev->requests_inflight < max_requests) {
        qemu_bh_schedule(blkdev->bh);
    }
}

/* ------------------------------------------------------------- */

static void blk_bh(void *opaque)
{
    struct XenBlkDev *blkdev = opaque;
    blk_handle_requests(blkdev);
}

/*
 * We need to account for the grant allocations requiring contiguous
 * chunks; the worst case number would be
 *     max_req * max_seg + (max_req - 1) * (max_seg - 1) + 1,
 * but in order to keep things simple just use
 *     2 * max_req * max_seg.
 */
#define MAX_GRANTS(max_req, max_seg) (2 * (max_req) * (max_seg))

static void blk_alloc(struct XenDevice *xendev)
{
    struct XenBlkDev *blkdev = container_of(xendev, struct XenBlkDev, xendev);

    QLIST_INIT(&blkdev->inflight);
    QLIST_INIT(&blkdev->finished);
    QLIST_INIT(&blkdev->freelist);
    blkdev->bh = qemu_bh_new(blk_bh, blkdev);
    if (xen_mode != XEN_EMULATE) {
        batch_maps = 1;
    }
    if (xengnttab_set_max_grants(xendev->gnttabdev,
            MAX_GRANTS(max_requests, BLKIF_MAX_SEGMENTS_PER_REQUEST)) < 0) {
<<<<<<< HEAD
        xen_be_printf(xendev, 0, "xengnttab_set_max_grants failed: %s\n",
=======
        xen_pv_printf(xendev, 0, "xengnttab_set_max_grants failed: %s\n",
>>>>>>> 7124ccf8
                      strerror(errno));
    }
}

static void blk_parse_discard(struct XenBlkDev *blkdev)
{
    int enable;

    blkdev->feature_discard = true;

    if (xenstore_read_be_int(&blkdev->xendev, "discard-enable", &enable) == 0) {
        blkdev->feature_discard = !!enable;
    }

    if (blkdev->feature_discard) {
        xenstore_write_be_int(&blkdev->xendev, "feature-discard", 1);
    }
}

static int blk_init(struct XenDevice *xendev)
{
    struct XenBlkDev *blkdev = container_of(xendev, struct XenBlkDev, xendev);
    int info = 0;
    char *directiosafe = NULL;

    /* read xenstore entries */
    if (blkdev->params == NULL) {
        char *h = NULL;
        blkdev->params = xenstore_read_be_str(&blkdev->xendev, "params");
        if (blkdev->params != NULL) {
            h = strchr(blkdev->params, ':');
        }
        if (h != NULL) {
            blkdev->fileproto = blkdev->params;
            blkdev->filename  = h+1;
            *h = 0;
        } else {
            blkdev->fileproto = "<unset>";
            blkdev->filename  = blkdev->params;
        }
    }
    if (!strcmp("aio", blkdev->fileproto)) {
        blkdev->fileproto = "raw";
    }
    if (!strcmp("vhd", blkdev->fileproto)) {
        blkdev->fileproto = "vpc";
    }
    if (blkdev->mode == NULL) {
        blkdev->mode = xenstore_read_be_str(&blkdev->xendev, "mode");
    }
    if (blkdev->type == NULL) {
        blkdev->type = xenstore_read_be_str(&blkdev->xendev, "type");
    }
    if (blkdev->dev == NULL) {
        blkdev->dev = xenstore_read_be_str(&blkdev->xendev, "dev");
    }
    if (blkdev->devtype == NULL) {
        blkdev->devtype = xenstore_read_be_str(&blkdev->xendev, "device-type");
    }
    directiosafe = xenstore_read_be_str(&blkdev->xendev, "direct-io-safe");
    blkdev->directiosafe = (directiosafe && atoi(directiosafe));

    /* do we have all we need? */
    if (blkdev->params == NULL ||
        blkdev->mode == NULL   ||
        blkdev->type == NULL   ||
        blkdev->dev == NULL) {
        goto out_error;
    }

    /* read-only ? */
    if (strcmp(blkdev->mode, "w")) {
        info  |= VDISK_READONLY;
    }

    /* cdrom ? */
    if (blkdev->devtype && !strcmp(blkdev->devtype, "cdrom")) {
        info  |= VDISK_CDROM;
    }

    blkdev->file_blk  = BLOCK_SIZE;

    /* fill info
     * blk_connect supplies sector-size and sectors
     */
    xenstore_write_be_int(&blkdev->xendev, "feature-flush-cache", 1);
    xenstore_write_be_int(&blkdev->xendev, "feature-persistent", 1);
    xenstore_write_be_int(&blkdev->xendev, "info", info);

    blk_parse_discard(blkdev);

    g_free(directiosafe);
    return 0;

out_error:
    g_free(blkdev->params);
    blkdev->params = NULL;
    g_free(blkdev->mode);
    blkdev->mode = NULL;
    g_free(blkdev->type);
    blkdev->type = NULL;
    g_free(blkdev->dev);
    blkdev->dev = NULL;
    g_free(blkdev->devtype);
    blkdev->devtype = NULL;
    g_free(directiosafe);
    blkdev->directiosafe = false;
    return -1;
}

static int blk_connect(struct XenDevice *xendev)
{
    struct XenBlkDev *blkdev = container_of(xendev, struct XenBlkDev, xendev);
    int pers, index, qflags;
    bool readonly = true;
    bool writethrough = true;

    /* read-only ? */
    if (blkdev->directiosafe) {
        qflags = BDRV_O_NOCACHE | BDRV_O_NATIVE_AIO;
    } else {
        qflags = 0;
        writethrough = false;
    }
    if (strcmp(blkdev->mode, "w") == 0) {
        qflags |= BDRV_O_RDWR;
        readonly = false;
    }
    if (blkdev->feature_discard) {
        qflags |= BDRV_O_UNMAP;
    }

    /* init qemu block driver */
    index = (blkdev->xendev.dev - 202 * 256) / 16;
    blkdev->dinfo = drive_get(IF_XEN, 0, index);
    if (!blkdev->dinfo) {
        Error *local_err = NULL;
        QDict *options = NULL;

        if (strcmp(blkdev->fileproto, "<unset>")) {
            options = qdict_new();
            qdict_put(options, "driver", qstring_from_str(blkdev->fileproto));
        }

        /* setup via xenbus -> create new block driver instance */
<<<<<<< HEAD
        xen_be_printf(&blkdev->xendev, 2, "create new bdrv (xenbus setup)\n");
        blkdev->blk = blk_new_open(blkdev->filename, NULL, options,
                                   qflags, &local_err);
        if (!blkdev->blk) {
            xen_be_printf(&blkdev->xendev, 0, "error: %s\n",
=======
        xen_pv_printf(&blkdev->xendev, 2, "create new bdrv (xenbus setup)\n");
        blkdev->blk = blk_new_open(blkdev->filename, NULL, options,
                                   qflags, &local_err);
        if (!blkdev->blk) {
            xen_pv_printf(&blkdev->xendev, 0, "error: %s\n",
>>>>>>> 7124ccf8
                          error_get_pretty(local_err));
            error_free(local_err);
            return -1;
        }
        blk_set_enable_write_cache(blkdev->blk, !writethrough);
    } else {
        /* setup via qemu cmdline -> already setup for us */
        xen_pv_printf(&blkdev->xendev, 2,
                      "get configured bdrv (cmdline setup)\n");
        blkdev->blk = blk_by_legacy_dinfo(blkdev->dinfo);
        if (blk_is_read_only(blkdev->blk) && !readonly) {
            xen_pv_printf(&blkdev->xendev, 0, "Unexpected read-only drive");
            blkdev->blk = NULL;
            return -1;
        }
        /* blkdev->blk is not create by us, we get a reference
         * so we can blk_unref() unconditionally */
        blk_ref(blkdev->blk);
    }
    blk_attach_dev_legacy(blkdev->blk, blkdev);
    blkdev->file_size = blk_getlength(blkdev->blk);
    if (blkdev->file_size < 0) {
        BlockDriverState *bs = blk_bs(blkdev->blk);
        const char *drv_name = bs ? bdrv_get_format_name(bs) : NULL;
<<<<<<< HEAD
        xen_be_printf(&blkdev->xendev, 1, "blk_getlength: %d (%s) | drv %s\n",
=======
        xen_pv_printf(&blkdev->xendev, 1, "blk_getlength: %d (%s) | drv %s\n",
>>>>>>> 7124ccf8
                      (int)blkdev->file_size, strerror(-blkdev->file_size),
                      drv_name ?: "-");
        blkdev->file_size = 0;
    }

    xen_pv_printf(xendev, 1, "type \"%s\", fileproto \"%s\", filename \"%s\","
                  " size %" PRId64 " (%" PRId64 " MB)\n",
                  blkdev->type, blkdev->fileproto, blkdev->filename,
                  blkdev->file_size, blkdev->file_size >> 20);

    /* Fill in number of sector size and number of sectors */
    xenstore_write_be_int(&blkdev->xendev, "sector-size", blkdev->file_blk);
    xenstore_write_be_int64(&blkdev->xendev, "sectors",
                            blkdev->file_size / blkdev->file_blk);

    if (xenstore_read_fe_int(&blkdev->xendev, "ring-ref", &blkdev->ring_ref) == -1) {
        return -1;
    }
    if (xenstore_read_fe_int(&blkdev->xendev, "event-channel",
                             &blkdev->xendev.remote_port) == -1) {
        return -1;
    }
    if (xenstore_read_fe_int(&blkdev->xendev, "feature-persistent", &pers)) {
        blkdev->feature_persistent = FALSE;
    } else {
        blkdev->feature_persistent = !!pers;
    }

    if (!blkdev->xendev.protocol) {
        blkdev->protocol = BLKIF_PROTOCOL_NATIVE;
    } else if (strcmp(blkdev->xendev.protocol, XEN_IO_PROTO_ABI_NATIVE) == 0) {
        blkdev->protocol = BLKIF_PROTOCOL_NATIVE;
    } else if (strcmp(blkdev->xendev.protocol, XEN_IO_PROTO_ABI_X86_32) == 0) {
        blkdev->protocol = BLKIF_PROTOCOL_X86_32;
    } else if (strcmp(blkdev->xendev.protocol, XEN_IO_PROTO_ABI_X86_64) == 0) {
        blkdev->protocol = BLKIF_PROTOCOL_X86_64;
    } else {
        blkdev->protocol = BLKIF_PROTOCOL_NATIVE;
    }

    blkdev->sring = xengnttab_map_grant_ref(blkdev->xendev.gnttabdev,
                                            blkdev->xendev.dom,
                                            blkdev->ring_ref,
                                            PROT_READ | PROT_WRITE);
    if (!blkdev->sring) {
        return -1;
    }
    blkdev->cnt_map++;

    switch (blkdev->protocol) {
    case BLKIF_PROTOCOL_NATIVE:
    {
        blkif_sring_t *sring_native = blkdev->sring;
        BACK_RING_INIT(&blkdev->rings.native, sring_native, XC_PAGE_SIZE);
        break;
    }
    case BLKIF_PROTOCOL_X86_32:
    {
        blkif_x86_32_sring_t *sring_x86_32 = blkdev->sring;

        BACK_RING_INIT(&blkdev->rings.x86_32_part, sring_x86_32, XC_PAGE_SIZE);
        break;
    }
    case BLKIF_PROTOCOL_X86_64:
    {
        blkif_x86_64_sring_t *sring_x86_64 = blkdev->sring;

        BACK_RING_INIT(&blkdev->rings.x86_64_part, sring_x86_64, XC_PAGE_SIZE);
        break;
    }
    }

    if (blkdev->feature_persistent) {
        /* Init persistent grants */
        blkdev->max_grants = max_requests * BLKIF_MAX_SEGMENTS_PER_REQUEST;
        blkdev->persistent_gnts = g_tree_new_full((GCompareDataFunc)int_cmp,
                                             NULL, NULL,
                                             batch_maps ?
                                             (GDestroyNotify)g_free :
                                             (GDestroyNotify)destroy_grant);
        blkdev->persistent_regions = NULL;
        blkdev->persistent_gnt_count = 0;
    }

    xen_be_bind_evtchn(&blkdev->xendev);

    blkdev->feature_grant_copy =
                (xengnttab_grant_copy(blkdev->xendev.gnttabdev, 0, NULL) == 0);

    xen_pv_printf(&blkdev->xendev, 3, "grant copy operation %s\n",
                  blkdev->feature_grant_copy ? "enabled" : "disabled");

    xen_pv_printf(&blkdev->xendev, 1, "ok: proto %s, ring-ref %d, "
                  "remote port %d, local port %d\n",
                  blkdev->xendev.protocol, blkdev->ring_ref,
                  blkdev->xendev.remote_port, blkdev->xendev.local_port);
    return 0;
}

static void blk_disconnect(struct XenDevice *xendev)
{
    struct XenBlkDev *blkdev = container_of(xendev, struct XenBlkDev, xendev);

    if (blkdev->blk) {
        blk_detach_dev(blkdev->blk, blkdev);
        blk_unref(blkdev->blk);
        blkdev->blk = NULL;
    }
    xen_pv_unbind_evtchn(&blkdev->xendev);

    if (blkdev->sring) {
        xengnttab_unmap(blkdev->xendev.gnttabdev, blkdev->sring, 1);
        blkdev->cnt_map--;
        blkdev->sring = NULL;
    }

    /*
     * Unmap persistent grants before switching to the closed state
     * so the frontend can free them.
     *
     * In the !batch_maps case g_tree_destroy will take care of unmapping
     * the grant, but in the batch_maps case we need to iterate over every
     * region in persistent_regions and unmap it.
     */
    if (blkdev->feature_persistent) {
        g_tree_destroy(blkdev->persistent_gnts);
        assert(batch_maps || blkdev->persistent_gnt_count == 0);
        if (batch_maps) {
            blkdev->persistent_gnt_count = 0;
            g_slist_foreach(blkdev->persistent_regions,
                            (GFunc)remove_persistent_region, blkdev);
            g_slist_free(blkdev->persistent_regions);
        }
        blkdev->feature_persistent = false;
    }
}

static int blk_free(struct XenDevice *xendev)
{
    struct XenBlkDev *blkdev = container_of(xendev, struct XenBlkDev, xendev);
    struct ioreq *ioreq;

    if (blkdev->blk || blkdev->sring) {
        blk_disconnect(xendev);
    }

    while (!QLIST_EMPTY(&blkdev->freelist)) {
        ioreq = QLIST_FIRST(&blkdev->freelist);
        QLIST_REMOVE(ioreq, list);
        qemu_iovec_destroy(&ioreq->v);
        g_free(ioreq);
    }

    g_free(blkdev->params);
    g_free(blkdev->mode);
    g_free(blkdev->type);
    g_free(blkdev->dev);
    g_free(blkdev->devtype);
    qemu_bh_delete(blkdev->bh);
    return 0;
}

static void blk_event(struct XenDevice *xendev)
{
    struct XenBlkDev *blkdev = container_of(xendev, struct XenBlkDev, xendev);

    qemu_bh_schedule(blkdev->bh);
}

struct XenDevOps xen_blkdev_ops = {
    .size       = sizeof(struct XenBlkDev),
    .flags      = DEVOPS_FLAG_NEED_GNTDEV,
    .alloc      = blk_alloc,
    .init       = blk_init,
    .initialise    = blk_connect,
    .disconnect = blk_disconnect,
    .event      = blk_event,
    .free       = blk_free,
};<|MERGE_RESOLUTION|>--- conflicted
+++ resolved
@@ -21,10 +21,6 @@
 
 #include "qemu/osdep.h"
 #include <sys/ioctl.h>
-<<<<<<< HEAD
-#include <sys/mman.h>
-=======
->>>>>>> 7124ccf8
 #include <sys/uio.h>
 
 #include "hw/hw.h"
@@ -171,11 +167,7 @@
     xengnttab_handle *gnt = grant->blkdev->xendev.gnttabdev;
 
     if (xengnttab_unmap(gnt, grant->page, 1) != 0) {
-<<<<<<< HEAD
-        xen_be_printf(&grant->blkdev->xendev, 0,
-=======
         xen_pv_printf(&grant->blkdev->xendev, 0,
->>>>>>> 7124ccf8
                       "xengnttab_unmap failed: %s\n",
                       strerror(errno));
     }
@@ -192,11 +184,7 @@
     xengnttab_handle *gnt = blkdev->xendev.gnttabdev;
 
     if (xengnttab_unmap(gnt, region->addr, region->num) != 0) {
-<<<<<<< HEAD
-        xen_be_printf(&blkdev->xendev, 0,
-=======
         xen_pv_printf(&blkdev->xendev, 0,
->>>>>>> 7124ccf8
                       "xengnttab_unmap region %p failed: %s\n",
                       region->addr, strerror(errno));
     }
@@ -343,11 +331,7 @@
             return;
         }
         if (xengnttab_unmap(gnt, ioreq->pages, ioreq->num_unmap) != 0) {
-<<<<<<< HEAD
-            xen_be_printf(&ioreq->blkdev->xendev, 0,
-=======
             xen_pv_printf(&ioreq->blkdev->xendev, 0,
->>>>>>> 7124ccf8
                           "xengnttab_unmap failed: %s\n",
                           strerror(errno));
         }
@@ -359,11 +343,7 @@
                 continue;
             }
             if (xengnttab_unmap(gnt, ioreq->page[i], 1) != 0) {
-<<<<<<< HEAD
-                xen_be_printf(&ioreq->blkdev->xendev, 0,
-=======
                 xen_pv_printf(&ioreq->blkdev->xendev, 0,
->>>>>>> 7124ccf8
                               "xengnttab_unmap failed: %s\n",
                               strerror(errno));
             }
@@ -633,8 +613,6 @@
     if (ioreq->aio_inflight > 0) {
         return;
     }
-<<<<<<< HEAD
-=======
 
     if (ioreq->blkdev->feature_grant_copy) {
         switch (ioreq->req.operation) {
@@ -656,7 +634,6 @@
             break;
         }
     }
->>>>>>> 7124ccf8
 
     ioreq->status = ioreq->aio_errors ? BLKIF_RSP_ERROR : BLKIF_RSP_OKAY;
     if (!ioreq->blkdev->feature_grant_copy) {
@@ -963,11 +940,7 @@
     }
     if (xengnttab_set_max_grants(xendev->gnttabdev,
             MAX_GRANTS(max_requests, BLKIF_MAX_SEGMENTS_PER_REQUEST)) < 0) {
-<<<<<<< HEAD
-        xen_be_printf(xendev, 0, "xengnttab_set_max_grants failed: %s\n",
-=======
         xen_pv_printf(xendev, 0, "xengnttab_set_max_grants failed: %s\n",
->>>>>>> 7124ccf8
                       strerror(errno));
     }
 }
@@ -1113,19 +1086,11 @@
         }
 
         /* setup via xenbus -> create new block driver instance */
-<<<<<<< HEAD
-        xen_be_printf(&blkdev->xendev, 2, "create new bdrv (xenbus setup)\n");
-        blkdev->blk = blk_new_open(blkdev->filename, NULL, options,
-                                   qflags, &local_err);
-        if (!blkdev->blk) {
-            xen_be_printf(&blkdev->xendev, 0, "error: %s\n",
-=======
         xen_pv_printf(&blkdev->xendev, 2, "create new bdrv (xenbus setup)\n");
         blkdev->blk = blk_new_open(blkdev->filename, NULL, options,
                                    qflags, &local_err);
         if (!blkdev->blk) {
             xen_pv_printf(&blkdev->xendev, 0, "error: %s\n",
->>>>>>> 7124ccf8
                           error_get_pretty(local_err));
             error_free(local_err);
             return -1;
@@ -1150,11 +1115,7 @@
     if (blkdev->file_size < 0) {
         BlockDriverState *bs = blk_bs(blkdev->blk);
         const char *drv_name = bs ? bdrv_get_format_name(bs) : NULL;
-<<<<<<< HEAD
-        xen_be_printf(&blkdev->xendev, 1, "blk_getlength: %d (%s) | drv %s\n",
-=======
         xen_pv_printf(&blkdev->xendev, 1, "blk_getlength: %d (%s) | drv %s\n",
->>>>>>> 7124ccf8
                       (int)blkdev->file_size, strerror(-blkdev->file_size),
                       drv_name ?: "-");
         blkdev->file_size = 0;
