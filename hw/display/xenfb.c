--- conflicted
+++ resolved
@@ -25,10 +25,6 @@
  */
 
 #include "qemu/osdep.h"
-<<<<<<< HEAD
-#include <sys/mman.h>
-=======
->>>>>>> 7124ccf8
 
 #include "hw/hw.h"
 #include "ui/console.h"
@@ -94,11 +90,7 @@
     xen_pfn_t mfn;
 
     if (xenstore_read_fe_uint64(&c->xendev, "page-ref", &val) == -1)
-<<<<<<< HEAD
-	return -1;
-=======
         return -1;
->>>>>>> 7124ccf8
     mfn = (xen_pfn_t)val;
     assert(val == mfn);
 
@@ -111,14 +103,9 @@
         return -1;
 
     xen_be_bind_evtchn(&c->xendev);
-<<<<<<< HEAD
-    xen_be_printf(&c->xendev, 1, "ring mfn %"PRI_xen_pfn", remote-port %d, local-port %d\n",
-		  mfn, c->xendev.remote_port, c->xendev.local_port);
-=======
     xen_pv_printf(&c->xendev, 1,
                   "ring mfn %"PRI_xen_pfn", remote-port %d, local-port %d\n",
                   mfn, c->xendev.remote_port, c->xendev.local_port);
->>>>>>> 7124ccf8
 
     return 0;
 }
