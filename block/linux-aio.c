/*
 * Linux native AIO support.
 *
 * Copyright (C) 2009 IBM, Corp.
 * Copyright (C) 2009 Red Hat, Inc.
 *
 * This work is licensed under the terms of the GNU GPL, version 2 or later.
 * See the COPYING file in the top-level directory.
 */
#include "qemu/osdep.h"
#include "qemu-common.h"
#include "block/aio.h"
#include "qemu/queue.h"
#include "block/block.h"
#include "block/raw-aio.h"
#include "qemu/event_notifier.h"
#include "qemu/coroutine.h"

#include <libaio.h>

/*
 * Queue size (per-device).
 *
 * XXX: eventually we need to communicate this to the guest and/or make it
 *      tunable by the guest.  If we get more outstanding requests at a time
 *      than this we will get EAGAIN from io_submit which is communicated to
 *      the guest as an I/O error.
 */
#define MAX_EVENTS 128

struct qemu_laiocb {
    BlockAIOCB common;
    Coroutine *co;
    LinuxAioState *ctx;
    struct iocb iocb;
    ssize_t ret;
    size_t nbytes;
    QEMUIOVector *qiov;
    bool is_read;
    QSIMPLEQ_ENTRY(qemu_laiocb) next;
};

typedef struct {
    int plugged;
    unsigned int in_queue;
    unsigned int in_flight;
    bool blocked;
    QSIMPLEQ_HEAD(, qemu_laiocb) pending;
} LaioQueue;

struct LinuxAioState {
    AioContext *aio_context;

    io_context_t ctx;
    EventNotifier e;

    /* io queue for submit at batch */
    LaioQueue io_q;

    /* I/O completion processing */
    QEMUBH *completion_bh;
    int event_idx;
    int event_max;
};

static void ioq_submit(LinuxAioState *s);

static inline ssize_t io_event_ret(struct io_event *ev)
{
    return (ssize_t)(((uint64_t)ev->res2 << 32) | ev->res);
}

/*
 * Completes an AIO request (calls the callback and frees the ACB).
 */
static void qemu_laio_process_completion(struct qemu_laiocb *laiocb)
{
    int ret;

    ret = laiocb->ret;
    if (ret != -ECANCELED) {
        if (ret == laiocb->nbytes) {
            ret = 0;
        } else if (ret >= 0) {
            /* Short reads mean EOF, pad with zeros. */
            if (laiocb->is_read) {
                qemu_iovec_memset(laiocb->qiov, ret, 0,
                    laiocb->qiov->size - ret);
            } else {
                ret = -ENOSPC;
            }
        }
    }

    laiocb->ret = ret;
    if (laiocb->co) {
        /* If the coroutine is already entered it must be in ioq_submit() and
         * will notice laio->ret has been filled in when it eventually runs
         * later.  Coroutines cannot be entered recursively so avoid doing
         * that!
         */
        if (!qemu_coroutine_entered(laiocb->co)) {
            qemu_coroutine_enter(laiocb->co);
        }
    } else {
        laiocb->common.cb(laiocb->common.opaque, ret);
        qemu_aio_unref(laiocb);
    }
}

/**
 * aio_ring buffer which is shared between userspace and kernel.
 *
 * This copied from linux/fs/aio.c, common header does not exist
 * but AIO exists for ages so we assume ABI is stable.
 */
struct aio_ring {
    unsigned    id;    /* kernel internal index number */
    unsigned    nr;    /* number of io_events */
    unsigned    head;  /* Written to by userland or by kernel. */
    unsigned    tail;

    unsigned    magic;
    unsigned    compat_features;
    unsigned    incompat_features;
    unsigned    header_length;  /* size of aio_ring */

    struct io_event io_events[0];
};

/**
 * io_getevents_peek:
 * @ctx: AIO context
 * @events: pointer on events array, output value

 * Returns the number of completed events and sets a pointer
 * on events array.  This function does not update the internal
 * ring buffer, only reads head and tail.  When @events has been
 * processed io_getevents_commit() must be called.
 */
static inline unsigned int io_getevents_peek(io_context_t ctx,
                                             struct io_event **events)
{
    struct aio_ring *ring = (struct aio_ring *)ctx;
    unsigned int head = ring->head, tail = ring->tail;
    unsigned int nr;

    nr = tail >= head ? tail - head : ring->nr - head;
    *events = ring->io_events + head;
    /* To avoid speculative loads of s->events[i] before observing tail.
       Paired with smp_wmb() inside linux/fs/aio.c: aio_complete(). */
    smp_rmb();

    return nr;
}

/**
 * io_getevents_commit:
 * @ctx: AIO context
 * @nr: the number of events on which head should be advanced
 *
 * Advances head of a ring buffer.
 */
static inline void io_getevents_commit(io_context_t ctx, unsigned int nr)
{
    struct aio_ring *ring = (struct aio_ring *)ctx;

    if (nr) {
        ring->head = (ring->head + nr) % ring->nr;
    }
}

/**
 * io_getevents_advance_and_peek:
 * @ctx: AIO context
 * @events: pointer on events array, output value
 * @nr: the number of events on which head should be advanced
 *
 * Advances head of a ring buffer and returns number of elements left.
 */
static inline unsigned int
io_getevents_advance_and_peek(io_context_t ctx,
                              struct io_event **events,
                              unsigned int nr)
{
    io_getevents_commit(ctx, nr);
    return io_getevents_peek(ctx, events);
}

/**
 * qemu_laio_process_completions:
 * @s: AIO state
 *
 * Fetches completed I/O requests and invokes their callbacks.
 *
 * The function is somewhat tricky because it supports nested event loops, for
 * example when a request callback invokes aio_poll().  In order to do this,
 * indices are kept in LinuxAioState.  Function schedules BH completion so it
 * can be called again in a nested event loop.  When there are no events left
 * to complete the BH is being canceled.
 */
static void qemu_laio_process_completions(LinuxAioState *s)
{
    struct io_event *events;

    /* Reschedule so nested event loops see currently pending completions */
    qemu_bh_schedule(s->completion_bh);

    while ((s->event_max = io_getevents_advance_and_peek(s->ctx, &events,
                                                         s->event_idx))) {
        for (s->event_idx = 0; s->event_idx < s->event_max; ) {
            struct iocb *iocb = events[s->event_idx].obj;
            struct qemu_laiocb *laiocb =
                container_of(iocb, struct qemu_laiocb, iocb);

            laiocb->ret = io_event_ret(&events[s->event_idx]);

            /* Change counters one-by-one because we can be nested. */
            s->io_q.in_flight--;
            s->event_idx++;
            qemu_laio_process_completion(laiocb);
        }
    }

    qemu_bh_cancel(s->completion_bh);

    /* If we are nested we have to notify the level above that we are done
     * by setting event_max to zero, upper level will then jump out of it's
     * own `for` loop.  If we are the last all counters droped to zero. */
    s->event_max = 0;
    s->event_idx = 0;
}

static void qemu_laio_process_completions_and_submit(LinuxAioState *s)
{
    qemu_laio_process_completions(s);
    if (!s->io_q.plugged && !QSIMPLEQ_EMPTY(&s->io_q.pending)) {
        ioq_submit(s);
    }
}

static void qemu_laio_completion_bh(void *opaque)
{
    LinuxAioState *s = opaque;

    qemu_laio_process_completions_and_submit(s);
}

static void qemu_laio_completion_cb(EventNotifier *e)
{
    LinuxAioState *s = container_of(e, LinuxAioState, e);

    if (event_notifier_test_and_clear(&s->e)) {
        qemu_laio_process_completions_and_submit(s);
    }
}

static void laio_cancel(BlockAIOCB *blockacb)
{
    struct qemu_laiocb *laiocb = (struct qemu_laiocb *)blockacb;
    struct io_event event;
    int ret;

    if (laiocb->ret != -EINPROGRESS) {
        return;
    }
    ret = io_cancel(laiocb->ctx->ctx, &laiocb->iocb, &event);
    laiocb->ret = -ECANCELED;
    if (ret != 0) {
        /* iocb is not cancelled, cb will be called by the event loop later */
        return;
    }

    laiocb->common.cb(laiocb->common.opaque, laiocb->ret);
}

static const AIOCBInfo laio_aiocb_info = {
    .aiocb_size         = sizeof(struct qemu_laiocb),
    .cancel_async       = laio_cancel,
};

static void ioq_init(LaioQueue *io_q)
{
    QSIMPLEQ_INIT(&io_q->pending);
    io_q->plugged = 0;
    io_q->in_queue = 0;
    io_q->in_flight = 0;
    io_q->blocked = false;
}

static void ioq_submit(LinuxAioState *s)
{
    int ret, len;
    struct qemu_laiocb *aiocb;
    struct iocb *iocbs[MAX_EVENTS];
    QSIMPLEQ_HEAD(, qemu_laiocb) completed;

    do {
        if (s->io_q.in_flight >= MAX_EVENTS) {
            break;
        }
        len = 0;
        QSIMPLEQ_FOREACH(aiocb, &s->io_q.pending, next) {
            iocbs[len++] = &aiocb->iocb;
            if (s->io_q.in_flight + len >= MAX_EVENTS) {
                break;
            }
        }

        ret = io_submit(s->ctx, len, iocbs);
        if (ret == -EAGAIN) {
            break;
        }
        if (ret < 0) {
            /* Fail the first request, retry the rest */
            aiocb = QSIMPLEQ_FIRST(&s->io_q.pending);
            QSIMPLEQ_REMOVE_HEAD(&s->io_q.pending, next);
            s->io_q.in_queue--;
            aiocb->ret = ret;
            qemu_laio_process_completion(aiocb);
            continue;
        }

        s->io_q.in_flight += ret;
        s->io_q.in_queue  -= ret;
        aiocb = container_of(iocbs[ret - 1], struct qemu_laiocb, iocb);
        QSIMPLEQ_SPLIT_AFTER(&s->io_q.pending, aiocb, next, &completed);
    } while (ret == len && !QSIMPLEQ_EMPTY(&s->io_q.pending));
    s->io_q.blocked = (s->io_q.in_queue > 0);

    if (s->io_q.in_flight) {
        /* We can try to complete something just right away if there are
         * still requests in-flight. */
        qemu_laio_process_completions(s);
        /*
         * Even we have completed everything (in_flight == 0), the queue can
         * have still pended requests (in_queue > 0).  We do not attempt to
         * repeat submission to avoid IO hang.  The reason is simple: s->e is
         * still set and completion callback will be called shortly and all
         * pended requests will be submitted from there.
         */
    }
}

void laio_io_plug(BlockDriverState *bs, LinuxAioState *s)
{
    s->io_q.plugged++;
}

void laio_io_unplug(BlockDriverState *bs, LinuxAioState *s)
{
    assert(s->io_q.plugged);
    if (--s->io_q.plugged == 0 &&
        !s->io_q.blocked && !QSIMPLEQ_EMPTY(&s->io_q.pending)) {
        ioq_submit(s);
    }
}

static int laio_do_submit(int fd, struct qemu_laiocb *laiocb, off_t offset,
                          int type)
{
    LinuxAioState *s = laiocb->ctx;
    struct iocb *iocbs = &laiocb->iocb;
    QEMUIOVector *qiov = laiocb->qiov;

    switch (type) {
    case QEMU_AIO_WRITE:
        io_prep_pwritev(iocbs, fd, qiov->iov, qiov->niov, offset);
	break;
    case QEMU_AIO_READ:
        io_prep_preadv(iocbs, fd, qiov->iov, qiov->niov, offset);
	break;
    /* Currently Linux kernel does not support other operations */
    default:
        fprintf(stderr, "%s: invalid AIO request type 0x%x.\n",
                        __func__, type);
        return -EIO;
    }
    io_set_eventfd(&laiocb->iocb, event_notifier_get_fd(&s->e));

    QSIMPLEQ_INSERT_TAIL(&s->io_q.pending, laiocb, next);
    s->io_q.in_queue++;
    if (!s->io_q.blocked &&
        (!s->io_q.plugged ||
         s->io_q.in_flight + s->io_q.in_queue >= MAX_EVENTS)) {
        ioq_submit(s);
    }

    return 0;
}

int coroutine_fn laio_co_submit(BlockDriverState *bs, LinuxAioState *s, int fd,
                                uint64_t offset, QEMUIOVector *qiov, int type)
{
    int ret;
    struct qemu_laiocb laiocb = {
        .co         = qemu_coroutine_self(),
        .nbytes     = qiov->size,
        .ctx        = s,
        .ret        = -EINPROGRESS,
        .is_read    = (type == QEMU_AIO_READ),
        .qiov       = qiov,
    };

    ret = laio_do_submit(fd, &laiocb, offset, type);
    if (ret < 0) {
        return ret;
    }

<<<<<<< HEAD
    aio_set_event_notifier(old_context, &s->e, false, NULL);
    qemu_bh_delete(s->completion_bh);
=======
    if (laiocb.ret == -EINPROGRESS) {
        qemu_coroutine_yield();
    }
    return laiocb.ret;
>>>>>>> 7124ccf8
}

BlockAIOCB *laio_submit(BlockDriverState *bs, LinuxAioState *s, int fd,
        int64_t sector_num, QEMUIOVector *qiov, int nb_sectors,
        BlockCompletionFunc *cb, void *opaque, int type)
{
    struct qemu_laiocb *laiocb;
    off_t offset = sector_num * BDRV_SECTOR_SIZE;
    int ret;

    laiocb = qemu_aio_get(&laio_aiocb_info, bs, cb, opaque);
    laiocb->nbytes = nb_sectors * BDRV_SECTOR_SIZE;
    laiocb->ctx = s;
    laiocb->ret = -EINPROGRESS;
    laiocb->is_read = (type == QEMU_AIO_READ);
    laiocb->qiov = qiov;

    ret = laio_do_submit(fd, laiocb, offset, type);
    if (ret < 0) {
        qemu_aio_unref(laiocb);
        return NULL;
    }

    return &laiocb->common;
}

void laio_detach_aio_context(LinuxAioState *s, AioContext *old_context)
{
    aio_set_event_notifier(old_context, &s->e, false, NULL);
    qemu_bh_delete(s->completion_bh);
}

void laio_attach_aio_context(LinuxAioState *s, AioContext *new_context)
{
    s->aio_context = new_context;
    s->completion_bh = aio_bh_new(new_context, qemu_laio_completion_bh, s);
    aio_set_event_notifier(new_context, &s->e, false,
                           qemu_laio_completion_cb);
}

LinuxAioState *laio_init(void)
{
    LinuxAioState *s;

    s = g_malloc0(sizeof(*s));
    if (event_notifier_init(&s->e, false) < 0) {
        goto out_free_state;
    }

    if (io_setup(MAX_EVENTS, &s->ctx) != 0) {
        goto out_close_efd;
    }

    ioq_init(&s->io_q);

    return s;

out_close_efd:
    event_notifier_cleanup(&s->e);
out_free_state:
    g_free(s);
    return NULL;
}

void laio_cleanup(LinuxAioState *s)
{
    event_notifier_cleanup(&s->e);

    if (io_destroy(s->ctx) != 0) {
        fprintf(stderr, "%s: destroy AIO context %p failed\n",
                        __func__, &s->ctx);
    }
    g_free(s);
}<|MERGE_RESOLUTION|>--- conflicted
+++ resolved
@@ -407,15 +407,10 @@
         return ret;
     }
 
-<<<<<<< HEAD
-    aio_set_event_notifier(old_context, &s->e, false, NULL);
-    qemu_bh_delete(s->completion_bh);
-=======
     if (laiocb.ret == -EINPROGRESS) {
         qemu_coroutine_yield();
     }
     return laiocb.ret;
->>>>>>> 7124ccf8
 }
 
 BlockAIOCB *laio_submit(BlockDriverState *bs, LinuxAioState *s, int fd,
