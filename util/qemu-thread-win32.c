--- conflicted
+++ resolved
@@ -299,15 +299,11 @@
 
 void qemu_event_set(QemuEvent *ev)
 {
-<<<<<<< HEAD
-    if (atomic_mb_read(&ev->value) != EV_SET) {
-=======
     /* qemu_event_set has release semantics, but because it *loads*
      * ev->value we need a full memory barrier here.
      */
     smp_mb();
     if (atomic_read(&ev->value) != EV_SET) {
->>>>>>> 7124ccf8
         if (atomic_xchg(&ev->value, EV_SET) == EV_BUSY) {
             /* There were waiters, wake them up.  */
             SetEvent(ev->event);
@@ -317,15 +313,11 @@
 
 void qemu_event_reset(QemuEvent *ev)
 {
-<<<<<<< HEAD
-    if (atomic_mb_read(&ev->value) == EV_SET) {
-=======
     unsigned value;
 
     value = atomic_read(&ev->value);
     smp_mb_acquire();
     if (value == EV_SET) {
->>>>>>> 7124ccf8
         /* If there was a concurrent reset (or even reset+wait),
          * do nothing.  Otherwise change EV_SET->EV_FREE.
          */
@@ -337,12 +329,8 @@
 {
     unsigned value;
 
-<<<<<<< HEAD
-    value = atomic_mb_read(&ev->value);
-=======
     value = atomic_read(&ev->value);
     smp_mb_acquire();
->>>>>>> 7124ccf8
     if (value != EV_SET) {
         if (value == EV_FREE) {
             /* qemu_event_set is not yet going to call SetEvent, but we are
