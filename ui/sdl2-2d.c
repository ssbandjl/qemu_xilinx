--- conflicted
+++ resolved
@@ -116,12 +116,9 @@
     case PIXMAN_r8g8b8x8:
         format = SDL_PIXELFORMAT_RGBA8888;
         break;
-<<<<<<< HEAD
-=======
     case PIXMAN_b8g8r8x8:
         format = SDL_PIXELFORMAT_BGRX8888;
         break;
->>>>>>> 7124ccf8
     default:
         g_assert_not_reached();
     }
