/*
 * gdb server stub
 *
 * Copyright (c) 2003-2005 Fabrice Bellard
 *
 * This library is free software; you can redistribute it and/or
 * modify it under the terms of the GNU Lesser General Public
 * License as published by the Free Software Foundation; either
 * version 2 of the License, or (at your option) any later version.
 *
 * This library is distributed in the hope that it will be useful,
 * but WITHOUT ANY WARRANTY; without even the implied warranty of
 * MERCHANTABILITY or FITNESS FOR A PARTICULAR PURPOSE.  See the GNU
 * Lesser General Public License for more details.
 *
 * You should have received a copy of the GNU Lesser General Public
 * License along with this library; if not, see <http://www.gnu.org/licenses/>.
 */
#include "qemu/osdep.h"
#include "qapi/error.h"
#include "qemu/error-report.h"
#include "qemu/cutils.h"
#include "trace-root.h"
#ifdef CONFIG_USER_ONLY
#include "qemu.h"
#else
#include "monitor/monitor.h"
#include "chardev/char.h"
#include "chardev/char-fe.h"
#include "sysemu/sysemu.h"
#include "exec/gdbstub.h"
<<<<<<< HEAD
#include "hw/remote-port.h"
=======
#include "hw/cpu/cluster.h"
>>>>>>> 82b2865e
#endif

#define MAX_PACKET_LENGTH 4096

#include "qemu/sockets.h"
#include "sysemu/hw_accel.h"
#include "sysemu/kvm.h"
#include "exec/semihost.h"
#include "exec/exec-all.h"

#ifdef CONFIG_USER_ONLY
#define GDB_ATTACHED "0"
#else
#define GDB_ATTACHED "1"
#endif

static inline int target_memory_rw_debug(CPUState *cpu, target_ulong addr,
                                         uint8_t *buf, int len, bool is_write)
{
    CPUClass *cc = CPU_GET_CLASS(cpu);

    if (cc->memory_rw_debug) {
        return cc->memory_rw_debug(cpu, addr, buf, len, is_write);
    }
    return cpu_memory_rw_debug(cpu, addr, buf, len, is_write);
}

enum {
    GDB_SIGNAL_0 = 0,
    GDB_SIGNAL_INT = 2,
    GDB_SIGNAL_QUIT = 3,
    GDB_SIGNAL_TRAP = 5,
    GDB_SIGNAL_ABRT = 6,
    GDB_SIGNAL_ALRM = 14,
    GDB_SIGNAL_IO = 23,
    GDB_SIGNAL_XCPU = 24,
    GDB_SIGNAL_UNKNOWN = 143
};

#ifdef CONFIG_USER_ONLY

/* Map target signal numbers to GDB protocol signal numbers and vice
 * versa.  For user emulation's currently supported systems, we can
 * assume most signals are defined.
 */

static int gdb_signal_table[] = {
    0,
    TARGET_SIGHUP,
    TARGET_SIGINT,
    TARGET_SIGQUIT,
    TARGET_SIGILL,
    TARGET_SIGTRAP,
    TARGET_SIGABRT,
    -1, /* SIGEMT */
    TARGET_SIGFPE,
    TARGET_SIGKILL,
    TARGET_SIGBUS,
    TARGET_SIGSEGV,
    TARGET_SIGSYS,
    TARGET_SIGPIPE,
    TARGET_SIGALRM,
    TARGET_SIGTERM,
    TARGET_SIGURG,
    TARGET_SIGSTOP,
    TARGET_SIGTSTP,
    TARGET_SIGCONT,
    TARGET_SIGCHLD,
    TARGET_SIGTTIN,
    TARGET_SIGTTOU,
    TARGET_SIGIO,
    TARGET_SIGXCPU,
    TARGET_SIGXFSZ,
    TARGET_SIGVTALRM,
    TARGET_SIGPROF,
    TARGET_SIGWINCH,
    -1, /* SIGLOST */
    TARGET_SIGUSR1,
    TARGET_SIGUSR2,
#ifdef TARGET_SIGPWR
    TARGET_SIGPWR,
#else
    -1,
#endif
    -1, /* SIGPOLL */
    -1,
    -1,
    -1,
    -1,
    -1,
    -1,
    -1,
    -1,
    -1,
    -1,
    -1,
#ifdef __SIGRTMIN
    __SIGRTMIN + 1,
    __SIGRTMIN + 2,
    __SIGRTMIN + 3,
    __SIGRTMIN + 4,
    __SIGRTMIN + 5,
    __SIGRTMIN + 6,
    __SIGRTMIN + 7,
    __SIGRTMIN + 8,
    __SIGRTMIN + 9,
    __SIGRTMIN + 10,
    __SIGRTMIN + 11,
    __SIGRTMIN + 12,
    __SIGRTMIN + 13,
    __SIGRTMIN + 14,
    __SIGRTMIN + 15,
    __SIGRTMIN + 16,
    __SIGRTMIN + 17,
    __SIGRTMIN + 18,
    __SIGRTMIN + 19,
    __SIGRTMIN + 20,
    __SIGRTMIN + 21,
    __SIGRTMIN + 22,
    __SIGRTMIN + 23,
    __SIGRTMIN + 24,
    __SIGRTMIN + 25,
    __SIGRTMIN + 26,
    __SIGRTMIN + 27,
    __SIGRTMIN + 28,
    __SIGRTMIN + 29,
    __SIGRTMIN + 30,
    __SIGRTMIN + 31,
    -1, /* SIGCANCEL */
    __SIGRTMIN,
    __SIGRTMIN + 32,
    __SIGRTMIN + 33,
    __SIGRTMIN + 34,
    __SIGRTMIN + 35,
    __SIGRTMIN + 36,
    __SIGRTMIN + 37,
    __SIGRTMIN + 38,
    __SIGRTMIN + 39,
    __SIGRTMIN + 40,
    __SIGRTMIN + 41,
    __SIGRTMIN + 42,
    __SIGRTMIN + 43,
    __SIGRTMIN + 44,
    __SIGRTMIN + 45,
    __SIGRTMIN + 46,
    __SIGRTMIN + 47,
    __SIGRTMIN + 48,
    __SIGRTMIN + 49,
    __SIGRTMIN + 50,
    __SIGRTMIN + 51,
    __SIGRTMIN + 52,
    __SIGRTMIN + 53,
    __SIGRTMIN + 54,
    __SIGRTMIN + 55,
    __SIGRTMIN + 56,
    __SIGRTMIN + 57,
    __SIGRTMIN + 58,
    __SIGRTMIN + 59,
    __SIGRTMIN + 60,
    __SIGRTMIN + 61,
    __SIGRTMIN + 62,
    __SIGRTMIN + 63,
    __SIGRTMIN + 64,
    __SIGRTMIN + 65,
    __SIGRTMIN + 66,
    __SIGRTMIN + 67,
    __SIGRTMIN + 68,
    __SIGRTMIN + 69,
    __SIGRTMIN + 70,
    __SIGRTMIN + 71,
    __SIGRTMIN + 72,
    __SIGRTMIN + 73,
    __SIGRTMIN + 74,
    __SIGRTMIN + 75,
    __SIGRTMIN + 76,
    __SIGRTMIN + 77,
    __SIGRTMIN + 78,
    __SIGRTMIN + 79,
    __SIGRTMIN + 80,
    __SIGRTMIN + 81,
    __SIGRTMIN + 82,
    __SIGRTMIN + 83,
    __SIGRTMIN + 84,
    __SIGRTMIN + 85,
    __SIGRTMIN + 86,
    __SIGRTMIN + 87,
    __SIGRTMIN + 88,
    __SIGRTMIN + 89,
    __SIGRTMIN + 90,
    __SIGRTMIN + 91,
    __SIGRTMIN + 92,
    __SIGRTMIN + 93,
    __SIGRTMIN + 94,
    __SIGRTMIN + 95,
    -1, /* SIGINFO */
    -1, /* UNKNOWN */
    -1, /* DEFAULT */
    -1,
    -1,
    -1,
    -1,
    -1,
    -1
#endif
};
#else
/* In system mode we only need SIGINT and SIGTRAP; other signals
   are not yet supported.  */

enum {
    TARGET_SIGINT = 2,
    TARGET_SIGTRAP = 5
};

static int gdb_signal_table[] = {
    -1,
    -1,
    TARGET_SIGINT,
    -1,
    -1,
    TARGET_SIGTRAP
};
#endif

#ifdef CONFIG_USER_ONLY
static int target_signal_to_gdb (int sig)
{
    int i;
    for (i = 0; i < ARRAY_SIZE (gdb_signal_table); i++)
        if (gdb_signal_table[i] == sig)
            return i;
    return GDB_SIGNAL_UNKNOWN;
}
#endif

static int gdb_signal_to_target (int sig)
{
    if (sig < ARRAY_SIZE (gdb_signal_table))
        return gdb_signal_table[sig];
    else
        return -1;
}

typedef struct GDBRegisterState {
    int base_reg;
    int num_regs;
    gdb_reg_cb get_reg;
    gdb_reg_cb set_reg;
    const char *xml;
    struct GDBRegisterState *next;
} GDBRegisterState;

typedef struct GDBProcess {
    uint32_t pid;
    bool attached;

    char target_xml[1024];
} GDBProcess;

enum RSState {
    RS_INACTIVE,
    RS_IDLE,
    RS_GETLINE,
    RS_GETLINE_ESC,
    RS_GETLINE_RLE,
    RS_CHKSUM1,
    RS_CHKSUM2,
};

/* GDBClusters represent clusters with 1 or more CPUs.  */
typedef struct GDBCluster {
    struct {
        CPUState *first;
        CPUState *last;
    } cpus;
    bool attached;
} GDBCluster;

typedef struct GDBState {
    GDBCluster *clusters;
    int num_clusters;
    int cur_cluster;

    CPUState *c_cpu; /* current CPU for step/continue ops */
    CPUState *g_cpu; /* current CPU for other ops */
    CPUState *query_cpu; /* for q{f|s}ThreadInfo */
    int query_cluster;
    enum RSState state; /* parsing state */
    char line_buf[MAX_PACKET_LENGTH];
    int line_buf_index;
    int line_sum; /* running checksum */
    int line_csum; /* checksum at the end of the packet */
    uint8_t last_packet[MAX_PACKET_LENGTH + 4];
    int last_packet_len;
    int signal;
    bool client_connected;
    bool multiprocess;
    char threadid_str[64];
    bool break_on_guest_error;
    bool breakpoints_per_core;
#ifdef CONFIG_USER_ONLY
    int fd;
    int running_state;
#else
    CharBackend chr;
    Chardev *mon_chr;
#endif
    bool multiprocess;
    GDBProcess *processes;
    int process_num;
    char syscall_buf[256];
    gdb_syscall_complete_cb current_syscall_cb;
} GDBState;

/* By default use no IRQs and no timers while single stepping so as to
 * make single stepping like an ICE HW step.
 */
static int sstep_flags = SSTEP_ENABLE|SSTEP_NOIRQ|SSTEP_NOTIMER;

static GDBState *gdbserver_state;

bool gdb_has_xml;

#ifndef CONFIG_USER_ONLY
static void gdb_output(GDBState *s, const char *msg, int len);
#endif

int semihosting_target = SEMIHOSTING_TARGET_AUTO;

#ifdef CONFIG_USER_ONLY
/* XXX: This is not thread safe.  Do we care?  */
static int gdbserver_fd = -1;

static int get_char(GDBState *s)
{
    uint8_t ch;
    int ret;

    for(;;) {
        ret = qemu_recv(s->fd, &ch, 1, 0);
        if (ret < 0) {
            if (errno == ECONNRESET)
                s->fd = -1;
            if (errno != EINTR)
                return -1;
        } else if (ret == 0) {
            close(s->fd);
            s->fd = -1;
            return -1;
        } else {
            break;
        }
    }
    return ch;
}
#endif

static enum {
    GDB_SYS_UNKNOWN,
    GDB_SYS_ENABLED,
    GDB_SYS_DISABLED,
} gdb_syscall_mode;

/* Decide if either remote gdb syscalls or native file IO should be used. */
int use_gdb_syscalls(void)
{
    SemihostingTarget target = semihosting_get_target();
    if (target == SEMIHOSTING_TARGET_NATIVE) {
        /* -semihosting-config target=native */
        return false;
    } else if (target == SEMIHOSTING_TARGET_GDB) {
        /* -semihosting-config target=gdb */
        return true;
    }

    /* -semihosting-config target=auto */
    /* On the first call check if gdb is connected and remember. */
    if (gdb_syscall_mode == GDB_SYS_UNKNOWN) {
        gdb_syscall_mode = (gdbserver_state ? GDB_SYS_ENABLED
                                            : GDB_SYS_DISABLED);
    }
    return gdb_syscall_mode == GDB_SYS_ENABLED;
}

/* Resume execution.  */
static inline void gdb_continue(GDBState *s)
{

#ifdef CONFIG_USER_ONLY
    s->running_state = 1;
    trace_gdbstub_op_continue();
#else
    if (!runstate_needs_reset()) {
        trace_gdbstub_op_continue();
        vm_start();
    }
#endif
}

<<<<<<< HEAD
=======
/*
 * Resume execution, per CPU actions. For user-mode emulation it's
 * equivalent to gdb_continue.
 */
static int gdb_continue_partial(GDBState *s, char *newstates)
{
    CPUState *cpu;
    int res = 0;
#ifdef CONFIG_USER_ONLY
    /*
     * This is not exactly accurate, but it's an improvement compared to the
     * previous situation, where only one CPU would be single-stepped.
     */
    CPU_FOREACH(cpu) {
        if (newstates[cpu->cpu_index] == 's') {
            trace_gdbstub_op_stepping(cpu->cpu_index);
            cpu_single_step(cpu, sstep_flags);
        }
    }
    s->running_state = 1;
#else
    int flag = 0;

    if (!runstate_needs_reset()) {
        if (vm_prepare_start()) {
            return 0;
        }

        CPU_FOREACH(cpu) {
            switch (newstates[cpu->cpu_index]) {
            case 0:
            case 1:
                break; /* nothing to do here */
            case 's':
                trace_gdbstub_op_stepping(cpu->cpu_index);
                cpu_single_step(cpu, sstep_flags);
                cpu_resume(cpu);
                flag = 1;
                break;
            case 'c':
                trace_gdbstub_op_continue_cpu(cpu->cpu_index);
                cpu_resume(cpu);
                flag = 1;
                break;
            default:
                res = -1;
                break;
            }
        }
    }
    if (flag) {
        qemu_clock_enable(QEMU_CLOCK_VIRTUAL, true);
    }
#endif
    return res;
}

>>>>>>> 82b2865e
static void put_buffer(GDBState *s, const uint8_t *buf, int len)
{
#ifdef CONFIG_USER_ONLY
    int ret;

    while (len > 0) {
        ret = send(s->fd, buf, len, 0);
        if (ret < 0) {
            if (errno != EINTR)
                return;
        } else {
            buf += ret;
            len -= ret;
        }
    }
#else
    /* XXX this blocks entire thread. Rewrite to use
     * qemu_chr_fe_write and background I/O callbacks */
    qemu_chr_fe_write_all(&s->chr, buf, len);
#endif
}

static inline int fromhex(int v)
{
    if (v >= '0' && v <= '9')
        return v - '0';
    else if (v >= 'A' && v <= 'F')
        return v - 'A' + 10;
    else if (v >= 'a' && v <= 'f')
        return v - 'a' + 10;
    else
        return 0;
}

static inline int tohex(int v)
{
    if (v < 10)
        return v + '0';
    else
        return v - 10 + 'a';
}

/* writes 2*len+1 bytes in buf */
static void memtohex(char *buf, const uint8_t *mem, int len)
{
    int i, c;
    char *q;
    q = buf;
    for(i = 0; i < len; i++) {
        c = mem[i];
        *q++ = tohex(c >> 4);
        *q++ = tohex(c & 0xf);
    }
    *q = '\0';
}

static void hextomem(uint8_t *mem, const char *buf, int len)
{
    int i;

    for(i = 0; i < len; i++) {
        mem[i] = (fromhex(buf[0]) << 4) | fromhex(buf[1]);
        buf += 2;
    }
}

static void hexdump(const char *buf, int len,
                    void (*trace_fn)(size_t ofs, char const *text))
{
    char line_buffer[3 * 16 + 4 + 16 + 1];

    size_t i;
    for (i = 0; i < len || (i & 0xF); ++i) {
        size_t byte_ofs = i & 15;

        if (byte_ofs == 0) {
            memset(line_buffer, ' ', 3 * 16 + 4 + 16);
            line_buffer[3 * 16 + 4 + 16] = 0;
        }

        size_t col_group = (i >> 2) & 3;
        size_t hex_col = byte_ofs * 3 + col_group;
        size_t txt_col = 3 * 16 + 4 + byte_ofs;

        if (i < len) {
            char value = buf[i];

            line_buffer[hex_col + 0] = tohex((value >> 4) & 0xF);
            line_buffer[hex_col + 1] = tohex((value >> 0) & 0xF);
            line_buffer[txt_col + 0] = (value >= ' ' && value < 127)
                    ? value
                    : '.';
        }

        if (byte_ofs == 0xF)
            trace_fn(i & -16, line_buffer);
    }
}

/* return -1 if error, 0 if OK */
static int put_packet_binary(GDBState *s, const char *buf, int len, bool dump)
{
    int csum, i;
    uint8_t *p;

    if (dump && trace_event_get_state_backends(TRACE_GDBSTUB_IO_BINARYREPLY)) {
        hexdump(buf, len, trace_gdbstub_io_binaryreply);
    }

    for(;;) {
        p = s->last_packet;
        *(p++) = '$';
        memcpy(p, buf, len);
        p += len;
        csum = 0;
        for(i = 0; i < len; i++) {
            csum += buf[i];
        }
        *(p++) = '#';
        *(p++) = tohex((csum >> 4) & 0xf);
        *(p++) = tohex((csum) & 0xf);

        s->last_packet_len = p - s->last_packet;
        put_buffer(s, (uint8_t *)s->last_packet, s->last_packet_len);

#ifdef CONFIG_USER_ONLY
        i = get_char(s);
        if (i < 0)
            return -1;
        if (i == '+')
            break;
#else
        break;
#endif
    }
    return 0;
}

/* return -1 if error, 0 if OK */
static int put_packet(GDBState *s, const char *buf)
{
    trace_gdbstub_io_reply(buf);

    return put_packet_binary(s, buf, strlen(buf), false);
}

/* Encode data using the encoding for 'x' packets.  */
static int memtox(char *buf, const char *mem, int len)
{
    char *p = buf;
    char c;

    while (len--) {
        c = *(mem++);
        switch (c) {
        case '#': case '$': case '*': case '}':
            *(p++) = '}';
            *(p++) = c ^ 0x20;
            break;
        default:
            *(p++) = c;
            break;
        }
    }
    return p - buf;
}

<<<<<<< HEAD
static const char *get_feature_xml(const char *p, const char **newp,
                                   CPUClass *cc, CPUState *cpu)
=======
static uint32_t gdb_get_cpu_pid(const GDBState *s, CPUState *cpu)
{
    /* TODO: In user mode, we should use the task state PID */
    if (cpu->cluster_index == UNASSIGNED_CLUSTER_INDEX) {
        /* Return the default process' PID */
        return s->processes[s->process_num - 1].pid;
    }
    return cpu->cluster_index + 1;
}

static GDBProcess *gdb_get_process(const GDBState *s, uint32_t pid)
{
    int i;

    if (!pid) {
        /* 0 means any process, we take the first one */
        return &s->processes[0];
    }

    for (i = 0; i < s->process_num; i++) {
        if (s->processes[i].pid == pid) {
            return &s->processes[i];
        }
    }

    return NULL;
}

static GDBProcess *gdb_get_cpu_process(const GDBState *s, CPUState *cpu)
{
    return gdb_get_process(s, gdb_get_cpu_pid(s, cpu));
}

static CPUState *find_cpu(uint32_t thread_id)
{
    CPUState *cpu;

    CPU_FOREACH(cpu) {
        if (cpu_gdb_index(cpu) == thread_id) {
            return cpu;
        }
    }

    return NULL;
}

static CPUState *get_first_cpu_in_process(const GDBState *s,
                                          GDBProcess *process)
{
    CPUState *cpu;

    CPU_FOREACH(cpu) {
        if (gdb_get_cpu_pid(s, cpu) == process->pid) {
            return cpu;
        }
    }

    return NULL;
}

static CPUState *gdb_next_cpu_in_process(const GDBState *s, CPUState *cpu)
{
    uint32_t pid = gdb_get_cpu_pid(s, cpu);
    cpu = CPU_NEXT(cpu);

    while (cpu) {
        if (gdb_get_cpu_pid(s, cpu) == pid) {
            break;
        }

        cpu = CPU_NEXT(cpu);
    }

    return cpu;
}

/* Return the cpu following @cpu, while ignoring unattached processes. */
static CPUState *gdb_next_attached_cpu(const GDBState *s, CPUState *cpu)
{
    cpu = CPU_NEXT(cpu);

    while (cpu) {
        if (gdb_get_cpu_process(s, cpu)->attached) {
            break;
        }

        cpu = CPU_NEXT(cpu);
    }

    return cpu;
}

/* Return the first attached cpu */
static CPUState *gdb_first_attached_cpu(const GDBState *s)
{
    CPUState *cpu = first_cpu;
    GDBProcess *process = gdb_get_cpu_process(s, cpu);

    if (!process->attached) {
        return gdb_next_attached_cpu(s, cpu);
    }

    return cpu;
}

static CPUState *gdb_get_cpu(const GDBState *s, uint32_t pid, uint32_t tid)
{
    GDBProcess *process;
    CPUState *cpu;

    if (!pid && !tid) {
        /* 0 means any process/thread, we take the first attached one */
        return gdb_first_attached_cpu(s);
    } else if (pid && !tid) {
        /* any thread in a specific process */
        process = gdb_get_process(s, pid);

        if (process == NULL) {
            return NULL;
        }

        if (!process->attached) {
            return NULL;
        }

        return get_first_cpu_in_process(s, process);
    } else {
        /* a specific thread */
        cpu = find_cpu(tid);

        if (cpu == NULL) {
            return NULL;
        }

        process = gdb_get_cpu_process(s, cpu);

        if (pid && process->pid != pid) {
            return NULL;
        }

        if (!process->attached) {
            return NULL;
        }

        return cpu;
    }
}

static const char *get_feature_xml(const GDBState *s, const char *p,
                                   const char **newp, GDBProcess *process)
>>>>>>> 82b2865e
{
    size_t len;
    int i;
    const char *name;
    CPUState *cpu = get_first_cpu_in_process(s, process);
    CPUClass *cc = CPU_GET_CLASS(cpu);

    len = 0;
    while (p[len] && p[len] != ':')
        len++;
    *newp = p + len;

    name = NULL;
    if (strncmp(p, "target.xml", len) == 0) {
        char *buf = process->target_xml;
        const size_t buf_sz = sizeof(process->target_xml);

        /* Generate the XML description for this CPU.  */
<<<<<<< HEAD
        if (1 || !target_xml[0]) {
            GDBRegisterState *r;

            snprintf(target_xml, sizeof(target_xml),
                     "<?xml version=\"1.0\"?>"
                     "<!DOCTYPE target SYSTEM \"gdb-target.dtd\">"
                     "<target>"
                     "<xi:include href=\"%s\"/>",
                     cc->gdb_core_xml_file);

            for (r = cpu->gdb_regs; r; r = r->next) {
                pstrcat(target_xml, sizeof(target_xml), "<xi:include href=\"");
                pstrcat(target_xml, sizeof(target_xml), r->xml);
                pstrcat(target_xml, sizeof(target_xml), "\"/>");
            }
=======
        if (!buf[0]) {
            GDBRegisterState *r;

            pstrcat(buf, buf_sz,
                    "<?xml version=\"1.0\"?>"
                    "<!DOCTYPE target SYSTEM \"gdb-target.dtd\">"
                    "<target>");
>>>>>>> 82b2865e
            if (cc->gdb_arch_name) {
                gchar *arch = cc->gdb_arch_name(cpu);
                pstrcat(buf, buf_sz, "<architecture>");
                pstrcat(buf, buf_sz, arch);
                pstrcat(buf, buf_sz, "</architecture>");
                g_free(arch);
            }
<<<<<<< HEAD
            pstrcat(target_xml, sizeof(target_xml), "</target>");
=======
            pstrcat(buf, buf_sz, "<xi:include href=\"");
            pstrcat(buf, buf_sz, cc->gdb_core_xml_file);
            pstrcat(buf, buf_sz, "\"/>");
            for (r = cpu->gdb_regs; r; r = r->next) {
                pstrcat(buf, buf_sz, "<xi:include href=\"");
                pstrcat(buf, buf_sz, r->xml);
                pstrcat(buf, buf_sz, "\"/>");
            }
            pstrcat(buf, buf_sz, "</target>");
        }
        return buf;
    }
    if (cc->gdb_get_dynamic_xml) {
        char *xmlname = g_strndup(p, len);
        const char *xml = cc->gdb_get_dynamic_xml(cpu, xmlname);

        g_free(xmlname);
        if (xml) {
            return xml;
>>>>>>> 82b2865e
        }
    }
    for (i = 0; ; i++) {
        name = xml_builtin[i][0];
        if (!name || (strncmp(name, p, len) == 0 && strlen(name) == len))
            break;
    }
    return name ? xml_builtin[i][1] : NULL;
}

static int gdb_read_register(CPUState *cpu, uint8_t *mem_buf, int reg)
{
    CPUClass *cc = CPU_GET_CLASS(cpu);
    CPUArchState *env = cpu->env_ptr;
    GDBRegisterState *r;

    if (reg < cc->gdb_num_core_regs) {
        return cc->gdb_read_register(cpu, mem_buf, reg);
    }

    for (r = cpu->gdb_regs; r; r = r->next) {
        if (r->base_reg <= reg && reg < r->base_reg + r->num_regs) {
            return r->get_reg(env, mem_buf, reg - r->base_reg);
        }
    }
    return 0;
}

static int gdb_write_register(CPUState *cpu, uint8_t *mem_buf, int reg)
{
    CPUClass *cc = CPU_GET_CLASS(cpu);
    CPUArchState *env = cpu->env_ptr;
    GDBRegisterState *r;

    if (reg < cc->gdb_num_core_regs) {
        return cc->gdb_write_register(cpu, mem_buf, reg);
    }

    for (r = cpu->gdb_regs; r; r = r->next) {
        if (r->base_reg <= reg && reg < r->base_reg + r->num_regs) {
            return r->set_reg(env, mem_buf, reg - r->base_reg);
        }
    }
    return 0;
}

/* Register a supplemental set of CPU registers.  If g_pos is nonzero it
   specifies the first register number and these registers are included in
   a standard "g" packet.  Direction is relative to gdb, i.e. get_reg is
   gdb reading a CPU register, and set_reg is gdb modifying a CPU register.
 */

void gdb_register_coprocessor(CPUState *cpu,
                              gdb_reg_cb get_reg, gdb_reg_cb set_reg,
                              int num_regs, const char *xml, int g_pos)
{
    GDBRegisterState *s;
    GDBRegisterState **p;

    p = &cpu->gdb_regs;
    while (*p) {
        /* Check for duplicates.  */
        if (strcmp((*p)->xml, xml) == 0)
            return;
        p = &(*p)->next;
    }

    s = g_new0(GDBRegisterState, 1);
    s->base_reg = cpu->gdb_num_regs;
    s->num_regs = num_regs;
    s->get_reg = get_reg;
    s->set_reg = set_reg;
    s->xml = xml;

    /* Add to end of list.  */
    cpu->gdb_num_regs += num_regs;
    *p = s;
    if (g_pos) {
        if (g_pos != s->base_reg) {
            error_report("Error: Bad gdb register numbering for '%s', "
                         "expected %d got %d", xml, g_pos, s->base_reg);
        } else {
            cpu->gdb_num_g_regs = cpu->gdb_num_regs;
        }
    }
}

#ifndef CONFIG_USER_ONLY
/* Translate GDB watchpoint type to a flags value for cpu_watchpoint_* */
static inline int xlat_gdb_type(CPUState *cpu, int gdbtype)
{
    static const int xlat[] = {
        [GDB_WATCHPOINT_WRITE]  = BP_GDB | BP_MEM_WRITE,
        [GDB_WATCHPOINT_READ]   = BP_GDB | BP_MEM_READ,
        [GDB_WATCHPOINT_ACCESS] = BP_GDB | BP_MEM_ACCESS,
    };

    CPUClass *cc = CPU_GET_CLASS(cpu);
    int cputype = xlat[gdbtype];

    if (cc->gdb_stop_before_watchpoint) {
        cputype |= BP_STOP_BEFORE_ACCESS;
    }
    return cputype;
}

static void gdb_monitor(GDBState *s, const char *line)
{
    unsigned long val;
    const char *p = line;

    fprintf(stderr, "%s: %s\n", __func__, line);
    if (strncmp(p,"break_on_guest_error",20) == 0) {
        p += 20;
        fprintf(stderr, "p %s\n", p);
        if (*p == '=') {
            p++;
            val = strtoul(p, (char **)&p, 16);
            s->break_on_guest_error = !!val;
        }
        gdb_output(s, s->break_on_guest_error ? "1\n" : "0\n", 2);
        put_packet(s, "OK");
    }
}
#endif

static int gdb_breakpoint_insert(GDBState *s,
                                 target_ulong addr, target_ulong len, int type)
{
    CPUState *cpu;
    int err = 0;

    if (kvm_enabled()) {
        return kvm_insert_breakpoint(gdbserver_state->c_cpu, addr, len, type);
    }

    switch (type) {
    case GDB_BREAKPOINT_SW:
    case GDB_BREAKPOINT_HW:
        if (s->breakpoints_per_core) {
            cpu_breakpoint_insert(s->c_cpu, addr, BP_GDB, NULL);
            return 0;
        }
        CPU_FOREACH(cpu) {
            err = cpu_breakpoint_insert(cpu, addr, BP_GDB, NULL);
            if (err) {
                break;
            }
        }
        return err;
#ifndef CONFIG_USER_ONLY
    case GDB_WATCHPOINT_WRITE:
    case GDB_WATCHPOINT_READ:
    case GDB_WATCHPOINT_ACCESS:
        CPU_FOREACH(cpu) {
            err = cpu_watchpoint_insert(cpu, addr, len,
                                        xlat_gdb_type(cpu, type), NULL);
            if (err) {
                break;
            }
        }
        return err;
#endif
    default:
        return -ENOSYS;
    }
}

static int gdb_breakpoint_remove(GDBState *s,
                                 target_ulong addr, target_ulong len, int type)
{
    CPUState *cpu;
    int err = 0;

    if (kvm_enabled()) {
        return kvm_remove_breakpoint(gdbserver_state->c_cpu, addr, len, type);
    }

    switch (type) {
    case GDB_BREAKPOINT_SW:
    case GDB_BREAKPOINT_HW:
        if (s->breakpoints_per_core) {
            err = cpu_breakpoint_remove(s->c_cpu, addr, BP_GDB);
            return err;
        }
        CPU_FOREACH(cpu) {
            err = cpu_breakpoint_remove(cpu, addr, BP_GDB);
            if (err) {
                break;
            }
        }
        return err;
#ifndef CONFIG_USER_ONLY
    case GDB_WATCHPOINT_WRITE:
    case GDB_WATCHPOINT_READ:
    case GDB_WATCHPOINT_ACCESS:
        CPU_FOREACH(cpu) {
            err = cpu_watchpoint_remove(cpu, addr, len,
                                        xlat_gdb_type(cpu, type));
            if (err)
                break;
        }
        return err;
#endif
    default:
        return -ENOSYS;
    }
}

static inline void gdb_cpu_breakpoint_remove_all(CPUState *cpu)
{
    cpu_breakpoint_remove_all(cpu, BP_GDB);
#ifndef CONFIG_USER_ONLY
    cpu_watchpoint_remove_all(cpu, BP_GDB);
#endif
}

static void gdb_process_breakpoint_remove_all(const GDBState *s, GDBProcess *p)
{
    CPUState *cpu = get_first_cpu_in_process(s, p);

    while (cpu) {
        gdb_cpu_breakpoint_remove_all(cpu);
        cpu = gdb_next_cpu_in_process(s, cpu);
    }
}

static void gdb_breakpoint_remove_all(void)
{
    CPUState *cpu;

    if (kvm_enabled()) {
        kvm_remove_all_breakpoints(gdbserver_state->c_cpu);
        return;
    }

    CPU_FOREACH(cpu) {
        gdb_cpu_breakpoint_remove_all(cpu);
    }
}

static void gdb_set_cpu_pc(GDBState *s, target_ulong pc)
{
    CPUState *cpu = s->c_cpu;

    cpu_synchronize_state(cpu);
    cpu_set_pc(cpu, pc);
}

<<<<<<< HEAD
static CPUState *find_cpu(GDBState *s, int32_t pid, int32_t thread_id)
{
    GDBCluster *cl;
    CPUState *cpu;

    if (pid <= 0) {
        pid = 1;
    }

    cl = &s->clusters[pid - 1];
    cpu = cl->cpus.first;

    while (cpu) {
        if ((cpu->cpu_index + 1) == thread_id || thread_id <= 0) {
            return cpu;
        }

        if (cpu == cl->cpus.last) {
            break;
        }
        cpu = CPU_NEXT(cpu);
=======
static char *gdb_fmt_thread_id(const GDBState *s, CPUState *cpu,
                           char *buf, size_t buf_size)
{
    if (s->multiprocess) {
        snprintf(buf, buf_size, "p%02x.%02x",
                 gdb_get_cpu_pid(s, cpu), cpu_gdb_index(cpu));
    } else {
        snprintf(buf, buf_size, "%02x", cpu_gdb_index(cpu));
    }

    return buf;
}

typedef enum GDBThreadIdKind {
    GDB_ONE_THREAD = 0,
    GDB_ALL_THREADS,     /* One process, all threads */
    GDB_ALL_PROCESSES,
    GDB_READ_THREAD_ERR
} GDBThreadIdKind;

static GDBThreadIdKind read_thread_id(const char *buf, const char **end_buf,
                                      uint32_t *pid, uint32_t *tid)
{
    unsigned long p, t;
    int ret;

    if (*buf == 'p') {
        buf++;
        ret = qemu_strtoul(buf, &buf, 16, &p);

        if (ret) {
            return GDB_READ_THREAD_ERR;
        }

        /* Skip '.' */
        buf++;
    } else {
        p = 1;
>>>>>>> 82b2865e
    }

    ret = qemu_strtoul(buf, &buf, 16, &t);

    if (ret) {
        return GDB_READ_THREAD_ERR;
    }

    *end_buf = buf;

    if (p == -1) {
        return GDB_ALL_PROCESSES;
    }

    if (pid) {
        *pid = p;
    }

    if (t == -1) {
        return GDB_ALL_THREADS;
    }

    if (tid) {
        *tid = t;
    }

    return GDB_ONE_THREAD;
}

#define MAX_PLIST 8 * 1024
static char *gdb_get_process_list(GDBState *s)
{
    CPUState *cpu;
    char *buf;
    unsigned int i;

    buf = g_malloc0(MAX_PLIST);

#undef HEADER
#define HEADER "<?xml version=\"1.0\"?>\n" \
    "<!DOCTYPE target SYSTEM \"osdata.dtd\">\n<osdata type=\"processes\">\n"

    pstrcat(buf, MAX_PLIST, HEADER);
    for (i = 0; i < s->num_clusters; i++) {
        char lbuf[70];
        unsigned int num_cores = 0;

        snprintf(lbuf, sizeof(lbuf),
                       "<item>\n <column name=\"pid\">%u</column>\n <column name=\"cores\">",
                       i + 1);
        pstrcat(buf, MAX_PLIST, lbuf);

        cpu = s->clusters[i].cpus.first;
        while (cpu) {
            snprintf(lbuf, sizeof(lbuf), "%s%u",
                           num_cores ? "," : "", (cpu->cpu_index + 1));
            pstrcat(buf, MAX_PLIST, lbuf);
            if (cpu == s->clusters[i].cpus.last) {
                break;
            }
            cpu = CPU_NEXT(cpu);
            num_cores++;
        }
        pstrcat(buf, MAX_PLIST, "</column>\n</item>\n");
    }
    pstrcat(buf, MAX_PLIST, "</osdata>");
    return buf;
}

static void gdb_thread_id(const char *p, const char **next_p,
                          int32_t *pid_p, uint32_t *tid_p)
{
<<<<<<< HEAD
    /* We are flexible here and accept extended thread ids even if
     * multiprocess support was not signaled by the peer.
     */
    uint32_t pid = 1, tid;
    bool extended = *p == 'p';
=======
    int res, signal = 0;
    char cur_action;
    char *newstates;
    unsigned long tmp;
    uint32_t pid, tid;
    GDBProcess *process;
    CPUState *cpu;
    GDBThreadIdKind kind;
#ifdef CONFIG_USER_ONLY
    int max_cpus = 1; /* global variable max_cpus exists only in system mode */
>>>>>>> 82b2865e

    if (extended) {
        p++;
        pid = strtoull(p, (char **)&p, 16);
        p++;
    }
    tid = strtoull(p, (char **)&p, 16);

    if (pid <= 0) {
        pid = 1;
    }

<<<<<<< HEAD
    if (pid_p) {
        *pid_p = pid;
    }
    if (tid_p) {
        *tid_p = tid;
    }
    if (next_p) {
        *next_p = p;
    }
}

static const char *gdb_gen_thread_id(GDBState *s, uint32_t pid, uint32_t tid)
{
    static char id[64];
    unsigned int pos = 0;
=======
    /*
     * res keeps track of what error we are returning, with -ENOTSUP meaning
     * that the command is unknown or unsupported, thus returning an empty
     * packet, while -EINVAL and -ERANGE cause an E22 packet, due to invalid,
     *  or incorrect parameters passed.
     */
    res = 0;
    while (*p) {
        if (*p++ != ';') {
            res = -ENOTSUP;
            goto out;
        }

        cur_action = *p++;
        if (cur_action == 'C' || cur_action == 'S') {
            cur_action = qemu_tolower(cur_action);
            res = qemu_strtoul(p + 1, &p, 16, &tmp);
            if (res) {
                goto out;
            }
            signal = gdb_signal_to_target(tmp);
        } else if (cur_action != 'c' && cur_action != 's') {
            /* unknown/invalid/unsupported command */
            res = -ENOTSUP;
            goto out;
        }

        if (*p == '\0' || *p == ';') {
            /*
             * No thread specifier, action is on "all threads". The
             * specification is unclear regarding the process to act on. We
             * choose all processes.
             */
            kind = GDB_ALL_PROCESSES;
        } else if (*p++ == ':') {
            kind = read_thread_id(p, &p, &pid, &tid);
        } else {
            res = -ENOTSUP;
            goto out;
        }

        switch (kind) {
        case GDB_READ_THREAD_ERR:
            res = -EINVAL;
            goto out;

        case GDB_ALL_PROCESSES:
            cpu = gdb_first_attached_cpu(s);
            while (cpu) {
                if (newstates[cpu->cpu_index] == 1) {
                    newstates[cpu->cpu_index] = cur_action;
                }

                cpu = gdb_next_attached_cpu(s, cpu);
            }
            break;

        case GDB_ALL_THREADS:
            process = gdb_get_process(s, pid);

            if (!process->attached) {
                res = -EINVAL;
                goto out;
            }

            cpu = get_first_cpu_in_process(s, process);
            while (cpu) {
                if (newstates[cpu->cpu_index] == 1) {
                    newstates[cpu->cpu_index] = cur_action;
                }

                cpu = gdb_next_cpu_in_process(s, cpu);
            }
            break;

        case GDB_ONE_THREAD:
            cpu = gdb_get_cpu(s, pid, tid);
>>>>>>> 82b2865e

    if (s->multiprocess) {
        pos += snprintf(id, sizeof(id), "p%x.", pid);
    }
    snprintf(id + pos, sizeof(id) - pos, "%x", tid);
    return id;
}

<<<<<<< HEAD
static void gdb_match_supported(GDBState *s, const char *p)
{
    p = strchr(p, ':');
    while (p) {
        p++;
        if (strncmp(p, "multiprocess", 12) == 0) {
            s->multiprocess = true;
=======
            /* only use if no previous match occourred */
            if (newstates[cpu->cpu_index] == 1) {
                newstates[cpu->cpu_index] = cur_action;
            }
            break;
>>>>>>> 82b2865e
        }
        p = strchr(p, ':');
    }
}

static int is_query_packet(const char *p, const char *query, char separator)
{
    unsigned int query_len = strlen(query);

    return strncmp(p, query, query_len) == 0 &&
        (p[query_len] == '\0' || p[query_len] == separator);
}

static int gdb_handle_packet(GDBState *s, const char *line_buf)
{
    GDBCluster *cl = &s->clusters[s->cur_cluster];
    CPUState *cpu;
    GDBProcess *process;
    CPUClass *cc;
    const char *p;
<<<<<<< HEAD
    int32_t cluster;
    uint32_t thread;
=======
    uint32_t pid, tid;
>>>>>>> 82b2865e
    int ch, reg_size, type, res;
    uint8_t mem_buf[MAX_PACKET_LENGTH];
    char buf[sizeof(mem_buf) + 1 /* trailing NUL */];
    char thread_id[16];
    uint8_t *registers;
    target_ulong addr, len;
    GDBThreadIdKind thread_kind;

    trace_gdbstub_io_command(line_buf);

    p = line_buf;
    ch = *p++;
    switch(ch) {
    case '!':
        put_packet(s, "OK");
        break;
    case '?':
        s->cur_cluster = 0;
        cl = &s->clusters[s->cur_cluster];
        s->c_cpu = cl->cpus.first;
        s->g_cpu = cl->cpus.first;
        /* TODO: Make this return the correct value for user-mode.  */
        snprintf(buf, sizeof(buf), "T%02xthread:%s;", GDB_SIGNAL_TRAP,
<<<<<<< HEAD
                 gdb_gen_thread_id(s, s->cur_cluster + 1,
                                   (s->c_cpu->cpu_index + 1)));
=======
                 gdb_fmt_thread_id(s, s->c_cpu, thread_id, sizeof(thread_id)));
>>>>>>> 82b2865e
        put_packet(s, buf);
        /* Remove all the breakpoints when this query is issued,
         * because gdb is doing and initial connect and the state
         * should be cleaned up.
         */
        gdb_breakpoint_remove_all();
        break;
    case 'c':
        if (*p != '\0') {
            addr = strtoull(p, (char **)&p, 16);
            gdb_set_cpu_pc(s, addr);
        }
        s->signal = 0;
        gdb_continue(s);
<<<<<<< HEAD
    return RS_IDLE;
=======
        return RS_IDLE;
>>>>>>> 82b2865e
    case 'C':
        s->signal = gdb_signal_to_target (strtoul(p, (char **)&p, 16));
        if (s->signal == -1)
            s->signal = 0;
        gdb_continue(s);
        return RS_IDLE;
    case 'v':
        if (strncmp(p, "Cont", 4) == 0) {
            int res_signal, res_thread;

            p += 4;
            if (*p == '?') {
                put_packet(s, "vCont;c;C;s;S");
                break;
            }
            res = 0;
            res_signal = 0;
            res_thread = 0;
            while (*p) {
                int action, signal;

                if (*p++ != ';') {
                    res = 0;
                    break;
                }
                action = *p++;
                signal = 0;
                if (action == 'C' || action == 'S') {
                    signal = gdb_signal_to_target(strtoul(p, (char **)&p, 16));
                    if (signal == -1) {
                        signal = 0;
                    }
                } else if (action != 'c' && action != 's') {
                    res = 0;
                    break;
                }
                thread = 0;
                if (*p == ':') {
                    gdb_thread_id(p + 1, &p, &cluster, &thread);
                }
                action = tolower(action);
                if (res == 0 || (res == 'c' && action == 's')) {
                    res = action;
                    res_signal = signal;
                    res_thread = thread;
                }
            }
            if (res) {
                if (res_thread != -1 && res_thread != 0) {
                    cpu = find_cpu(s, cluster, res_thread);
                    if (cpu == NULL) {
                        put_packet(s, "E22");
                        break;
                    }
                    s->cur_cluster = cluster - 1;
                    cl = &s->clusters[s->cur_cluster];
                    s->c_cpu = cpu;
                }
                if (res == 's') {
                    cpu_single_step(s->c_cpu, sstep_flags);
                }
                s->signal = res_signal;
                gdb_continue(s);
                return RS_IDLE;
            }
            break;
        } else if (strncmp(p, "Attach", 6) == 0) {
            cluster = s->num_clusters + 1;
            p += 6;
            if (*p == ';') {
                p++;
                cluster = strtoull(p, (char **)&p, 16);
            }
            if (cluster <= s->num_clusters) {
                s->cur_cluster = cluster - 1;
                cl = &s->clusters[s->cur_cluster];
                cl->attached = true;
                s->c_cpu = cl->cpus.first;
                s->g_cpu = cl->cpus.first;
                snprintf(buf, sizeof(buf), "T%02xthread:%s;",
                         GDB_SIGNAL_TRAP,
                         gdb_gen_thread_id(s, cluster,
                                           (s->c_cpu->cpu_index + 1)));

                put_packet(s, buf);
            } else {
                put_packet(s, "E22");
            }
            break;
        } else if (strncmp(p, "Attach;", 7) == 0) {
            unsigned long pid;

            p += 7;

            if (qemu_strtoul(p, &p, 16, &pid)) {
                put_packet(s, "E22");
                break;
            }

            process = gdb_get_process(s, pid);

            if (process == NULL) {
                put_packet(s, "E22");
                break;
            }

            cpu = get_first_cpu_in_process(s, process);

            if (cpu == NULL) {
                /* Refuse to attach an empty process */
                put_packet(s, "E22");
                break;
            }

            process->attached = true;

            s->g_cpu = cpu;
            s->c_cpu = cpu;

            snprintf(buf, sizeof(buf), "T%02xthread:%s;", GDB_SIGNAL_TRAP,
                     gdb_fmt_thread_id(s, cpu, thread_id, sizeof(thread_id)));

            put_packet(s, buf);
            break;
        } else if (strncmp(p, "Kill;", 5) == 0) {
            /* Kill the target */
            put_packet(s, "OK");
            error_report("QEMU: Terminated via GDBstub");
            exit(0);
        } else {
            goto unknown_command;
        }
    case 'k':
        /* Kill the target */
        error_report("QEMU: Terminated via GDBstub");
        exit(0);
    case 'D':
        /* Detach packet */
<<<<<<< HEAD
        if (*p == ';') {
            cluster = strtoull(p + 1, (char **)&p, 16);
            s->clusters[cluster - 1].attached = false;
            /* FIXME: Remove all breakpoints for the cluster.  */
            put_packet(s, "OK");
            break;
        }
        gdb_breakpoint_remove_all();
        gdb_syscall_mode = GDB_SYS_DISABLED;
        gdb_continue(s);
=======
        pid = 1;

        if (s->multiprocess) {
            unsigned long lpid;
            if (*p != ';') {
                put_packet(s, "E22");
                break;
            }

            if (qemu_strtoul(p + 1, &p, 16, &lpid)) {
                put_packet(s, "E22");
                break;
            }

            pid = lpid;
        }

        process = gdb_get_process(s, pid);
        gdb_process_breakpoint_remove_all(s, process);
        process->attached = false;

        if (pid == gdb_get_cpu_pid(s, s->c_cpu)) {
            s->c_cpu = gdb_first_attached_cpu(s);
        }

        if (pid == gdb_get_cpu_pid(s, s->g_cpu)) {
            s->g_cpu = gdb_first_attached_cpu(s);
        }

        if (s->c_cpu == NULL) {
            /* No more process attached */
            gdb_syscall_mode = GDB_SYS_DISABLED;
            gdb_continue(s);
        }
>>>>>>> 82b2865e
        put_packet(s, "OK");
        break;
    case 's':
        if (*p != '\0') {
            addr = strtoull(p, (char **)&p, 16);
            gdb_set_cpu_pc(s, addr);
        }
        cpu_single_step(s->c_cpu, sstep_flags);
        gdb_continue(s);
<<<<<<< HEAD
    return RS_IDLE;
=======
        return RS_IDLE;
>>>>>>> 82b2865e
    case 'F':
        {
            target_ulong ret;
            target_ulong err;

            ret = strtoull(p, (char **)&p, 16);
            if (*p == ',') {
                p++;
                err = strtoull(p, (char **)&p, 16);
            } else {
                err = 0;
            }
            if (*p == ',')
                p++;
            type = *p;
            if (s->current_syscall_cb) {
                s->current_syscall_cb(s->c_cpu, ret, err);
                s->current_syscall_cb = NULL;
            }
            if (type == 'C') {
                put_packet(s, "T02");
            } else {
                gdb_continue(s);
            }
        }
        break;
    case 'g':
        cpu_synchronize_state(s->g_cpu);
        len = 0;
        for (addr = 0; addr < s->g_cpu->gdb_num_g_regs; addr++) {
            reg_size = gdb_read_register(s->g_cpu, mem_buf + len, addr);
            len += reg_size;
        }
        memtohex(buf, mem_buf, len);
        put_packet(s, buf);
        break;
    case 'G':
        cpu_synchronize_state(s->g_cpu);
        registers = mem_buf;
        len = strlen(p) / 2;
        hextomem((uint8_t *)registers, p, len);
        for (addr = 0; addr < s->g_cpu->gdb_num_g_regs && len > 0; addr++) {
            reg_size = gdb_write_register(s->g_cpu, registers, addr);
            len -= reg_size;
            registers += reg_size;
        }
        put_packet(s, "OK");
        break;
    case 'm':
        addr = strtoull(p, (char **)&p, 16);
        if (*p == ',')
            p++;
        len = strtoull(p, NULL, 16);

        /* memtohex() doubles the required space */
        if (len > MAX_PACKET_LENGTH / 2) {
            put_packet (s, "E22");
            break;
        }

        if (target_memory_rw_debug(s->g_cpu, addr, mem_buf, len, false) != 0) {
            put_packet (s, "E14");
        } else {
            memtohex(buf, mem_buf, len);
            put_packet(s, buf);
        }
        break;
    case 'M':
        addr = strtoull(p, (char **)&p, 16);
        if (*p == ',')
            p++;
        len = strtoull(p, (char **)&p, 16);
        if (*p == ':')
            p++;

        /* hextomem() reads 2*len bytes */
        if (len > strlen(p) / 2) {
            put_packet (s, "E22");
            break;
        }
        hextomem(mem_buf, p, len);
        if (target_memory_rw_debug(s->g_cpu, addr, mem_buf, len,
                                   true) != 0) {
            put_packet(s, "E14");
        } else {
            put_packet(s, "OK");
        }
        break;
    case 'p':
        /* Older gdb are really dumb, and don't use 'g' if 'p' is avaialable.
           This works, but can be very slow.  Anything new enough to
           understand XML also knows how to use this properly.  */
        if (!gdb_has_xml)
            goto unknown_command;
        addr = strtoull(p, (char **)&p, 16);
        reg_size = gdb_read_register(s->g_cpu, mem_buf, addr);
        if (reg_size) {
            memtohex(buf, mem_buf, reg_size);
            put_packet(s, buf);
        } else {
            put_packet(s, "E14");
        }
        break;
    case 'P':
        if (!gdb_has_xml)
            goto unknown_command;
        addr = strtoull(p, (char **)&p, 16);
        if (*p == '=')
            p++;
        reg_size = strlen(p) / 2;
        hextomem(mem_buf, p, reg_size);
        gdb_write_register(s->g_cpu, mem_buf, addr);
        put_packet(s, "OK");
        break;
    case 'Z':
    case 'z':
        type = strtoul(p, (char **)&p, 16);
        if (*p == ',')
            p++;
        addr = strtoull(p, (char **)&p, 16);
        if (*p == ',')
            p++;
        len = strtoull(p, (char **)&p, 16);
        if (ch == 'Z')
            res = gdb_breakpoint_insert(s, addr, len, type);
        else
            res = gdb_breakpoint_remove(s, addr, len, type);
        if (res >= 0)
             put_packet(s, "OK");
        else if (res == -ENOSYS)
            put_packet(s, "");
        else
            put_packet(s, "E22");
        break;
    case 'H':
        type = *p++;
<<<<<<< HEAD
        gdb_thread_id(p, &p, &cluster, &thread);
        cpu = find_cpu(s, cluster, thread);
=======

        thread_kind = read_thread_id(p, &p, &pid, &tid);
        if (thread_kind == GDB_READ_THREAD_ERR) {
            put_packet(s, "E22");
            break;
        }

        if (thread_kind != GDB_ONE_THREAD) {
            put_packet(s, "OK");
            break;
        }
        cpu = gdb_get_cpu(s, pid, tid);
>>>>>>> 82b2865e
        if (cpu == NULL) {
            put_packet(s, "E22");
            break;
        }
        switch (type) {
        case 'c':
            s->cur_cluster = cluster - 1;
            cl = &s->clusters[s->cur_cluster];
            s->c_cpu = cpu;
            put_packet(s, "OK");
            break;
        case 'g':
            s->g_cpu = cpu;
            put_packet(s, "OK");
            break;
        default:
             put_packet(s, "E22");
             break;
        }
        break;
    case 'T':
<<<<<<< HEAD
        gdb_thread_id(p, &p, &cluster, &thread);
        cpu = find_cpu(s, cluster, thread);
=======
        thread_kind = read_thread_id(p, &p, &pid, &tid);
        if (thread_kind == GDB_READ_THREAD_ERR) {
            put_packet(s, "E22");
            break;
        }
        cpu = gdb_get_cpu(s, pid, tid);
>>>>>>> 82b2865e

        if (cpu != NULL) {
            put_packet(s, "OK");
        } else {
            put_packet(s, "E22");
        }
        break;
    case 'q':
    case 'Q':
        /* parse any 'q' packets here */
        if (!strcmp(p,"qemu.sstepbits")) {
            /* Query Breakpoint bit definitions */
            snprintf(buf, sizeof(buf), "ENABLE=%x,NOIRQ=%x,NOTIMER=%x",
                     SSTEP_ENABLE,
                     SSTEP_NOIRQ,
                     SSTEP_NOTIMER);
            put_packet(s, buf);
            break;
        } else if (is_query_packet(p, "qemu.sstep", '=')) {
            /* Display or change the sstep_flags */
            p += 10;
            if (*p != '=') {
                /* Display current setting */
                snprintf(buf, sizeof(buf), "0x%x", sstep_flags);
                put_packet(s, buf);
                break;
            }
            p++;
            type = strtoul(p, (char **)&p, 16);
            sstep_flags = type;
            put_packet(s, "OK");
            break;
        } else if (strncmp(p,"qemu.bps-per-core",17) == 0) {
            p += 17;
            if (*p != '=') {
                /* Display current setting */
                snprintf(buf, sizeof(buf), "%d", s->breakpoints_per_core);
                put_packet(s, buf);
                break;
            }
            p++;
            s->breakpoints_per_core = strtoul(p, (char **)&p, 0);
            put_packet(s, "OK");
            break;
        } else if (strncmp(p,"qemu.debug-context",18) == 0) {
            unsigned int i = 0, len = 0, found = 0;
            cc = CPU_GET_CLASS(s->g_cpu);

            /* Display or change the context */
            p += 18;
            if (*p != '=') {
                *buf = '\0';
                while (cc->debug_contexts && cc->debug_contexts[i]) {
                    len += snprintf(buf + len, sizeof(buf) - len,
                                    "%s%s", i == 0 ? "" : ",",
                                    cc->debug_contexts[i]);
                    i++;
                }
                put_packet(s, buf);
                break;
            }
            p++;
            if (cc->set_debug_context) {
                while (cc->debug_contexts && cc->debug_contexts[i]) {
                    if (strcmp(p, cc->debug_contexts[i]) == 0) {
                        cc->set_debug_context(s->g_cpu, i);
                        put_packet(s, "OK");
                        found = 1;
                        break;
                    }
                    i++;
                }
            }
            if (!found) {
                put_packet(s, "E22");
            }
            break;
        } else if (strcmp(p,"C") == 0) {
<<<<<<< HEAD
            /* "Current thread" remains vague in the spec, so always return
             *  the first CPU (gdb returns the first thread). */
            snprintf(buf, sizeof(buf), "C%s",
                     gdb_gen_thread_id(s, s->cur_cluster + 1,
                                       (cl->cpus.first->cpu_index + 1)));
            put_packet(s, buf);
            break;
        } else if (strcmp(p,"fThreadInfo") == 0) {
            s->query_cluster = 0;
            s->query_cpu = s->clusters[s->query_cluster].cpus.first;
=======
            /*
             * "Current thread" remains vague in the spec, so always return
             * the first thread of the current process (gdb returns the
             * first thread).
             */
            cpu = get_first_cpu_in_process(s, gdb_get_cpu_process(s, s->g_cpu));
            snprintf(buf, sizeof(buf), "QC%s",
                     gdb_fmt_thread_id(s, cpu, thread_id, sizeof(thread_id)));
            put_packet(s, buf);
            break;
        } else if (strcmp(p,"fThreadInfo") == 0) {
            s->query_cpu = gdb_first_attached_cpu(s);
>>>>>>> 82b2865e
            goto report_cpuinfo;
        } else if (strcmp(p,"sThreadInfo") == 0) {
        report_cpuinfo:
            if (s->query_cpu) {
                snprintf(buf, sizeof(buf), "m%s",
<<<<<<< HEAD
                         gdb_gen_thread_id(s, s->query_cluster + 1,
                                           (s->query_cpu->cpu_index + 1)));
                put_packet(s, buf);
                if (s->query_cpu == s->clusters[s->query_cluster].cpus.last) {
                    s->query_cluster++;
                    if (s->query_cluster == s->num_clusters) {
                        s->query_cluster = 0;
                    }
                    s->query_cpu = NULL;
                    if (s->clusters[s->query_cluster].attached) {
                        s->query_cpu = s->clusters[s->query_cluster].cpus.first;
                    }
                } else {
                    s->query_cpu = CPU_NEXT(s->query_cpu);
                }
=======
                         gdb_fmt_thread_id(s, s->query_cpu,
                                       thread_id, sizeof(thread_id)));
                put_packet(s, buf);
                s->query_cpu = gdb_next_attached_cpu(s, s->query_cpu);
>>>>>>> 82b2865e
            } else
                put_packet(s, "l");
            break;
        } else if (strncmp(p,"ThreadExtraInfo,", 16) == 0) {
<<<<<<< HEAD
            gdb_thread_id(p + 16, &p, &cluster, &thread);
            cpu = find_cpu(s, cluster, thread);
            if (cpu != NULL) {
                cpu_synchronize_state(cpu);
                if (!cpu->gdb_id) {
                    const char *name = object_get_canonical_path(OBJECT(cpu));

                    len = snprintf((char *)mem_buf, sizeof(mem_buf),
                                   "CPU#%d %s", cpu->cpu_index, name);
                } else {
                    len = snprintf((char *)mem_buf, sizeof(mem_buf),
                                   "%s", cpu->gdb_id);
                }
                len += snprintf((char *)mem_buf + len, sizeof(mem_buf) - len,
                               " [%s]", cpu->halted ? "halted " : "running");
=======
            if (read_thread_id(p + 16, &p, &pid, &tid) == GDB_READ_THREAD_ERR) {
                put_packet(s, "E22");
                break;
            }
            cpu = gdb_get_cpu(s, pid, tid);
            if (cpu != NULL) {
                cpu_synchronize_state(cpu);

                if (s->multiprocess && (s->process_num > 1)) {
                    /* Print the CPU model and name in multiprocess mode */
                    ObjectClass *oc = object_get_class(OBJECT(cpu));
                    const char *cpu_model = object_class_get_name(oc);
                    char *cpu_name =
                        object_get_canonical_path_component(OBJECT(cpu));
                    len = snprintf((char *)mem_buf, sizeof(buf) / 2,
                                   "%s %s [%s]", cpu_model, cpu_name,
                                   cpu->halted ? "halted " : "running");
                    g_free(cpu_name);
                } else {
                    /* memtohex() doubles the required space */
                    len = snprintf((char *)mem_buf, sizeof(buf) / 2,
                                   "CPU#%d [%s]", cpu->cpu_index,
                                   cpu->halted ? "halted " : "running");
                }
                trace_gdbstub_op_extra_info((char *)mem_buf);
>>>>>>> 82b2865e
                memtohex(buf, mem_buf, len);
                put_packet(s, buf);
            } else {
                put_packet(s, "E22");
            }
            break;
        }
#ifdef CONFIG_USER_ONLY
        else if (strcmp(p, "Offsets") == 0) {
            TaskState *ts = s->c_cpu->opaque;

            snprintf(buf, sizeof(buf),
                     "Text=" TARGET_ABI_FMT_lx ";Data=" TARGET_ABI_FMT_lx
                     ";Bss=" TARGET_ABI_FMT_lx,
                     ts->info->code_offset,
                     ts->info->data_offset,
                     ts->info->data_offset);
            put_packet(s, buf);
            break;
        }
#else /* !CONFIG_USER_ONLY */
        else if (strncmp(p, "Rcmd,", 5) == 0) {
            int len = strlen(p + 5);

            if ((len % 2) != 0) {
                put_packet(s, "E01");
                break;
            }
            len = len / 2;
            hextomem(mem_buf, p + 5, len);
            mem_buf[len++] = 0;
            if (strncmp((char *) mem_buf, "gdbmon.", 7) == 0) {
                /* Display or change the sstep_flags */
                p = (char *) &mem_buf[7];
                gdb_monitor(s, p);
                break;
            }
#ifndef CONFIG_USER_ONLY
            qemu_chr_be_write(s->mon_chr, mem_buf, len);
            put_packet(s, "OK");
#endif
            break;
        }
        if (strncmp(p, "Attached", 8) == 0) {
            put_packet(s, "1");
            break;
        }
#endif /* !CONFIG_USER_ONLY */
        if (is_query_packet(p, "Supported", ':')) {
            gdb_match_supported(s, p + 9);

            snprintf(buf, sizeof(buf), "PacketSize=%x", MAX_PACKET_LENGTH);
            cc = CPU_GET_CLASS(cl->cpus.first);
            if (cc->gdb_core_xml_file != NULL) {
                pstrcat(buf, sizeof(buf), ";qXfer:features:read+");
            }
<<<<<<< HEAD
            pstrcat(buf, sizeof(buf), ";qXfer:osdata:read+");
            pstrcat(buf, sizeof(buf), ";multiprocess+");
=======

            if (strstr(p, "multiprocess+")) {
                s->multiprocess = true;
            }
            pstrcat(buf, sizeof(buf), ";multiprocess+");

>>>>>>> 82b2865e
            put_packet(s, buf);
            break;
        }
        if (strncmp(p, "Xfer:features:read:", 19) == 0) {
            const char *xml;
            target_ulong total_len;

<<<<<<< HEAD
=======
            process = gdb_get_cpu_process(s, s->g_cpu);
>>>>>>> 82b2865e
            cc = CPU_GET_CLASS(s->g_cpu);
            if (cc->gdb_core_xml_file == NULL) {
                goto unknown_command;
            }

            gdb_has_xml = true;
            p += 19;
<<<<<<< HEAD
            xml = get_feature_xml(p, &p, cc, s->g_cpu);
=======
            xml = get_feature_xml(s, p, &p, process);
>>>>>>> 82b2865e
            if (!xml) {
                snprintf(buf, sizeof(buf), "E00");
                put_packet(s, buf);
                break;
            }

            if (*p == ':')
                p++;
            addr = strtoul(p, (char **)&p, 16);
            if (*p == ',')
                p++;
            len = strtoul(p, (char **)&p, 16);

            total_len = strlen(xml);
            if (addr > total_len) {
                snprintf(buf, sizeof(buf), "E00");
                put_packet(s, buf);
                break;
            }
            if (len > (MAX_PACKET_LENGTH - 5) / 2)
                len = (MAX_PACKET_LENGTH - 5) / 2;
            if (len < total_len - addr) {
                buf[0] = 'm';
                len = memtox(buf + 1, xml + addr, len);
            } else {
                buf[0] = 'l';
                len = memtox(buf + 1, xml + addr, total_len - addr);
            }
            put_packet_binary(s, buf, len + 1, true);
            break;
        }
        /* FIXME: Merge with the XML handling to avoid code duplication.  */
        if (strncmp(p, "Xfer:osdata:read:processes:", 27) == 0) {
            const char *plist;
            target_ulong total_len;

            plist = gdb_get_process_list(s);

            p += 27;
            if (*p == ':')
                p++;
            addr = strtoul(p, (char **)&p, 16);
            if (*p == ',')
                p++;
            len = strtoul(p, (char **)&p, 16);

            total_len = strlen(plist);
            if (addr > total_len) {
                snprintf(buf, sizeof(buf), "E00");
                put_packet(s, buf);
                break;
            }

            if (len > (MAX_PACKET_LENGTH - 5) / 2)
                len = (MAX_PACKET_LENGTH - 5) / 2;
            if (len < total_len - addr) {
                buf[0] = 'm';
                len = memtox(buf + 1, plist + addr, len);
            } else {
                buf[0] = 'l';
                len = memtox(buf + 1, plist + addr, total_len - addr);
            }
            put_packet_binary(s, buf, len + 1);
            g_free((void *) plist);
            break;
        }
        /* Unrecognised 'q' command.  */
        goto unknown_command;

    default:
    unknown_command:
        /* put empty packet */
        buf[0] = '\0';
        put_packet(s, buf);
        break;
    }
    return RS_IDLE;
}

void gdb_set_stop_cpu(CPUState *cpu)
{
    GDBProcess *p = gdb_get_cpu_process(gdbserver_state, cpu);

    if (!p->attached) {
        /*
         * Having a stop CPU corresponding to a process that is not attached
         * confuses GDB. So we ignore the request.
         */
        return;
    }

    gdbserver_state->c_cpu = cpu;
    gdbserver_state->g_cpu = cpu;
}

#ifndef CONFIG_USER_ONLY
static void gdb_output(GDBState *s, const char *msg, int len)
{
    char buf[MAX_PACKET_LENGTH];

    buf[0] = 'O';
    if (len > (MAX_PACKET_LENGTH/2) - 1) {
        len = (MAX_PACKET_LENGTH/2) - 1;
    }
    memtohex(buf + 1, (uint8_t *)msg, len);
    put_packet(s, buf);
}

static void gdb_vm_state_change(void *opaque, int running, RunState state)
{
    GDBState *s = gdbserver_state;
    CPUState *cpu = s->c_cpu;
    char buf[256];
    char thread_id[16];
    const char *type;
    int ret;

    if (running || s->state == RS_INACTIVE) {
        return;
    }
    /* Is there a GDB syscall waiting to be sent?  */
    if (s->current_syscall_cb) {
        put_packet(s, s->syscall_buf);
        return;
    }

    if (cpu == NULL) {
        /* No process attached */
        return;
    }

    gdb_fmt_thread_id(s, cpu, thread_id, sizeof(thread_id));

    switch (state) {
    case RUN_STATE_DEBUG:
        if (cpu->watchpoint_hit) {
            switch (cpu->watchpoint_hit->flags & BP_MEM_ACCESS) {
            case BP_MEM_READ:
                type = "r";
                break;
            case BP_MEM_ACCESS:
                type = "a";
                break;
            default:
                type = "";
                break;
            }
            trace_gdbstub_hit_watchpoint(type, cpu_gdb_index(cpu),
                    (target_ulong)cpu->watchpoint_hit->vaddr);
            snprintf(buf, sizeof(buf),
                     "T%02xthread:%s;%swatch:" TARGET_FMT_lx ";",
<<<<<<< HEAD
                     GDB_SIGNAL_TRAP,
                     gdb_gen_thread_id(s, s->cur_cluster + 1,
                                       (cpu->cpu_index + 1)),
                     type,
=======
                     GDB_SIGNAL_TRAP, thread_id, type,
>>>>>>> 82b2865e
                     (target_ulong)cpu->watchpoint_hit->vaddr);
            cpu->watchpoint_hit = NULL;
            goto send_packet;
        } else {
            trace_gdbstub_hit_break();
        }
        tb_flush(cpu);
        ret = GDB_SIGNAL_TRAP;
        break;
    case RUN_STATE_PAUSED:
        trace_gdbstub_hit_paused();
        ret = GDB_SIGNAL_INT;
        break;
    case RUN_STATE_SHUTDOWN:
        trace_gdbstub_hit_shutdown();
        ret = GDB_SIGNAL_QUIT;
        break;
    case RUN_STATE_IO_ERROR:
        trace_gdbstub_hit_io_error();
        ret = GDB_SIGNAL_IO;
        break;
    case RUN_STATE_WATCHDOG:
        trace_gdbstub_hit_watchdog();
        ret = GDB_SIGNAL_ALRM;
        break;
    case RUN_STATE_INTERNAL_ERROR:
        trace_gdbstub_hit_internal_error();
        ret = GDB_SIGNAL_ABRT;
        break;
    case RUN_STATE_SAVE_VM:
    case RUN_STATE_RESTORE_VM:
        return;
    case RUN_STATE_FINISH_MIGRATE:
        ret = GDB_SIGNAL_XCPU;
        break;
    default:
        trace_gdbstub_hit_unknown(state);
        ret = GDB_SIGNAL_UNKNOWN;
        break;
    }
    gdb_set_stop_cpu(cpu);
<<<<<<< HEAD
    snprintf(buf, sizeof(buf), "T%02xthread:%s;", ret,
             gdb_gen_thread_id(s, s->cur_cluster + 1, (cpu->cpu_index + 1)));
=======
    snprintf(buf, sizeof(buf), "T%02xthread:%s;", ret, thread_id);
>>>>>>> 82b2865e

send_packet:
    put_packet(s, buf);

    /* disable single step if it was enabled */
    cpu_single_step(cpu, 0);
}
#endif

/* Send a gdb syscall request.
   This accepts limited printf-style format specifiers, specifically:
    %x  - target_ulong argument printed in hex.
    %lx - 64-bit argument printed in hex.
    %s  - string pointer (target_ulong) and length (int) pair.  */
void gdb_do_syscallv(gdb_syscall_complete_cb cb, const char *fmt, va_list va)
{
    char *p;
    char *p_end;
    target_ulong addr;
    uint64_t i64;
    GDBState *s;

    s = gdbserver_state;
    if (!s)
        return;
    s->current_syscall_cb = cb;
#ifndef CONFIG_USER_ONLY
    vm_stop(RUN_STATE_DEBUG);
#endif
    p = s->syscall_buf;
    p_end = &s->syscall_buf[sizeof(s->syscall_buf)];
    *(p++) = 'F';
    while (*fmt) {
        if (*fmt == '%') {
            fmt++;
            switch (*fmt++) {
            case 'x':
                addr = va_arg(va, target_ulong);
                p += snprintf(p, p_end - p, TARGET_FMT_lx, addr);
                break;
            case 'l':
                if (*(fmt++) != 'x')
                    goto bad_format;
                i64 = va_arg(va, uint64_t);
                p += snprintf(p, p_end - p, "%" PRIx64, i64);
                break;
            case 's':
                addr = va_arg(va, target_ulong);
                p += snprintf(p, p_end - p, TARGET_FMT_lx "/%x",
                              addr, va_arg(va, int));
                break;
            default:
            bad_format:
                error_report("gdbstub: Bad syscall format string '%s'",
                             fmt - 1);
                break;
            }
        } else {
            *(p++) = *(fmt++);
        }
    }
    *p = 0;
#ifdef CONFIG_USER_ONLY
    put_packet(s, s->syscall_buf);
    /* Return control to gdb for it to process the syscall request.
     * Since the protocol requires that gdb hands control back to us
     * using a "here are the results" F packet, we don't need to check
     * gdb_handlesig's return value (which is the signal to deliver if
     * execution was resumed via a continue packet).
     */
    gdb_handlesig(s->c_cpu, 0);
#else
    /* In this case wait to send the syscall packet until notification that
       the CPU has stopped.  This must be done because if the packet is sent
       now the reply from the syscall request could be received while the CPU
       is still in the running state, which can cause packets to be dropped
       and state transition 'T' packets to be sent while the syscall is still
       being processed.  */
    qemu_cpu_kick(s->c_cpu);
#endif
}

void gdb_do_syscall(gdb_syscall_complete_cb cb, const char *fmt, ...)
{
    va_list va;

    va_start(va, fmt);
    gdb_do_syscallv(cb, fmt, va);
    va_end(va);
}

static void gdb_read_byte(GDBState *s, int ch)
{
    int i, csum;
    uint8_t reply;

#ifndef CONFIG_USER_ONLY
    if (s->last_packet_len) {
        /* Waiting for a response to the last packet.  If we see the start
           of a new command then abandon the previous response.  */
        if (ch == '-') {
            trace_gdbstub_err_got_nack();
            put_buffer(s, (uint8_t *)s->last_packet, s->last_packet_len);
        } else if (ch == '+') {
            trace_gdbstub_io_got_ack();
        } else {
            trace_gdbstub_io_got_unexpected((uint8_t)ch);
        }

        if (ch == '+' || ch == '$')
            s->last_packet_len = 0;
        if (ch != '$')
            return;
    }
    if (runstate_is_running()) {
        /* when the CPU is running, we cannot do anything except stop
           it when receiving a char */
        vm_stop(RUN_STATE_PAUSED);
    } else
#endif
    {
        switch(s->state) {
        case RS_IDLE:
            if (ch == '$') {
                /* start of command packet */
                s->line_buf_index = 0;
                s->line_sum = 0;
                s->state = RS_GETLINE;
            } else {
                trace_gdbstub_err_garbage((uint8_t)ch);
            }
            break;
        case RS_GETLINE:
            if (ch == '}') {
                /* start escape sequence */
                s->state = RS_GETLINE_ESC;
                s->line_sum += ch;
            } else if (ch == '*') {
                /* start run length encoding sequence */
                s->state = RS_GETLINE_RLE;
                s->line_sum += ch;
            } else if (ch == '#') {
                /* end of command, start of checksum*/
                s->state = RS_CHKSUM1;
            } else if (s->line_buf_index >= sizeof(s->line_buf) - 1) {
                trace_gdbstub_err_overrun();
                s->state = RS_IDLE;
            } else {
                /* unescaped command character */
                s->line_buf[s->line_buf_index++] = ch;
                s->line_sum += ch;
            }
            break;
        case RS_GETLINE_ESC:
            if (ch == '#') {
                /* unexpected end of command in escape sequence */
                s->state = RS_CHKSUM1;
            } else if (s->line_buf_index >= sizeof(s->line_buf) - 1) {
                /* command buffer overrun */
                trace_gdbstub_err_overrun();
                s->state = RS_IDLE;
            } else {
                /* parse escaped character and leave escape state */
                s->line_buf[s->line_buf_index++] = ch ^ 0x20;
                s->line_sum += ch;
                s->state = RS_GETLINE;
            }
            break;
        case RS_GETLINE_RLE:
            if (ch < ' ') {
                /* invalid RLE count encoding */
                trace_gdbstub_err_invalid_repeat((uint8_t)ch);
                s->state = RS_GETLINE;
            } else {
                /* decode repeat length */
                int repeat = (unsigned char)ch - ' ' + 3;
                if (s->line_buf_index + repeat >= sizeof(s->line_buf) - 1) {
                    /* that many repeats would overrun the command buffer */
                    trace_gdbstub_err_overrun();
                    s->state = RS_IDLE;
                } else if (s->line_buf_index < 1) {
                    /* got a repeat but we have nothing to repeat */
                    trace_gdbstub_err_invalid_rle();
                    s->state = RS_GETLINE;
                } else {
                    /* repeat the last character */
                    memset(s->line_buf + s->line_buf_index,
                           s->line_buf[s->line_buf_index - 1], repeat);
                    s->line_buf_index += repeat;
                    s->line_sum += ch;
                    s->state = RS_GETLINE;
                }
            }
            break;
        case RS_CHKSUM1:
            /* get high hex digit of checksum */
            if (!isxdigit(ch)) {
                trace_gdbstub_err_checksum_invalid((uint8_t)ch);
                s->state = RS_GETLINE;
                break;
            }
            s->line_buf[s->line_buf_index] = '\0';
            s->line_csum = fromhex(ch) << 4;
            s->state = RS_CHKSUM2;
            break;
        case RS_CHKSUM2:
            /* get low hex digit of checksum */
            if (!isxdigit(ch)) {
                trace_gdbstub_err_checksum_invalid((uint8_t)ch);
                s->state = RS_GETLINE;
                break;
            }
            s->line_csum |= fromhex(ch);
<<<<<<< HEAD
            csum = 0;
            for (i = 0; i < s->line_buf_index; i++) {
                csum += s->line_buf[i];
            }
            if (s->line_csum != (csum & 0xff)) {
                gdb_debug("got command packet with incorrect checksum\n");
=======

            if (s->line_csum != (s->line_sum & 0xff)) {
                trace_gdbstub_err_checksum_incorrect(s->line_sum, s->line_csum);
>>>>>>> 82b2865e
                /* send NAK reply */
                reply = '-';
                put_buffer(s, &reply, 1);
                s->state = RS_IDLE;
            } else {
                /* send ACK reply */
                reply = '+';
                put_buffer(s, &reply, 1);
                s->state = gdb_handle_packet(s, s->line_buf);
#ifdef CONFIG_REMOTE_PORT
                bool tw_en = rp_time_warp_enable(false);
                rp_time_warp_enable(tw_en);
#endif
            }
            break;
        default:
            abort();
        }
    }
}

/* Tell the remote gdb that the process has exited.  */
void gdb_exit(CPUArchState *env, int code)
{
  GDBState *s;
  char buf[4];

  s = gdbserver_state;
  if (!s) {
      return;
  }
#ifdef CONFIG_USER_ONLY
  if (gdbserver_fd < 0 || s->fd < 0) {
      return;
  }
#endif

  trace_gdbstub_op_exiting((uint8_t)code);

  snprintf(buf, sizeof(buf), "W%02x", (uint8_t)code);
  put_packet(s, buf);

#ifndef CONFIG_USER_ONLY
  qemu_chr_fe_deinit(&s->chr, true);
#endif
}

/*
 * Create the process that will contain all the "orphan" CPUs (that are not
 * part of a CPU cluster). Note that if this process contains no CPUs, it won't
 * be attachable and thus will be invisible to the user.
 */
static void create_default_process(GDBState *s)
{
    GDBProcess *process;
    int max_pid = 0;

    if (s->process_num) {
        max_pid = s->processes[s->process_num - 1].pid;
    }

    s->processes = g_renew(GDBProcess, s->processes, ++s->process_num);
    process = &s->processes[s->process_num - 1];

    /* We need an available PID slot for this process */
    assert(max_pid < UINT32_MAX);

    process->pid = max_pid + 1;
    process->attached = false;
    process->target_xml[0] = '\0';
}

#ifdef CONFIG_USER_ONLY
int
gdb_handlesig(CPUState *cpu, int sig)
{
    GDBState *s;
    char buf[256];
    int n;

    s = gdbserver_state;
    if (gdbserver_fd < 0 || s->fd < 0) {
        return sig;
    }

    /* disable single step if it was enabled */
    cpu_single_step(cpu, 0);
    tb_flush(cpu);

    if (sig != 0) {
        snprintf(buf, sizeof(buf), "S%02x", target_signal_to_gdb(sig));
        put_packet(s, buf);
    }
    /* put_packet() might have detected that the peer terminated the
       connection.  */
    if (s->fd < 0) {
        return sig;
    }

    sig = 0;
    s->state = RS_IDLE;
    s->running_state = 0;
    while (s->running_state == 0) {
        n = read(s->fd, buf, 256);
        if (n > 0) {
            int i;

            for (i = 0; i < n; i++) {
                gdb_read_byte(s, buf[i]);
            }
        } else {
            /* XXX: Connection closed.  Should probably wait for another
               connection before continuing.  */
            if (n == 0) {
                close(s->fd);
            }
            s->fd = -1;
            return sig;
        }
    }
    sig = s->signal;
    s->signal = 0;
    return sig;
}

/* Tell the remote gdb that the process has exited due to SIG.  */
void gdb_signalled(CPUArchState *env, int sig)
{
    GDBState *s;
    char buf[4];

    s = gdbserver_state;
    if (gdbserver_fd < 0 || s->fd < 0) {
        return;
    }

    snprintf(buf, sizeof(buf), "X%02x", target_signal_to_gdb(sig));
    put_packet(s, buf);
}

static bool gdb_accept(void)
{
    GDBState *s;
    struct sockaddr_in sockaddr;
    socklen_t len;
    int fd;

    for(;;) {
        len = sizeof(sockaddr);
        fd = accept(gdbserver_fd, (struct sockaddr *)&sockaddr, &len);
        if (fd < 0 && errno != EINTR) {
            perror("accept");
            return false;
        } else if (fd >= 0) {
            qemu_set_cloexec(fd);
            break;
        }
    }

    /* set short latency */
    if (socket_set_nodelay(fd)) {
        perror("setsockopt");
        close(fd);
        return false;
    }

    s = g_malloc0(sizeof(GDBState));
    create_default_process(s);
    s->processes[0].attached = true;
    s->c_cpu = gdb_first_attached_cpu(s);
    s->g_cpu = s->c_cpu;
    s->fd = fd;
    gdb_has_xml = false;

    gdbserver_state = s;
    return true;
}

static int gdbserver_open(int port)
{
    struct sockaddr_in sockaddr;
    int fd, ret;

    fd = socket(PF_INET, SOCK_STREAM, 0);
    if (fd < 0) {
        perror("socket");
        return -1;
    }
    qemu_set_cloexec(fd);

    socket_set_fast_reuse(fd);

    sockaddr.sin_family = AF_INET;
    sockaddr.sin_port = htons(port);
    sockaddr.sin_addr.s_addr = 0;
    ret = bind(fd, (struct sockaddr *)&sockaddr, sizeof(sockaddr));
    if (ret < 0) {
        perror("bind");
        close(fd);
        return -1;
    }
    ret = listen(fd, 1);
    if (ret < 0) {
        perror("listen");
        close(fd);
        return -1;
    }
    return fd;
}

int gdbserver_start(int port)
{
    gdbserver_fd = gdbserver_open(port);
    if (gdbserver_fd < 0)
        return -1;
    /* accept connections */
    if (!gdb_accept()) {
        close(gdbserver_fd);
        gdbserver_fd = -1;
        return -1;
    }
    return 0;
}

/* Disable gdb stub for child processes.  */
void gdbserver_fork(CPUState *cpu)
{
    GDBState *s = gdbserver_state;

    if (gdbserver_fd < 0 || s->fd < 0) {
        return;
    }
    close(s->fd);
    s->fd = -1;
    cpu_breakpoint_remove_all(cpu, BP_GDB);
    cpu_watchpoint_remove_all(cpu, BP_GDB);
}
#else
static void gdb_autosplit_cpus(GDBState *s)
{
    /* FIXME: this should be done explicitely from a QOM CLUSTER
     * container. Maybe autocreated from dts files.
     * In the meantime, follow a simple logic. Consecutive cores
     * of the same kind, form a cluster.
     */
    CPUState *cpu = first_cpu;
    CPUState *cpu_prev = NULL;

    assert(s->clusters == NULL);
    assert(s->num_clusters == 0);

    while (cpu) {
        if (!cpu_prev || (CPU_GET_CLASS(cpu) != CPU_GET_CLASS(cpu_prev))) {
            /* New cluster.  */
            s->clusters = g_renew(typeof(s->clusters[0]), s->clusters,
                                  s->num_clusters + 1);
            if (s->num_clusters) {
                s->clusters[s->num_clusters - 1].cpus.last = cpu_prev;
            }
            s->clusters[s->num_clusters].attached = false;
            s->clusters[s->num_clusters].cpus.first = cpu;
            s->num_clusters++;
        }
        cpu_prev = cpu;
        cpu = CPU_NEXT(cpu);
    }
    s->clusters[s->num_clusters - 1].cpus.last = cpu_prev;

#ifdef DEBUG_GDB
    {
        unsigned int i;

        for (i = 0; i < s->num_clusters; i++) {
            cpu = s->clusters[i].cpus.first;
            while (cpu) {
                CPUClass *cc = CPU_GET_CLASS(cpu);
                const char *name = object_get_canonical_path(OBJECT(cpu));
                qemu_log("Cluster%d: CPU%d %s xml=%s\n", i, cpu->cpu_index,
                         name, cc->gdb_core_xml_file);
                if (cpu == s->clusters[i].cpus.last) {
                    break;
                }
                cpu = CPU_NEXT(cpu);
            }
        }
    }
#endif
}

static int gdb_chr_can_receive(void *opaque)
{
  /* We can handle an arbitrarily large amount of data.
   Pick the maximum packet size, which is as good as anything.  */
  return MAX_PACKET_LENGTH;
}

static void gdb_chr_receive(void *opaque, const uint8_t *buf, int size)
{
    int i;

    for (i = 0; i < size; i++) {
        gdb_read_byte(gdbserver_state, buf[i]);
    }
}

static void gdb_chr_event(void *opaque, int event)
{
    int i;
    GDBState *s = (GDBState *) opaque;

    switch (event) {
    case CHR_EVENT_OPENED:
        /* Start with first process attached, others detached */
        for (i = 0; i < s->process_num; i++) {
            s->processes[i].attached = !i;
        }

        s->c_cpu = gdb_first_attached_cpu(s);
        s->g_cpu = s->c_cpu;

        vm_stop(RUN_STATE_PAUSED);
        gdb_has_xml = false;
        break;
    default:
        break;
    }
}

static void gdb_monitor_output(GDBState *s, const char *msg, int len)
{
    char buf[MAX_PACKET_LENGTH];

    buf[0] = 'O';
    if (len > (MAX_PACKET_LENGTH/2) - 1)
        len = (MAX_PACKET_LENGTH/2) - 1;
    memtohex(buf + 1, (uint8_t *)msg, len);
    put_packet(s, buf);
}

static int gdb_monitor_write(Chardev *chr, const uint8_t *buf, int len)
{
    const char *p = (const char *)buf;
    int max_sz;

    max_sz = (sizeof(gdbserver_state->last_packet) - 2) / 2;
    for (;;) {
        if (len <= max_sz) {
            gdb_monitor_output(gdbserver_state, p, len);
            break;
        }
        gdb_monitor_output(gdbserver_state, p, max_sz);
        p += max_sz;
        len -= max_sz;
    }
    return len;
}

#ifndef _WIN32
static void gdb_sigterm_handler(int signal)
{
    if (runstate_is_running()) {
        vm_stop(RUN_STATE_PAUSED);
    }
}
#endif

static void gdb_monitor_open(Chardev *chr, ChardevBackend *backend,
                             bool *be_opened, Error **errp)
{
    *be_opened = false;
}

static void char_gdb_class_init(ObjectClass *oc, void *data)
{
    ChardevClass *cc = CHARDEV_CLASS(oc);

    cc->internal = true;
    cc->open = gdb_monitor_open;
    cc->chr_write = gdb_monitor_write;
}

#define TYPE_CHARDEV_GDB "chardev-gdb"

static const TypeInfo char_gdb_type_info = {
    .name = TYPE_CHARDEV_GDB,
    .parent = TYPE_CHARDEV,
    .class_init = char_gdb_class_init,
};

static int find_cpu_clusters(Object *child, void *opaque)
{
    if (object_dynamic_cast(child, TYPE_CPU_CLUSTER)) {
        GDBState *s = (GDBState *) opaque;
        CPUClusterState *cluster = CPU_CLUSTER(child);
        GDBProcess *process;

        s->processes = g_renew(GDBProcess, s->processes, ++s->process_num);

        process = &s->processes[s->process_num - 1];

        /*
         * GDB process IDs -1 and 0 are reserved. To avoid subtle errors at
         * runtime, we enforce here that the machine does not use a cluster ID
         * that would lead to PID 0.
         */
        assert(cluster->cluster_id != UINT32_MAX);
        process->pid = cluster->cluster_id + 1;
        process->attached = false;
        process->target_xml[0] = '\0';

        return 0;
    }

    return object_child_foreach(child, find_cpu_clusters, opaque);
}

static int pid_order(const void *a, const void *b)
{
    GDBProcess *pa = (GDBProcess *) a;
    GDBProcess *pb = (GDBProcess *) b;

    if (pa->pid < pb->pid) {
        return -1;
    } else if (pa->pid > pb->pid) {
        return 1;
    } else {
        return 0;
    }
}

static void create_processes(GDBState *s)
{
    object_child_foreach(object_get_root(), find_cpu_clusters, s);

    if (s->processes) {
        /* Sort by PID */
        qsort(s->processes, s->process_num, sizeof(s->processes[0]), pid_order);
    }

    create_default_process(s);
}

static void cleanup_processes(GDBState *s)
{
    g_free(s->processes);
    s->process_num = 0;
    s->processes = NULL;
}

int gdbserver_start(const char *device)
{
    trace_gdbstub_op_start(device);

    GDBState *s;
    char gdbstub_device_name[128];
    Chardev *chr = NULL;
    Chardev *mon_chr;

    if (!first_cpu) {
        error_report("gdbstub: meaningless to attach gdb to a "
                     "machine without any CPU.");
        return -1;
    }

    if (!device)
        return -1;
    if (strcmp(device, "none") != 0) {
        if (strstart(device, "tcp:", NULL)) {
            /* enforce required TCP attributes */
            snprintf(gdbstub_device_name, sizeof(gdbstub_device_name),
                     "%s,nowait,nodelay,server", device);
            device = gdbstub_device_name;
        }
#ifndef _WIN32
        else if (strcmp(device, "stdio") == 0) {
            struct sigaction act;

            memset(&act, 0, sizeof(act));
            act.sa_handler = gdb_sigterm_handler;
            sigaction(SIGINT, &act, NULL);
        }
#endif
        /*
         * FIXME: it's a bit weird to allow using a mux chardev here
         * and implicitly setup a monitor. We may want to break this.
         */
        chr = qemu_chr_new_noreplay("gdb", device, true, NULL);
        if (!chr)
            return -1;
    }

    s = gdbserver_state;
    if (!s) {
        s = g_malloc0(sizeof(GDBState));
        gdbserver_state = s;

        qemu_add_vm_change_state_handler(gdb_vm_state_change, NULL);

        /* Initialize a monitor terminal for gdb */
        mon_chr = qemu_chardev_new(NULL, TYPE_CHARDEV_GDB,
                                   NULL, NULL, &error_abort);
        monitor_init(mon_chr, 0);
    } else {
        qemu_chr_fe_deinit(&s->chr, true);
        mon_chr = s->mon_chr;
        cleanup_processes(s);
        memset(s, 0, sizeof(GDBState));
        s->mon_chr = mon_chr;
    }
<<<<<<< HEAD
    gdb_autosplit_cpus(s);
    s->c_cpu = first_cpu;
    s->g_cpu = first_cpu;
=======

    create_processes(s);

>>>>>>> 82b2865e
    if (chr) {
        qemu_chr_fe_init(&s->chr, chr, &error_abort);
        qemu_chr_fe_set_handlers(&s->chr, gdb_chr_can_receive, gdb_chr_receive,
                                 gdb_chr_event, NULL, s, NULL, true);
    }
    s->state = chr ? RS_IDLE : RS_INACTIVE;
    s->mon_chr = mon_chr;
    s->current_syscall_cb = NULL;

    return 0;
}

void gdbserver_cleanup(void)
{
    if (gdbserver_state) {
        put_packet(gdbserver_state, "W00");
    }
}

static void register_types(void)
{
    type_register_static(&char_gdb_type_info);
}

type_init(register_types);
#endif<|MERGE_RESOLUTION|>--- conflicted
+++ resolved
@@ -29,11 +29,7 @@
 #include "chardev/char-fe.h"
 #include "sysemu/sysemu.h"
 #include "exec/gdbstub.h"
-<<<<<<< HEAD
-#include "hw/remote-port.h"
-=======
 #include "hw/cpu/cluster.h"
->>>>>>> 82b2865e
 #endif
 
 #define MAX_PACKET_LENGTH 4096
@@ -59,6 +55,21 @@
         return cc->memory_rw_debug(cpu, addr, buf, len, is_write);
     }
     return cpu_memory_rw_debug(cpu, addr, buf, len, is_write);
+}
+
+/* Return the GDB index for a given vCPU state.
+ *
+ * For user mode this is simply the thread id. In system mode GDB
+ * numbers CPUs from 1 as 0 is reserved as an "any cpu" index.
+ */
+static inline int cpu_gdb_index(CPUState *cpu)
+{
+#if defined(CONFIG_USER_ONLY)
+    TaskState *ts = (TaskState *) cpu->opaque;
+    return ts->ts_tid;
+#else
+    return cpu->cpu_index + 1;
+#endif
 }
 
 enum {
@@ -302,25 +313,10 @@
     RS_CHKSUM1,
     RS_CHKSUM2,
 };
-
-/* GDBClusters represent clusters with 1 or more CPUs.  */
-typedef struct GDBCluster {
-    struct {
-        CPUState *first;
-        CPUState *last;
-    } cpus;
-    bool attached;
-} GDBCluster;
-
 typedef struct GDBState {
-    GDBCluster *clusters;
-    int num_clusters;
-    int cur_cluster;
-
     CPUState *c_cpu; /* current CPU for step/continue ops */
     CPUState *g_cpu; /* current CPU for other ops */
     CPUState *query_cpu; /* for q{f|s}ThreadInfo */
-    int query_cluster;
     enum RSState state; /* parsing state */
     char line_buf[MAX_PACKET_LENGTH];
     int line_buf_index;
@@ -329,11 +325,6 @@
     uint8_t last_packet[MAX_PACKET_LENGTH + 4];
     int last_packet_len;
     int signal;
-    bool client_connected;
-    bool multiprocess;
-    char threadid_str[64];
-    bool break_on_guest_error;
-    bool breakpoints_per_core;
 #ifdef CONFIG_USER_ONLY
     int fd;
     int running_state;
@@ -357,12 +348,6 @@
 
 bool gdb_has_xml;
 
-#ifndef CONFIG_USER_ONLY
-static void gdb_output(GDBState *s, const char *msg, int len);
-#endif
-
-int semihosting_target = SEMIHOSTING_TARGET_AUTO;
-
 #ifdef CONFIG_USER_ONLY
 /* XXX: This is not thread safe.  Do we care?  */
 static int gdbserver_fd = -1;
@@ -433,8 +418,6 @@
 #endif
 }
 
-<<<<<<< HEAD
-=======
 /*
  * Resume execution, per CPU actions. For user-mode emulation it's
  * equivalent to gdb_continue.
@@ -492,7 +475,6 @@
     return res;
 }
 
->>>>>>> 82b2865e
 static void put_buffer(GDBState *s, const uint8_t *buf, int len)
 {
 #ifdef CONFIG_USER_ONLY
@@ -660,10 +642,6 @@
     return p - buf;
 }
 
-<<<<<<< HEAD
-static const char *get_feature_xml(const char *p, const char **newp,
-                                   CPUClass *cc, CPUState *cpu)
-=======
 static uint32_t gdb_get_cpu_pid(const GDBState *s, CPUState *cpu)
 {
     /* TODO: In user mode, we should use the task state PID */
@@ -814,7 +792,6 @@
 
 static const char *get_feature_xml(const GDBState *s, const char *p,
                                    const char **newp, GDBProcess *process)
->>>>>>> 82b2865e
 {
     size_t len;
     int i;
@@ -833,23 +810,6 @@
         const size_t buf_sz = sizeof(process->target_xml);
 
         /* Generate the XML description for this CPU.  */
-<<<<<<< HEAD
-        if (1 || !target_xml[0]) {
-            GDBRegisterState *r;
-
-            snprintf(target_xml, sizeof(target_xml),
-                     "<?xml version=\"1.0\"?>"
-                     "<!DOCTYPE target SYSTEM \"gdb-target.dtd\">"
-                     "<target>"
-                     "<xi:include href=\"%s\"/>",
-                     cc->gdb_core_xml_file);
-
-            for (r = cpu->gdb_regs; r; r = r->next) {
-                pstrcat(target_xml, sizeof(target_xml), "<xi:include href=\"");
-                pstrcat(target_xml, sizeof(target_xml), r->xml);
-                pstrcat(target_xml, sizeof(target_xml), "\"/>");
-            }
-=======
         if (!buf[0]) {
             GDBRegisterState *r;
 
@@ -857,7 +817,6 @@
                     "<?xml version=\"1.0\"?>"
                     "<!DOCTYPE target SYSTEM \"gdb-target.dtd\">"
                     "<target>");
->>>>>>> 82b2865e
             if (cc->gdb_arch_name) {
                 gchar *arch = cc->gdb_arch_name(cpu);
                 pstrcat(buf, buf_sz, "<architecture>");
@@ -865,9 +824,6 @@
                 pstrcat(buf, buf_sz, "</architecture>");
                 g_free(arch);
             }
-<<<<<<< HEAD
-            pstrcat(target_xml, sizeof(target_xml), "</target>");
-=======
             pstrcat(buf, buf_sz, "<xi:include href=\"");
             pstrcat(buf, buf_sz, cc->gdb_core_xml_file);
             pstrcat(buf, buf_sz, "\"/>");
@@ -887,7 +843,6 @@
         g_free(xmlname);
         if (xml) {
             return xml;
->>>>>>> 82b2865e
         }
     }
     for (i = 0; ; i++) {
@@ -993,29 +948,9 @@
     }
     return cputype;
 }
-
-static void gdb_monitor(GDBState *s, const char *line)
-{
-    unsigned long val;
-    const char *p = line;
-
-    fprintf(stderr, "%s: %s\n", __func__, line);
-    if (strncmp(p,"break_on_guest_error",20) == 0) {
-        p += 20;
-        fprintf(stderr, "p %s\n", p);
-        if (*p == '=') {
-            p++;
-            val = strtoul(p, (char **)&p, 16);
-            s->break_on_guest_error = !!val;
-        }
-        gdb_output(s, s->break_on_guest_error ? "1\n" : "0\n", 2);
-        put_packet(s, "OK");
-    }
-}
 #endif
 
-static int gdb_breakpoint_insert(GDBState *s,
-                                 target_ulong addr, target_ulong len, int type)
+static int gdb_breakpoint_insert(target_ulong addr, target_ulong len, int type)
 {
     CPUState *cpu;
     int err = 0;
@@ -1027,10 +962,6 @@
     switch (type) {
     case GDB_BREAKPOINT_SW:
     case GDB_BREAKPOINT_HW:
-        if (s->breakpoints_per_core) {
-            cpu_breakpoint_insert(s->c_cpu, addr, BP_GDB, NULL);
-            return 0;
-        }
         CPU_FOREACH(cpu) {
             err = cpu_breakpoint_insert(cpu, addr, BP_GDB, NULL);
             if (err) {
@@ -1056,8 +987,7 @@
     }
 }
 
-static int gdb_breakpoint_remove(GDBState *s,
-                                 target_ulong addr, target_ulong len, int type)
+static int gdb_breakpoint_remove(target_ulong addr, target_ulong len, int type)
 {
     CPUState *cpu;
     int err = 0;
@@ -1069,10 +999,6 @@
     switch (type) {
     case GDB_BREAKPOINT_SW:
     case GDB_BREAKPOINT_HW:
-        if (s->breakpoints_per_core) {
-            err = cpu_breakpoint_remove(s->c_cpu, addr, BP_GDB);
-            return err;
-        }
         CPU_FOREACH(cpu) {
             err = cpu_breakpoint_remove(cpu, addr, BP_GDB);
             if (err) {
@@ -1137,29 +1063,6 @@
     cpu_set_pc(cpu, pc);
 }
 
-<<<<<<< HEAD
-static CPUState *find_cpu(GDBState *s, int32_t pid, int32_t thread_id)
-{
-    GDBCluster *cl;
-    CPUState *cpu;
-
-    if (pid <= 0) {
-        pid = 1;
-    }
-
-    cl = &s->clusters[pid - 1];
-    cpu = cl->cpus.first;
-
-    while (cpu) {
-        if ((cpu->cpu_index + 1) == thread_id || thread_id <= 0) {
-            return cpu;
-        }
-
-        if (cpu == cl->cpus.last) {
-            break;
-        }
-        cpu = CPU_NEXT(cpu);
-=======
 static char *gdb_fmt_thread_id(const GDBState *s, CPUState *cpu,
                            char *buf, size_t buf_size)
 {
@@ -1198,7 +1101,6 @@
         buf++;
     } else {
         p = 1;
->>>>>>> 82b2865e
     }
 
     ret = qemu_strtoul(buf, &buf, 16, &t);
@@ -1228,56 +1130,21 @@
     return GDB_ONE_THREAD;
 }
 
-#define MAX_PLIST 8 * 1024
-static char *gdb_get_process_list(GDBState *s)
-{
-    CPUState *cpu;
-    char *buf;
-    unsigned int i;
-
-    buf = g_malloc0(MAX_PLIST);
-
-#undef HEADER
-#define HEADER "<?xml version=\"1.0\"?>\n" \
-    "<!DOCTYPE target SYSTEM \"osdata.dtd\">\n<osdata type=\"processes\">\n"
-
-    pstrcat(buf, MAX_PLIST, HEADER);
-    for (i = 0; i < s->num_clusters; i++) {
-        char lbuf[70];
-        unsigned int num_cores = 0;
-
-        snprintf(lbuf, sizeof(lbuf),
-                       "<item>\n <column name=\"pid\">%u</column>\n <column name=\"cores\">",
-                       i + 1);
-        pstrcat(buf, MAX_PLIST, lbuf);
-
-        cpu = s->clusters[i].cpus.first;
-        while (cpu) {
-            snprintf(lbuf, sizeof(lbuf), "%s%u",
-                           num_cores ? "," : "", (cpu->cpu_index + 1));
-            pstrcat(buf, MAX_PLIST, lbuf);
-            if (cpu == s->clusters[i].cpus.last) {
-                break;
-            }
-            cpu = CPU_NEXT(cpu);
-            num_cores++;
-        }
-        pstrcat(buf, MAX_PLIST, "</column>\n</item>\n");
-    }
-    pstrcat(buf, MAX_PLIST, "</osdata>");
-    return buf;
-}
-
-static void gdb_thread_id(const char *p, const char **next_p,
-                          int32_t *pid_p, uint32_t *tid_p)
-{
-<<<<<<< HEAD
-    /* We are flexible here and accept extended thread ids even if
-     * multiprocess support was not signaled by the peer.
-     */
-    uint32_t pid = 1, tid;
-    bool extended = *p == 'p';
-=======
+static int is_query_packet(const char *p, const char *query, char separator)
+{
+    unsigned int query_len = strlen(query);
+
+    return strncmp(p, query, query_len) == 0 &&
+        (p[query_len] == '\0' || p[query_len] == separator);
+}
+
+/**
+ * gdb_handle_vcont - Parses and handles a vCont packet.
+ * returns -ENOTSUP if a command is unsupported, -EINVAL or -ERANGE if there is
+ *         a format error, 0 on success.
+ */
+static int gdb_handle_vcont(GDBState *s, const char *p)
+{
     int res, signal = 0;
     char cur_action;
     char *newstates;
@@ -1288,36 +1155,19 @@
     GDBThreadIdKind kind;
 #ifdef CONFIG_USER_ONLY
     int max_cpus = 1; /* global variable max_cpus exists only in system mode */
->>>>>>> 82b2865e
-
-    if (extended) {
-        p++;
-        pid = strtoull(p, (char **)&p, 16);
-        p++;
-    }
-    tid = strtoull(p, (char **)&p, 16);
-
-    if (pid <= 0) {
-        pid = 1;
-    }
-
-<<<<<<< HEAD
-    if (pid_p) {
-        *pid_p = pid;
-    }
-    if (tid_p) {
-        *tid_p = tid;
-    }
-    if (next_p) {
-        *next_p = p;
-    }
-}
-
-static const char *gdb_gen_thread_id(GDBState *s, uint32_t pid, uint32_t tid)
-{
-    static char id[64];
-    unsigned int pos = 0;
-=======
+
+    CPU_FOREACH(cpu) {
+        max_cpus = max_cpus <= cpu->cpu_index ? cpu->cpu_index + 1 : max_cpus;
+    }
+#endif
+    /* uninitialised CPUs stay 0 */
+    newstates = g_new0(char, max_cpus);
+
+    /* mark valid CPUs with 1 */
+    CPU_FOREACH(cpu) {
+        newstates[cpu->cpu_index] = 1;
+    }
+
     /*
      * res keeps track of what error we are returning, with -ENOTSUP meaning
      * that the command is unknown or unsupported, thus returning an empty
@@ -1395,56 +1245,36 @@
 
         case GDB_ONE_THREAD:
             cpu = gdb_get_cpu(s, pid, tid);
->>>>>>> 82b2865e
-
-    if (s->multiprocess) {
-        pos += snprintf(id, sizeof(id), "p%x.", pid);
-    }
-    snprintf(id + pos, sizeof(id) - pos, "%x", tid);
-    return id;
-}
-
-<<<<<<< HEAD
-static void gdb_match_supported(GDBState *s, const char *p)
-{
-    p = strchr(p, ':');
-    while (p) {
-        p++;
-        if (strncmp(p, "multiprocess", 12) == 0) {
-            s->multiprocess = true;
-=======
+
+            /* invalid CPU/thread specified */
+            if (!cpu) {
+                res = -EINVAL;
+                goto out;
+            }
+
             /* only use if no previous match occourred */
             if (newstates[cpu->cpu_index] == 1) {
                 newstates[cpu->cpu_index] = cur_action;
             }
             break;
->>>>>>> 82b2865e
-        }
-        p = strchr(p, ':');
-    }
-}
-
-static int is_query_packet(const char *p, const char *query, char separator)
-{
-    unsigned int query_len = strlen(query);
-
-    return strncmp(p, query, query_len) == 0 &&
-        (p[query_len] == '\0' || p[query_len] == separator);
+        }
+    }
+    s->signal = signal;
+    gdb_continue_partial(s, newstates);
+
+out:
+    g_free(newstates);
+
+    return res;
 }
 
 static int gdb_handle_packet(GDBState *s, const char *line_buf)
 {
-    GDBCluster *cl = &s->clusters[s->cur_cluster];
     CPUState *cpu;
     GDBProcess *process;
     CPUClass *cc;
     const char *p;
-<<<<<<< HEAD
-    int32_t cluster;
-    uint32_t thread;
-=======
     uint32_t pid, tid;
->>>>>>> 82b2865e
     int ch, reg_size, type, res;
     uint8_t mem_buf[MAX_PACKET_LENGTH];
     char buf[sizeof(mem_buf) + 1 /* trailing NUL */];
@@ -1462,18 +1292,9 @@
         put_packet(s, "OK");
         break;
     case '?':
-        s->cur_cluster = 0;
-        cl = &s->clusters[s->cur_cluster];
-        s->c_cpu = cl->cpus.first;
-        s->g_cpu = cl->cpus.first;
         /* TODO: Make this return the correct value for user-mode.  */
         snprintf(buf, sizeof(buf), "T%02xthread:%s;", GDB_SIGNAL_TRAP,
-<<<<<<< HEAD
-                 gdb_gen_thread_id(s, s->cur_cluster + 1,
-                                   (s->c_cpu->cpu_index + 1)));
-=======
                  gdb_fmt_thread_id(s, s->c_cpu, thread_id, sizeof(thread_id)));
->>>>>>> 82b2865e
         put_packet(s, buf);
         /* Remove all the breakpoints when this query is issued,
          * because gdb is doing and initial connect and the state
@@ -1488,11 +1309,7 @@
         }
         s->signal = 0;
         gdb_continue(s);
-<<<<<<< HEAD
-    return RS_IDLE;
-=======
         return RS_IDLE;
->>>>>>> 82b2865e
     case 'C':
         s->signal = gdb_signal_to_target (strtoul(p, (char **)&p, 16));
         if (s->signal == -1)
@@ -1501,85 +1318,20 @@
         return RS_IDLE;
     case 'v':
         if (strncmp(p, "Cont", 4) == 0) {
-            int res_signal, res_thread;
-
             p += 4;
             if (*p == '?') {
                 put_packet(s, "vCont;c;C;s;S");
                 break;
             }
-            res = 0;
-            res_signal = 0;
-            res_thread = 0;
-            while (*p) {
-                int action, signal;
-
-                if (*p++ != ';') {
-                    res = 0;
+
+            res = gdb_handle_vcont(s, p);
+
+            if (res) {
+                if ((res == -EINVAL) || (res == -ERANGE)) {
+                    put_packet(s, "E22");
                     break;
                 }
-                action = *p++;
-                signal = 0;
-                if (action == 'C' || action == 'S') {
-                    signal = gdb_signal_to_target(strtoul(p, (char **)&p, 16));
-                    if (signal == -1) {
-                        signal = 0;
-                    }
-                } else if (action != 'c' && action != 's') {
-                    res = 0;
-                    break;
-                }
-                thread = 0;
-                if (*p == ':') {
-                    gdb_thread_id(p + 1, &p, &cluster, &thread);
-                }
-                action = tolower(action);
-                if (res == 0 || (res == 'c' && action == 's')) {
-                    res = action;
-                    res_signal = signal;
-                    res_thread = thread;
-                }
-            }
-            if (res) {
-                if (res_thread != -1 && res_thread != 0) {
-                    cpu = find_cpu(s, cluster, res_thread);
-                    if (cpu == NULL) {
-                        put_packet(s, "E22");
-                        break;
-                    }
-                    s->cur_cluster = cluster - 1;
-                    cl = &s->clusters[s->cur_cluster];
-                    s->c_cpu = cpu;
-                }
-                if (res == 's') {
-                    cpu_single_step(s->c_cpu, sstep_flags);
-                }
-                s->signal = res_signal;
-                gdb_continue(s);
-                return RS_IDLE;
-            }
-            break;
-        } else if (strncmp(p, "Attach", 6) == 0) {
-            cluster = s->num_clusters + 1;
-            p += 6;
-            if (*p == ';') {
-                p++;
-                cluster = strtoull(p, (char **)&p, 16);
-            }
-            if (cluster <= s->num_clusters) {
-                s->cur_cluster = cluster - 1;
-                cl = &s->clusters[s->cur_cluster];
-                cl->attached = true;
-                s->c_cpu = cl->cpus.first;
-                s->g_cpu = cl->cpus.first;
-                snprintf(buf, sizeof(buf), "T%02xthread:%s;",
-                         GDB_SIGNAL_TRAP,
-                         gdb_gen_thread_id(s, cluster,
-                                           (s->c_cpu->cpu_index + 1)));
-
-                put_packet(s, buf);
-            } else {
-                put_packet(s, "E22");
+                goto unknown_command;
             }
             break;
         } else if (strncmp(p, "Attach;", 7) == 0) {
@@ -1631,18 +1383,6 @@
         exit(0);
     case 'D':
         /* Detach packet */
-<<<<<<< HEAD
-        if (*p == ';') {
-            cluster = strtoull(p + 1, (char **)&p, 16);
-            s->clusters[cluster - 1].attached = false;
-            /* FIXME: Remove all breakpoints for the cluster.  */
-            put_packet(s, "OK");
-            break;
-        }
-        gdb_breakpoint_remove_all();
-        gdb_syscall_mode = GDB_SYS_DISABLED;
-        gdb_continue(s);
-=======
         pid = 1;
 
         if (s->multiprocess) {
@@ -1677,7 +1417,6 @@
             gdb_syscall_mode = GDB_SYS_DISABLED;
             gdb_continue(s);
         }
->>>>>>> 82b2865e
         put_packet(s, "OK");
         break;
     case 's':
@@ -1687,11 +1426,7 @@
         }
         cpu_single_step(s->c_cpu, sstep_flags);
         gdb_continue(s);
-<<<<<<< HEAD
-    return RS_IDLE;
-=======
         return RS_IDLE;
->>>>>>> 82b2865e
     case 'F':
         {
             target_ulong ret;
@@ -1816,9 +1551,9 @@
             p++;
         len = strtoull(p, (char **)&p, 16);
         if (ch == 'Z')
-            res = gdb_breakpoint_insert(s, addr, len, type);
+            res = gdb_breakpoint_insert(addr, len, type);
         else
-            res = gdb_breakpoint_remove(s, addr, len, type);
+            res = gdb_breakpoint_remove(addr, len, type);
         if (res >= 0)
              put_packet(s, "OK");
         else if (res == -ENOSYS)
@@ -1828,10 +1563,6 @@
         break;
     case 'H':
         type = *p++;
-<<<<<<< HEAD
-        gdb_thread_id(p, &p, &cluster, &thread);
-        cpu = find_cpu(s, cluster, thread);
-=======
 
         thread_kind = read_thread_id(p, &p, &pid, &tid);
         if (thread_kind == GDB_READ_THREAD_ERR) {
@@ -1844,15 +1575,12 @@
             break;
         }
         cpu = gdb_get_cpu(s, pid, tid);
->>>>>>> 82b2865e
         if (cpu == NULL) {
             put_packet(s, "E22");
             break;
         }
         switch (type) {
         case 'c':
-            s->cur_cluster = cluster - 1;
-            cl = &s->clusters[s->cur_cluster];
             s->c_cpu = cpu;
             put_packet(s, "OK");
             break;
@@ -1866,17 +1594,12 @@
         }
         break;
     case 'T':
-<<<<<<< HEAD
-        gdb_thread_id(p, &p, &cluster, &thread);
-        cpu = find_cpu(s, cluster, thread);
-=======
         thread_kind = read_thread_id(p, &p, &pid, &tid);
         if (thread_kind == GDB_READ_THREAD_ERR) {
             put_packet(s, "E22");
             break;
         }
         cpu = gdb_get_cpu(s, pid, tid);
->>>>>>> 82b2865e
 
         if (cpu != NULL) {
             put_packet(s, "OK");
@@ -1909,64 +1632,7 @@
             sstep_flags = type;
             put_packet(s, "OK");
             break;
-        } else if (strncmp(p,"qemu.bps-per-core",17) == 0) {
-            p += 17;
-            if (*p != '=') {
-                /* Display current setting */
-                snprintf(buf, sizeof(buf), "%d", s->breakpoints_per_core);
-                put_packet(s, buf);
-                break;
-            }
-            p++;
-            s->breakpoints_per_core = strtoul(p, (char **)&p, 0);
-            put_packet(s, "OK");
-            break;
-        } else if (strncmp(p,"qemu.debug-context",18) == 0) {
-            unsigned int i = 0, len = 0, found = 0;
-            cc = CPU_GET_CLASS(s->g_cpu);
-
-            /* Display or change the context */
-            p += 18;
-            if (*p != '=') {
-                *buf = '\0';
-                while (cc->debug_contexts && cc->debug_contexts[i]) {
-                    len += snprintf(buf + len, sizeof(buf) - len,
-                                    "%s%s", i == 0 ? "" : ",",
-                                    cc->debug_contexts[i]);
-                    i++;
-                }
-                put_packet(s, buf);
-                break;
-            }
-            p++;
-            if (cc->set_debug_context) {
-                while (cc->debug_contexts && cc->debug_contexts[i]) {
-                    if (strcmp(p, cc->debug_contexts[i]) == 0) {
-                        cc->set_debug_context(s->g_cpu, i);
-                        put_packet(s, "OK");
-                        found = 1;
-                        break;
-                    }
-                    i++;
-                }
-            }
-            if (!found) {
-                put_packet(s, "E22");
-            }
-            break;
         } else if (strcmp(p,"C") == 0) {
-<<<<<<< HEAD
-            /* "Current thread" remains vague in the spec, so always return
-             *  the first CPU (gdb returns the first thread). */
-            snprintf(buf, sizeof(buf), "C%s",
-                     gdb_gen_thread_id(s, s->cur_cluster + 1,
-                                       (cl->cpus.first->cpu_index + 1)));
-            put_packet(s, buf);
-            break;
-        } else if (strcmp(p,"fThreadInfo") == 0) {
-            s->query_cluster = 0;
-            s->query_cpu = s->clusters[s->query_cluster].cpus.first;
-=======
             /*
              * "Current thread" remains vague in the spec, so always return
              * the first thread of the current process (gdb returns the
@@ -1979,55 +1645,19 @@
             break;
         } else if (strcmp(p,"fThreadInfo") == 0) {
             s->query_cpu = gdb_first_attached_cpu(s);
->>>>>>> 82b2865e
             goto report_cpuinfo;
         } else if (strcmp(p,"sThreadInfo") == 0) {
         report_cpuinfo:
             if (s->query_cpu) {
                 snprintf(buf, sizeof(buf), "m%s",
-<<<<<<< HEAD
-                         gdb_gen_thread_id(s, s->query_cluster + 1,
-                                           (s->query_cpu->cpu_index + 1)));
-                put_packet(s, buf);
-                if (s->query_cpu == s->clusters[s->query_cluster].cpus.last) {
-                    s->query_cluster++;
-                    if (s->query_cluster == s->num_clusters) {
-                        s->query_cluster = 0;
-                    }
-                    s->query_cpu = NULL;
-                    if (s->clusters[s->query_cluster].attached) {
-                        s->query_cpu = s->clusters[s->query_cluster].cpus.first;
-                    }
-                } else {
-                    s->query_cpu = CPU_NEXT(s->query_cpu);
-                }
-=======
                          gdb_fmt_thread_id(s, s->query_cpu,
                                        thread_id, sizeof(thread_id)));
                 put_packet(s, buf);
                 s->query_cpu = gdb_next_attached_cpu(s, s->query_cpu);
->>>>>>> 82b2865e
             } else
                 put_packet(s, "l");
             break;
         } else if (strncmp(p,"ThreadExtraInfo,", 16) == 0) {
-<<<<<<< HEAD
-            gdb_thread_id(p + 16, &p, &cluster, &thread);
-            cpu = find_cpu(s, cluster, thread);
-            if (cpu != NULL) {
-                cpu_synchronize_state(cpu);
-                if (!cpu->gdb_id) {
-                    const char *name = object_get_canonical_path(OBJECT(cpu));
-
-                    len = snprintf((char *)mem_buf, sizeof(mem_buf),
-                                   "CPU#%d %s", cpu->cpu_index, name);
-                } else {
-                    len = snprintf((char *)mem_buf, sizeof(mem_buf),
-                                   "%s", cpu->gdb_id);
-                }
-                len += snprintf((char *)mem_buf + len, sizeof(mem_buf) - len,
-                               " [%s]", cpu->halted ? "halted " : "running");
-=======
             if (read_thread_id(p + 16, &p, &pid, &tid) == GDB_READ_THREAD_ERR) {
                 put_packet(s, "E22");
                 break;
@@ -2053,11 +1683,8 @@
                                    cpu->halted ? "halted " : "running");
                 }
                 trace_gdbstub_op_extra_info((char *)mem_buf);
->>>>>>> 82b2865e
                 memtohex(buf, mem_buf, len);
                 put_packet(s, buf);
-            } else {
-                put_packet(s, "E22");
             }
             break;
         }
@@ -2085,42 +1712,23 @@
             len = len / 2;
             hextomem(mem_buf, p + 5, len);
             mem_buf[len++] = 0;
-            if (strncmp((char *) mem_buf, "gdbmon.", 7) == 0) {
-                /* Display or change the sstep_flags */
-                p = (char *) &mem_buf[7];
-                gdb_monitor(s, p);
-                break;
-            }
-#ifndef CONFIG_USER_ONLY
             qemu_chr_be_write(s->mon_chr, mem_buf, len);
             put_packet(s, "OK");
-#endif
-            break;
-        }
-        if (strncmp(p, "Attached", 8) == 0) {
-            put_packet(s, "1");
             break;
         }
 #endif /* !CONFIG_USER_ONLY */
         if (is_query_packet(p, "Supported", ':')) {
-            gdb_match_supported(s, p + 9);
-
             snprintf(buf, sizeof(buf), "PacketSize=%x", MAX_PACKET_LENGTH);
-            cc = CPU_GET_CLASS(cl->cpus.first);
+            cc = CPU_GET_CLASS(first_cpu);
             if (cc->gdb_core_xml_file != NULL) {
                 pstrcat(buf, sizeof(buf), ";qXfer:features:read+");
             }
-<<<<<<< HEAD
-            pstrcat(buf, sizeof(buf), ";qXfer:osdata:read+");
-            pstrcat(buf, sizeof(buf), ";multiprocess+");
-=======
 
             if (strstr(p, "multiprocess+")) {
                 s->multiprocess = true;
             }
             pstrcat(buf, sizeof(buf), ";multiprocess+");
 
->>>>>>> 82b2865e
             put_packet(s, buf);
             break;
         }
@@ -2128,10 +1736,7 @@
             const char *xml;
             target_ulong total_len;
 
-<<<<<<< HEAD
-=======
             process = gdb_get_cpu_process(s, s->g_cpu);
->>>>>>> 82b2865e
             cc = CPU_GET_CLASS(s->g_cpu);
             if (cc->gdb_core_xml_file == NULL) {
                 goto unknown_command;
@@ -2139,11 +1744,7 @@
 
             gdb_has_xml = true;
             p += 19;
-<<<<<<< HEAD
-            xml = get_feature_xml(p, &p, cc, s->g_cpu);
-=======
             xml = get_feature_xml(s, p, &p, process);
->>>>>>> 82b2865e
             if (!xml) {
                 snprintf(buf, sizeof(buf), "E00");
                 put_packet(s, buf);
@@ -2175,39 +1776,8 @@
             put_packet_binary(s, buf, len + 1, true);
             break;
         }
-        /* FIXME: Merge with the XML handling to avoid code duplication.  */
-        if (strncmp(p, "Xfer:osdata:read:processes:", 27) == 0) {
-            const char *plist;
-            target_ulong total_len;
-
-            plist = gdb_get_process_list(s);
-
-            p += 27;
-            if (*p == ':')
-                p++;
-            addr = strtoul(p, (char **)&p, 16);
-            if (*p == ',')
-                p++;
-            len = strtoul(p, (char **)&p, 16);
-
-            total_len = strlen(plist);
-            if (addr > total_len) {
-                snprintf(buf, sizeof(buf), "E00");
-                put_packet(s, buf);
-                break;
-            }
-
-            if (len > (MAX_PACKET_LENGTH - 5) / 2)
-                len = (MAX_PACKET_LENGTH - 5) / 2;
-            if (len < total_len - addr) {
-                buf[0] = 'm';
-                len = memtox(buf + 1, plist + addr, len);
-            } else {
-                buf[0] = 'l';
-                len = memtox(buf + 1, plist + addr, total_len - addr);
-            }
-            put_packet_binary(s, buf, len + 1);
-            g_free((void *) plist);
+        if (is_query_packet(p, "Attached", ':')) {
+            put_packet(s, GDB_ATTACHED);
             break;
         }
         /* Unrecognised 'q' command.  */
@@ -2240,18 +1810,6 @@
 }
 
 #ifndef CONFIG_USER_ONLY
-static void gdb_output(GDBState *s, const char *msg, int len)
-{
-    char buf[MAX_PACKET_LENGTH];
-
-    buf[0] = 'O';
-    if (len > (MAX_PACKET_LENGTH/2) - 1) {
-        len = (MAX_PACKET_LENGTH/2) - 1;
-    }
-    memtohex(buf + 1, (uint8_t *)msg, len);
-    put_packet(s, buf);
-}
-
 static void gdb_vm_state_change(void *opaque, int running, RunState state)
 {
     GDBState *s = gdbserver_state;
@@ -2295,14 +1853,7 @@
                     (target_ulong)cpu->watchpoint_hit->vaddr);
             snprintf(buf, sizeof(buf),
                      "T%02xthread:%s;%swatch:" TARGET_FMT_lx ";",
-<<<<<<< HEAD
-                     GDB_SIGNAL_TRAP,
-                     gdb_gen_thread_id(s, s->cur_cluster + 1,
-                                       (cpu->cpu_index + 1)),
-                     type,
-=======
                      GDB_SIGNAL_TRAP, thread_id, type,
->>>>>>> 82b2865e
                      (target_ulong)cpu->watchpoint_hit->vaddr);
             cpu->watchpoint_hit = NULL;
             goto send_packet;
@@ -2344,12 +1895,7 @@
         break;
     }
     gdb_set_stop_cpu(cpu);
-<<<<<<< HEAD
-    snprintf(buf, sizeof(buf), "T%02xthread:%s;", ret,
-             gdb_gen_thread_id(s, s->cur_cluster + 1, (cpu->cpu_index + 1)));
-=======
     snprintf(buf, sizeof(buf), "T%02xthread:%s;", ret, thread_id);
->>>>>>> 82b2865e
 
 send_packet:
     put_packet(s, buf);
@@ -2443,7 +1989,6 @@
 
 static void gdb_read_byte(GDBState *s, int ch)
 {
-    int i, csum;
     uint8_t reply;
 
 #ifndef CONFIG_USER_ONLY
@@ -2563,18 +2108,9 @@
                 break;
             }
             s->line_csum |= fromhex(ch);
-<<<<<<< HEAD
-            csum = 0;
-            for (i = 0; i < s->line_buf_index; i++) {
-                csum += s->line_buf[i];
-            }
-            if (s->line_csum != (csum & 0xff)) {
-                gdb_debug("got command packet with incorrect checksum\n");
-=======
 
             if (s->line_csum != (s->line_sum & 0xff)) {
                 trace_gdbstub_err_checksum_incorrect(s->line_sum, s->line_csum);
->>>>>>> 82b2865e
                 /* send NAK reply */
                 reply = '-';
                 put_buffer(s, &reply, 1);
@@ -2584,10 +2120,6 @@
                 reply = '+';
                 put_buffer(s, &reply, 1);
                 s->state = gdb_handle_packet(s, s->line_buf);
-#ifdef CONFIG_REMOTE_PORT
-                bool tw_en = rp_time_warp_enable(false);
-                rp_time_warp_enable(tw_en);
-#endif
             }
             break;
         default:
@@ -2813,57 +2345,6 @@
     cpu_watchpoint_remove_all(cpu, BP_GDB);
 }
 #else
-static void gdb_autosplit_cpus(GDBState *s)
-{
-    /* FIXME: this should be done explicitely from a QOM CLUSTER
-     * container. Maybe autocreated from dts files.
-     * In the meantime, follow a simple logic. Consecutive cores
-     * of the same kind, form a cluster.
-     */
-    CPUState *cpu = first_cpu;
-    CPUState *cpu_prev = NULL;
-
-    assert(s->clusters == NULL);
-    assert(s->num_clusters == 0);
-
-    while (cpu) {
-        if (!cpu_prev || (CPU_GET_CLASS(cpu) != CPU_GET_CLASS(cpu_prev))) {
-            /* New cluster.  */
-            s->clusters = g_renew(typeof(s->clusters[0]), s->clusters,
-                                  s->num_clusters + 1);
-            if (s->num_clusters) {
-                s->clusters[s->num_clusters - 1].cpus.last = cpu_prev;
-            }
-            s->clusters[s->num_clusters].attached = false;
-            s->clusters[s->num_clusters].cpus.first = cpu;
-            s->num_clusters++;
-        }
-        cpu_prev = cpu;
-        cpu = CPU_NEXT(cpu);
-    }
-    s->clusters[s->num_clusters - 1].cpus.last = cpu_prev;
-
-#ifdef DEBUG_GDB
-    {
-        unsigned int i;
-
-        for (i = 0; i < s->num_clusters; i++) {
-            cpu = s->clusters[i].cpus.first;
-            while (cpu) {
-                CPUClass *cc = CPU_GET_CLASS(cpu);
-                const char *name = object_get_canonical_path(OBJECT(cpu));
-                qemu_log("Cluster%d: CPU%d %s xml=%s\n", i, cpu->cpu_index,
-                         name, cc->gdb_core_xml_file);
-                if (cpu == s->clusters[i].cpus.last) {
-                    break;
-                }
-                cpu = CPU_NEXT(cpu);
-            }
-        }
-    }
-#endif
-}
-
 static int gdb_chr_can_receive(void *opaque)
 {
   /* We can handle an arbitrarily large amount of data.
@@ -3084,15 +2565,9 @@
         memset(s, 0, sizeof(GDBState));
         s->mon_chr = mon_chr;
     }
-<<<<<<< HEAD
-    gdb_autosplit_cpus(s);
-    s->c_cpu = first_cpu;
-    s->g_cpu = first_cpu;
-=======
 
     create_processes(s);
 
->>>>>>> 82b2865e
     if (chr) {
         qemu_chr_fe_init(&s->chr, chr, &error_abort);
         qemu_chr_fe_set_handlers(&s->chr, gdb_chr_can_receive, gdb_chr_receive,
