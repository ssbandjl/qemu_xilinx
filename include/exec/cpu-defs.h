--- conflicted
+++ resolved
@@ -127,12 +127,10 @@
     MemTxAttrs attrs;
 } CPUIOTLBEntry;
 
-<<<<<<< HEAD
 #ifndef NB_MEM_ATTR
 #define NB_MEM_ATTR 2
 #endif
 
-=======
 /**
  * struct CPUTLBWindow
  * @begin_ns: host time (in ns) at the beginning of the time window
@@ -194,24 +192,14 @@
  * Note that NB_MMU_MODES is not yet defined; we can only reference it
  * within preprocessor defines that will be expanded later.
  */
->>>>>>> 82b2865e
 #define CPU_COMMON_TLB \
     CPUTLBCommon tlb_c;                                                 \
     CPUTLBDesc tlb_d[NB_MMU_MODES];                                     \
     CPU_TLB                                                             \
     CPUTLBEntry tlb_v_table[NB_MMU_MODES][CPU_VTLB_SIZE];               \
-<<<<<<< HEAD
-    CPUIOTLBEntry iotlb[NB_MMU_MODES][CPU_TLB_SIZE];                    \
-    CPUIOTLBEntry iotlb_v[NB_MMU_MODES][CPU_VTLB_SIZE];                 \
     CPUIOTLBEntry memattr[NB_MEM_ATTR];                                 \
-    size_t tlb_flush_count;                                             \
-    target_ulong tlb_flush_addr;                                        \
-    target_ulong tlb_flush_mask;                                        \
-    target_ulong vtlb_index;                                            \
-=======
     CPU_IOTLB                                                           \
     CPUIOTLBEntry iotlb_v[NB_MMU_MODES][CPU_VTLB_SIZE];
->>>>>>> 82b2865e
 
 #else
 
