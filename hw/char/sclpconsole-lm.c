/*
 * SCLP event types
 *    Operations Command - Line Mode input
 *    Message            - Line Mode output
 *
 * Copyright IBM, Corp. 2013
 *
 * Authors:
 *  Heinz Graalfs <graalfs@linux.vnet.ibm.com>
 *
 * This work is licensed under the terms of the GNU GPL, version 2 or (at your
 * option) any later version.  See the COPYING file in the top-level directory.
 *
 */

#include "qemu/osdep.h"
#include "hw/qdev.h"
#include "qemu/thread.h"
#include "qemu/error-report.h"
#include "sysemu/char.h"

#include "hw/s390x/sclp.h"
#include "hw/s390x/event-facility.h"
#include "hw/s390x/ebcdic.h"

#define SIZE_BUFFER 4096
#define NEWLINE     "\n"

typedef struct OprtnsCommand {
    EventBufferHeader header;
    MDMSU message_unit;
    char data[0];
} QEMU_PACKED OprtnsCommand;

/* max size for line-mode data in 4K SCCB page */
#define SIZE_CONSOLE_BUFFER (SCCB_DATA_LEN - sizeof(OprtnsCommand))

typedef struct SCLPConsoleLM {
    SCLPEvent event;
    CharBackend chr;
    bool echo;                  /* immediate echo of input if true        */
    uint32_t write_errors;      /* errors writing to char layer           */
    uint32_t length;            /* length of byte stream in buffer        */
    uint8_t buf[SIZE_CONSOLE_BUFFER];
} SCLPConsoleLM;

#define TYPE_SCLPLM_CONSOLE "sclplmconsole"
#define SCLPLM_CONSOLE(obj) \
    OBJECT_CHECK(SCLPConsoleLM, (obj), TYPE_SCLPLM_CONSOLE)

/*
*  Character layer call-back functions
 *
 * Allow 1 character at a time
 *
 * Accumulate bytes from character layer in console buffer,
 * event_pending is set when a newline character is encountered
 *
 * The maximum command line length is limited by the maximum
 * space available in an SCCB. Line mode console input is sent
 * truncated to the guest in case it doesn't fit into the SCCB.
 */

static int chr_can_read(void *opaque)
{
    SCLPConsoleLM *scon = opaque;

    if (scon->event.event_pending) {
        return 0;
    }
    return 1;
}

static void chr_read(void *opaque, const uint8_t *buf, int size)
{
    SCLPConsoleLM *scon = opaque;

    assert(size == 1);

    if (*buf == '\r' || *buf == '\n') {
        scon->event.event_pending = true;
        sclp_service_interrupt(0);
        return;
    }
    if (scon->length == SIZE_CONSOLE_BUFFER) {
        /* Eat the character, but still process CR and LF.  */
        return;
    }
    scon->buf[scon->length] = *buf;
    scon->length += 1;
    if (scon->echo) {
        /* XXX this blocks entire thread. Rewrite to use
         * qemu_chr_fe_write and background I/O callbacks */
        qemu_chr_fe_write_all(&scon->chr, buf, size);
    }
}

/* functions to be called by event facility */

static bool can_handle_event(uint8_t type)
{
    return type == SCLP_EVENT_MESSAGE || type == SCLP_EVENT_PMSGCMD;
}

static unsigned int send_mask(void)
{
    return SCLP_EVENT_MASK_OP_CMD | SCLP_EVENT_MASK_PMSGCMD;
}

static unsigned int receive_mask(void)
{
    return SCLP_EVENT_MASK_MSG | SCLP_EVENT_MASK_PMSGCMD;
}

/*
 * Triggered by SCLP's read_event_data
 * - convert ASCII byte stream to EBCDIC and
 * - copy converted data into provided (SCLP) buffer
 */
static int get_console_data(SCLPEvent *event, uint8_t *buf, size_t *size,
                            int avail)
{
    int len;

    SCLPConsoleLM *cons = SCLPLM_CONSOLE(event);

    len = cons->length;
    /* data need to fit into provided SCLP buffer */
    if (len > avail) {
        return 1;
    }

    ebcdic_put(buf, (char *)&cons->buf, len);
    *size = len;
    cons->length = 0;
    /* data provided and no more data pending */
    event->event_pending = false;
    qemu_notify_event();
    return 0;
}

static int read_event_data(SCLPEvent *event, EventBufferHeader *evt_buf_hdr,
                           int *slen)
{
    int avail, rc;
    size_t src_len;
    uint8_t *to;
    OprtnsCommand *oc = (OprtnsCommand *) evt_buf_hdr;

    if (!event->event_pending) {
        /* no data pending */
        return 0;
    }

    to = (uint8_t *)&oc->data;
    avail = *slen - sizeof(OprtnsCommand);
    rc = get_console_data(event, to, &src_len, avail);
    if (rc) {
        /* data didn't fit, try next SCCB */
        return 1;
    }

    oc->message_unit.mdmsu.gds_id = GDS_ID_MDSMU;
    oc->message_unit.mdmsu.length = cpu_to_be16(sizeof(struct MDMSU));

    oc->message_unit.cpmsu.gds_id = GDS_ID_CPMSU;
    oc->message_unit.cpmsu.length =
        cpu_to_be16(sizeof(struct MDMSU) - sizeof(GdsVector));

    oc->message_unit.text_command.gds_id = GDS_ID_TEXTCMD;
    oc->message_unit.text_command.length =
        cpu_to_be16(sizeof(struct MDMSU) - (2 * sizeof(GdsVector)));

    oc->message_unit.self_def_text_message.key = GDS_KEY_SELFDEFTEXTMSG;
    oc->message_unit.self_def_text_message.length =
        cpu_to_be16(sizeof(struct MDMSU) - (3 * sizeof(GdsVector)));

    oc->message_unit.text_message.key = GDS_KEY_TEXTMSG;
    oc->message_unit.text_message.length =
        cpu_to_be16(sizeof(GdsSubvector) + src_len);

    oc->header.length = cpu_to_be16(sizeof(OprtnsCommand) + src_len);
    oc->header.type = SCLP_EVENT_OPRTNS_COMMAND;
    *slen = avail - src_len;

    return 1;
}

/*
 * Triggered by SCLP's write_event_data
 *  - write console data to character layer
 *  returns < 0 if an error occurred
 */
static int write_console_data(SCLPEvent *event, const uint8_t *buf, int len)
{
<<<<<<< HEAD
    int ret = 0;
    const uint8_t *buf_offset;

=======
>>>>>>> 7124ccf8
    SCLPConsoleLM *scon = SCLPLM_CONSOLE(event);

    if (!qemu_chr_fe_get_driver(&scon->chr)) {
        /* If there's no backend, we can just say we consumed all data. */
        return len;
    }

    /* XXX this blocks entire thread. Rewrite to use
     * qemu_chr_fe_write and background I/O callbacks */
    return qemu_chr_fe_write_all(&scon->chr, buf, len);
}

static int process_mdb(SCLPEvent *event, MDBO *mdbo)
{
    int rc;
    int len;
    uint8_t buffer[SIZE_BUFFER];

    len = be16_to_cpu(mdbo->length);
    len -= sizeof(mdbo->length) + sizeof(mdbo->type)
            + sizeof(mdbo->mto.line_type_flags)
            + sizeof(mdbo->mto.alarm_control)
            + sizeof(mdbo->mto._reserved);

    assert(len <= SIZE_BUFFER);

    /* convert EBCDIC SCLP contents to ASCII console message */
    ascii_put(buffer, mdbo->mto.message, len);
    rc = write_console_data(event, (uint8_t *)NEWLINE, 1);
    if (rc < 0) {
        return rc;
    }
    return write_console_data(event, buffer, len);
}

static int write_event_data(SCLPEvent *event, EventBufferHeader *ebh)
{
    int len;
    int written;
    int errors = 0;
    MDBO *mdbo;
    SclpMsg *data = (SclpMsg *) ebh;
    SCLPConsoleLM *scon = SCLPLM_CONSOLE(event);

    len = be16_to_cpu(data->mdb.header.length);
    if (len < sizeof(data->mdb.header)) {
        return SCLP_RC_INCONSISTENT_LENGTHS;
    }
    len -= sizeof(data->mdb.header);

    /* first check message buffers */
    mdbo = data->mdb.mdbo;
    while (len > 0) {
        if (be16_to_cpu(mdbo->length) > len
                || be16_to_cpu(mdbo->length) == 0) {
            return SCLP_RC_INCONSISTENT_LENGTHS;
        }
        len -= be16_to_cpu(mdbo->length);
        mdbo = (void *) mdbo + be16_to_cpu(mdbo->length);
    }

    /* then execute */
    len = be16_to_cpu(data->mdb.header.length) - sizeof(data->mdb.header);
    mdbo = data->mdb.mdbo;
    while (len > 0) {
        switch (be16_to_cpu(mdbo->type)) {
        case MESSAGE_TEXT:
            /* message text object */
            written = process_mdb(event, mdbo);
            if (written < 0) {
                /* character layer error */
                errors++;
            }
            break;
        default: /* ignore */
            break;
        }
        len -= be16_to_cpu(mdbo->length);
        mdbo = (void *) mdbo + be16_to_cpu(mdbo->length);
    }
    if (errors) {
        scon->write_errors += errors;
    }
    data->header.flags = SCLP_EVENT_BUFFER_ACCEPTED;

    return SCLP_RC_NORMAL_COMPLETION;
}

/* functions for live migration */

static const VMStateDescription vmstate_sclplmconsole = {
    .name = "sclplmconsole",
    .version_id = 0,
    .minimum_version_id = 0,
    .fields = (VMStateField[]) {
        VMSTATE_BOOL(event.event_pending, SCLPConsoleLM),
        VMSTATE_UINT32(write_errors, SCLPConsoleLM),
        VMSTATE_UINT32(length, SCLPConsoleLM),
        VMSTATE_UINT8_ARRAY(buf, SCLPConsoleLM, SIZE_CONSOLE_BUFFER),
        VMSTATE_END_OF_LIST()
     }
};

/* qemu object creation and initialization functions */

/* tell character layer our call-back functions */

static int console_init(SCLPEvent *event)
{
    static bool console_available;

    SCLPConsoleLM *scon = SCLPLM_CONSOLE(event);

    if (console_available) {
        error_report("Multiple line-mode operator consoles are not supported");
        return -1;
    }
    console_available = true;

    qemu_chr_fe_set_handlers(&scon->chr, chr_can_read,
                             chr_read, NULL, scon, NULL, true);

    return 0;
}

static int console_exit(SCLPEvent *event)
{
    return 0;
}

static void console_reset(DeviceState *dev)
{
   SCLPEvent *event = SCLP_EVENT(dev);
   SCLPConsoleLM *scon = SCLPLM_CONSOLE(event);

   event->event_pending = false;
   scon->length = 0;
   scon->write_errors = 0;
}

static Property console_properties[] = {
    DEFINE_PROP_CHR("chardev", SCLPConsoleLM, chr),
    DEFINE_PROP_UINT32("write_errors", SCLPConsoleLM, write_errors, 0),
    DEFINE_PROP_BOOL("echo", SCLPConsoleLM, echo, true),
    DEFINE_PROP_END_OF_LIST(),
};

static void console_class_init(ObjectClass *klass, void *data)
{
    DeviceClass *dc = DEVICE_CLASS(klass);
    SCLPEventClass *ec = SCLP_EVENT_CLASS(klass);

    dc->props = console_properties;
    dc->reset = console_reset;
    dc->vmsd = &vmstate_sclplmconsole;
    ec->init = console_init;
    ec->exit = console_exit;
    ec->get_send_mask = send_mask;
    ec->get_receive_mask = receive_mask;
    ec->can_handle_event = can_handle_event;
    ec->read_event_data = read_event_data;
    ec->write_event_data = write_event_data;
    set_bit(DEVICE_CATEGORY_INPUT, dc->categories);
}

static const TypeInfo sclp_console_info = {
    .name          = "sclplmconsole",
    .parent        = TYPE_SCLP_EVENT,
    .instance_size = sizeof(SCLPConsoleLM),
    .class_init    = console_class_init,
    .class_size    = sizeof(SCLPEventClass),
};

static void register_types(void)
{
    type_register_static(&sclp_console_info);
}

type_init(register_types)<|MERGE_RESOLUTION|>--- conflicted
+++ resolved
@@ -193,12 +193,6 @@
  */
 static int write_console_data(SCLPEvent *event, const uint8_t *buf, int len)
 {
-<<<<<<< HEAD
-    int ret = 0;
-    const uint8_t *buf_offset;
-
-=======
->>>>>>> 7124ccf8
     SCLPConsoleLM *scon = SCLPLM_CONSOLE(event);
 
     if (!qemu_chr_fe_get_driver(&scon->chr)) {
