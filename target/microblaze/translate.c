/*
 *  Xilinx MicroBlaze emulation for qemu: main translation routines.
 *
 *  Copyright (c) 2009 Edgar E. Iglesias.
 *  Copyright (c) 2009-2012 PetaLogix Qld Pty Ltd.
 *
 * This library is free software; you can redistribute it and/or
 * modify it under the terms of the GNU Lesser General Public
 * License as published by the Free Software Foundation; either
 * version 2 of the License, or (at your option) any later version.
 *
 * This library is distributed in the hope that it will be useful,
 * but WITHOUT ANY WARRANTY; without even the implied warranty of
 * MERCHANTABILITY or FITNESS FOR A PARTICULAR PURPOSE.  See the GNU
 * Lesser General Public License for more details.
 *
 * You should have received a copy of the GNU Lesser General Public
 * License along with this library; if not, see <http://www.gnu.org/licenses/>.
 */

#include "qemu/osdep.h"
#include "cpu.h"
#include "disas/disas.h"
#include "exec/exec-all.h"
#include "tcg-op.h"
#include "exec/helper-proto.h"
#include "microblaze-decode.h"
#include "exec/cpu_ldst.h"
#include "exec/helper-gen.h"
#include "exec/translator.h"
#include "qemu/qemu-print.h"

#include "trace-tcg.h"
#include "exec/log.h"


#define SIM_COMPAT 0
#define DISAS_GNU 1
#define DISAS_MB 1
#if DISAS_MB && !SIM_COMPAT
#  define LOG_DIS(...) qemu_log_mask(CPU_LOG_TB_IN_ASM, ## __VA_ARGS__)
#else
#  define LOG_DIS(...) do { } while (0)
#endif

#define D(x)

#define EXTRACT_FIELD(src, start, end) \
            (((src) >> start) & ((1 << (end - start + 1)) - 1))

/* is_jmp field values */
#define DISAS_JUMP    DISAS_TARGET_0 /* only pc was modified dynamically */
#define DISAS_UPDATE  DISAS_TARGET_1 /* cpu state was modified dynamically */
#define DISAS_TB_JUMP DISAS_TARGET_2 /* only pc was modified statically */

static TCGv_i32 env_debug;
static TCGv_i32 cpu_R[32];
static TCGv_i64 cpu_SR[14];
static TCGv_i32 env_imm;
static TCGv_i32 env_btaken;
<<<<<<< HEAD
static TCGv_i32 env_btarget;
=======
static TCGv_i64 env_btarget;
>>>>>>> 82b2865e
static TCGv_i32 env_iflags;
static TCGv env_res_addr;
static TCGv_i32 env_res_val;

#include "exec/gen-icount.h"

/* This is the state at translation time.  */
typedef struct DisasContext {
    MicroBlazeCPU *cpu;
    uint32_t pc;

    /* Decoder.  */
    int type_b;
    uint32_t ir;
    uint8_t opcode;
    uint8_t rd, ra, rb;
    uint16_t imm;

    unsigned int cpustate_changed;
    unsigned int delayed_branch;
    unsigned int tb_flags, synced_flags; /* tb dependent flags.  */
    unsigned int clear_imm;
    int is_jmp;

#define JMP_NOJMP     0
#define JMP_DIRECT    1
#define JMP_DIRECT_CC 2
#define JMP_INDIRECT  3
    unsigned int jmp;
    uint32_t jmp_pc;

    int abort_at_next_insn;
    struct TranslationBlock *tb;
    int singlestep_enabled;
} DisasContext;

static const char *regnames[] =
{
    "r0", "r1", "r2", "r3", "r4", "r5", "r6", "r7",
    "r8", "r9", "r10", "r11", "r12", "r13", "r14", "r15",
    "r16", "r17", "r18", "r19", "r20", "r21", "r22", "r23",
    "r24", "r25", "r26", "r27", "r28", "r29", "r30", "r31",
};

static const char *special_regnames[] =
{
    "rpc", "rmsr", "sr2", "rear", "sr4", "resr", "sr6", "rfsr",
<<<<<<< HEAD
    "sr8", "sr9", "sr10", "rbtr", "sr12", "rbtr"
=======
    "sr8", "sr9", "sr10", "rbtr", "sr12", "redr"
>>>>>>> 82b2865e
};

static inline void t_sync_flags(DisasContext *dc)
{
    /* Synch the tb dependent flags between translator and runtime.  */
    if (dc->tb_flags != dc->synced_flags) {
        tcg_gen_movi_i32(env_iflags, dc->tb_flags);
        dc->synced_flags = dc->tb_flags;
    }
}

static inline void t_gen_raise_exception(DisasContext *dc, uint32_t index)
{
    TCGv_i32 tmp = tcg_const_i32(index);

    t_sync_flags(dc);
    tcg_gen_movi_i64(cpu_SR[SR_PC], dc->pc);
    gen_helper_raise_exception(cpu_env, tmp);
    tcg_temp_free_i32(tmp);
    dc->is_jmp = DISAS_UPDATE;
}

static inline bool use_goto_tb(DisasContext *dc, target_ulong dest)
{
#ifndef CONFIG_USER_ONLY
    return (dc->tb->pc & TARGET_PAGE_MASK) == (dest & TARGET_PAGE_MASK);
#else
    return true;
#endif
}

static void gen_goto_tb(DisasContext *dc, int n, target_ulong dest)
{
    if (use_goto_tb(dc, dest)) {
        tcg_gen_goto_tb(n);
        tcg_gen_movi_i64(cpu_SR[SR_PC], dest);
<<<<<<< HEAD
        tcg_gen_exit_tb((uintptr_t)dc->tb + n);
    } else {
        tcg_gen_movi_i64(cpu_SR[SR_PC], dest);
        tcg_gen_exit_tb(0);
=======
        tcg_gen_exit_tb(dc->tb, n);
    } else {
        tcg_gen_movi_i64(cpu_SR[SR_PC], dest);
        tcg_gen_exit_tb(NULL, 0);
>>>>>>> 82b2865e
    }
}

static void read_carry(DisasContext *dc, TCGv_i32 d)
{
    tcg_gen_extrl_i64_i32(d, cpu_SR[SR_MSR]);
    tcg_gen_shri_i32(d, d, 31);
}

/*
 * write_carry sets the carry bits in MSR based on bit 0 of v.
 * v[31:1] are ignored.
 */
static void write_carry(DisasContext *dc, TCGv_i32 v)
{
    TCGv_i64 t0 = tcg_temp_new_i64();
    tcg_gen_extu_i32_i64(t0, v);
    /* Deposit bit 0 into MSR_C and the alias MSR_CC.  */
    tcg_gen_deposit_i64(cpu_SR[SR_MSR], cpu_SR[SR_MSR], t0, 2, 1);
    tcg_gen_deposit_i64(cpu_SR[SR_MSR], cpu_SR[SR_MSR], t0, 31, 1);
    tcg_temp_free_i64(t0);
}

static void write_carryi(DisasContext *dc, bool carry)
{
    TCGv_i32 t0 = tcg_temp_new_i32();
    tcg_gen_movi_i32(t0, carry);
    write_carry(dc, t0);
    tcg_temp_free_i32(t0);
}

/*
 * Returns true if the insn an illegal operation.
 * If exceptions are enabled, an exception is raised.
 */
static bool trap_illegal(DisasContext *dc, bool cond)
{
    if (cond && (dc->tb_flags & MSR_EE_FLAG)
        && (dc->cpu->env.pvr.regs[2] & PVR2_ILL_OPCODE_EXC_MASK)) {
        tcg_gen_movi_i64(cpu_SR[SR_ESR], ESR_EC_ILLEGAL_OP);
        t_gen_raise_exception(dc, EXCP_HW_EXCP);
    }
    return cond;
}

/*
 * Returns true if the insn is illegal in userspace.
 * If exceptions are enabled, an exception is raised.
 */
static bool trap_userspace(DisasContext *dc, bool cond)
{
    int mem_index = cpu_mmu_index(&dc->cpu->env, false);
    bool cond_user = cond && mem_index == MMU_USER_IDX;

    if (cond_user && (dc->tb_flags & MSR_EE_FLAG)) {
        tcg_gen_movi_i64(cpu_SR[SR_ESR], ESR_EC_PRIVINSN);
        t_gen_raise_exception(dc, EXCP_HW_EXCP);
    }
    return cond_user;
}

/* True if ALU operand b is a small immediate that may deserve
   faster treatment.  */
static inline int dec_alu_op_b_is_small_imm(DisasContext *dc)
{
    /* Immediate insn without the imm prefix ?  */
    return dc->type_b && !(dc->tb_flags & IMM_FLAG);
}

static inline TCGv_i32 *dec_alu_op_b(DisasContext *dc)
{
    if (dc->type_b) {
        if (dc->tb_flags & IMM_FLAG)
            tcg_gen_ori_i32(env_imm, env_imm, dc->imm);
        else
            tcg_gen_movi_i32(env_imm, (int32_t)((int16_t)dc->imm));
        return &env_imm;
    } else
        return &cpu_R[dc->rb];
}

static void dec_add(DisasContext *dc)
{
    unsigned int k, c;
    TCGv_i32 cf;

    k = dc->opcode & 4;
    c = dc->opcode & 2;

    LOG_DIS("add%s%s%s r%d r%d r%d\n",
            dc->type_b ? "i" : "", k ? "k" : "", c ? "c" : "",
            dc->rd, dc->ra, dc->rb);

    /* Take care of the easy cases first.  */
    if (k) {
        /* k - keep carry, no need to update MSR.  */
        /* If rd == r0, it's a nop.  */
        if (dc->rd) {
            tcg_gen_add_i32(cpu_R[dc->rd], cpu_R[dc->ra], *(dec_alu_op_b(dc)));

            if (c) {
                /* c - Add carry into the result.  */
                cf = tcg_temp_new_i32();

                read_carry(dc, cf);
                tcg_gen_add_i32(cpu_R[dc->rd], cpu_R[dc->rd], cf);
                tcg_temp_free_i32(cf);
            }
        }
        return;
    }

    /* From now on, we can assume k is zero.  So we need to update MSR.  */
    /* Extract carry.  */
    cf = tcg_temp_new_i32();
    if (c) {
        read_carry(dc, cf);
    } else {
        tcg_gen_movi_i32(cf, 0);
    }

    if (dc->rd) {
        TCGv_i32 ncf = tcg_temp_new_i32();
        gen_helper_carry(ncf, cpu_R[dc->ra], *(dec_alu_op_b(dc)), cf);
        tcg_gen_add_i32(cpu_R[dc->rd], cpu_R[dc->ra], *(dec_alu_op_b(dc)));
        tcg_gen_add_i32(cpu_R[dc->rd], cpu_R[dc->rd], cf);
        write_carry(dc, ncf);
        tcg_temp_free_i32(ncf);
    } else {
        gen_helper_carry(cf, cpu_R[dc->ra], *(dec_alu_op_b(dc)), cf);
        write_carry(dc, cf);
    }
    tcg_temp_free_i32(cf);
}

static void dec_sub(DisasContext *dc)
{
    unsigned int u, cmp, k, c;
    TCGv_i32 cf, na;

    u = dc->imm & 2;
    k = dc->opcode & 4;
    c = dc->opcode & 2;
    cmp = (dc->imm & 1) && (!dc->type_b) && k;

    if (cmp) {
        LOG_DIS("cmp%s r%d, r%d ir=%x\n", u ? "u" : "", dc->rd, dc->ra, dc->ir);
        if (dc->rd) {
            if (u)
                gen_helper_cmpu(cpu_R[dc->rd], cpu_R[dc->ra], cpu_R[dc->rb]);
            else
                gen_helper_cmp(cpu_R[dc->rd], cpu_R[dc->ra], cpu_R[dc->rb]);
        }
        return;
    }

    LOG_DIS("sub%s%s r%d, r%d r%d\n",
             k ? "k" : "",  c ? "c" : "", dc->rd, dc->ra, dc->rb);

    /* Take care of the easy cases first.  */
    if (k) {
        /* k - keep carry, no need to update MSR.  */
        /* If rd == r0, it's a nop.  */
        if (dc->rd) {
            tcg_gen_sub_i32(cpu_R[dc->rd], *(dec_alu_op_b(dc)), cpu_R[dc->ra]);

            if (c) {
                /* c - Add carry into the result.  */
                cf = tcg_temp_new_i32();

                read_carry(dc, cf);
                tcg_gen_add_i32(cpu_R[dc->rd], cpu_R[dc->rd], cf);
                tcg_temp_free_i32(cf);
            }
        }
        return;
    }

    /* From now on, we can assume k is zero.  So we need to update MSR.  */
    /* Extract carry. And complement a into na.  */
    cf = tcg_temp_new_i32();
    na = tcg_temp_new_i32();
    if (c) {
        read_carry(dc, cf);
    } else {
        tcg_gen_movi_i32(cf, 1);
    }

    /* d = b + ~a + c. carry defaults to 1.  */
    tcg_gen_not_i32(na, cpu_R[dc->ra]);

    if (dc->rd) {
        TCGv_i32 ncf = tcg_temp_new_i32();
        gen_helper_carry(ncf, na, *(dec_alu_op_b(dc)), cf);
        tcg_gen_add_i32(cpu_R[dc->rd], na, *(dec_alu_op_b(dc)));
        tcg_gen_add_i32(cpu_R[dc->rd], cpu_R[dc->rd], cf);
        write_carry(dc, ncf);
        tcg_temp_free_i32(ncf);
    } else {
        gen_helper_carry(cf, na, *(dec_alu_op_b(dc)), cf);
        write_carry(dc, cf);
    }
    tcg_temp_free_i32(cf);
    tcg_temp_free_i32(na);
}

static void dec_pattern(DisasContext *dc)
{
    unsigned int mode;

    if (trap_illegal(dc, !dc->cpu->cfg.use_pcmp_instr)) {
        return;
    }

    mode = dc->opcode & 3;
    switch (mode) {
        case 0:
            /* pcmpbf.  */
            LOG_DIS("pcmpbf r%d r%d r%d\n", dc->rd, dc->ra, dc->rb);
            if (dc->rd)
                gen_helper_pcmpbf(cpu_R[dc->rd], cpu_R[dc->ra], cpu_R[dc->rb]);
            break;
        case 2:
            LOG_DIS("pcmpeq r%d r%d r%d\n", dc->rd, dc->ra, dc->rb);
            if (dc->rd) {
                tcg_gen_setcond_i32(TCG_COND_EQ, cpu_R[dc->rd],
                                   cpu_R[dc->ra], cpu_R[dc->rb]);
            }
            break;
        case 3:
            LOG_DIS("pcmpne r%d r%d r%d\n", dc->rd, dc->ra, dc->rb);
            if (dc->rd) {
                tcg_gen_setcond_i32(TCG_COND_NE, cpu_R[dc->rd],
                                   cpu_R[dc->ra], cpu_R[dc->rb]);
            }
            break;
        default:
            cpu_abort(CPU(dc->cpu),
                      "unsupported pattern insn opcode=%x\n", dc->opcode);
            break;
    }
}

static void dec_and(DisasContext *dc)
{
    unsigned int not;

    if (!dc->type_b && (dc->imm & (1 << 10))) {
        dec_pattern(dc);
        return;
    }

    not = dc->opcode & (1 << 1);
    LOG_DIS("and%s\n", not ? "n" : "");

    if (!dc->rd)
        return;

    if (not) {
        tcg_gen_andc_i32(cpu_R[dc->rd], cpu_R[dc->ra], *(dec_alu_op_b(dc)));
    } else
        tcg_gen_and_i32(cpu_R[dc->rd], cpu_R[dc->ra], *(dec_alu_op_b(dc)));
}

static void dec_or(DisasContext *dc)
{
    if (!dc->type_b && (dc->imm & (1 << 10))) {
        dec_pattern(dc);
        return;
    }

    LOG_DIS("or r%d r%d r%d imm=%x\n", dc->rd, dc->ra, dc->rb, dc->imm);
    if (dc->rd)
        tcg_gen_or_i32(cpu_R[dc->rd], cpu_R[dc->ra], *(dec_alu_op_b(dc)));
}

static void dec_xor(DisasContext *dc)
{
    if (!dc->type_b && (dc->imm & (1 << 10))) {
        dec_pattern(dc);
        return;
    }

    LOG_DIS("xor r%d\n", dc->rd);
    if (dc->rd)
        tcg_gen_xor_i32(cpu_R[dc->rd], cpu_R[dc->ra], *(dec_alu_op_b(dc)));
}

static inline void msr_read(DisasContext *dc, TCGv_i32 d)
{
    tcg_gen_extrl_i64_i32(d, cpu_SR[SR_MSR]);
}

static inline void msr_write(DisasContext *dc, TCGv_i32 v)
{
    TCGv_i64 t;

    t = tcg_temp_new_i64();
    dc->cpustate_changed = 1;
    /* PVR bit is not writable.  */
    tcg_gen_extu_i32_i64(t, v);
    tcg_gen_andi_i64(t, t, ~MSR_PVR);
    tcg_gen_andi_i64(cpu_SR[SR_MSR], cpu_SR[SR_MSR], MSR_PVR);
    tcg_gen_or_i64(cpu_SR[SR_MSR], cpu_SR[SR_MSR], t);
    tcg_temp_free_i64(t);
}

static void dec_msr(DisasContext *dc)
{
    CPUState *cs = CPU(dc->cpu);
    TCGv_i32 t0, t1;
    unsigned int sr, rn;
    bool to, clrset, extended = false;

    sr = extract32(dc->imm, 0, 14);
    to = extract32(dc->imm, 14, 1);
    clrset = extract32(dc->imm, 15, 1) == 0;
    dc->type_b = 1;
    if (to) {
        dc->cpustate_changed = 1;
    }

    /* Extended MSRs are only available if addr_size > 32.  */
    if (dc->cpu->cfg.addr_size > 32) {
        /* The E-bit is encoded differently for To/From MSR.  */
        static const unsigned int e_bit[] = { 19, 24 };

        extended = extract32(dc->imm, e_bit[to], 1);
    }

    /* msrclr and msrset.  */
    if (clrset) {
        bool clr = extract32(dc->ir, 16, 1);

        LOG_DIS("msr%s r%d imm=%x\n", clr ? "clr" : "set",
                dc->rd, dc->imm);

        if (!dc->cpu->cfg.use_msr_instr) {
            /* nop??? */
            return;
        }

        if (trap_userspace(dc, dc->imm != 4 && dc->imm != 0)) {
            return;
        }

        if (dc->rd)
            msr_read(dc, cpu_R[dc->rd]);

        t0 = tcg_temp_new_i32();
        t1 = tcg_temp_new_i32();
        msr_read(dc, t0);
        tcg_gen_mov_i32(t1, *(dec_alu_op_b(dc)));

        if (clr) {
            tcg_gen_not_i32(t1, t1);
            tcg_gen_and_i32(t0, t0, t1);
        } else
            tcg_gen_or_i32(t0, t0, t1);
        msr_write(dc, t0);
        tcg_temp_free_i32(t0);
        tcg_temp_free_i32(t1);
        tcg_gen_movi_i64(cpu_SR[SR_PC], dc->pc + 4);
        dc->is_jmp = DISAS_UPDATE;
        return;
    }

    if (trap_userspace(dc, to)) {
        return;
    }

#if !defined(CONFIG_USER_ONLY)
    /* Catch read/writes to the mmu block.  */
    if ((sr & ~0xff) == 0x1000) {
        TCGv_i32 tmp_ext = tcg_const_i32(extended);
        TCGv_i32 tmp_sr;

        sr &= 7;
        tmp_sr = tcg_const_i32(sr);
        LOG_DIS("m%ss sr%d r%d imm=%x\n", to ? "t" : "f", sr, dc->ra, dc->imm);
        if (to) {
<<<<<<< HEAD
            gen_helper_mmu_write(cpu_env, tcg_const_i32(extended),
                                 tcg_const_i32(sr), cpu_R[dc->ra]);
        } else {
            gen_helper_mmu_read(cpu_R[dc->rd], cpu_env,
                                tcg_const_i32(extended), tcg_const_i32(sr));
        }
=======
            gen_helper_mmu_write(cpu_env, tmp_ext, tmp_sr, cpu_R[dc->ra]);
        } else {
            gen_helper_mmu_read(cpu_R[dc->rd], cpu_env, tmp_ext, tmp_sr);
        }
        tcg_temp_free_i32(tmp_sr);
        tcg_temp_free_i32(tmp_ext);
>>>>>>> 82b2865e
        return;
    }
#endif

    if (to) {
        LOG_DIS("m%ss sr%x r%d imm=%x\n", to ? "t" : "f", sr, dc->ra, dc->imm);
        switch (sr) {
            case 0:
                break;
            case 1:
                msr_write(dc, cpu_R[dc->ra]);
                break;
            case SR_EAR:
            case SR_ESR:
            case SR_FSR:
                tcg_gen_extu_i32_i64(cpu_SR[sr], cpu_R[dc->ra]);
                break;
            case 0x800:
                tcg_gen_st_i32(cpu_R[dc->ra],
                               cpu_env, offsetof(CPUMBState, slr));
                break;
            case 0x802:
                tcg_gen_st_i32(cpu_R[dc->ra],
                               cpu_env, offsetof(CPUMBState, shr));
                break;
            default:
                cpu_abort(CPU(dc->cpu), "unknown mts reg %x\n", sr);
                break;
        }
    } else {
        LOG_DIS("m%ss r%d sr%x imm=%x\n", to ? "t" : "f", dc->rd, sr, dc->imm);

        switch (sr) {
            case 0:
                tcg_gen_movi_i32(cpu_R[dc->rd], dc->pc);
                break;
            case 1:
                msr_read(dc, cpu_R[dc->rd]);
                break;
            case SR_EAR:
                if (extended) {
                    tcg_gen_extrh_i64_i32(cpu_R[dc->rd], cpu_SR[sr]);
                    break;
                }
            case SR_ESR:
            case SR_FSR:
            case SR_BTR:
                tcg_gen_extrl_i64_i32(cpu_R[dc->rd], cpu_SR[sr]);
                break;
            case 0x800:
                tcg_gen_ld_i32(cpu_R[dc->rd],
                               cpu_env, offsetof(CPUMBState, slr));
                break;
            case 0x802:
                tcg_gen_ld_i32(cpu_R[dc->rd],
                               cpu_env, offsetof(CPUMBState, shr));
                break;
            case 0x2000 ... 0x200c:
                rn = sr & 0xf;
                tcg_gen_ld_i32(cpu_R[dc->rd],
                              cpu_env, offsetof(CPUMBState, pvr.regs[rn]));
                break;
            default:
                cpu_abort(cs, "unknown mfs reg %x\n", sr);
                break;
        }
    }

    if (dc->rd == 0) {
        tcg_gen_movi_i32(cpu_R[0], 0);
    }
}

/* Multiplier unit.  */
static void dec_mul(DisasContext *dc)
{
    TCGv_i32 tmp;
    unsigned int subcode;

    if (trap_illegal(dc, !dc->cpu->cfg.use_hw_mul)) {
        return;
    }

    subcode = dc->imm & 3;

    if (dc->type_b) {
        LOG_DIS("muli r%d r%d %x\n", dc->rd, dc->ra, dc->imm);
        tcg_gen_mul_i32(cpu_R[dc->rd], cpu_R[dc->ra], *(dec_alu_op_b(dc)));
        return;
    }

    /* mulh, mulhsu and mulhu are not available if C_USE_HW_MUL is < 2.  */
    if (subcode >= 1 && subcode <= 3 && dc->cpu->cfg.use_hw_mul < 2) {
        /* nop??? */
    }

    tmp = tcg_temp_new_i32();
    switch (subcode) {
        case 0:
            LOG_DIS("mul r%d r%d r%d\n", dc->rd, dc->ra, dc->rb);
            tcg_gen_mul_i32(cpu_R[dc->rd], cpu_R[dc->ra], cpu_R[dc->rb]);
            break;
        case 1:
            LOG_DIS("mulh r%d r%d r%d\n", dc->rd, dc->ra, dc->rb);
            tcg_gen_muls2_i32(tmp, cpu_R[dc->rd],
                              cpu_R[dc->ra], cpu_R[dc->rb]);
            break;
        case 2:
            LOG_DIS("mulhsu r%d r%d r%d\n", dc->rd, dc->ra, dc->rb);
            tcg_gen_mulsu2_i32(tmp, cpu_R[dc->rd],
                               cpu_R[dc->ra], cpu_R[dc->rb]);
            break;
        case 3:
            LOG_DIS("mulhu r%d r%d r%d\n", dc->rd, dc->ra, dc->rb);
            tcg_gen_mulu2_i32(tmp, cpu_R[dc->rd], cpu_R[dc->ra], cpu_R[dc->rb]);
            break;
        default:
            cpu_abort(CPU(dc->cpu), "unknown MUL insn %x\n", subcode);
            break;
    }
    tcg_temp_free_i32(tmp);
}

/* Div unit.  */
static void dec_div(DisasContext *dc)
{
    unsigned int u;

    u = dc->imm & 2; 
    LOG_DIS("div\n");

    if (trap_illegal(dc, !dc->cpu->cfg.use_div)) {
        return;
    }

    if (u)
        gen_helper_divu(cpu_R[dc->rd], cpu_env, *(dec_alu_op_b(dc)),
                        cpu_R[dc->ra]);
    else
        gen_helper_divs(cpu_R[dc->rd], cpu_env, *(dec_alu_op_b(dc)),
                        cpu_R[dc->ra]);
    if (!dc->rd)
        tcg_gen_movi_i32(cpu_R[dc->rd], 0);
}

static void dec_barrel(DisasContext *dc)
{
    TCGv_i32 t0;
    unsigned int imm_w, imm_s;
    bool s, t, e = false, i = false;

    if (trap_illegal(dc, !dc->cpu->cfg.use_barrel)) {
        return;
    }

    if (dc->type_b) {
        /* Insert and extract are only available in immediate mode.  */
        i = extract32(dc->imm, 15, 1);
        e = extract32(dc->imm, 14, 1);
    }
    s = extract32(dc->imm, 10, 1);
    t = extract32(dc->imm, 9, 1);
    imm_w = extract32(dc->imm, 6, 5);
    imm_s = extract32(dc->imm, 0, 5);

    LOG_DIS("bs%s%s%s r%d r%d r%d\n",
            e ? "e" : "",
            s ? "l" : "r", t ? "a" : "l", dc->rd, dc->ra, dc->rb);

    if (e) {
        if (imm_w + imm_s > 32 || imm_w == 0) {
            /* These inputs have an undefined behavior.  */
            qemu_log_mask(LOG_GUEST_ERROR, "bsefi: Bad input w=%d s=%d\n",
                          imm_w, imm_s);
        } else {
            tcg_gen_extract_i32(cpu_R[dc->rd], cpu_R[dc->ra], imm_s, imm_w);
        }
    } else if (i) {
        int width = imm_w - imm_s + 1;

        if (imm_w < imm_s) {
            /* These inputs have an undefined behavior.  */
            qemu_log_mask(LOG_GUEST_ERROR, "bsifi: Bad input w=%d s=%d\n",
                          imm_w, imm_s);
        } else {
            tcg_gen_deposit_i32(cpu_R[dc->rd], cpu_R[dc->rd], cpu_R[dc->ra],
                                imm_s, width);
        }
    } else {
        t0 = tcg_temp_new_i32();

        tcg_gen_mov_i32(t0, *(dec_alu_op_b(dc)));
        tcg_gen_andi_i32(t0, t0, 31);

        if (s) {
            tcg_gen_shl_i32(cpu_R[dc->rd], cpu_R[dc->ra], t0);
        } else {
            if (t) {
                tcg_gen_sar_i32(cpu_R[dc->rd], cpu_R[dc->ra], t0);
            } else {
                tcg_gen_shr_i32(cpu_R[dc->rd], cpu_R[dc->ra], t0);
            }
        }
        tcg_temp_free_i32(t0);
    }
}

static void dec_bit(DisasContext *dc)
{
    CPUState *cs = CPU(dc->cpu);
    TCGv_i32 t0;
    unsigned int op;

    op = dc->ir & ((1 << 9) - 1);
    switch (op) {
        case 0x21:
            /* src.  */
            t0 = tcg_temp_new_i32();

            LOG_DIS("src r%d r%d\n", dc->rd, dc->ra);
            tcg_gen_extrl_i64_i32(t0, cpu_SR[SR_MSR]);
            tcg_gen_andi_i32(t0, t0, MSR_CC);
            write_carry(dc, cpu_R[dc->ra]);
            if (dc->rd) {
                tcg_gen_shri_i32(cpu_R[dc->rd], cpu_R[dc->ra], 1);
                tcg_gen_or_i32(cpu_R[dc->rd], cpu_R[dc->rd], t0);
            }
            tcg_temp_free_i32(t0);
            break;

        case 0x1:
        case 0x41:
            /* srl.  */
            LOG_DIS("srl r%d r%d\n", dc->rd, dc->ra);

            /* Update carry. Note that write carry only looks at the LSB.  */
            write_carry(dc, cpu_R[dc->ra]);
            if (dc->rd) {
                if (op == 0x41)
                    tcg_gen_shri_i32(cpu_R[dc->rd], cpu_R[dc->ra], 1);
                else
                    tcg_gen_sari_i32(cpu_R[dc->rd], cpu_R[dc->ra], 1);
            }
            break;
        case 0x60:
            LOG_DIS("ext8s r%d r%d\n", dc->rd, dc->ra);
            tcg_gen_ext8s_i32(cpu_R[dc->rd], cpu_R[dc->ra]);
            break;
        case 0x61:
            LOG_DIS("ext16s r%d r%d\n", dc->rd, dc->ra);
            tcg_gen_ext16s_i32(cpu_R[dc->rd], cpu_R[dc->ra]);
            break;
        case 0x64:
        case 0x66:
        case 0x74:
        case 0x76:
            /* wdc.  */
            LOG_DIS("wdc r%d\n", dc->ra);
            trap_userspace(dc, true);
            break;
        case 0x68:
            /* wic.  */
            LOG_DIS("wic r%d\n", dc->ra);
            trap_userspace(dc, true);
            break;
        case 0xe0:
            if (trap_illegal(dc, !dc->cpu->cfg.use_pcmp_instr)) {
                return;
            }
            if (dc->cpu->cfg.use_pcmp_instr) {
                tcg_gen_clzi_i32(cpu_R[dc->rd], cpu_R[dc->ra], 32);
            }
            break;
        case 0x1e0:
            /* swapb */
            LOG_DIS("swapb r%d r%d\n", dc->rd, dc->ra);
            tcg_gen_bswap32_i32(cpu_R[dc->rd], cpu_R[dc->ra]);
            break;
        case 0x1e2:
            /*swaph */
            LOG_DIS("swaph r%d r%d\n", dc->rd, dc->ra);
            tcg_gen_rotri_i32(cpu_R[dc->rd], cpu_R[dc->ra], 16);
            break;
        default:
            cpu_abort(cs, "unknown bit oc=%x op=%x rd=%d ra=%d rb=%d\n",
                      dc->pc, op, dc->rd, dc->ra, dc->rb);
            break;
    }
}

static inline void sync_jmpstate(DisasContext *dc)
{
    if (dc->jmp == JMP_DIRECT || dc->jmp == JMP_DIRECT_CC) {
        if (dc->jmp == JMP_DIRECT) {
            tcg_gen_movi_i32(env_btaken, 1);
        }
        dc->jmp = JMP_INDIRECT;
<<<<<<< HEAD
        tcg_gen_movi_i32(env_btarget, dc->jmp_pc);
=======
        tcg_gen_movi_i64(env_btarget, dc->jmp_pc);
>>>>>>> 82b2865e
    }
}

static void dec_imm(DisasContext *dc)
{
    LOG_DIS("imm %x\n", dc->imm << 16);
    tcg_gen_movi_i32(env_imm, (dc->imm << 16));
    dc->tb_flags |= IMM_FLAG;
    dc->clear_imm = 0;
}

static inline void compute_ldst_addr(DisasContext *dc, bool ea, TCGv t)
{
    bool extimm = dc->tb_flags & IMM_FLAG;
    /* Should be set to true if r1 is used by loadstores.  */
    bool stackprot = false;
    TCGv_i32 t32;

    /* All load/stores use ra.  */
    if (dc->ra == 1 && dc->cpu->cfg.stackprot) {
        stackprot = true;
    }

    /* Treat the common cases first.  */
    if (!dc->type_b) {
        if (ea) {
            int addr_size = dc->cpu->cfg.addr_size;

            if (addr_size == 32) {
                tcg_gen_extu_i32_tl(t, cpu_R[dc->rb]);
                return;
            }

            tcg_gen_concat_i32_i64(t, cpu_R[dc->rb], cpu_R[dc->ra]);
            if (addr_size < 64) {
                /* Mask off out of range bits.  */
                tcg_gen_andi_i64(t, t, MAKE_64BIT_MASK(0, addr_size));
            }
            return;
        }

<<<<<<< HEAD
        /* If any of the regs is r0, return the value of the other reg.  */
=======
        /* If any of the regs is r0, set t to the value of the other reg.  */
>>>>>>> 82b2865e
        if (dc->ra == 0) {
            tcg_gen_extu_i32_tl(t, cpu_R[dc->rb]);
            return;
        } else if (dc->rb == 0) {
            tcg_gen_extu_i32_tl(t, cpu_R[dc->ra]);
            return;
        }

        if (dc->rb == 1 && dc->cpu->cfg.stackprot) {
            stackprot = true;
        }

        t32 = tcg_temp_new_i32();
        tcg_gen_add_i32(t32, cpu_R[dc->ra], cpu_R[dc->rb]);
        tcg_gen_extu_i32_tl(t, t32);
        tcg_temp_free_i32(t32);

        if (stackprot) {
            gen_helper_stackprot(cpu_env, t);
        }
        return;
    }
    /* Immediate.  */
    t32 = tcg_temp_new_i32();
    if (!extimm) {
<<<<<<< HEAD
        if (dc->imm == 0) {
            tcg_gen_mov_i32(t32, cpu_R[dc->ra]);
        } else {
            tcg_gen_movi_i32(t32, (int32_t)((int16_t)dc->imm));
            tcg_gen_add_i32(t32, cpu_R[dc->ra], t32);
        }
=======
        tcg_gen_addi_i32(t32, cpu_R[dc->ra], (int16_t)dc->imm);
>>>>>>> 82b2865e
    } else {
        tcg_gen_add_i32(t32, cpu_R[dc->ra], *(dec_alu_op_b(dc)));
    }
    tcg_gen_extu_i32_tl(t, t32);
    tcg_temp_free_i32(t32);

    if (stackprot) {
        gen_helper_stackprot(cpu_env, t);
    }
    return;
}

static void dec_load(DisasContext *dc)
{
    TCGv_i32 v;
    TCGv addr;
    unsigned int size;
    bool rev = false, ex = false, ea = false;
    int mem_index = cpu_mmu_index(&dc->cpu->env, false);
    TCGMemOp mop;

    mop = dc->opcode & 3;
    size = 1 << mop;
    if (!dc->type_b) {
        ea = extract32(dc->ir, 7, 1);
        rev = extract32(dc->ir, 9, 1);
        ex = extract32(dc->ir, 10, 1);
    }
    mop |= MO_TE;
    if (rev) {
        mop ^= MO_BSWAP;
    }

    if (trap_illegal(dc, size > 4)) {
        return;
    }

<<<<<<< HEAD
    trap_userspace(dc, ea);
=======
    if (trap_userspace(dc, ea)) {
        return;
    }
>>>>>>> 82b2865e

    LOG_DIS("l%d%s%s%s%s\n", size, dc->type_b ? "i" : "", rev ? "r" : "",
                                                        ex ? "x" : "",
                                                        ea ? "ea" : "");

    t_sync_flags(dc);
    addr = tcg_temp_new();
    compute_ldst_addr(dc, ea, addr);
    /* Extended addressing bypasses the MMU.  */
    mem_index = ea ? MMU_NOMMU_IDX : mem_index;

    /*
     * When doing reverse accesses we need to do two things.
     *
     * 1. Reverse the address wrt endianness.
     * 2. Byteswap the data lanes on the way back into the CPU core.
     */
    if (rev && size != 4) {
        /* Endian reverse the address. t is addr.  */
        switch (size) {
            case 1:
            {
                /* 00 -> 11
                   01 -> 10
                   10 -> 10
                   11 -> 00 */
                TCGv low = tcg_temp_new();

                tcg_gen_andi_tl(low, addr, 3);
                tcg_gen_sub_tl(low, tcg_const_tl(3), low);
                tcg_gen_andi_tl(addr, addr, ~3);
                tcg_gen_or_tl(addr, addr, low);
                tcg_temp_free(low);
                break;
            }

            case 2:
                /* 00 -> 10
                   10 -> 00.  */
                tcg_gen_xori_tl(addr, addr, 2);
                break;
            default:
                cpu_abort(CPU(dc->cpu), "Invalid reverse size\n");
                break;
        }
    }

    /* lwx does not throw unaligned access errors, so force alignment */
    if (ex) {
        tcg_gen_andi_tl(addr, addr, ~3);
    }

    /* If we get a fault on a dslot, the jmpstate better be in sync.  */
    sync_jmpstate(dc);

    /* Verify alignment if needed.  */
    /*
     * Microblaze gives MMU faults priority over faults due to
     * unaligned addresses. That's why we speculatively do the load
     * into v. If the load succeeds, we verify alignment of the
     * address and if that succeeds we write into the destination reg.
     */
    v = tcg_temp_new_i32();
    tcg_gen_qemu_ld_i32(v, addr, mem_index, mop);

    if ((dc->cpu->env.pvr.regs[2] & PVR2_UNALIGNED_EXC_MASK) && size > 1) {
        tcg_gen_movi_i64(cpu_SR[SR_PC], dc->pc);
        gen_helper_memalign(cpu_env, addr, tcg_const_i32(dc->rd),
                            tcg_const_i32(0), tcg_const_i32(size - 1));
    }

    if (ex) {
        tcg_gen_mov_tl(env_res_addr, addr);
        tcg_gen_mov_i32(env_res_val, v);
    }
    if (dc->rd) {
        tcg_gen_mov_i32(cpu_R[dc->rd], v);
    }
    tcg_temp_free_i32(v);

    if (ex) { /* lwx */
        /* no support for AXI exclusive so always clear C */
        write_carryi(dc, 0);
    }

    tcg_temp_free(addr);
}

static void dec_store(DisasContext *dc)
{
    TCGv addr;
    TCGLabel *swx_skip = NULL;
    unsigned int size;
    bool rev = false, ex = false, ea = false;
    int mem_index = cpu_mmu_index(&dc->cpu->env, false);
    TCGMemOp mop;

    mop = dc->opcode & 3;
    size = 1 << mop;
    if (!dc->type_b) {
        ea = extract32(dc->ir, 7, 1);
        rev = extract32(dc->ir, 9, 1);
        ex = extract32(dc->ir, 10, 1);
    }
    mop |= MO_TE;
    if (rev) {
        mop ^= MO_BSWAP;
    }

    if (trap_illegal(dc, size > 4)) {
        return;
    }

    trap_userspace(dc, ea);

    LOG_DIS("s%d%s%s%s%s\n", size, dc->type_b ? "i" : "", rev ? "r" : "",
                                                        ex ? "x" : "",
                                                        ea ? "ea" : "");
    t_sync_flags(dc);
    /* If we get a fault on a dslot, the jmpstate better be in sync.  */
    sync_jmpstate(dc);
    /* SWX needs a temp_local.  */
    addr = ex ? tcg_temp_local_new() : tcg_temp_new();
    compute_ldst_addr(dc, ea, addr);
    /* Extended addressing bypasses the MMU.  */
    mem_index = ea ? MMU_NOMMU_IDX : mem_index;

    if (ex) { /* swx */
        TCGv_i32 tval;

        /* swx does not throw unaligned access errors, so force alignment */
        tcg_gen_andi_tl(addr, addr, ~3);

        write_carryi(dc, 1);
        swx_skip = gen_new_label();
        tcg_gen_brcond_tl(TCG_COND_NE, env_res_addr, addr, swx_skip);

        /* Compare the value loaded at lwx with current contents of
           the reserved location.
           FIXME: This only works for system emulation where we can expect
           this compare and the following write to be atomic. For user
           emulation we need to add atomicity between threads.  */
        tval = tcg_temp_new_i32();
        tcg_gen_qemu_ld_i32(tval, addr, cpu_mmu_index(&dc->cpu->env, false),
                            MO_TEUL);
        tcg_gen_brcond_i32(TCG_COND_NE, env_res_val, tval, swx_skip);
        write_carryi(dc, 0);
        tcg_temp_free_i32(tval);
    }

    if (rev && size != 4) {
        /* Endian reverse the address. t is addr.  */
        switch (size) {
            case 1:
            {
                /* 00 -> 11
                   01 -> 10
                   10 -> 10
                   11 -> 00 */
                TCGv low = tcg_temp_new();

                tcg_gen_andi_tl(low, addr, 3);
                tcg_gen_sub_tl(low, tcg_const_tl(3), low);
                tcg_gen_andi_tl(addr, addr, ~3);
                tcg_gen_or_tl(addr, addr, low);
                tcg_temp_free(low);
                break;
            }

            case 2:
                /* 00 -> 10
                   10 -> 00.  */
                /* Force addr into the temp.  */
                tcg_gen_xori_tl(addr, addr, 2);
                break;
            default:
                cpu_abort(CPU(dc->cpu), "Invalid reverse size\n");
                break;
        }
    }
    tcg_gen_qemu_st_i32(cpu_R[dc->rd], addr, mem_index, mop);

    /* Verify alignment if needed.  */
    if ((dc->cpu->env.pvr.regs[2] & PVR2_UNALIGNED_EXC_MASK) && size > 1) {
        tcg_gen_movi_i64(cpu_SR[SR_PC], dc->pc);
        /* FIXME: if the alignment is wrong, we should restore the value
         *        in memory. One possible way to achieve this is to probe
         *        the MMU prior to the memaccess, thay way we could put
         *        the alignment checks in between the probe and the mem
         *        access.
         */
        gen_helper_memalign(cpu_env, addr, tcg_const_i32(dc->rd),
                            tcg_const_i32(1), tcg_const_i32(size - 1));
    }

    if (ex) {
        gen_set_label(swx_skip);
    }

    tcg_temp_free(addr);
}

static inline void eval_cc(DisasContext *dc, unsigned int cc,
<<<<<<< HEAD
                           TCGv_i32 d, TCGv_i32 a, TCGv_i32 b)
=======
                           TCGv_i32 d, TCGv_i32 a)
>>>>>>> 82b2865e
{
    static const int mb_to_tcg_cc[] = {
        [CC_EQ] = TCG_COND_EQ,
        [CC_NE] = TCG_COND_NE,
        [CC_LT] = TCG_COND_LT,
        [CC_LE] = TCG_COND_LE,
        [CC_GE] = TCG_COND_GE,
        [CC_GT] = TCG_COND_GT,
    };

    switch (cc) {
<<<<<<< HEAD
        case CC_EQ:
            tcg_gen_setcond_i32(TCG_COND_EQ, d, a, b);
            break;
        case CC_NE:
            tcg_gen_setcond_i32(TCG_COND_NE, d, a, b);
            break;
        case CC_LT:
            tcg_gen_setcond_i32(TCG_COND_LT, d, a, b);
            break;
        case CC_LE:
            tcg_gen_setcond_i32(TCG_COND_LE, d, a, b);
            break;
        case CC_GE:
            tcg_gen_setcond_i32(TCG_COND_GE, d, a, b);
            break;
        case CC_GT:
            tcg_gen_setcond_i32(TCG_COND_GT, d, a, b);
            break;
        default:
            cpu_abort(CPU(dc->cpu), "Unknown condition code %x.\n", cc);
            break;
    }
}

static void eval_cond_jmp(DisasContext *dc, TCGv_i32 pc_true, TCGv_i64 pc_false)
{
    TCGLabel *l1 = gen_new_label();
    /* Conditional jmp.  */
    tcg_gen_mov_i64(cpu_SR[SR_PC], pc_false);
    tcg_gen_brcondi_i32(TCG_COND_EQ, env_btaken, 0, l1);
    tcg_gen_extu_i32_i64(cpu_SR[SR_PC], pc_true);
    gen_set_label(l1);
=======
    case CC_EQ:
    case CC_NE:
    case CC_LT:
    case CC_LE:
    case CC_GE:
    case CC_GT:
        tcg_gen_setcondi_i32(mb_to_tcg_cc[cc], d, a, 0);
        break;
    default:
        cpu_abort(CPU(dc->cpu), "Unknown condition code %x.\n", cc);
        break;
    }
}

static void eval_cond_jmp(DisasContext *dc, TCGv_i64 pc_true, TCGv_i64 pc_false)
{
    TCGv_i64 tmp_btaken = tcg_temp_new_i64();
    TCGv_i64 tmp_zero = tcg_const_i64(0);

    tcg_gen_extu_i32_i64(tmp_btaken, env_btaken);
    tcg_gen_movcond_i64(TCG_COND_NE, cpu_SR[SR_PC],
                        tmp_btaken, tmp_zero,
                        pc_true, pc_false);

    tcg_temp_free_i64(tmp_btaken);
    tcg_temp_free_i64(tmp_zero);
>>>>>>> 82b2865e
}

static void dec_bcc(DisasContext *dc)
{
    unsigned int cc;
    unsigned int dslot;

    cc = EXTRACT_FIELD(dc->ir, 21, 23);
    dslot = dc->ir & (1 << 25);
    LOG_DIS("bcc%s r%d %x\n", dslot ? "d" : "", dc->ra, dc->imm);

    dc->delayed_branch = 1;
    if (dslot) {
        dc->delayed_branch = 2;
        dc->tb_flags |= D_FLAG;
        tcg_gen_st_i32(tcg_const_i32(dc->type_b && (dc->tb_flags & IMM_FLAG)),
                      cpu_env, offsetof(CPUMBState, bimm));
    }

    if (dec_alu_op_b_is_small_imm(dc)) {
        int32_t offset = (int32_t)((int16_t)dc->imm); /* sign-extend.  */

<<<<<<< HEAD
        tcg_gen_movi_i32(env_btarget, dc->pc + offset);
=======
        tcg_gen_movi_i64(env_btarget, dc->pc + offset);
>>>>>>> 82b2865e
        dc->jmp = JMP_DIRECT_CC;
        dc->jmp_pc = dc->pc + offset;
    } else {
        dc->jmp = JMP_INDIRECT;
<<<<<<< HEAD
        tcg_gen_movi_i32(env_btarget, dc->pc);
        tcg_gen_add_i32(env_btarget, env_btarget, *(dec_alu_op_b(dc)));
    }
    eval_cc(dc, cc, env_btaken, cpu_R[dc->ra], tcg_const_i32(0));
=======
        tcg_gen_extu_i32_i64(env_btarget, *(dec_alu_op_b(dc)));
        tcg_gen_addi_i64(env_btarget, env_btarget, dc->pc);
        tcg_gen_andi_i64(env_btarget, env_btarget, UINT32_MAX);
    }
    eval_cc(dc, cc, env_btaken, cpu_R[dc->ra]);
>>>>>>> 82b2865e
}

static void dec_br(DisasContext *dc)
{
    unsigned int dslot, link, abs, mbar;

    dslot = dc->ir & (1 << 20);
    abs = dc->ir & (1 << 19);
    link = dc->ir & (1 << 18);

    /* Memory barrier.  */
    mbar = (dc->ir >> 16) & 31;
    if (mbar == 2 && dc->imm == 4) {
        /* mbar IMM & 16 decodes to sleep.  */
        if (dc->rd & 16) {
            TCGv_i32 tmp_1 = tcg_const_i32(1);

            LOG_DIS("sleep\n");

            t_sync_flags(dc);
            tcg_gen_st_i32(tmp_1, cpu_env,
                           -offsetof(MicroBlazeCPU, env)
                           +offsetof(CPUState, halted));
            tcg_gen_movi_i64(cpu_SR[SR_PC], dc->pc + 4);
<<<<<<< HEAD
=======
            gen_helper_raise_exception(cpu_env, tmp_hlt);
            tcg_temp_free_i32(tmp_hlt);
>>>>>>> 82b2865e
            tcg_temp_free_i32(tmp_1);
            dc->is_jmp = DISAS_UPDATE;
            gen_helper_sleep(cpu_env);
            return;
        }
        LOG_DIS("mbar %d\n", dc->rd);
        /* Break the TB.  */
        dc->cpustate_changed = 1;
        return;
    }

    LOG_DIS("br%s%s%s%s imm=%x\n",
             abs ? "a" : "", link ? "l" : "",
             dc->type_b ? "i" : "", dslot ? "d" : "",
             dc->imm);

    dc->delayed_branch = 1;
    if (dslot) {
        dc->delayed_branch = 2;
        dc->tb_flags |= D_FLAG;
        tcg_gen_st_i32(tcg_const_i32(dc->type_b && (dc->tb_flags & IMM_FLAG)),
                      cpu_env, offsetof(CPUMBState, bimm));
    }
    if (link && dc->rd)
        tcg_gen_movi_i32(cpu_R[dc->rd], dc->pc);

    dc->jmp = JMP_INDIRECT;
    if (abs) {
        tcg_gen_movi_i32(env_btaken, 1);
<<<<<<< HEAD
        tcg_gen_mov_i32(env_btarget, *(dec_alu_op_b(dc)));
=======
        tcg_gen_extu_i32_i64(env_btarget, *(dec_alu_op_b(dc)));
>>>>>>> 82b2865e
        if (link && !dslot) {
            if (!(dc->tb_flags & IMM_FLAG) && (dc->imm == 8 || dc->imm == 0x18))
                t_gen_raise_exception(dc, EXCP_BREAK);
            if (dc->imm == 0) {
                if (trap_userspace(dc, true)) {
                    return;
                }

                t_gen_raise_exception(dc, EXCP_DEBUG);
            }
        }
    } else {
        if (dec_alu_op_b_is_small_imm(dc)) {
            dc->jmp = JMP_DIRECT;
            dc->jmp_pc = dc->pc + (int32_t)((int16_t)dc->imm);
        } else {
            tcg_gen_movi_i32(env_btaken, 1);
<<<<<<< HEAD
            tcg_gen_movi_i32(env_btarget, dc->pc);
            tcg_gen_add_i32(env_btarget, env_btarget, *(dec_alu_op_b(dc)));
=======
            tcg_gen_extu_i32_i64(env_btarget, *(dec_alu_op_b(dc)));
            tcg_gen_addi_i64(env_btarget, env_btarget, dc->pc);
            tcg_gen_andi_i64(env_btarget, env_btarget, UINT32_MAX);
>>>>>>> 82b2865e
        }
    }
}

static inline void do_rti(DisasContext *dc)
{
    TCGv_i32 t0, t1;
    t0 = tcg_temp_new_i32();
    t1 = tcg_temp_new_i32();
    tcg_gen_extrl_i64_i32(t1, cpu_SR[SR_MSR]);
    tcg_gen_shri_i32(t0, t1, 1);
    tcg_gen_ori_i32(t1, t1, MSR_IE);
    tcg_gen_andi_i32(t0, t0, (MSR_VM | MSR_UM));

    tcg_gen_andi_i32(t1, t1, ~(MSR_VM | MSR_UM));
    tcg_gen_or_i32(t1, t1, t0);
    msr_write(dc, t1);
    tcg_temp_free_i32(t1);
    tcg_temp_free_i32(t0);
    dc->tb_flags &= ~DRTI_FLAG;
}

static inline void do_rtb(DisasContext *dc)
{
    TCGv_i32 t0, t1;
    t0 = tcg_temp_new_i32();
    t1 = tcg_temp_new_i32();
    tcg_gen_extrl_i64_i32(t1, cpu_SR[SR_MSR]);
    tcg_gen_andi_i32(t1, t1, ~MSR_BIP);
    tcg_gen_shri_i32(t0, t1, 1);
    tcg_gen_andi_i32(t0, t0, (MSR_VM | MSR_UM));

    tcg_gen_andi_i32(t1, t1, ~(MSR_VM | MSR_UM));
    tcg_gen_or_i32(t1, t1, t0);
    msr_write(dc, t1);
    tcg_temp_free_i32(t1);
    tcg_temp_free_i32(t0);
    dc->tb_flags &= ~DRTB_FLAG;
}

static inline void do_rte(DisasContext *dc)
{
    TCGv_i32 t0, t1;
    t0 = tcg_temp_new_i32();
    t1 = tcg_temp_new_i32();

    tcg_gen_extrl_i64_i32(t1, cpu_SR[SR_MSR]);
    tcg_gen_ori_i32(t1, t1, MSR_EE);
    tcg_gen_andi_i32(t1, t1, ~MSR_EIP);
    tcg_gen_shri_i32(t0, t1, 1);
    tcg_gen_andi_i32(t0, t0, (MSR_VM | MSR_UM));

    tcg_gen_andi_i32(t1, t1, ~(MSR_VM | MSR_UM));
    tcg_gen_or_i32(t1, t1, t0);
    msr_write(dc, t1);
    tcg_temp_free_i32(t1);
    tcg_temp_free_i32(t0);
    dc->tb_flags &= ~DRTE_FLAG;
}

static void dec_rts(DisasContext *dc)
{
    unsigned int b_bit, i_bit, e_bit;
<<<<<<< HEAD
=======
    TCGv_i64 tmp64;
>>>>>>> 82b2865e

    i_bit = dc->ir & (1 << 21);
    b_bit = dc->ir & (1 << 22);
    e_bit = dc->ir & (1 << 23);

    if (trap_userspace(dc, i_bit || b_bit || e_bit)) {
        return;
    }

    dc->delayed_branch = 2;
    dc->tb_flags |= D_FLAG;
    tcg_gen_st_i32(tcg_const_i32(dc->type_b && (dc->tb_flags & IMM_FLAG)),
                  cpu_env, offsetof(CPUMBState, bimm));

    if (i_bit) {
        LOG_DIS("rtid ir=%x\n", dc->ir);
        dc->tb_flags |= DRTI_FLAG;
    } else if (b_bit) {
        LOG_DIS("rtbd ir=%x\n", dc->ir);
        dc->tb_flags |= DRTB_FLAG;
    } else if (e_bit) {
        LOG_DIS("rted ir=%x\n", dc->ir);
        dc->tb_flags |= DRTE_FLAG;
    } else
        LOG_DIS("rts ir=%x\n", dc->ir);

    dc->jmp = JMP_INDIRECT;
    tcg_gen_movi_i32(env_btaken, 1);
<<<<<<< HEAD
    tcg_gen_add_i32(env_btarget, cpu_R[dc->ra], *(dec_alu_op_b(dc)));
=======

    tmp64 = tcg_temp_new_i64();
    tcg_gen_extu_i32_i64(env_btarget, *(dec_alu_op_b(dc)));
    tcg_gen_extu_i32_i64(tmp64, cpu_R[dc->ra]);
    tcg_gen_add_i64(env_btarget, env_btarget, tmp64);
    tcg_gen_andi_i64(env_btarget, env_btarget, UINT32_MAX);
    tcg_temp_free_i64(tmp64);
>>>>>>> 82b2865e
}

static int dec_check_fpuv2(DisasContext *dc)
{
    if ((dc->cpu->cfg.use_fpu != 2) && (dc->tb_flags & MSR_EE_FLAG)) {
        tcg_gen_movi_i64(cpu_SR[SR_ESR], ESR_EC_FPU);
        t_gen_raise_exception(dc, EXCP_HW_EXCP);
    }
    return (dc->cpu->cfg.use_fpu == 2) ? 0 : PVR2_USE_FPU2_MASK;
}

static void dec_fpu(DisasContext *dc)
{
    unsigned int fpu_insn;

    if (trap_illegal(dc, !dc->cpu->cfg.use_fpu)) {
        return;
    }

    fpu_insn = (dc->ir >> 7) & 7;

    switch (fpu_insn) {
        case 0:
            gen_helper_fadd(cpu_R[dc->rd], cpu_env, cpu_R[dc->ra],
                            cpu_R[dc->rb]);
            break;

        case 1:
            gen_helper_frsub(cpu_R[dc->rd], cpu_env, cpu_R[dc->ra],
                             cpu_R[dc->rb]);
            break;

        case 2:
            gen_helper_fmul(cpu_R[dc->rd], cpu_env, cpu_R[dc->ra],
                            cpu_R[dc->rb]);
            break;

        case 3:
            gen_helper_fdiv(cpu_R[dc->rd], cpu_env, cpu_R[dc->ra],
                            cpu_R[dc->rb]);
            break;

        case 4:
            switch ((dc->ir >> 4) & 7) {
                case 0:
                    gen_helper_fcmp_un(cpu_R[dc->rd], cpu_env,
                                       cpu_R[dc->ra], cpu_R[dc->rb]);
                    break;
                case 1:
                    gen_helper_fcmp_lt(cpu_R[dc->rd], cpu_env,
                                       cpu_R[dc->ra], cpu_R[dc->rb]);
                    break;
                case 2:
                    gen_helper_fcmp_eq(cpu_R[dc->rd], cpu_env,
                                       cpu_R[dc->ra], cpu_R[dc->rb]);
                    break;
                case 3:
                    gen_helper_fcmp_le(cpu_R[dc->rd], cpu_env,
                                       cpu_R[dc->ra], cpu_R[dc->rb]);
                    break;
                case 4:
                    gen_helper_fcmp_gt(cpu_R[dc->rd], cpu_env,
                                       cpu_R[dc->ra], cpu_R[dc->rb]);
                    break;
                case 5:
                    gen_helper_fcmp_ne(cpu_R[dc->rd], cpu_env,
                                       cpu_R[dc->ra], cpu_R[dc->rb]);
                    break;
                case 6:
                    gen_helper_fcmp_ge(cpu_R[dc->rd], cpu_env,
                                       cpu_R[dc->ra], cpu_R[dc->rb]);
                    break;
                default:
                    qemu_log_mask(LOG_UNIMP,
                                  "unimplemented fcmp fpu_insn=%x pc=%x"
                                  " opc=%x\n",
                                  fpu_insn, dc->pc, dc->opcode);
                    dc->abort_at_next_insn = 1;
                    break;
            }
            break;

        case 5:
            if (!dec_check_fpuv2(dc)) {
                return;
            }
            gen_helper_flt(cpu_R[dc->rd], cpu_env, cpu_R[dc->ra]);
            break;

        case 6:
            if (!dec_check_fpuv2(dc)) {
                return;
            }
            gen_helper_fint(cpu_R[dc->rd], cpu_env, cpu_R[dc->ra]);
            break;

        case 7:
            if (!dec_check_fpuv2(dc)) {
                return;
            }
            gen_helper_fsqrt(cpu_R[dc->rd], cpu_env, cpu_R[dc->ra]);
            break;

        default:
            qemu_log_mask(LOG_UNIMP, "unimplemented FPU insn fpu_insn=%x pc=%x"
                          " opc=%x\n",
                          fpu_insn, dc->pc, dc->opcode);
            dc->abort_at_next_insn = 1;
            break;
    }
}

static void dec_null(DisasContext *dc)
{
    if (trap_illegal(dc, true)) {
        return;
    }
    qemu_log_mask(LOG_GUEST_ERROR, "unknown insn pc=%x opc=%x\n", dc->pc, dc->opcode);
    dc->abort_at_next_insn = 1;
}

/* Insns connected to FSL or AXI stream attached devices.  */
static void dec_stream(DisasContext *dc)
{
    TCGv_i32 t_id, t_ctrl;
    int ctrl;

    LOG_DIS("%s%s imm=%x\n", dc->rd ? "get" : "put",
            dc->type_b ? "" : "d", dc->imm);

    if (trap_userspace(dc, true)) {
        return;
    }

    t_id = tcg_temp_new_i32();
    if (dc->type_b) {
        tcg_gen_movi_i32(t_id, dc->imm & 0xf);
        ctrl = dc->imm >> 10;
    } else {
        tcg_gen_andi_i32(t_id, cpu_R[dc->rb], 0xf);
        ctrl = dc->imm >> 5;
    }

    t_ctrl = tcg_const_i32(ctrl);

    if (dc->rd == 0) {
        gen_helper_put(t_id, t_ctrl, cpu_R[dc->ra]);
    } else {
        gen_helper_get(cpu_R[dc->rd], t_id, t_ctrl);
    }
    tcg_temp_free_i32(t_id);
    tcg_temp_free_i32(t_ctrl);
}

static struct decoder_info {
    struct {
        uint32_t bits;
        uint32_t mask;
    };
    void (*dec)(DisasContext *dc);
} decinfo[] = {
    {DEC_ADD, dec_add},
    {DEC_SUB, dec_sub},
    {DEC_AND, dec_and},
    {DEC_XOR, dec_xor},
    {DEC_OR, dec_or},
    {DEC_BIT, dec_bit},
    {DEC_BARREL, dec_barrel},
    {DEC_LD, dec_load},
    {DEC_ST, dec_store},
    {DEC_IMM, dec_imm},
    {DEC_BR, dec_br},
    {DEC_BCC, dec_bcc},
    {DEC_RTS, dec_rts},
    {DEC_FPU, dec_fpu},
    {DEC_MUL, dec_mul},
    {DEC_DIV, dec_div},
    {DEC_MSR, dec_msr},
    {DEC_STREAM, dec_stream},
    {{0, 0}, dec_null}
};

static inline void decode(DisasContext *dc, uint32_t ir)
{
    int i;

    dc->ir = ir;
    LOG_DIS("%8.8x\t", dc->ir);

<<<<<<< HEAD
    if (dc->ir)
        dc->nr_nops = 0;
    else {
        trap_illegal(dc, dc->cpu->env.pvr.regs[2] & PVR2_OPCODE_0x0_ILL_MASK);

        LOG_DIS("nr_nops=%d\t", dc->nr_nops);
        dc->nr_nops++;
        if (dc->nr_nops > 4) {
            cpu_abort(CPU(dc->cpu), "fetching nop sequence\n");
        }
=======
    if (ir == 0) {
        trap_illegal(dc, dc->cpu->env.pvr.regs[2] & PVR2_OPCODE_0x0_ILL_MASK);
        /* Don't decode nop/zero instructions any further.  */
        return;
>>>>>>> 82b2865e
    }

    /* bit 2 seems to indicate insn type.  */
    dc->type_b = ir & (1 << 29);

    dc->opcode = EXTRACT_FIELD(ir, 26, 31);
    dc->rd = EXTRACT_FIELD(ir, 21, 25);
    dc->ra = EXTRACT_FIELD(ir, 16, 20);
    dc->rb = EXTRACT_FIELD(ir, 11, 15);
    dc->imm = EXTRACT_FIELD(ir, 0, 15);

    /* Large switch for all insns.  */
    for (i = 0; i < ARRAY_SIZE(decinfo); i++) {
        if ((dc->opcode & decinfo[i].mask) == decinfo[i].bits) {
            decinfo[i].dec(dc);
            break;
        }
    }
}

/* generate intermediate code for basic block 'tb'.  */
void gen_intermediate_code(CPUState *cs, TranslationBlock *tb, int max_insns)
{
    CPUMBState *env = cs->env_ptr;
    MicroBlazeCPU *cpu = mb_env_get_cpu(env);
    uint32_t pc_start;
    struct DisasContext ctx;
    struct DisasContext *dc = &ctx;
<<<<<<< HEAD
    uint32_t next_page_start, org_flags;
=======
    uint32_t page_start, org_flags;
>>>>>>> 82b2865e
    uint32_t npc;
    int num_insns;

    pc_start = tb->pc;
    dc->cpu = cpu;
    dc->tb = tb;
    org_flags = dc->synced_flags = dc->tb_flags = tb->flags;

    dc->is_jmp = DISAS_NEXT;
    dc->jmp = 0;
    dc->delayed_branch = !!(dc->tb_flags & D_FLAG);
    if (dc->delayed_branch) {
        dc->jmp = JMP_INDIRECT;
    }
    dc->pc = pc_start;
    dc->singlestep_enabled = cs->singlestep_enabled;
    dc->cpustate_changed = 0;
    dc->abort_at_next_insn = 0;

    if (pc_start & 3) {
        cpu_abort(cs, "Microblaze: unaligned PC=%x\n", pc_start);
    }

    page_start = pc_start & TARGET_PAGE_MASK;
    num_insns = 0;

    gen_tb_start(tb);
    do
    {
        tcg_gen_insn_start(dc->pc);
        num_insns++;

#if SIM_COMPAT
        if (qemu_loglevel_mask(CPU_LOG_TB_IN_ASM)) {
            tcg_gen_movi_i64(cpu_SR[SR_PC], dc->pc);
            gen_helper_debug();
        }
#endif

        if (unlikely(cpu_breakpoint_test(cs, dc->pc, BP_ANY))) {
            t_gen_raise_exception(dc, EXCP_DEBUG);
            dc->is_jmp = DISAS_UPDATE;
            /* The address covered by the breakpoint must be included in
               [tb->pc, tb->pc + tb->size) in order to for it to be
               properly cleared -- thus we increment the PC here so that
               the logic setting tb->size below does the right thing.  */
            dc->pc += 4;
            break;
        }

        /* Pretty disas.  */
        LOG_DIS("%8.8x:\t", dc->pc);

        if (num_insns == max_insns && (tb_cflags(tb) & CF_LAST_IO)) {
            gen_io_start();
        }

        dc->clear_imm = 1;
        decode(dc, cpu_ldl_code(env, dc->pc));
        if (dc->clear_imm)
            dc->tb_flags &= ~IMM_FLAG;
        dc->pc += 4;

        if (dc->delayed_branch) {
            dc->delayed_branch--;
            if (!dc->delayed_branch) {
                if (dc->tb_flags & DRTI_FLAG)
                    do_rti(dc);
                 if (dc->tb_flags & DRTB_FLAG)
                    do_rtb(dc);
                if (dc->tb_flags & DRTE_FLAG)
                    do_rte(dc);
                /* Clear the delay slot flag.  */
                dc->tb_flags &= ~D_FLAG;
                /* If it is a direct jump, try direct chaining.  */
                if (dc->jmp == JMP_INDIRECT) {
                    eval_cond_jmp(dc, env_btarget, tcg_const_i64(dc->pc));
                    dc->is_jmp = DISAS_JUMP;
                } else if (dc->jmp == JMP_DIRECT) {
                    t_sync_flags(dc);
                    gen_goto_tb(dc, 0, dc->jmp_pc);
                    dc->is_jmp = DISAS_TB_JUMP;
                } else if (dc->jmp == JMP_DIRECT_CC) {
                    TCGLabel *l1 = gen_new_label();
                    t_sync_flags(dc);
                    /* Conditional jmp.  */
                    tcg_gen_brcondi_i32(TCG_COND_NE, env_btaken, 0, l1);
                    gen_goto_tb(dc, 1, dc->pc);
                    gen_set_label(l1);
                    gen_goto_tb(dc, 0, dc->jmp_pc);

                    dc->is_jmp = DISAS_TB_JUMP;
                }
                break;
            }
        }
        if (cs->singlestep_enabled) {
            break;
        }
    } while (!dc->is_jmp && !dc->cpustate_changed
             && !tcg_op_buf_full()
             && !singlestep
             && (dc->pc - page_start < TARGET_PAGE_SIZE)
             && num_insns < max_insns);

    npc = dc->pc;
    if (dc->jmp == JMP_DIRECT || dc->jmp == JMP_DIRECT_CC) {
        if (dc->tb_flags & D_FLAG) {
            dc->is_jmp = DISAS_UPDATE;
            tcg_gen_movi_i64(cpu_SR[SR_PC], npc);
            sync_jmpstate(dc);
        } else
            npc = dc->jmp_pc;
    }

    if (tb_cflags(tb) & CF_LAST_IO)
        gen_io_end();
    /* Force an update if the per-tb cpu state has changed.  */
    if (dc->is_jmp == DISAS_NEXT
        && (dc->cpustate_changed || org_flags != dc->tb_flags)) {
        dc->is_jmp = DISAS_UPDATE;
        tcg_gen_movi_i64(cpu_SR[SR_PC], npc);
    }
    t_sync_flags(dc);

    if (unlikely(cs->singlestep_enabled)) {
        TCGv_i32 tmp = tcg_const_i32(EXCP_DEBUG);

        if (dc->is_jmp != DISAS_JUMP) {
            tcg_gen_movi_i64(cpu_SR[SR_PC], npc);
        }
        gen_helper_raise_exception(cpu_env, tmp);
        tcg_temp_free_i32(tmp);
    } else {
        switch(dc->is_jmp) {
            case DISAS_NEXT:
                gen_goto_tb(dc, 1, npc);
                break;
            default:
            case DISAS_JUMP:
            case DISAS_UPDATE:
                /* indicate that the hash table must be used
                   to find the next TB */
                tcg_gen_exit_tb(NULL, 0);
                break;
            case DISAS_TB_JUMP:
                /* nothing more to generate */
                break;
        }
    }
    gen_tb_end(tb, num_insns);

    tb->size = dc->pc - pc_start;
    tb->icount = num_insns;

#ifdef DEBUG_DISAS
#if !SIM_COMPAT
    if (qemu_loglevel_mask(CPU_LOG_TB_IN_ASM)
        && qemu_log_in_addr_range(pc_start)) {
        qemu_log_lock();
        qemu_log("--------------\n");
        log_target_disas(cs, pc_start, dc->pc - pc_start);
        qemu_log_unlock();
    }
#endif
#endif
    assert(!dc->abort_at_next_insn);
}

void mb_cpu_dump_state(CPUState *cs, FILE *f, int flags)
{
    MicroBlazeCPU *cpu = MICROBLAZE_CPU(cs);
    CPUMBState *env = &cpu->env;
    int i;

    if (!env) {
        return;
    }

<<<<<<< HEAD
    cpu_fprintf(f, "IN: PC=%" PRIx64 " %s\n",
                env->sregs[SR_PC], lookup_symbol(env->sregs[SR_PC]));
    cpu_fprintf(f, "rmsr=%" PRIx64 " resr=%" PRIx64 " rear=%" PRIx64 " "
                   "debug=%x imm=%x iflags=%x fsr=%" PRIx64 "\n",
             env->sregs[SR_MSR], env->sregs[SR_ESR], env->sregs[SR_EAR],
             env->debug, env->imm, env->iflags, env->sregs[SR_FSR]);
    cpu_fprintf(f, "btaken=%d btarget=%x mode=%s(saved=%s) eip=%d ie=%d\n",
             env->btaken, env->btarget,
             (env->sregs[SR_MSR] & MSR_UM) ? "user" : "kernel",
             (env->sregs[SR_MSR] & MSR_UMS) ? "user" : "kernel",
             (bool)(env->sregs[SR_MSR] & MSR_EIP),
             (bool)(env->sregs[SR_MSR] & MSR_IE));
=======
    qemu_fprintf(f, "IN: PC=%" PRIx64 " %s\n",
                 env->sregs[SR_PC], lookup_symbol(env->sregs[SR_PC]));
    qemu_fprintf(f, "rmsr=%" PRIx64 " resr=%" PRIx64 " rear=%" PRIx64 " "
                 "debug=%x imm=%x iflags=%x fsr=%" PRIx64 "\n",
                 env->sregs[SR_MSR], env->sregs[SR_ESR], env->sregs[SR_EAR],
                 env->debug, env->imm, env->iflags, env->sregs[SR_FSR]);
    qemu_fprintf(f, "btaken=%d btarget=%" PRIx64 " mode=%s(saved=%s) "
                 "eip=%d ie=%d\n",
                 env->btaken, env->btarget,
                 (env->sregs[SR_MSR] & MSR_UM) ? "user" : "kernel",
                 (env->sregs[SR_MSR] & MSR_UMS) ? "user" : "kernel",
                 (bool)(env->sregs[SR_MSR] & MSR_EIP),
                 (bool)(env->sregs[SR_MSR] & MSR_IE));
>>>>>>> 82b2865e

    for (i = 0; i < 32; i++) {
        qemu_fprintf(f, "r%2.2d=%8.8x ", i, env->regs[i]);
        if ((i + 1) % 4 == 0)
            qemu_fprintf(f, "\n");
        }
    qemu_fprintf(f, "\n\n");
}

void mb_tcg_init(void)
{
    int i;

    env_debug = tcg_global_mem_new_i32(cpu_env,
                    offsetof(CPUMBState, debug),
                    "debug0");
    env_iflags = tcg_global_mem_new_i32(cpu_env,
                    offsetof(CPUMBState, iflags),
                    "iflags");
    env_imm = tcg_global_mem_new_i32(cpu_env,
                    offsetof(CPUMBState, imm),
                    "imm");
<<<<<<< HEAD
    env_btarget = tcg_global_mem_new_i32(cpu_env,
=======
    env_btarget = tcg_global_mem_new_i64(cpu_env,
>>>>>>> 82b2865e
                     offsetof(CPUMBState, btarget),
                     "btarget");
    env_btaken = tcg_global_mem_new_i32(cpu_env,
                     offsetof(CPUMBState, btaken),
                     "btaken");
    env_res_addr = tcg_global_mem_new(cpu_env,
                     offsetof(CPUMBState, res_addr),
                     "res_addr");
    env_res_val = tcg_global_mem_new_i32(cpu_env,
                     offsetof(CPUMBState, res_val),
                     "res_val");
    for (i = 0; i < ARRAY_SIZE(cpu_R); i++) {
        cpu_R[i] = tcg_global_mem_new_i32(cpu_env,
                          offsetof(CPUMBState, regs[i]),
                          regnames[i]);
    }
    for (i = 0; i < ARRAY_SIZE(cpu_SR); i++) {
        cpu_SR[i] = tcg_global_mem_new_i64(cpu_env,
                          offsetof(CPUMBState, sregs[i]),
                          special_regnames[i]);
    }
}

void restore_state_to_opc(CPUMBState *env, TranslationBlock *tb,
                          target_ulong *data)
{
    env->sregs[SR_PC] = data[0];
}<|MERGE_RESOLUTION|>--- conflicted
+++ resolved
@@ -58,11 +58,7 @@
 static TCGv_i64 cpu_SR[14];
 static TCGv_i32 env_imm;
 static TCGv_i32 env_btaken;
-<<<<<<< HEAD
-static TCGv_i32 env_btarget;
-=======
 static TCGv_i64 env_btarget;
->>>>>>> 82b2865e
 static TCGv_i32 env_iflags;
 static TCGv env_res_addr;
 static TCGv_i32 env_res_val;
@@ -110,11 +106,7 @@
 static const char *special_regnames[] =
 {
     "rpc", "rmsr", "sr2", "rear", "sr4", "resr", "sr6", "rfsr",
-<<<<<<< HEAD
-    "sr8", "sr9", "sr10", "rbtr", "sr12", "rbtr"
-=======
     "sr8", "sr9", "sr10", "rbtr", "sr12", "redr"
->>>>>>> 82b2865e
 };
 
 static inline void t_sync_flags(DisasContext *dc)
@@ -151,17 +143,10 @@
     if (use_goto_tb(dc, dest)) {
         tcg_gen_goto_tb(n);
         tcg_gen_movi_i64(cpu_SR[SR_PC], dest);
-<<<<<<< HEAD
-        tcg_gen_exit_tb((uintptr_t)dc->tb + n);
-    } else {
-        tcg_gen_movi_i64(cpu_SR[SR_PC], dest);
-        tcg_gen_exit_tb(0);
-=======
         tcg_gen_exit_tb(dc->tb, n);
     } else {
         tcg_gen_movi_i64(cpu_SR[SR_PC], dest);
         tcg_gen_exit_tb(NULL, 0);
->>>>>>> 82b2865e
     }
 }
 
@@ -543,21 +528,12 @@
         tmp_sr = tcg_const_i32(sr);
         LOG_DIS("m%ss sr%d r%d imm=%x\n", to ? "t" : "f", sr, dc->ra, dc->imm);
         if (to) {
-<<<<<<< HEAD
-            gen_helper_mmu_write(cpu_env, tcg_const_i32(extended),
-                                 tcg_const_i32(sr), cpu_R[dc->ra]);
-        } else {
-            gen_helper_mmu_read(cpu_R[dc->rd], cpu_env,
-                                tcg_const_i32(extended), tcg_const_i32(sr));
-        }
-=======
             gen_helper_mmu_write(cpu_env, tmp_ext, tmp_sr, cpu_R[dc->ra]);
         } else {
             gen_helper_mmu_read(cpu_R[dc->rd], cpu_env, tmp_ext, tmp_sr);
         }
         tcg_temp_free_i32(tmp_sr);
         tcg_temp_free_i32(tmp_ext);
->>>>>>> 82b2865e
         return;
     }
 #endif
@@ -855,11 +831,7 @@
             tcg_gen_movi_i32(env_btaken, 1);
         }
         dc->jmp = JMP_INDIRECT;
-<<<<<<< HEAD
-        tcg_gen_movi_i32(env_btarget, dc->jmp_pc);
-=======
         tcg_gen_movi_i64(env_btarget, dc->jmp_pc);
->>>>>>> 82b2865e
     }
 }
 
@@ -901,11 +873,7 @@
             return;
         }
 
-<<<<<<< HEAD
-        /* If any of the regs is r0, return the value of the other reg.  */
-=======
         /* If any of the regs is r0, set t to the value of the other reg.  */
->>>>>>> 82b2865e
         if (dc->ra == 0) {
             tcg_gen_extu_i32_tl(t, cpu_R[dc->rb]);
             return;
@@ -931,16 +899,7 @@
     /* Immediate.  */
     t32 = tcg_temp_new_i32();
     if (!extimm) {
-<<<<<<< HEAD
-        if (dc->imm == 0) {
-            tcg_gen_mov_i32(t32, cpu_R[dc->ra]);
-        } else {
-            tcg_gen_movi_i32(t32, (int32_t)((int16_t)dc->imm));
-            tcg_gen_add_i32(t32, cpu_R[dc->ra], t32);
-        }
-=======
         tcg_gen_addi_i32(t32, cpu_R[dc->ra], (int16_t)dc->imm);
->>>>>>> 82b2865e
     } else {
         tcg_gen_add_i32(t32, cpu_R[dc->ra], *(dec_alu_op_b(dc)));
     }
@@ -978,13 +937,9 @@
         return;
     }
 
-<<<<<<< HEAD
-    trap_userspace(dc, ea);
-=======
     if (trap_userspace(dc, ea)) {
         return;
     }
->>>>>>> 82b2865e
 
     LOG_DIS("l%d%s%s%s%s\n", size, dc->type_b ? "i" : "", rev ? "r" : "",
                                                         ex ? "x" : "",
@@ -1188,11 +1143,7 @@
 }
 
 static inline void eval_cc(DisasContext *dc, unsigned int cc,
-<<<<<<< HEAD
-                           TCGv_i32 d, TCGv_i32 a, TCGv_i32 b)
-=======
                            TCGv_i32 d, TCGv_i32 a)
->>>>>>> 82b2865e
 {
     static const int mb_to_tcg_cc[] = {
         [CC_EQ] = TCG_COND_EQ,
@@ -1204,40 +1155,6 @@
     };
 
     switch (cc) {
-<<<<<<< HEAD
-        case CC_EQ:
-            tcg_gen_setcond_i32(TCG_COND_EQ, d, a, b);
-            break;
-        case CC_NE:
-            tcg_gen_setcond_i32(TCG_COND_NE, d, a, b);
-            break;
-        case CC_LT:
-            tcg_gen_setcond_i32(TCG_COND_LT, d, a, b);
-            break;
-        case CC_LE:
-            tcg_gen_setcond_i32(TCG_COND_LE, d, a, b);
-            break;
-        case CC_GE:
-            tcg_gen_setcond_i32(TCG_COND_GE, d, a, b);
-            break;
-        case CC_GT:
-            tcg_gen_setcond_i32(TCG_COND_GT, d, a, b);
-            break;
-        default:
-            cpu_abort(CPU(dc->cpu), "Unknown condition code %x.\n", cc);
-            break;
-    }
-}
-
-static void eval_cond_jmp(DisasContext *dc, TCGv_i32 pc_true, TCGv_i64 pc_false)
-{
-    TCGLabel *l1 = gen_new_label();
-    /* Conditional jmp.  */
-    tcg_gen_mov_i64(cpu_SR[SR_PC], pc_false);
-    tcg_gen_brcondi_i32(TCG_COND_EQ, env_btaken, 0, l1);
-    tcg_gen_extu_i32_i64(cpu_SR[SR_PC], pc_true);
-    gen_set_label(l1);
-=======
     case CC_EQ:
     case CC_NE:
     case CC_LT:
@@ -1264,7 +1181,6 @@
 
     tcg_temp_free_i64(tmp_btaken);
     tcg_temp_free_i64(tmp_zero);
->>>>>>> 82b2865e
 }
 
 static void dec_bcc(DisasContext *dc)
@@ -1287,27 +1203,16 @@
     if (dec_alu_op_b_is_small_imm(dc)) {
         int32_t offset = (int32_t)((int16_t)dc->imm); /* sign-extend.  */
 
-<<<<<<< HEAD
-        tcg_gen_movi_i32(env_btarget, dc->pc + offset);
-=======
         tcg_gen_movi_i64(env_btarget, dc->pc + offset);
->>>>>>> 82b2865e
         dc->jmp = JMP_DIRECT_CC;
         dc->jmp_pc = dc->pc + offset;
     } else {
         dc->jmp = JMP_INDIRECT;
-<<<<<<< HEAD
-        tcg_gen_movi_i32(env_btarget, dc->pc);
-        tcg_gen_add_i32(env_btarget, env_btarget, *(dec_alu_op_b(dc)));
-    }
-    eval_cc(dc, cc, env_btaken, cpu_R[dc->ra], tcg_const_i32(0));
-=======
         tcg_gen_extu_i32_i64(env_btarget, *(dec_alu_op_b(dc)));
         tcg_gen_addi_i64(env_btarget, env_btarget, dc->pc);
         tcg_gen_andi_i64(env_btarget, env_btarget, UINT32_MAX);
     }
     eval_cc(dc, cc, env_btaken, cpu_R[dc->ra]);
->>>>>>> 82b2865e
 }
 
 static void dec_br(DisasContext *dc)
@@ -1332,11 +1237,8 @@
                            -offsetof(MicroBlazeCPU, env)
                            +offsetof(CPUState, halted));
             tcg_gen_movi_i64(cpu_SR[SR_PC], dc->pc + 4);
-<<<<<<< HEAD
-=======
             gen_helper_raise_exception(cpu_env, tmp_hlt);
             tcg_temp_free_i32(tmp_hlt);
->>>>>>> 82b2865e
             tcg_temp_free_i32(tmp_1);
             dc->is_jmp = DISAS_UPDATE;
             gen_helper_sleep(cpu_env);
@@ -1366,11 +1268,7 @@
     dc->jmp = JMP_INDIRECT;
     if (abs) {
         tcg_gen_movi_i32(env_btaken, 1);
-<<<<<<< HEAD
-        tcg_gen_mov_i32(env_btarget, *(dec_alu_op_b(dc)));
-=======
         tcg_gen_extu_i32_i64(env_btarget, *(dec_alu_op_b(dc)));
->>>>>>> 82b2865e
         if (link && !dslot) {
             if (!(dc->tb_flags & IMM_FLAG) && (dc->imm == 8 || dc->imm == 0x18))
                 t_gen_raise_exception(dc, EXCP_BREAK);
@@ -1388,14 +1286,9 @@
             dc->jmp_pc = dc->pc + (int32_t)((int16_t)dc->imm);
         } else {
             tcg_gen_movi_i32(env_btaken, 1);
-<<<<<<< HEAD
-            tcg_gen_movi_i32(env_btarget, dc->pc);
-            tcg_gen_add_i32(env_btarget, env_btarget, *(dec_alu_op_b(dc)));
-=======
             tcg_gen_extu_i32_i64(env_btarget, *(dec_alu_op_b(dc)));
             tcg_gen_addi_i64(env_btarget, env_btarget, dc->pc);
             tcg_gen_andi_i64(env_btarget, env_btarget, UINT32_MAX);
->>>>>>> 82b2865e
         }
     }
 }
@@ -1459,10 +1352,7 @@
 static void dec_rts(DisasContext *dc)
 {
     unsigned int b_bit, i_bit, e_bit;
-<<<<<<< HEAD
-=======
     TCGv_i64 tmp64;
->>>>>>> 82b2865e
 
     i_bit = dc->ir & (1 << 21);
     b_bit = dc->ir & (1 << 22);
@@ -1491,9 +1381,6 @@
 
     dc->jmp = JMP_INDIRECT;
     tcg_gen_movi_i32(env_btaken, 1);
-<<<<<<< HEAD
-    tcg_gen_add_i32(env_btarget, cpu_R[dc->ra], *(dec_alu_op_b(dc)));
-=======
 
     tmp64 = tcg_temp_new_i64();
     tcg_gen_extu_i32_i64(env_btarget, *(dec_alu_op_b(dc)));
@@ -1501,7 +1388,6 @@
     tcg_gen_add_i64(env_btarget, env_btarget, tmp64);
     tcg_gen_andi_i64(env_btarget, env_btarget, UINT32_MAX);
     tcg_temp_free_i64(tmp64);
->>>>>>> 82b2865e
 }
 
 static int dec_check_fpuv2(DisasContext *dc)
@@ -1691,23 +1577,10 @@
     dc->ir = ir;
     LOG_DIS("%8.8x\t", dc->ir);
 
-<<<<<<< HEAD
-    if (dc->ir)
-        dc->nr_nops = 0;
-    else {
-        trap_illegal(dc, dc->cpu->env.pvr.regs[2] & PVR2_OPCODE_0x0_ILL_MASK);
-
-        LOG_DIS("nr_nops=%d\t", dc->nr_nops);
-        dc->nr_nops++;
-        if (dc->nr_nops > 4) {
-            cpu_abort(CPU(dc->cpu), "fetching nop sequence\n");
-        }
-=======
     if (ir == 0) {
         trap_illegal(dc, dc->cpu->env.pvr.regs[2] & PVR2_OPCODE_0x0_ILL_MASK);
         /* Don't decode nop/zero instructions any further.  */
         return;
->>>>>>> 82b2865e
     }
 
     /* bit 2 seems to indicate insn type.  */
@@ -1736,11 +1609,7 @@
     uint32_t pc_start;
     struct DisasContext ctx;
     struct DisasContext *dc = &ctx;
-<<<<<<< HEAD
-    uint32_t next_page_start, org_flags;
-=======
     uint32_t page_start, org_flags;
->>>>>>> 82b2865e
     uint32_t npc;
     int num_insns;
 
@@ -1920,20 +1789,6 @@
         return;
     }
 
-<<<<<<< HEAD
-    cpu_fprintf(f, "IN: PC=%" PRIx64 " %s\n",
-                env->sregs[SR_PC], lookup_symbol(env->sregs[SR_PC]));
-    cpu_fprintf(f, "rmsr=%" PRIx64 " resr=%" PRIx64 " rear=%" PRIx64 " "
-                   "debug=%x imm=%x iflags=%x fsr=%" PRIx64 "\n",
-             env->sregs[SR_MSR], env->sregs[SR_ESR], env->sregs[SR_EAR],
-             env->debug, env->imm, env->iflags, env->sregs[SR_FSR]);
-    cpu_fprintf(f, "btaken=%d btarget=%x mode=%s(saved=%s) eip=%d ie=%d\n",
-             env->btaken, env->btarget,
-             (env->sregs[SR_MSR] & MSR_UM) ? "user" : "kernel",
-             (env->sregs[SR_MSR] & MSR_UMS) ? "user" : "kernel",
-             (bool)(env->sregs[SR_MSR] & MSR_EIP),
-             (bool)(env->sregs[SR_MSR] & MSR_IE));
-=======
     qemu_fprintf(f, "IN: PC=%" PRIx64 " %s\n",
                  env->sregs[SR_PC], lookup_symbol(env->sregs[SR_PC]));
     qemu_fprintf(f, "rmsr=%" PRIx64 " resr=%" PRIx64 " rear=%" PRIx64 " "
@@ -1947,7 +1802,6 @@
                  (env->sregs[SR_MSR] & MSR_UMS) ? "user" : "kernel",
                  (bool)(env->sregs[SR_MSR] & MSR_EIP),
                  (bool)(env->sregs[SR_MSR] & MSR_IE));
->>>>>>> 82b2865e
 
     for (i = 0; i < 32; i++) {
         qemu_fprintf(f, "r%2.2d=%8.8x ", i, env->regs[i]);
@@ -1970,11 +1824,7 @@
     env_imm = tcg_global_mem_new_i32(cpu_env,
                     offsetof(CPUMBState, imm),
                     "imm");
-<<<<<<< HEAD
-    env_btarget = tcg_global_mem_new_i32(cpu_env,
-=======
     env_btarget = tcg_global_mem_new_i64(cpu_env,
->>>>>>> 82b2865e
                      offsetof(CPUMBState, btarget),
                      "btarget");
     env_btaken = tcg_global_mem_new_i32(cpu_env,
