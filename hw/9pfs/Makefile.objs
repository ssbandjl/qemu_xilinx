<<<<<<< HEAD
common-obj-y  = 9p.o
=======
common-obj-y  = 9p.o 9p-util.o
>>>>>>> 7124ccf8
common-obj-y += 9p-local.o 9p-xattr.o
common-obj-y += 9p-xattr-user.o 9p-posix-acl.o
common-obj-y += coth.o cofs.o codir.o cofile.o
common-obj-y += coxattr.o 9p-synth.o
common-obj-$(CONFIG_OPEN_BY_HANDLE) +=  9p-handle.o
common-obj-y += 9p-proxy.o

obj-y += virtio-9p-device.o<|MERGE_RESOLUTION|>--- conflicted
+++ resolved
@@ -1,8 +1,4 @@
-<<<<<<< HEAD
-common-obj-y  = 9p.o
-=======
 common-obj-y  = 9p.o 9p-util.o
->>>>>>> 7124ccf8
 common-obj-y += 9p-local.o 9p-xattr.o
 common-obj-y += 9p-xattr-user.o 9p-posix-acl.o
 common-obj-y += coth.o cofs.o codir.o cofile.o
