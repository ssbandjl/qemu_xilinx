/*
 *  Virtual page mapping
 *
 *  Copyright (c) 2003 Fabrice Bellard
 *
 * This library is free software; you can redistribute it and/or
 * modify it under the terms of the GNU Lesser General Public
 * License as published by the Free Software Foundation; either
 * version 2 of the License, or (at your option) any later version.
 *
 * This library is distributed in the hope that it will be useful,
 * but WITHOUT ANY WARRANTY; without even the implied warranty of
 * MERCHANTABILITY or FITNESS FOR A PARTICULAR PURPOSE.  See the GNU
 * Lesser General Public License for more details.
 *
 * You should have received a copy of the GNU Lesser General Public
 * License along with this library; if not, see <http://www.gnu.org/licenses/>.
 */

#include "qemu/osdep.h"
#include "qemu-common.h"
#include "qapi/error.h"

#include "qemu/cutils.h"
#include "cpu.h"
#include "exec/exec-all.h"
#include "exec/target_page.h"
#include "tcg/tcg.h"
#include "hw/qdev-core.h"
#include "hw/qdev-properties.h"
#if !defined(CONFIG_USER_ONLY)
#include "hw/core/cpu-exec-gpio.h"
#include "hw/boards.h"
#include "hw/xen/xen.h"
#endif
#include "sysemu/kvm.h"
#include "sysemu/sysemu.h"
#include "sysemu/tcg.h"
#include "sysemu/qtest.h"
#include "qemu/timer.h"
#include "qemu/config-file.h"
#include "qemu/error-report.h"
#include "qemu/qemu-print.h"
#if defined(CONFIG_USER_ONLY)
#include "qemu.h"
#else /* !CONFIG_USER_ONLY */
#include "exec/memory.h"
#include "exec/ioport.h"
#include "sysemu/dma.h"
#include "sysemu/hostmem.h"
#include "sysemu/hw_accel.h"
#include "exec/address-spaces.h"
#include "sysemu/xen-mapcache.h"
#include "trace-root.h"

#ifdef CONFIG_FALLOCATE_PUNCH_HOLE
#include <linux/falloc.h>
#endif

#endif
#include "qemu/rcu_queue.h"
#include "qemu/main-loop.h"
#include "translate-all.h"
#include "sysemu/replay.h"

#include "exec/memory-internal.h"
#include "exec/ram_addr.h"
#include "exec/log.h"

#include "qemu/pmem.h"

#include "migration/vmstate.h"

#include "qemu/range.h"
#ifndef _WIN32
#include "qemu/mmap-alloc.h"
#endif

#include "monitor/monitor.h"

//#define DEBUG_SUBPAGE

#if !defined(CONFIG_USER_ONLY)
/* ram_list is read under rcu_read_lock()/rcu_read_unlock().  Writes
 * are protected by the ramlist lock.
 */
RAMList ram_list = { .blocks = QLIST_HEAD_INITIALIZER(ram_list.blocks) };

static MemoryRegion *system_memory;
static MemoryRegion *system_io;

AddressSpace address_space_io;
AddressSpace address_space_memory;

static MemoryRegion io_mem_unassigned;
#endif

CPUTailQ cpus = QTAILQ_HEAD_INITIALIZER(cpus);

/* current CPU in the current thread. It is only valid inside
   cpu_exec() */
__thread CPUState *current_cpu;

uintptr_t qemu_host_page_size;
intptr_t qemu_host_page_mask;

#if !defined(CONFIG_USER_ONLY)
/* 0 = Do not count executed instructions.
   1 = Precise instruction counting.
   2 = Adaptive rate instruction counting.  */
int use_icount;

typedef struct PhysPageEntry PhysPageEntry;

struct PhysPageEntry {
    /* How many bits skip to next level (in units of L2_SIZE). 0 for a leaf. */
    uint32_t skip : 6;
     /* index into phys_sections (!skip) or phys_map_nodes (skip) */
    uint32_t ptr : 26;
};

#define PHYS_MAP_NODE_NIL (((uint32_t)~0) >> 6)

/* Size of the L2 (and L3, etc) page tables.  */
#define ADDR_SPACE_BITS 64

#define P_L2_BITS 9
#define P_L2_SIZE (1 << P_L2_BITS)

#define P_L2_LEVELS (((ADDR_SPACE_BITS - TARGET_PAGE_BITS - 1) / P_L2_BITS) + 1)

typedef PhysPageEntry Node[P_L2_SIZE];

typedef struct PhysPageMap {
    struct rcu_head rcu;

    unsigned sections_nb;
    unsigned sections_nb_alloc;
    unsigned nodes_nb;
    unsigned nodes_nb_alloc;
    Node *nodes;
    MemoryRegionSection *sections;
} PhysPageMap;

struct AddressSpaceDispatch {
    MemoryRegionSection *mru_section;
    /* This is a multi-level map on the physical address space.
     * The bottom level has pointers to MemoryRegionSections.
     */
    PhysPageEntry phys_map;
    PhysPageMap map;
};

#define SUBPAGE_IDX(addr) ((addr) & ~TARGET_PAGE_MASK)
typedef struct subpage_t {
    MemoryRegion iomem;
    FlatView *fv;
    hwaddr base;
    uint16_t sub_section[];
} subpage_t;

#define PHYS_SECTION_UNASSIGNED 0

static void io_mem_init(void);
static void memory_map_init(void);
static void tcg_log_global_after_sync(MemoryListener *listener);
static void tcg_commit(MemoryListener *listener);

/**
 * CPUAddressSpace: all the information a CPU needs about an AddressSpace
 * @cpu: the CPU whose AddressSpace this is
 * @as: the AddressSpace itself
 * @memory_dispatch: its dispatch pointer (cached, RCU protected)
 * @tcg_as_listener: listener for tracking changes to the AddressSpace
 */
struct CPUAddressSpace {
    CPUState *cpu;
    AddressSpace *as;
    struct AddressSpaceDispatch *memory_dispatch;
    MemoryListener tcg_as_listener;
};

struct DirtyBitmapSnapshot {
    ram_addr_t start;
    ram_addr_t end;
    unsigned long dirty[];
};

#endif

#if !defined(CONFIG_USER_ONLY)

static void phys_map_node_reserve(PhysPageMap *map, unsigned nodes)
{
    static unsigned alloc_hint = 16;
    if (map->nodes_nb + nodes > map->nodes_nb_alloc) {
        map->nodes_nb_alloc = MAX(alloc_hint, map->nodes_nb + nodes);
        map->nodes = g_renew(Node, map->nodes, map->nodes_nb_alloc);
        alloc_hint = map->nodes_nb_alloc;
    }
}

static uint32_t phys_map_node_alloc(PhysPageMap *map, bool leaf)
{
    unsigned i;
    uint32_t ret;
    PhysPageEntry e;
    PhysPageEntry *p;

    ret = map->nodes_nb++;
    p = map->nodes[ret];
    assert(ret != PHYS_MAP_NODE_NIL);
    assert(ret != map->nodes_nb_alloc);

    e.skip = leaf ? 0 : 1;
    e.ptr = leaf ? PHYS_SECTION_UNASSIGNED : PHYS_MAP_NODE_NIL;
    for (i = 0; i < P_L2_SIZE; ++i) {
        memcpy(&p[i], &e, sizeof(e));
    }
    return ret;
}

static void phys_page_set_level(PhysPageMap *map, PhysPageEntry *lp,
                                hwaddr *index, uint64_t *nb, uint16_t leaf,
                                int level)
{
    PhysPageEntry *p;
    hwaddr step = (hwaddr)1 << (level * P_L2_BITS);

    if (lp->skip && lp->ptr == PHYS_MAP_NODE_NIL) {
        lp->ptr = phys_map_node_alloc(map, level == 0);
    }
    p = map->nodes[lp->ptr];
    lp = &p[(*index >> (level * P_L2_BITS)) & (P_L2_SIZE - 1)];

    while (*nb && lp < &p[P_L2_SIZE]) {
        if ((*index & (step - 1)) == 0 && *nb >= step) {
            lp->skip = 0;
            lp->ptr = leaf;
            *index += step;
            *nb -= step;
        } else {
            phys_page_set_level(map, lp, index, nb, leaf, level - 1);
        }
        ++lp;
    }
}

static void phys_page_set(AddressSpaceDispatch *d,
                          hwaddr index, uint64_t nb,
                          uint16_t leaf)
{
    /* Wildly overreserve - it doesn't matter much. */
    phys_map_node_reserve(&d->map, 3 * P_L2_LEVELS);

    phys_page_set_level(&d->map, &d->phys_map, &index, &nb, leaf, P_L2_LEVELS - 1);
}

/* Compact a non leaf page entry. Simply detect that the entry has a single child,
 * and update our entry so we can skip it and go directly to the destination.
 */
static void phys_page_compact(PhysPageEntry *lp, Node *nodes)
{
    unsigned valid_ptr = P_L2_SIZE;
    int valid = 0;
    PhysPageEntry *p;
    int i;

    if (lp->ptr == PHYS_MAP_NODE_NIL) {
        return;
    }

    p = nodes[lp->ptr];
    for (i = 0; i < P_L2_SIZE; i++) {
        if (p[i].ptr == PHYS_MAP_NODE_NIL) {
            continue;
        }

        valid_ptr = i;
        valid++;
        if (p[i].skip) {
            phys_page_compact(&p[i], nodes);
        }
    }

    /* We can only compress if there's only one child. */
    if (valid != 1) {
        return;
    }

    assert(valid_ptr < P_L2_SIZE);

    /* Don't compress if it won't fit in the # of bits we have. */
    if (P_L2_LEVELS >= (1 << 6) &&
        lp->skip + p[valid_ptr].skip >= (1 << 6)) {
        return;
    }

    lp->ptr = p[valid_ptr].ptr;
    if (!p[valid_ptr].skip) {
        /* If our only child is a leaf, make this a leaf. */
        /* By design, we should have made this node a leaf to begin with so we
         * should never reach here.
         * But since it's so simple to handle this, let's do it just in case we
         * change this rule.
         */
        lp->skip = 0;
    } else {
        lp->skip += p[valid_ptr].skip;
    }
}

void address_space_dispatch_compact(AddressSpaceDispatch *d)
{
    if (d->phys_map.skip) {
        phys_page_compact(&d->phys_map, d->map.nodes);
    }
}

static inline bool section_covers_addr(const MemoryRegionSection *section,
                                       hwaddr addr)
{
    /* Memory topology clips a memory region to [0, 2^64); size.hi > 0 means
     * the section must cover the entire address space.
     */
    return int128_gethi(section->size) ||
           range_covers_byte(section->offset_within_address_space,
                             int128_getlo(section->size), addr);
}

static MemoryRegionSection *phys_page_find(AddressSpaceDispatch *d, hwaddr addr)
{
    PhysPageEntry lp = d->phys_map, *p;
    Node *nodes = d->map.nodes;
    MemoryRegionSection *sections = d->map.sections;
    hwaddr index = addr >> TARGET_PAGE_BITS;
    int i;

    for (i = P_L2_LEVELS; lp.skip && (i -= lp.skip) >= 0;) {
        if (lp.ptr == PHYS_MAP_NODE_NIL) {
            return &sections[PHYS_SECTION_UNASSIGNED];
        }
        p = nodes[lp.ptr];
        lp = p[(index >> (i * P_L2_BITS)) & (P_L2_SIZE - 1)];
    }

    if (section_covers_addr(&sections[lp.ptr], addr)) {
        return &sections[lp.ptr];
    } else {
        return &sections[PHYS_SECTION_UNASSIGNED];
    }
}

/* Called from RCU critical section */
static MemoryRegionSection *address_space_lookup_region(AddressSpaceDispatch *d,
                                                        hwaddr addr,
                                                        bool resolve_subpage)
{
    MemoryRegionSection *section = atomic_read(&d->mru_section);
    subpage_t *subpage;

    if (!section || section == &d->map.sections[PHYS_SECTION_UNASSIGNED] ||
        !section_covers_addr(section, addr)) {
        section = phys_page_find(d, addr);
        atomic_set(&d->mru_section, section);
    }
    if (resolve_subpage && section->mr->subpage) {
        subpage = container_of(section->mr, subpage_t, iomem);
        section = &d->map.sections[subpage->sub_section[SUBPAGE_IDX(addr)]];
    }
    return section;
}

/* Called from RCU critical section */
static MemoryRegionSection *
address_space_translate_internal(AddressSpaceDispatch *d, hwaddr addr, hwaddr *xlat,
                                 hwaddr *plen, bool resolve_subpage)
{
    MemoryRegionSection *section;
    MemoryRegion *mr;
    Int128 diff;

    section = address_space_lookup_region(d, addr, resolve_subpage);
    /* Compute offset within MemoryRegionSection */
    addr -= section->offset_within_address_space;

    /* Compute offset within MemoryRegion */
    *xlat = addr + section->offset_within_region;

    mr = section->mr;

    /* MMIO registers can be expected to perform full-width accesses based only
     * on their address, without considering adjacent registers that could
     * decode to completely different MemoryRegions.  When such registers
     * exist (e.g. I/O ports 0xcf8 and 0xcf9 on most PC chipsets), MMIO
     * regions overlap wildly.  For this reason we cannot clamp the accesses
     * here.
     *
     * If the length is small (as is the case for address_space_ldl/stl),
     * everything works fine.  If the incoming length is large, however,
     * the caller really has to do the clamping through memory_access_size.
     */
    if (memory_region_is_ram(mr)) {
        diff = int128_sub(section->size, int128_make64(addr));
        *plen = int128_get64(int128_min(diff, int128_make64(*plen)));
    }
    return section;
}

/**
 * address_space_translate_iommu - translate an address through an IOMMU
 * memory region and then through the target address space.
 *
 * @iommu_mr: the IOMMU memory region that we start the translation from
 * @addr: the address to be translated through the MMU
 * @xlat: the translated address offset within the destination memory region.
 *        It cannot be %NULL.
 * @plen_out: valid read/write length of the translated address. It
 *            cannot be %NULL.
 * @page_mask_out: page mask for the translated address. This
 *            should only be meaningful for IOMMU translated
 *            addresses, since there may be huge pages that this bit
 *            would tell. It can be %NULL if we don't care about it.
 * @is_write: whether the translation operation is for write
 * @is_mmio: whether this can be MMIO, set true if it can
 * @target_as: the address space targeted by the IOMMU
 * @attrs: transaction attributes
 *
 * This function is called from RCU critical section.  It is the common
 * part of flatview_do_translate and address_space_translate_cached.
 */
static MemoryRegionSection address_space_translate_iommu(IOMMUMemoryRegion *iommu_mr,
                                                         hwaddr *xlat,
                                                         hwaddr *plen_out,
                                                         hwaddr *page_mask_out,
                                                         bool is_write,
                                                         bool is_mmio,
                                                         AddressSpace **target_as,
                                                         MemTxAttrs attrs)
{
    MemoryRegionSection *section;
    hwaddr page_mask = (hwaddr)-1;

    do {
        hwaddr addr = *xlat;
        IOMMUMemoryRegionClass *imrc = memory_region_get_iommu_class_nocheck(iommu_mr);
        int iommu_idx = 0;
        IOMMUTLBEntry iotlb;

        if (imrc->attrs_to_index) {
            iommu_idx = imrc->attrs_to_index(iommu_mr, attrs);
        }

        if (imrc->translate_attr) {
            iotlb = imrc->translate_attr(iommu_mr, addr, is_write, &attrs);
        } else {
            iotlb = imrc->translate(iommu_mr, addr, is_write ?
                                    IOMMU_WO : IOMMU_RO, iommu_idx);
        }

        if (!(iotlb.perm & (1 << is_write))) {
            goto unassigned;
        }

        addr = ((iotlb.translated_addr & ~iotlb.addr_mask)
                | (addr & iotlb.addr_mask));
        page_mask &= iotlb.addr_mask;
        *plen_out = MIN(*plen_out, (addr | iotlb.addr_mask) - addr + 1);
        *target_as = iotlb.target_as;

        section = address_space_translate_internal(
                address_space_to_dispatch(iotlb.target_as), addr, xlat,
                plen_out, is_mmio);

        iommu_mr = memory_region_get_iommu(section->mr);
    } while (unlikely(iommu_mr));

    if (page_mask_out) {
        *page_mask_out = page_mask;
    }
    return *section;

unassigned:
    return (MemoryRegionSection) { .mr = &io_mem_unassigned };
}

/**
 * flatview_do_translate - translate an address in FlatView
 *
 * @fv: the flat view that we want to translate on
 * @addr: the address to be translated in above address space
 * @xlat: the translated address offset within memory region. It
 *        cannot be @NULL.
 * @plen_out: valid read/write length of the translated address. It
 *            can be @NULL when we don't care about it.
 * @page_mask_out: page mask for the translated address. This
 *            should only be meaningful for IOMMU translated
 *            addresses, since there may be huge pages that this bit
 *            would tell. It can be @NULL if we don't care about it.
 * @is_write: whether the translation operation is for write
 * @is_mmio: whether this can be MMIO, set true if it can
 * @target_as: the address space targeted by the IOMMU
 * @attrs: memory transaction attributes
 *
 * This function is called from RCU critical section
 */
static MemoryRegionSection flatview_do_translate(FlatView *fv,
                                                 hwaddr addr,
                                                 hwaddr *xlat,
                                                 hwaddr *plen_out,
                                                 hwaddr *page_mask_out,
                                                 bool is_write,
                                                 bool is_mmio,
                                                 AddressSpace **target_as,
                                                 MemTxAttrs attrs)
{
    MemoryRegionSection *section;
    IOMMUMemoryRegion *iommu_mr;
    hwaddr plen = (hwaddr)(-1);

    if (!plen_out) {
        plen_out = &plen;
    }

    section = address_space_translate_internal(
            flatview_to_dispatch(fv), addr, xlat,
            plen_out, is_mmio);

    iommu_mr = memory_region_get_iommu(section->mr);
    if (unlikely(iommu_mr)) {
        return address_space_translate_iommu(iommu_mr, xlat,
                                             plen_out, page_mask_out,
                                             is_write, is_mmio,
                                             target_as, attrs);
    }
    if (page_mask_out) {
        /* Not behind an IOMMU, use default page size. */
        *page_mask_out = ~TARGET_PAGE_MASK;
    }

    return *section;
}

/* Called from RCU critical section */
IOMMUTLBEntry address_space_get_iotlb_entry(AddressSpace *as, hwaddr addr,
                                            bool is_write, MemTxAttrs attrs)
{
    MemoryRegionSection section;
    hwaddr xlat, page_mask;

    /*
     * This can never be MMIO, and we don't really care about plen,
     * but page mask.
     */
    section = flatview_do_translate(address_space_to_flatview(as), addr, &xlat,
                                    NULL, &page_mask, is_write, false, &as,
                                    attrs);

    /* Illegal translation */
    if (section.mr == &io_mem_unassigned) {
        goto iotlb_fail;
    }

    /* Convert memory region offset into address space offset */
    xlat += section.offset_within_address_space -
        section.offset_within_region;

    return (IOMMUTLBEntry) {
        .target_as = as,
        .iova = addr & ~page_mask,
        .translated_addr = xlat & ~page_mask,
        .addr_mask = page_mask,
        /* IOTLBs are for DMAs, and DMA only allows on RAMs. */
        .perm = IOMMU_RW,
    };

iotlb_fail:
    return (IOMMUTLBEntry) {0};
}

/* Called from RCU critical section */
MemoryRegion *flatview_translate(FlatView *fv, hwaddr addr, hwaddr *xlat,
                                 hwaddr *plen, bool is_write,
                                 MemTxAttrs attrs)
{
    MemoryRegion *mr;
    MemoryRegionSection section;
    AddressSpace *as = NULL;

    /* This can be MMIO, so setup MMIO bit. */
    section = flatview_do_translate(fv, addr, xlat, plen, NULL,
                                    is_write, true, &as, attrs);
    mr = section.mr;

    if (xen_enabled() && memory_access_is_direct(mr, is_write)) {
        hwaddr page = ((addr & TARGET_PAGE_MASK) + TARGET_PAGE_SIZE) - addr;
        *plen = MIN(page, *plen);
    }

    return mr;
}

typedef struct TCGIOMMUNotifier {
    IOMMUNotifier n;
    MemoryRegion *mr;
    CPUState *cpu;
    int iommu_idx;
    bool active;
} TCGIOMMUNotifier;

static void tcg_iommu_unmap_notify(IOMMUNotifier *n, IOMMUTLBEntry *iotlb)
{
    TCGIOMMUNotifier *notifier = container_of(n, TCGIOMMUNotifier, n);

    if (!notifier->active) {
        return;
    }
    tlb_flush(notifier->cpu);
    notifier->active = false;
    /* We leave the notifier struct on the list to avoid reallocating it later.
     * Generally the number of IOMMUs a CPU deals with will be small.
     * In any case we can't unregister the iommu notifier from a notify
     * callback.
     */
}

static void tcg_register_iommu_notifier(CPUState *cpu,
                                        IOMMUMemoryRegion *iommu_mr,
                                        int iommu_idx)
{
    /* Make sure this CPU has an IOMMU notifier registered for this
     * IOMMU/IOMMU index combination, so that we can flush its TLB
     * when the IOMMU tells us the mappings we've cached have changed.
     */
    MemoryRegion *mr = MEMORY_REGION(iommu_mr);
    TCGIOMMUNotifier *notifier;
    Error *err = NULL;
    int i, ret;

    for (i = 0; i < cpu->iommu_notifiers->len; i++) {
        notifier = g_array_index(cpu->iommu_notifiers, TCGIOMMUNotifier *, i);
        if (notifier->mr == mr && notifier->iommu_idx == iommu_idx) {
            break;
        }
    }
    if (i == cpu->iommu_notifiers->len) {
        /* Not found, add a new entry at the end of the array */
        cpu->iommu_notifiers = g_array_set_size(cpu->iommu_notifiers, i + 1);
        notifier = g_new0(TCGIOMMUNotifier, 1);
        g_array_index(cpu->iommu_notifiers, TCGIOMMUNotifier *, i) = notifier;

        notifier->mr = mr;
        notifier->iommu_idx = iommu_idx;
        notifier->cpu = cpu;
        /* Rather than trying to register interest in the specific part
         * of the iommu's address space that we've accessed and then
         * expand it later as subsequent accesses touch more of it, we
         * just register interest in the whole thing, on the assumption
         * that iommu reconfiguration will be rare.
         */
        iommu_notifier_init(&notifier->n,
                            tcg_iommu_unmap_notify,
                            IOMMU_NOTIFIER_UNMAP,
                            0,
                            HWADDR_MAX,
                            iommu_idx);
        ret = memory_region_register_iommu_notifier(notifier->mr, &notifier->n,
                                                    &err);
        if (ret) {
            error_report_err(err);
            exit(1);
        }
    }

    if (!notifier->active) {
        notifier->active = true;
    }
}

static void tcg_iommu_free_notifier_list(CPUState *cpu)
{
    /* Destroy the CPU's notifier list */
    int i;
    TCGIOMMUNotifier *notifier;

    for (i = 0; i < cpu->iommu_notifiers->len; i++) {
        notifier = g_array_index(cpu->iommu_notifiers, TCGIOMMUNotifier *, i);
        memory_region_unregister_iommu_notifier(notifier->mr, &notifier->n);
        g_free(notifier);
    }
    g_array_free(cpu->iommu_notifiers, true);
}

/* Called from RCU critical section */
MemoryRegionSection *
address_space_translate_for_iotlb(CPUState *cpu, int asidx, hwaddr addr,
                                  hwaddr *xlat, hwaddr *plen,
                                  MemTxAttrs attrs, int *prot)
{
    MemoryRegionSection *section;
    IOMMUMemoryRegion *iommu_mr;
    IOMMUMemoryRegionClass *imrc;
    IOMMUTLBEntry iotlb;
    int iommu_idx;
    AddressSpaceDispatch *d = atomic_rcu_read(&cpu->cpu_ases[asidx].memory_dispatch);
    struct {
        AddressSpace *as;
        MemoryRegionSection *section;
        hwaddr addr;
        hwaddr plen;
    } root = {0};

    root.as = cpu->cpu_ases[asidx].as;
    root.addr = addr;
    iotlb.target_as = root.as;

    for (;;) {
        section = address_space_translate_internal(d, addr, &addr, plen, false);
        if (!root.section) {
            root.section = section;
            root.plen = *plen;
        }

        iommu_mr = memory_region_get_iommu(section->mr);
        if (!iommu_mr) {
            break;
        }

        imrc = memory_region_get_iommu_class_nocheck(iommu_mr);

        iommu_idx = imrc->attrs_to_index(iommu_mr, attrs);
        tcg_register_iommu_notifier(cpu, iommu_mr, iommu_idx);
        /* We need all the permissions, so pass IOMMU_NONE so the IOMMU
         * doesn't short-cut its translation table walk.
         */
        if (imrc->translate_attr) {
            iotlb = imrc->translate_attr(iommu_mr, addr, IOMMU_NONE, &attrs);
        } else {
            iotlb = imrc->translate(iommu_mr, addr, IOMMU_NONE, iommu_idx);
        }
        addr = ((iotlb.translated_addr & ~iotlb.addr_mask)
                | (addr & iotlb.addr_mask));
        /* Update the caller's prot bits to remove permissions the IOMMU
         * is giving us a failure response for. If we get down to no
         * permissions left at all we can give up now.
         */
        if (!(iotlb.perm & IOMMU_RO)) {
            *prot &= ~(PAGE_READ | PAGE_EXEC);
        }
        if (!(iotlb.perm & IOMMU_WO)) {
            *prot &= ~PAGE_WRITE;
        }

        if (!*prot) {
            goto translate_fail;
        }

        d = flatview_to_dispatch(address_space_to_flatview(iotlb.target_as));
    }

    assert(!memory_region_is_iommu(section->mr));
    if (!memory_region_is_ram(section->mr) && iotlb.target_as != root.as) {
        section = root.section;
        addr = root.addr;
        *plen = root.plen;
    }

    *xlat = addr;
    return section;

translate_fail:
    return &d->map.sections[PHYS_SECTION_UNASSIGNED];
}
#endif

#if !defined(CONFIG_USER_ONLY)

static int cpu_common_post_load(void *opaque, int version_id)
{
    CPUState *cpu = opaque;

    /* 0x01 was CPU_INTERRUPT_EXIT. This line can be removed when the
       version_id is increased. */
    cpu->interrupt_request &= ~0x01;
    tlb_flush(cpu);

    /* loadvm has just updated the content of RAM, bypassing the
     * usual mechanisms that ensure we flush TBs for writes to
     * memory we've translated code from. So we must flush all TBs,
     * which will now be stale.
     */
    tb_flush(cpu);

    return 0;
}

static int cpu_common_pre_load(void *opaque)
{
    CPUState *cpu = opaque;

    cpu->exception_index = -1;

    return 0;
}

static bool cpu_common_exception_index_needed(void *opaque)
{
    CPUState *cpu = opaque;

    return tcg_enabled() && cpu->exception_index != -1;
}

static const VMStateDescription vmstate_cpu_common_exception_index = {
    .name = "cpu_common/exception_index",
    .version_id = 1,
    .minimum_version_id = 1,
    .needed = cpu_common_exception_index_needed,
    .fields = (VMStateField[]) {
        VMSTATE_INT32(exception_index, CPUState),
        VMSTATE_END_OF_LIST()
    }
};

static bool cpu_common_crash_occurred_needed(void *opaque)
{
    CPUState *cpu = opaque;

    return cpu->crash_occurred;
}

static const VMStateDescription vmstate_cpu_common_crash_occurred = {
    .name = "cpu_common/crash_occurred",
    .version_id = 1,
    .minimum_version_id = 1,
    .needed = cpu_common_crash_occurred_needed,
    .fields = (VMStateField[]) {
        VMSTATE_BOOL(crash_occurred, CPUState),
        VMSTATE_END_OF_LIST()
    }
};

const VMStateDescription vmstate_cpu_common = {
    .name = "cpu_common",
    .version_id = 1,
    .minimum_version_id = 1,
    .pre_load = cpu_common_pre_load,
    .post_load = cpu_common_post_load,
    .fields = (VMStateField[]) {
        VMSTATE_UINT32(halted, CPUState),
        VMSTATE_UINT32(interrupt_request, CPUState),
        VMSTATE_END_OF_LIST()
    },
    .subsections = (const VMStateDescription*[]) {
        &vmstate_cpu_common_exception_index,
        &vmstate_cpu_common_crash_occurred,
        NULL
    }
};

#endif

CPUState *qemu_get_cpu(int index)
{
    CPUState *cpu;

    CPU_FOREACH(cpu) {
        if (cpu->cpu_index == index) {
            return cpu;
        }
    }

    return NULL;
}

#if !defined(CONFIG_USER_ONLY)
void cpu_address_space_init(CPUState *cpu, int asidx,
                            const char *prefix, MemoryRegion *mr)
{
    CPUAddressSpace *newas;
    AddressSpace *as = g_new0(AddressSpace, 1);
    char *as_name;

    assert(mr);
    as_name = g_strdup_printf("%s-%d", prefix, cpu->cpu_index);
    address_space_init(as, mr, as_name);
    g_free(as_name);

    /* Target code should have set num_ases before calling us */
    assert(asidx < cpu->num_ases);

    if (asidx == 0) {
        /* address space 0 gets the convenience alias */
        cpu->as = as;
    }

    /* KVM cannot currently support multiple address spaces. */
    assert(asidx == 0 || !kvm_enabled());

    if (!cpu->cpu_ases) {
        cpu->cpu_ases = g_new0(CPUAddressSpace, cpu->num_ases);
    }

    newas = &cpu->cpu_ases[asidx];
    newas->cpu = cpu;
    newas->as = as;
    if (tcg_enabled()) {
        newas->tcg_as_listener.log_global_after_sync = tcg_log_global_after_sync;
        newas->tcg_as_listener.commit = tcg_commit;
        memory_listener_register(&newas->tcg_as_listener, as);
    }
}

AddressSpace *cpu_get_address_space(CPUState *cpu, int asidx)
{
    /* Return the AddressSpace corresponding to the specified index */
    return cpu->cpu_ases[asidx].as;
}
#endif

void cpu_exec_unrealizefn(CPUState *cpu)
{
    CPUClass *cc = CPU_GET_CLASS(cpu);

    cpu_list_remove(cpu);

    if (cc->vmsd != NULL) {
        vmstate_unregister(NULL, cc->vmsd, cpu);
    }
    if (qdev_get_vmsd(DEVICE(cpu)) == NULL) {
        vmstate_unregister(NULL, &vmstate_cpu_common, cpu);
    }
#ifndef CONFIG_USER_ONLY
    tcg_iommu_free_notifier_list(cpu);
#endif
}

Property cpu_common_props[] = {
#ifndef CONFIG_USER_ONLY
    /* Create a memory property for softmmu CPU object,
     * so users can wire up its memory. (This can't go in hw/core/cpu.c
     * because that file is compiled only once for both user-mode
     * and system builds.) The default if no link is set up is to use
     * the system address space.
     */
    DEFINE_PROP_LINK("memory", CPUState, memory, TYPE_MEMORY_REGION,
                     MemoryRegion *),
#endif
    DEFINE_PROP_BOOL("halt", CPUState, reset_pin, false),
    DEFINE_PROP_STRING("gdb-id", CPUState, gdb_id),
    DEFINE_PROP_END_OF_LIST(),
};

void cpu_exec_reset(CPUState *cpu)
{
#ifndef CONFIG_USER_ONLY
    /* Desired state before lost to pin-driven action */
    bool old_halt = cpu->halt_pin;
    bool old_reset = cpu->reset_pin;

    cpu_halt_gpio(cpu, 0, old_halt);
    cpu_reset_gpio(cpu, 0, old_reset);
#endif
}

void cpu_exec_initfn(CPUState *cpu)
{
    cpu->as = NULL;
    cpu->num_ases = 0;

#ifndef CONFIG_USER_ONLY
    cpu->thread_id = qemu_get_thread_id();
    cpu->memory = system_memory;
    object_ref(OBJECT(cpu->memory));

    /* Xilinx: The GPIO lines we use */
    qdev_init_gpio_in_named(DEVICE(cpu), cpu_reset_gpio, "reset", 1);
    qdev_init_gpio_in_named(DEVICE(cpu), cpu_halt_gpio, "halt", 1);
#endif
}

void cpu_exec_realizefn(CPUState *cpu, Error **errp)
{
    CPUClass *cc = CPU_GET_CLASS(cpu);
    static bool tcg_target_initialized;

    cpu_list_add(cpu);

    if (tcg_enabled() && !tcg_target_initialized) {
        tcg_target_initialized = true;
        cc->tcg_initialize();
    }
    tlb_init(cpu);

    qemu_plugin_vcpu_init_hook(cpu);

#ifndef CONFIG_USER_ONLY
    if (qdev_get_vmsd(DEVICE(cpu)) == NULL) {
        vmstate_register(NULL, cpu->cpu_index, &vmstate_cpu_common, cpu);
    }
    if (cc->vmsd != NULL) {
        vmstate_register(NULL, cpu->cpu_index, cc->vmsd, cpu);
    }

    cpu->iommu_notifiers = g_array_new(false, true, sizeof(TCGIOMMUNotifier *));
#endif
}

const char *parse_cpu_option(const char *cpu_option)
{
    ObjectClass *oc;
    CPUClass *cc;
    gchar **model_pieces;
    const char *cpu_type;

    model_pieces = g_strsplit(cpu_option, ",", 2);
    if (!model_pieces[0]) {
        error_report("-cpu option cannot be empty");
        exit(1);
    }

    oc = cpu_class_by_name(CPU_RESOLVING_TYPE, model_pieces[0]);
    if (oc == NULL) {
        error_report("unable to find CPU model '%s'", model_pieces[0]);
        g_strfreev(model_pieces);
        exit(EXIT_FAILURE);
    }

    cpu_type = object_class_get_name(oc);
    cc = CPU_CLASS(oc);
    cc->parse_features(cpu_type, model_pieces[1], &error_fatal);
    g_strfreev(model_pieces);
    return cpu_type;
}

#if defined(CONFIG_USER_ONLY)
void tb_invalidate_phys_addr(target_ulong addr)
{
    mmap_lock();
    tb_invalidate_phys_page_range(addr, addr + 1);
    mmap_unlock();
}

static void breakpoint_invalidate(CPUState *cpu, target_ulong pc)
{
    tb_invalidate_phys_addr(pc);
}
#else
void tb_invalidate_phys_addr(AddressSpace *as, hwaddr addr, MemTxAttrs attrs)
{
    ram_addr_t ram_addr;
    MemoryRegion *mr;
    hwaddr l = 1;

    if (!tcg_enabled()) {
        return;
    }

    RCU_READ_LOCK_GUARD();
    mr = address_space_translate(as, addr, &addr, &l, false, attrs);
    if (!(memory_region_is_ram(mr)
          || memory_region_is_romd(mr))) {
        return;
    }
    ram_addr = memory_region_get_ram_addr(mr) + addr;
    tb_invalidate_phys_page_range(ram_addr, ram_addr + 1);
}

static void breakpoint_invalidate(CPUState *cpu, target_ulong pc)
{
    /*
     * There may not be a virtual to physical translation for the pc
     * right now, but there may exist cached TB for this pc.
     * Flush the whole TB cache to force re-translation of such TBs.
     * This is heavyweight, but we're debugging anyway.
     */
    tb_flush(cpu);
}
#endif

#ifndef CONFIG_USER_ONLY
/* Add a watchpoint.  */
int cpu_watchpoint_insert(CPUState *cpu, vaddr addr, vaddr len,
                          int flags, CPUWatchpoint **watchpoint)
{
    CPUWatchpoint *wp;

    /* forbid ranges which are empty or run off the end of the address space */
    if (len == 0 || (addr + len - 1) < addr) {
        error_report("tried to set invalid watchpoint at %"
                     VADDR_PRIx ", len=%" VADDR_PRIu, addr, len);
        return -EINVAL;
    }
    wp = g_malloc(sizeof(*wp));

    wp->vaddr = addr;
    wp->len = len;
    wp->flags = flags;

    /* keep all GDB-injected watchpoints in front */
    if (flags & BP_GDB) {
        QTAILQ_INSERT_HEAD(&cpu->watchpoints, wp, entry);
    } else {
        QTAILQ_INSERT_TAIL(&cpu->watchpoints, wp, entry);
    }

    tlb_flush_page(cpu, addr);

    if (watchpoint)
        *watchpoint = wp;
    return 0;
}

/* Remove a specific watchpoint.  */
int cpu_watchpoint_remove(CPUState *cpu, vaddr addr, vaddr len,
                          int flags)
{
    CPUWatchpoint *wp;

    QTAILQ_FOREACH(wp, &cpu->watchpoints, entry) {
        if (addr == wp->vaddr && len == wp->len
                && flags == (wp->flags & ~BP_WATCHPOINT_HIT)) {
            cpu_watchpoint_remove_by_ref(cpu, wp);
            return 0;
        }
    }
    return -ENOENT;
}

/* Remove a specific watchpoint by reference.  */
void cpu_watchpoint_remove_by_ref(CPUState *cpu, CPUWatchpoint *watchpoint)
{
    QTAILQ_REMOVE(&cpu->watchpoints, watchpoint, entry);

    tlb_flush_page(cpu, watchpoint->vaddr);

    g_free(watchpoint);
}

/* Remove all matching watchpoints.  */
void cpu_watchpoint_remove_all(CPUState *cpu, int mask)
{
    CPUWatchpoint *wp, *next;

    QTAILQ_FOREACH_SAFE(wp, &cpu->watchpoints, entry, next) {
        if (wp->flags & mask) {
            cpu_watchpoint_remove_by_ref(cpu, wp);
        }
    }
}

/* Return true if this watchpoint address matches the specified
 * access (ie the address range covered by the watchpoint overlaps
 * partially or completely with the address range covered by the
 * access).
 */
static inline bool watchpoint_address_matches(CPUWatchpoint *wp,
                                              vaddr addr, vaddr len)
{
    /* We know the lengths are non-zero, but a little caution is
     * required to avoid errors in the case where the range ends
     * exactly at the top of the address space and so addr + len
     * wraps round to zero.
     */
    vaddr wpend = wp->vaddr + wp->len - 1;
    vaddr addrend = addr + len - 1;

    return !(addr > wpend || wp->vaddr > addrend);
}

/* Return flags for watchpoints that match addr + prot.  */
int cpu_watchpoint_address_matches(CPUState *cpu, vaddr addr, vaddr len)
{
    CPUWatchpoint *wp;
    int ret = 0;

    QTAILQ_FOREACH(wp, &cpu->watchpoints, entry) {
        if (watchpoint_address_matches(wp, addr, TARGET_PAGE_SIZE)) {
            ret |= wp->flags;
        }
    }
    return ret;
}
#endif /* !CONFIG_USER_ONLY */

/* Add a breakpoint.  */
int cpu_breakpoint_insert(CPUState *cpu, vaddr pc, int flags,
                          CPUBreakpoint **breakpoint)
{
    CPUBreakpoint *bp;

    bp = g_malloc(sizeof(*bp));

    bp->pc = pc;
    bp->flags = flags;

    /* keep all GDB-injected breakpoints in front */
    if (flags & BP_GDB) {
        QTAILQ_INSERT_HEAD(&cpu->breakpoints, bp, entry);
    } else {
        QTAILQ_INSERT_TAIL(&cpu->breakpoints, bp, entry);
    }

    breakpoint_invalidate(cpu, pc);

    if (breakpoint) {
        *breakpoint = bp;
    }
    return 0;
}

/* Remove a specific breakpoint.  */
int cpu_breakpoint_remove(CPUState *cpu, vaddr pc, int flags)
{
    CPUBreakpoint *bp;

    QTAILQ_FOREACH(bp, &cpu->breakpoints, entry) {
        if (bp->pc == pc && bp->flags == flags) {
            cpu_breakpoint_remove_by_ref(cpu, bp);
            return 0;
        }
    }
    return -ENOENT;
}

/* Remove a specific breakpoint by reference.  */
void cpu_breakpoint_remove_by_ref(CPUState *cpu, CPUBreakpoint *breakpoint)
{
    QTAILQ_REMOVE(&cpu->breakpoints, breakpoint, entry);

    breakpoint_invalidate(cpu, breakpoint->pc);

    g_free(breakpoint);
}

/* Remove all matching breakpoints. */
void cpu_breakpoint_remove_all(CPUState *cpu, int mask)
{
    CPUBreakpoint *bp, *next;

    QTAILQ_FOREACH_SAFE(bp, &cpu->breakpoints, entry, next) {
        if (bp->flags & mask) {
            cpu_breakpoint_remove_by_ref(cpu, bp);
        }
    }
}

/* enable or disable single step mode. EXCP_DEBUG is returned by the
   CPU loop after each instruction */
void cpu_single_step(CPUState *cpu, int enabled)
{
    if (cpu->singlestep_enabled != enabled) {
        cpu->singlestep_enabled = enabled;
        if (kvm_enabled()) {
            kvm_update_guest_debug(cpu, 0);
        } else {
            /* must flush all the translated code to avoid inconsistencies */
            /* XXX: only flush what is necessary */
            tb_flush(cpu);
        }
    }
}

void cpu_abort(CPUState *cpu, const char *fmt, ...)
{
    va_list ap;
    va_list ap2;

    va_start(ap, fmt);
    va_copy(ap2, ap);
    fprintf(stderr, "qemu: fatal: ");
    vfprintf(stderr, fmt, ap);
    fprintf(stderr, "\n");
    cpu_dump_state(cpu, stderr, CPU_DUMP_FPU | CPU_DUMP_CCOP);
    if (qemu_log_separate()) {
        FILE *logfile = qemu_log_lock();
        qemu_log("qemu: fatal: ");
        qemu_log_vprintf(fmt, ap2);
        qemu_log("\n");
        log_cpu_state(cpu, CPU_DUMP_FPU | CPU_DUMP_CCOP);
        qemu_log_flush();
        qemu_log_unlock(logfile);
        qemu_log_close();
    }
    va_end(ap2);
    va_end(ap);
    replay_finish();
#if defined(CONFIG_USER_ONLY)
    {
        struct sigaction act;
        sigfillset(&act.sa_mask);
        act.sa_handler = SIG_DFL;
        act.sa_flags = 0;
        sigaction(SIGABRT, &act, NULL);
    }
#endif
    abort();
}

#if !defined(CONFIG_USER_ONLY)
/* Called from RCU critical section */
static RAMBlock *qemu_get_ram_block(ram_addr_t addr)
{
    RAMBlock *block;

    block = atomic_rcu_read(&ram_list.mru_block);
    if (block && addr - block->offset < block->max_length) {
        return block;
    }
    RAMBLOCK_FOREACH(block) {
        if (addr - block->offset < block->max_length) {
            goto found;
        }
    }

    fprintf(stderr, "Bad ram offset %" PRIx64 "\n", (uint64_t)addr);
    abort();

found:
    /* It is safe to write mru_block outside the iothread lock.  This
     * is what happens:
     *
     *     mru_block = xxx
     *     rcu_read_unlock()
     *                                        xxx removed from list
     *                  rcu_read_lock()
     *                  read mru_block
     *                                        mru_block = NULL;
     *                                        call_rcu(reclaim_ramblock, xxx);
     *                  rcu_read_unlock()
     *
     * atomic_rcu_set is not needed here.  The block was already published
     * when it was placed into the list.  Here we're just making an extra
     * copy of the pointer.
     */
    ram_list.mru_block = block;
    return block;
}

static void tlb_reset_dirty_range_all(ram_addr_t start, ram_addr_t length)
{
    CPUState *cpu;
    ram_addr_t start1;
    RAMBlock *block;
    ram_addr_t end;

    assert(tcg_enabled());
    end = TARGET_PAGE_ALIGN(start + length);
    start &= TARGET_PAGE_MASK;

    RCU_READ_LOCK_GUARD();
    block = qemu_get_ram_block(start);
    assert(block == qemu_get_ram_block(end - 1));
    start1 = (uintptr_t)ramblock_ptr(block, start - block->offset);
    CPU_FOREACH(cpu) {
        tlb_reset_dirty(cpu, start1, length);
    }
}

/* Note: start and end must be within the same ram block.  */
bool cpu_physical_memory_test_and_clear_dirty(ram_addr_t start,
                                              ram_addr_t length,
                                              unsigned client)
{
    DirtyMemoryBlocks *blocks;
    unsigned long end, page, start_page;
    bool dirty = false;
    RAMBlock *ramblock;
    uint64_t mr_offset, mr_size;

    if (length == 0) {
        return false;
    }

    end = TARGET_PAGE_ALIGN(start + length) >> TARGET_PAGE_BITS;
    start_page = start >> TARGET_PAGE_BITS;
    page = start_page;

    WITH_RCU_READ_LOCK_GUARD() {
        blocks = atomic_rcu_read(&ram_list.dirty_memory[client]);
        ramblock = qemu_get_ram_block(start);
        /* Range sanity check on the ramblock */
        assert(start >= ramblock->offset &&
               start + length <= ramblock->offset + ramblock->used_length);

        while (page < end) {
            unsigned long idx = page / DIRTY_MEMORY_BLOCK_SIZE;
            unsigned long offset = page % DIRTY_MEMORY_BLOCK_SIZE;
            unsigned long num = MIN(end - page,
                                    DIRTY_MEMORY_BLOCK_SIZE - offset);

            dirty |= bitmap_test_and_clear_atomic(blocks->blocks[idx],
                                                  offset, num);
            page += num;
        }

        mr_offset = (ram_addr_t)(start_page << TARGET_PAGE_BITS) - ramblock->offset;
        mr_size = (end - start_page) << TARGET_PAGE_BITS;
        memory_region_clear_dirty_bitmap(ramblock->mr, mr_offset, mr_size);
    }

    if (dirty && tcg_enabled()) {
        tlb_reset_dirty_range_all(start, length);
    }

    return dirty;
}

DirtyBitmapSnapshot *cpu_physical_memory_snapshot_and_clear_dirty
    (MemoryRegion *mr, hwaddr offset, hwaddr length, unsigned client)
{
    DirtyMemoryBlocks *blocks;
    ram_addr_t start = memory_region_get_ram_addr(mr) + offset;
    unsigned long align = 1UL << (TARGET_PAGE_BITS + BITS_PER_LEVEL);
    ram_addr_t first = QEMU_ALIGN_DOWN(start, align);
    ram_addr_t last  = QEMU_ALIGN_UP(start + length, align);
    DirtyBitmapSnapshot *snap;
    unsigned long page, end, dest;

    snap = g_malloc0(sizeof(*snap) +
                     ((last - first) >> (TARGET_PAGE_BITS + 3)));
    snap->start = first;
    snap->end   = last;

    page = first >> TARGET_PAGE_BITS;
    end  = last  >> TARGET_PAGE_BITS;
    dest = 0;

    WITH_RCU_READ_LOCK_GUARD() {
        blocks = atomic_rcu_read(&ram_list.dirty_memory[client]);

        while (page < end) {
            unsigned long idx = page / DIRTY_MEMORY_BLOCK_SIZE;
            unsigned long offset = page % DIRTY_MEMORY_BLOCK_SIZE;
            unsigned long num = MIN(end - page,
                                    DIRTY_MEMORY_BLOCK_SIZE - offset);

            assert(QEMU_IS_ALIGNED(offset, (1 << BITS_PER_LEVEL)));
            assert(QEMU_IS_ALIGNED(num,    (1 << BITS_PER_LEVEL)));
            offset >>= BITS_PER_LEVEL;

            bitmap_copy_and_clear_atomic(snap->dirty + dest,
                                         blocks->blocks[idx] + offset,
                                         num);
            page += num;
            dest += num >> BITS_PER_LEVEL;
        }
    }

    if (tcg_enabled()) {
        tlb_reset_dirty_range_all(start, length);
    }

    memory_region_clear_dirty_bitmap(mr, offset, length);

    return snap;
}

bool cpu_physical_memory_snapshot_get_dirty(DirtyBitmapSnapshot *snap,
                                            ram_addr_t start,
                                            ram_addr_t length)
{
    unsigned long page, end;

    assert(start >= snap->start);
    assert(start + length <= snap->end);

    end = TARGET_PAGE_ALIGN(start + length - snap->start) >> TARGET_PAGE_BITS;
    page = (start - snap->start) >> TARGET_PAGE_BITS;

    while (page < end) {
        if (test_bit(page, snap->dirty)) {
            return true;
        }
        page++;
    }
    return false;
}

/* Called from RCU critical section */
hwaddr memory_region_section_get_iotlb(CPUState *cpu,
                                       MemoryRegionSection *section)
{
    AddressSpaceDispatch *d = flatview_to_dispatch(section->fv);
    return section - d->map.sections;
}
#endif /* defined(CONFIG_USER_ONLY) */

#if !defined(CONFIG_USER_ONLY)

static int subpage_register(subpage_t *mmio, uint32_t start, uint32_t end,
                            uint16_t section);
static subpage_t *subpage_init(FlatView *fv, hwaddr base);

static void *(*phys_mem_alloc)(size_t size, uint64_t *align, bool shared) =
                               qemu_anon_ram_alloc;

/*
 * Set a custom physical guest memory alloator.
 * Accelerators with unusual needs may need this.  Hopefully, we can
 * get rid of it eventually.
 */
void phys_mem_set_alloc(void *(*alloc)(size_t, uint64_t *align, bool shared))
{
    phys_mem_alloc = alloc;
}

static uint16_t phys_section_add(PhysPageMap *map,
                                 MemoryRegionSection *section)
{
    /* The physical section number is ORed with a page-aligned
     * pointer to produce the iotlb entries.  Thus it should
     * never overflow into the page-aligned value.
     */
    assert(map->sections_nb < TARGET_PAGE_SIZE);

    if (map->sections_nb == map->sections_nb_alloc) {
        map->sections_nb_alloc = MAX(map->sections_nb_alloc * 2, 16);
        map->sections = g_renew(MemoryRegionSection, map->sections,
                                map->sections_nb_alloc);
    }
    map->sections[map->sections_nb] = *section;
    memory_region_ref(section->mr);
    return map->sections_nb++;
}

static void phys_section_destroy(MemoryRegion *mr)
{
    bool have_sub_page = mr->subpage;

    memory_region_unref(mr);

    if (have_sub_page) {
        subpage_t *subpage = container_of(mr, subpage_t, iomem);
        object_unref(OBJECT(&subpage->iomem));
        g_free(subpage);
    }
}

static void phys_sections_free(PhysPageMap *map)
{
    while (map->sections_nb > 0) {
        MemoryRegionSection *section = &map->sections[--map->sections_nb];
        phys_section_destroy(section->mr);
    }
    g_free(map->sections);
    g_free(map->nodes);
}

static void register_subpage(FlatView *fv, MemoryRegionSection *section)
{
    AddressSpaceDispatch *d = flatview_to_dispatch(fv);
    subpage_t *subpage;
    hwaddr base = section->offset_within_address_space
        & TARGET_PAGE_MASK;
    MemoryRegionSection *existing = phys_page_find(d, base);
    MemoryRegionSection subsection = {
        .offset_within_address_space = base,
        .size = int128_make64(TARGET_PAGE_SIZE),
    };
    hwaddr start, end;

    assert(existing->mr->subpage || existing->mr == &io_mem_unassigned);

    if (!(existing->mr->subpage)) {
        subpage = subpage_init(fv, base);
        subsection.fv = fv;
        subsection.mr = &subpage->iomem;
        phys_page_set(d, base >> TARGET_PAGE_BITS, 1,
                      phys_section_add(&d->map, &subsection));
    } else {
        subpage = container_of(existing->mr, subpage_t, iomem);
    }
    start = section->offset_within_address_space & ~TARGET_PAGE_MASK;
    end = start + int128_get64(section->size) - 1;
    subpage_register(subpage, start, end,
                     phys_section_add(&d->map, section));
}


static void register_multipage(FlatView *fv,
                               MemoryRegionSection *section)
{
    AddressSpaceDispatch *d = flatview_to_dispatch(fv);
    hwaddr start_addr = section->offset_within_address_space;
    uint16_t section_index = phys_section_add(&d->map, section);
    uint64_t num_pages = int128_get64(int128_rshift(section->size,
                                                    TARGET_PAGE_BITS));

    assert(num_pages);
    phys_page_set(d, start_addr >> TARGET_PAGE_BITS, num_pages, section_index);
}

/*
 * The range in *section* may look like this:
 *
 *      |s|PPPPPPP|s|
 *
 * where s stands for subpage and P for page.
 */
void flatview_add_to_dispatch(FlatView *fv, MemoryRegionSection *section)
{
    MemoryRegionSection remain = *section;
    Int128 page_size = int128_make64(TARGET_PAGE_SIZE);

    /* register first subpage */
    if (remain.offset_within_address_space & ~TARGET_PAGE_MASK) {
        uint64_t left = TARGET_PAGE_ALIGN(remain.offset_within_address_space)
                        - remain.offset_within_address_space;

        MemoryRegionSection now = remain;
        now.size = int128_min(int128_make64(left), now.size);
        register_subpage(fv, &now);
        if (int128_eq(remain.size, now.size)) {
            return;
        }
        remain.size = int128_sub(remain.size, now.size);
        remain.offset_within_address_space += int128_get64(now.size);
        remain.offset_within_region += int128_get64(now.size);
    }

    /* register whole pages */
    if (int128_ge(remain.size, page_size)) {
        MemoryRegionSection now = remain;
        now.size = int128_and(now.size, int128_neg(page_size));
        register_multipage(fv, &now);
        if (int128_eq(remain.size, now.size)) {
            return;
        }
        remain.size = int128_sub(remain.size, now.size);
        remain.offset_within_address_space += int128_get64(now.size);
        remain.offset_within_region += int128_get64(now.size);
    }

    /* register last subpage */
    register_subpage(fv, &remain);
}

void qemu_flush_coalesced_mmio_buffer(void)
{
    if (kvm_enabled())
        kvm_flush_coalesced_mmio_buffer();
}

void qemu_mutex_lock_ramlist(void)
{
    qemu_mutex_lock(&ram_list.mutex);
}

void qemu_mutex_unlock_ramlist(void)
{
    qemu_mutex_unlock(&ram_list.mutex);
}

void ram_block_dump(Monitor *mon)
{
    RAMBlock *block;
    char *psize;

    RCU_READ_LOCK_GUARD();
    monitor_printf(mon, "%24s %8s  %18s %18s %18s\n",
                   "Block Name", "PSize", "Offset", "Used", "Total");
    RAMBLOCK_FOREACH(block) {
        psize = size_to_str(block->page_size);
        monitor_printf(mon, "%24s %8s  0x%016" PRIx64 " 0x%016" PRIx64
                       " 0x%016" PRIx64 "\n", block->idstr, psize,
                       (uint64_t)block->offset,
                       (uint64_t)block->used_length,
                       (uint64_t)block->max_length);
        g_free(psize);
    }
}

#ifdef __linux__
/*
 * FIXME TOCTTOU: this iterates over memory backends' mem-path, which
 * may or may not name the same files / on the same filesystem now as
 * when we actually open and map them.  Iterate over the file
 * descriptors instead, and use qemu_fd_getpagesize().
 */
static int find_min_backend_pagesize(Object *obj, void *opaque)
{
    long *hpsize_min = opaque;

    if (object_dynamic_cast(obj, TYPE_MEMORY_BACKEND)) {
        HostMemoryBackend *backend = MEMORY_BACKEND(obj);
        long hpsize = host_memory_backend_pagesize(backend);

        if (host_memory_backend_is_mapped(backend) && (hpsize < *hpsize_min)) {
            *hpsize_min = hpsize;
        }
    }

    return 0;
}

static int find_max_backend_pagesize(Object *obj, void *opaque)
{
    long *hpsize_max = opaque;

    if (object_dynamic_cast(obj, TYPE_MEMORY_BACKEND)) {
        HostMemoryBackend *backend = MEMORY_BACKEND(obj);
        long hpsize = host_memory_backend_pagesize(backend);

        if (host_memory_backend_is_mapped(backend) && (hpsize > *hpsize_max)) {
            *hpsize_max = hpsize;
        }
    }

    return 0;
}

/*
 * TODO: We assume right now that all mapped host memory backends are
 * used as RAM, however some might be used for different purposes.
 */
long qemu_minrampagesize(void)
{
    long hpsize = LONG_MAX;
    Object *memdev_root = object_resolve_path("/objects", NULL);

    object_child_foreach(memdev_root, find_min_backend_pagesize, &hpsize);
    return hpsize;
}

long qemu_maxrampagesize(void)
{
    long pagesize = 0;
    Object *memdev_root = object_resolve_path("/objects", NULL);

    object_child_foreach(memdev_root, find_max_backend_pagesize, &pagesize);
    return pagesize;
}
#else
long qemu_minrampagesize(void)
{
    return qemu_real_host_page_size;
}
long qemu_maxrampagesize(void)
{
    return qemu_real_host_page_size;
}
#endif

static int64_t get_file_size(int fd)
{
    int64_t size;
#if defined(__linux__)
    struct stat st;

    if (fstat(fd, &st) < 0) {
        return -errno;
    }

    /* Special handling for devdax character devices */
    if (S_ISCHR(st.st_mode)) {
        g_autofree char *subsystem_path = NULL;
        g_autofree char *subsystem = NULL;

        subsystem_path = g_strdup_printf("/sys/dev/char/%d:%d/subsystem",
                                         major(st.st_rdev), minor(st.st_rdev));
        subsystem = g_file_read_link(subsystem_path, NULL);

        if (subsystem && g_str_has_suffix(subsystem, "/dax")) {
            g_autofree char *size_path = NULL;
            g_autofree char *size_str = NULL;

            size_path = g_strdup_printf("/sys/dev/char/%d:%d/size",
                                    major(st.st_rdev), minor(st.st_rdev));

            if (g_file_get_contents(size_path, &size_str, NULL, NULL)) {
                return g_ascii_strtoll(size_str, NULL, 0);
            }
        }
    }
#endif /* defined(__linux__) */

    /* st.st_size may be zero for special files yet lseek(2) works */
    size = lseek(fd, 0, SEEK_END);
    if (size < 0) {
        return -errno;
    }
    return size;
}

static int file_ram_open(const char *path,
                         const char *region_name,
                         bool *created,
                         Error **errp)
{
    char *filename;
    char *sanitized_name;
    char *c;
    int fd = -1;

    *created = false;
    for (;;) {
#ifdef _WIN32
        fd = _open_osfhandle((intptr_t)CreateFile(path,
                   GENERIC_READ | GENERIC_WRITE,
                   FILE_SHARE_READ | FILE_SHARE_WRITE,
                   NULL, OPEN_ALWAYS, FILE_ATTRIBUTE_NORMAL, NULL),
                   _O_RDWR);
#else
        fd = open(path, O_RDWR);
#endif
        if (fd >= 0) {
            /* @path names an existing file, use it */
            break;
        }
        if (errno == ENOENT) {
            /* @path names a file that doesn't exist, create it */
            fd = open(path, O_RDWR | O_CREAT | O_EXCL, 0644);
            if (fd >= 0) {
                *created = true;
                break;
            }
        } else if (errno == EISDIR) {
            /* @path names a directory, create a file there */
            /* Make name safe to use with mkstemp by replacing '/' with '_'. */
            sanitized_name = g_strdup(region_name);
            for (c = sanitized_name; *c != '\0'; c++) {
                if (*c == '/') {
                    *c = '_';
                }
            }

            filename = g_strdup_printf("%s/qemu_back_mem.%s.XXXXXX", path,
                                       sanitized_name);
            g_free(sanitized_name);

#ifdef _WIN32
            fd = _open(_mktemp(filename), _O_CREAT | _O_RDWR);
#else
            fd = mkstemp(filename);
#endif
            if (fd >= 0) {
                unlink(filename);
                g_free(filename);
                break;
            }
            g_free(filename);
        }
        if (errno != EEXIST && errno != EINTR) {
            error_setg_errno(errp, errno,
                             "can't open backing store %s for guest RAM",
                             path);
            return -1;
        }
        /*
         * Try again on EINTR and EEXIST.  The latter happens when
         * something else creates the file between our two open().
         */
    }

    return fd;
}

static void *file_ram_alloc(RAMBlock *block,
                            ram_addr_t memory,
                            int fd,
                            bool truncate,
                            Error **errp)
{
    void *area;

#ifdef _WIN32
    SYSTEM_INFO SysInfo;
    GetSystemInfo(&SysInfo);
    block->page_size = SysInfo.dwPageSize;
#else
    block->page_size = qemu_fd_getpagesize(fd);
#endif

    if (block->mr->align % block->page_size) {
        error_setg(errp, "alignment 0x%" PRIx64
                   " must be multiples of page size 0x%zx",
                   block->mr->align, block->page_size);
        return NULL;
    } else if (block->mr->align && !is_power_of_2(block->mr->align)) {
        error_setg(errp, "alignment 0x%" PRIx64
                   " must be a power of two", block->mr->align);
        return NULL;
    }
    block->mr->align = MAX(block->page_size, block->mr->align);
#if defined(__s390x__)
    if (kvm_enabled()) {
        block->mr->align = MAX(block->mr->align, QEMU_VMALLOC_ALIGN);
    }
#endif

    if (memory < block->page_size) {
        error_setg(errp, "memory size 0x" RAM_ADDR_FMT " must be equal to "
                   "or larger than page size 0x%zx",
                   memory, block->page_size);
        return NULL;
    }

    memory = ROUND_UP(memory, block->page_size);

    /*
     * ftruncate is not supported by hugetlbfs in older
     * hosts, so don't bother bailing out on errors.
     * If anything goes wrong with it under other filesystems,
     * mmap will fail.
     *
     * Do not truncate the non-empty backend file to avoid corrupting
     * the existing data in the file. Disabling shrinking is not
     * enough. For example, the current vNVDIMM implementation stores
     * the guest NVDIMM labels at the end of the backend file. If the
     * backend file is later extended, QEMU will not be able to find
     * those labels. Therefore, extending the non-empty backend file
     * is disabled as well.
     */
    if (truncate && ftruncate(fd, memory)) {
        perror("ftruncate");
    }

#ifdef _WIN32
    HANDLE fd_temp = (HANDLE)_get_osfhandle(fd);
    block->hMapFile = CreateFileMapping(fd_temp, NULL, PAGE_READWRITE,
                                        memory >> 32,
                                        memory, NULL);
    area = MapViewOfFile(block->hMapFile, FILE_MAP_ALL_ACCESS, 0, 0, 0);
    if (area == NULL) {
#else
    area = qemu_ram_mmap(fd, memory, block->mr->align,
                         block->flags & RAM_SHARED, block->flags & RAM_PMEM);
    if (area == MAP_FAILED) {
#endif
        error_setg_errno(errp, errno,
                         "unable to map backing store for guest RAM");
        return NULL;
    }

<<<<<<< HEAD
    if (mem_prealloc) {
        os_mem_prealloc(fd, area, memory, ms->smp.cpus, errp);
        if (errp && *errp) {
#ifndef _WIN32
            qemu_ram_munmap(fd, area, memory);
#endif
            return NULL;
        }
    }

=======
>>>>>>> 17e1e498
    block->fd = fd;
    return area;
}

/* Allocate space within the ram_addr_t space that governs the
 * dirty bitmaps.
 * Called with the ramlist lock held.
 */
static ram_addr_t find_ram_offset(ram_addr_t size)
{
    RAMBlock *block, *next_block;
    ram_addr_t offset = RAM_ADDR_MAX, mingap = RAM_ADDR_MAX;

    assert(size != 0); /* it would hand out same offset multiple times */

    if (QLIST_EMPTY_RCU(&ram_list.blocks)) {
        return 0;
    }

    RAMBLOCK_FOREACH(block) {
        ram_addr_t candidate, next = RAM_ADDR_MAX;

        /* Align blocks to start on a 'long' in the bitmap
         * which makes the bitmap sync'ing take the fast path.
         */
        candidate = block->offset + block->max_length;
        candidate = ROUND_UP(candidate, BITS_PER_LONG << TARGET_PAGE_BITS);

        /* Search for the closest following block
         * and find the gap.
         */
        RAMBLOCK_FOREACH(next_block) {
            if (next_block->offset >= candidate) {
                next = MIN(next, next_block->offset);
            }
        }

        /* If it fits remember our place and remember the size
         * of gap, but keep going so that we might find a smaller
         * gap to fill so avoiding fragmentation.
         */
        if (next - candidate >= size && next - candidate < mingap) {
            offset = candidate;
            mingap = next - candidate;
        }

        trace_find_ram_offset_loop(size, candidate, offset, next, mingap);
    }

    if (offset == RAM_ADDR_MAX) {
        fprintf(stderr, "Failed to find gap of requested size: %" PRIu64 "\n",
                (uint64_t)size);
        abort();
    }

    trace_find_ram_offset(size, offset);

    return offset;
}

static unsigned long last_ram_page(void)
{
    RAMBlock *block;
    ram_addr_t last = 0;

    RCU_READ_LOCK_GUARD();
    RAMBLOCK_FOREACH(block) {
        last = MAX(last, block->offset + block->max_length);
    }
    return last >> TARGET_PAGE_BITS;
}

static void qemu_ram_setup_dump(void *addr, ram_addr_t size)
{
    int ret;

    /* Use MADV_DONTDUMP, if user doesn't want the guest memory in the core */
    if (!machine_dump_guest_core(current_machine)) {
        ret = qemu_madvise(addr, size, QEMU_MADV_DONTDUMP);
        if (ret) {
            perror("qemu_madvise");
            fprintf(stderr, "madvise doesn't support MADV_DONTDUMP, "
                            "but dump_guest_core=off specified\n");
        }
    }
}

const char *qemu_ram_get_idstr(RAMBlock *rb)
{
    return rb->idstr;
}

void *qemu_ram_get_host_addr(RAMBlock *rb)
{
    return rb->host;
}

ram_addr_t qemu_ram_get_offset(RAMBlock *rb)
{
    return rb->offset;
}

ram_addr_t qemu_ram_get_used_length(RAMBlock *rb)
{
    return rb->used_length;
}

bool qemu_ram_is_shared(RAMBlock *rb)
{
    return rb->flags & RAM_SHARED;
}

/* Note: Only set at the start of postcopy */
bool qemu_ram_is_uf_zeroable(RAMBlock *rb)
{
    return rb->flags & RAM_UF_ZEROPAGE;
}

void qemu_ram_set_uf_zeroable(RAMBlock *rb)
{
    rb->flags |= RAM_UF_ZEROPAGE;
}

bool qemu_ram_is_migratable(RAMBlock *rb)
{
    return rb->flags & RAM_MIGRATABLE;
}

void qemu_ram_set_migratable(RAMBlock *rb)
{
    rb->flags |= RAM_MIGRATABLE;
}

void qemu_ram_unset_migratable(RAMBlock *rb)
{
    rb->flags &= ~RAM_MIGRATABLE;
}

/* Called with iothread lock held.  */
void qemu_ram_set_idstr(RAMBlock *new_block, const char *name, DeviceState *dev)
{
    RAMBlock *block;

    assert(new_block);
    assert(!new_block->idstr[0]);

    if (dev) {
        char *id = qdev_get_dev_path(dev);
        if (id) {
            snprintf(new_block->idstr, sizeof(new_block->idstr), "%s/", id);
            g_free(id);
        }
    }
    pstrcat(new_block->idstr, sizeof(new_block->idstr), name);

    RCU_READ_LOCK_GUARD();
    RAMBLOCK_FOREACH(block) {
        if (block != new_block &&
            !strcmp(block->idstr, new_block->idstr)) {
            fprintf(stderr, "RAMBlock \"%s\" already registered, abort!\n",
                    new_block->idstr);
            abort();
        }
    }
}

/* Called with iothread lock held.  */
void qemu_ram_unset_idstr(RAMBlock *block)
{
    /* FIXME: arch_init.c assumes that this is not called throughout
     * migration.  Ignore the problem since hot-unplug during migration
     * does not work anyway.
     */
    if (block) {
        memset(block->idstr, 0, sizeof(block->idstr));
    }
}

size_t qemu_ram_pagesize(RAMBlock *rb)
{
    return rb->page_size;
}

/* Returns the largest size of page in use */
size_t qemu_ram_pagesize_largest(void)
{
    RAMBlock *block;
    size_t largest = 0;

    RAMBLOCK_FOREACH(block) {
        largest = MAX(largest, qemu_ram_pagesize(block));
    }

    return largest;
}

static int memory_try_enable_merging(void *addr, size_t len)
{
    if (!machine_mem_merge(current_machine)) {
        /* disabled by the user */
        return 0;
    }

    return qemu_madvise(addr, len, QEMU_MADV_MERGEABLE);
}

/* Only legal before guest might have detected the memory size: e.g. on
 * incoming migration, or right after reset.
 *
 * As memory core doesn't know how is memory accessed, it is up to
 * resize callback to update device state and/or add assertions to detect
 * misuse, if necessary.
 */
int qemu_ram_resize(RAMBlock *block, ram_addr_t newsize, Error **errp)
{
    assert(block);

    newsize = HOST_PAGE_ALIGN(newsize);

    if (block->used_length == newsize) {
        return 0;
    }

    if (!(block->flags & RAM_RESIZEABLE)) {
        error_setg_errno(errp, EINVAL,
                         "Length mismatch: %s: 0x" RAM_ADDR_FMT
                         " in != 0x" RAM_ADDR_FMT, block->idstr,
                         newsize, block->used_length);
        return -EINVAL;
    }

    if (block->max_length < newsize) {
        error_setg_errno(errp, EINVAL,
                         "Length too large: %s: 0x" RAM_ADDR_FMT
                         " > 0x" RAM_ADDR_FMT, block->idstr,
                         newsize, block->max_length);
        return -EINVAL;
    }

    cpu_physical_memory_clear_dirty_range(block->offset, block->used_length);
    block->used_length = newsize;
    cpu_physical_memory_set_dirty_range(block->offset, block->used_length,
                                        DIRTY_CLIENTS_ALL);
    memory_region_set_size(block->mr, newsize);
    if (block->resized) {
        block->resized(block->idstr, newsize, block->host);
    }
    return 0;
}

/*
 * Trigger sync on the given ram block for range [start, start + length]
 * with the backing store if one is available.
 * Otherwise no-op.
 * @Note: this is supposed to be a synchronous op.
 */
void qemu_ram_writeback(RAMBlock *block, ram_addr_t start, ram_addr_t length)
{
    /* The requested range should fit in within the block range */
    g_assert((start + length) <= block->used_length);

#ifdef CONFIG_LIBPMEM
    /* The lack of support for pmem should not block the sync */
    if (ramblock_is_pmem(block)) {
        void *addr = ramblock_ptr(block, start);
        pmem_persist(addr, length);
        return;
    }
#endif
    if (block->fd >= 0) {
        /**
         * Case there is no support for PMEM or the memory has not been
         * specified as persistent (or is not one) - use the msync.
         * Less optimal but still achieves the same goal
         */
        void *addr = ramblock_ptr(block, start);
        if (qemu_msync(addr, length, block->fd)) {
            warn_report("%s: failed to sync memory range: start: "
                    RAM_ADDR_FMT " length: " RAM_ADDR_FMT,
                    __func__, start, length);
        }
    }
}

/* Called with ram_list.mutex held */
static void dirty_memory_extend(ram_addr_t old_ram_size,
                                ram_addr_t new_ram_size)
{
    ram_addr_t old_num_blocks = DIV_ROUND_UP(old_ram_size,
                                             DIRTY_MEMORY_BLOCK_SIZE);
    ram_addr_t new_num_blocks = DIV_ROUND_UP(new_ram_size,
                                             DIRTY_MEMORY_BLOCK_SIZE);
    int i;

    /* Only need to extend if block count increased */
    if (new_num_blocks <= old_num_blocks) {
        return;
    }

    for (i = 0; i < DIRTY_MEMORY_NUM; i++) {
        DirtyMemoryBlocks *old_blocks;
        DirtyMemoryBlocks *new_blocks;
        int j;

        old_blocks = atomic_rcu_read(&ram_list.dirty_memory[i]);
        new_blocks = g_malloc(sizeof(*new_blocks) +
                              sizeof(new_blocks->blocks[0]) * new_num_blocks);

        if (old_num_blocks) {
            memcpy(new_blocks->blocks, old_blocks->blocks,
                   old_num_blocks * sizeof(old_blocks->blocks[0]));
        }

        for (j = old_num_blocks; j < new_num_blocks; j++) {
            new_blocks->blocks[j] = bitmap_new(DIRTY_MEMORY_BLOCK_SIZE);
        }

        atomic_rcu_set(&ram_list.dirty_memory[i], new_blocks);

        if (old_blocks) {
            g_free_rcu(old_blocks, rcu);
        }
    }
}

static void ram_block_add(RAMBlock *new_block, Error **errp, bool shared)
{
    RAMBlock *block;
    RAMBlock *last_block = NULL;
    ram_addr_t old_ram_size, new_ram_size;
    Error *err = NULL;

    old_ram_size = last_ram_page();

    qemu_mutex_lock_ramlist();
    new_block->offset = find_ram_offset(new_block->max_length);

    if (!new_block->host) {
        if (xen_enabled()) {
            xen_ram_alloc(new_block->offset, new_block->max_length,
                          new_block->mr, &err);
            if (err) {
                error_propagate(errp, err);
                qemu_mutex_unlock_ramlist();
                return;
            }
        } else {
            new_block->host = phys_mem_alloc(new_block->max_length,
                                             &new_block->mr->align, shared);
            if (!new_block->host) {
                error_setg_errno(errp, errno,
                                 "cannot set up guest memory '%s'",
                                 memory_region_name(new_block->mr));
                qemu_mutex_unlock_ramlist();
                return;
            }
            memory_try_enable_merging(new_block->host, new_block->max_length);
        }
    }

    new_ram_size = MAX(old_ram_size,
              (new_block->offset + new_block->max_length) >> TARGET_PAGE_BITS);
    if (new_ram_size > old_ram_size) {
        dirty_memory_extend(old_ram_size, new_ram_size);
    }
    /* Keep the list sorted from biggest to smallest block.  Unlike QTAILQ,
     * QLIST (which has an RCU-friendly variant) does not have insertion at
     * tail, so save the last element in last_block.
     */
    RAMBLOCK_FOREACH(block) {
        last_block = block;
        if (block->max_length < new_block->max_length) {
            break;
        }
    }
    if (block) {
        QLIST_INSERT_BEFORE_RCU(block, new_block, next);
    } else if (last_block) {
        QLIST_INSERT_AFTER_RCU(last_block, new_block, next);
    } else { /* list is empty */
        QLIST_INSERT_HEAD_RCU(&ram_list.blocks, new_block, next);
    }
    ram_list.mru_block = NULL;

    /* Write list before version */
    smp_wmb();
    ram_list.version++;
    qemu_mutex_unlock_ramlist();

    cpu_physical_memory_set_dirty_range(new_block->offset,
                                        new_block->used_length,
                                        DIRTY_CLIENTS_ALL);

    if (new_block->host) {
        qemu_ram_setup_dump(new_block->host, new_block->max_length);
        qemu_madvise(new_block->host, new_block->max_length, QEMU_MADV_HUGEPAGE);
        /*
         * MADV_DONTFORK is also needed by KVM in absence of synchronous MMU
         * Configure it unless the machine is a qtest server, in which case
         * KVM is not used and it may be forked (eg for fuzzing purposes).
         */
        if (!qtest_enabled()) {
            qemu_madvise(new_block->host, new_block->max_length,
                         QEMU_MADV_DONTFORK);
        }
        ram_block_notify_add(new_block->host, new_block->max_length);
    }
}

RAMBlock *qemu_ram_alloc_from_fd(ram_addr_t size, MemoryRegion *mr,
                                 uint32_t ram_flags, int fd,
                                 Error **errp)
{
    RAMBlock *new_block;
    Error *local_err = NULL;
    int64_t file_size;

    /* Just support these ram flags by now. */
    assert((ram_flags & ~(RAM_SHARED | RAM_PMEM)) == 0);

    if (xen_enabled()) {
        error_setg(errp, "-mem-path not supported with Xen");
        return NULL;
    }

    if (kvm_enabled() && !kvm_has_sync_mmu()) {
        error_setg(errp,
                   "host lacks kvm mmu notifiers, -mem-path unsupported");
        return NULL;
    }

    if (phys_mem_alloc != qemu_anon_ram_alloc) {
        /*
         * file_ram_alloc() needs to allocate just like
         * phys_mem_alloc, but we haven't bothered to provide
         * a hook there.
         */
        error_setg(errp,
                   "-mem-path not supported with this accelerator");
        return NULL;
    }

    size = HOST_PAGE_ALIGN(size);
    file_size = get_file_size(fd);
    if (file_size > 0 && file_size < size) {
        error_setg(errp, "backing store size 0x%" PRIx64
                   " does not match 'size' option 0x" RAM_ADDR_FMT,
                   file_size, size);
        return NULL;
    }

    new_block = g_malloc0(sizeof(*new_block));
    new_block->mr = mr;
    new_block->used_length = size;
    new_block->max_length = size;
    new_block->flags = ram_flags;
    new_block->host = file_ram_alloc(new_block, size, fd, !file_size, errp);
    if (!new_block->host) {
        g_free(new_block);
        return NULL;
    }

    ram_block_add(new_block, &local_err, ram_flags & RAM_SHARED);
    if (local_err) {
        g_free(new_block);
        error_propagate(errp, local_err);
        return NULL;
    }
    return new_block;

}


RAMBlock *qemu_ram_alloc_from_file(ram_addr_t size, MemoryRegion *mr,
                                   uint32_t ram_flags, const char *mem_path,
                                   Error **errp)
{
    int fd;
    bool created;
    RAMBlock *block;

    fd = file_ram_open(mem_path, memory_region_name(mr), &created, errp);
    if (fd < 0) {
        return NULL;
    }

    block = qemu_ram_alloc_from_fd(size, mr, ram_flags, fd, errp);
    if (!block) {
        if (created) {
            unlink(mem_path);
        }
#ifdef _WIN32
        _close(fd);
#else
        close(fd);
#endif
        return NULL;
    }

    return block;
}

static
RAMBlock *qemu_ram_alloc_internal(ram_addr_t size, ram_addr_t max_size,
                                  void (*resized)(const char*,
                                                  uint64_t length,
                                                  void *host),
                                  void *host, bool resizeable, bool share,
                                  MemoryRegion *mr, Error **errp)
{
    RAMBlock *new_block;
    Error *local_err = NULL;

    size = HOST_PAGE_ALIGN(size);
    max_size = HOST_PAGE_ALIGN(max_size);
    new_block = g_malloc0(sizeof(*new_block));
    new_block->mr = mr;
    new_block->resized = resized;
    new_block->used_length = size;
    new_block->max_length = max_size;
    assert(max_size >= size);
    new_block->fd = -1;
    new_block->page_size = qemu_real_host_page_size;
    new_block->host = host;
    if (host) {
        new_block->flags |= RAM_PREALLOC;
    }
    if (resizeable) {
        new_block->flags |= RAM_RESIZEABLE;
    }
    ram_block_add(new_block, &local_err, share);
    if (local_err) {
        g_free(new_block);
        error_propagate(errp, local_err);
        return NULL;
    }
    return new_block;
}

RAMBlock *qemu_ram_alloc_from_ptr(ram_addr_t size, void *host,
                                   MemoryRegion *mr, Error **errp)
{
    return qemu_ram_alloc_internal(size, size, NULL, host, false,
                                   false, mr, errp);
}

RAMBlock *qemu_ram_alloc(ram_addr_t size, bool share,
                         MemoryRegion *mr, Error **errp)
{
    return qemu_ram_alloc_internal(size, size, NULL, NULL, false,
                                   share, mr, errp);
}

RAMBlock *qemu_ram_alloc_resizeable(ram_addr_t size, ram_addr_t maxsz,
                                     void (*resized)(const char*,
                                                     uint64_t length,
                                                     void *host),
                                     MemoryRegion *mr, Error **errp)
{
    return qemu_ram_alloc_internal(size, maxsz, resized, NULL, true,
                                   false, mr, errp);
}

static void reclaim_ramblock(RAMBlock *block)
{
    if (block->flags & RAM_PREALLOC) {
        ;
    } else if (xen_enabled()) {
        xen_invalidate_map_cache_entry(block->host);
    } else if (block->fd >= 0) {
#ifdef _WIN32
        UnmapViewOfFile(block->host);
        CloseHandle(block->hMapFile);
        _close(block->fd);
#else
        qemu_ram_munmap(block->fd, block->host, block->max_length);
        close(block->fd);
#endif
    } else {
        qemu_anon_ram_free(block->host, block->max_length);
    }
    g_free(block);
}

void qemu_ram_free(RAMBlock *block)
{
    if (!block) {
        return;
    }

    if (block->host) {
        ram_block_notify_remove(block->host, block->max_length);
    }

    qemu_mutex_lock_ramlist();
    QLIST_REMOVE_RCU(block, next);
    ram_list.mru_block = NULL;
    /* Write list before version */
    smp_wmb();
    ram_list.version++;
    call_rcu(block, reclaim_ramblock, rcu);
    qemu_mutex_unlock_ramlist();
}

#ifndef _WIN32
void qemu_ram_remap(ram_addr_t addr, ram_addr_t length)
{
    RAMBlock *block;
    ram_addr_t offset;
    int flags;
    void *area, *vaddr;

    RAMBLOCK_FOREACH(block) {
        offset = addr - block->offset;
        if (offset < block->max_length) {
            vaddr = ramblock_ptr(block, offset);
            if (block->flags & RAM_PREALLOC) {
                ;
            } else if (xen_enabled()) {
                abort();
            } else {
                flags = MAP_FIXED;
                if (block->fd >= 0) {
                    flags |= (block->flags & RAM_SHARED ?
                              MAP_SHARED : MAP_PRIVATE);
                    area = mmap(vaddr, length, PROT_READ | PROT_WRITE,
                                flags, block->fd, offset);
                } else {
                    /*
                     * Remap needs to match alloc.  Accelerators that
                     * set phys_mem_alloc never remap.  If they did,
                     * we'd need a remap hook here.
                     */
                    assert(phys_mem_alloc == qemu_anon_ram_alloc);

                    flags |= MAP_PRIVATE | MAP_ANONYMOUS;
                    area = mmap(vaddr, length, PROT_READ | PROT_WRITE,
                                flags, -1, 0);
                }
                if (area != vaddr) {
                    error_report("Could not remap addr: "
                                 RAM_ADDR_FMT "@" RAM_ADDR_FMT "",
                                 length, addr);
                    exit(1);
                }
                memory_try_enable_merging(vaddr, length);
                qemu_ram_setup_dump(vaddr, length);
            }
        }
    }
}
#endif /* !_WIN32 */

/* Return a host pointer to ram allocated with qemu_ram_alloc.
 * This should not be used for general purpose DMA.  Use address_space_map
 * or address_space_rw instead. For local memory (e.g. video ram) that the
 * device owns, use memory_region_get_ram_ptr.
 *
 * Called within RCU critical section.
 */
void *qemu_map_ram_ptr(RAMBlock *ram_block, ram_addr_t addr)
{
    RAMBlock *block = ram_block;

    if (block == NULL) {
        block = qemu_get_ram_block(addr);
        addr -= block->offset;
    }

    if (xen_enabled() && block->host == NULL) {
        /* We need to check if the requested address is in the RAM
         * because we don't want to map the entire memory in QEMU.
         * In that case just map until the end of the page.
         */
        if (block->offset == 0) {
            return xen_map_cache(addr, 0, 0, false);
        }

        block->host = xen_map_cache(block->offset, block->max_length, 1, false);
    }
    return ramblock_ptr(block, addr);
}

/* Return a host pointer to guest's ram. Similar to qemu_map_ram_ptr
 * but takes a size argument.
 *
 * Called within RCU critical section.
 */
static void *qemu_ram_ptr_length(RAMBlock *ram_block, ram_addr_t addr,
                                 hwaddr *size, bool lock)
{
    RAMBlock *block = ram_block;
    if (*size == 0) {
        return NULL;
    }

    if (block == NULL) {
        block = qemu_get_ram_block(addr);
        addr -= block->offset;
    }
    *size = MIN(*size, block->max_length - addr);

    if (xen_enabled() && block->host == NULL) {
        /* We need to check if the requested address is in the RAM
         * because we don't want to map the entire memory in QEMU.
         * In that case just map the requested area.
         */
        if (block->offset == 0) {
            return xen_map_cache(addr, *size, lock, lock);
        }

        block->host = xen_map_cache(block->offset, block->max_length, 1, lock);
    }

    return ramblock_ptr(block, addr);
}

/* Return the offset of a hostpointer within a ramblock */
ram_addr_t qemu_ram_block_host_offset(RAMBlock *rb, void *host)
{
    ram_addr_t res = (uint8_t *)host - (uint8_t *)rb->host;
    assert((uintptr_t)host >= (uintptr_t)rb->host);
    assert(res < rb->max_length);

    return res;
}

/*
 * Translates a host ptr back to a RAMBlock, a ram_addr and an offset
 * in that RAMBlock.
 *
 * ptr: Host pointer to look up
 * round_offset: If true round the result offset down to a page boundary
 * *ram_addr: set to result ram_addr
 * *offset: set to result offset within the RAMBlock
 *
 * Returns: RAMBlock (or NULL if not found)
 *
 * By the time this function returns, the returned pointer is not protected
 * by RCU anymore.  If the caller is not within an RCU critical section and
 * does not hold the iothread lock, it must have other means of protecting the
 * pointer, such as a reference to the region that includes the incoming
 * ram_addr_t.
 */
RAMBlock *qemu_ram_block_from_host(void *ptr, bool round_offset,
                                   ram_addr_t *offset)
{
    RAMBlock *block;
    uint8_t *host = ptr;

    if (xen_enabled()) {
        ram_addr_t ram_addr;
        RCU_READ_LOCK_GUARD();
        ram_addr = xen_ram_addr_from_mapcache(ptr);
        block = qemu_get_ram_block(ram_addr);
        if (block) {
            *offset = ram_addr - block->offset;
        }
        return block;
    }

    RCU_READ_LOCK_GUARD();
    block = atomic_rcu_read(&ram_list.mru_block);
    if (block && block->host && host - block->host < block->max_length) {
        goto found;
    }

    RAMBLOCK_FOREACH(block) {
        /* This case append when the block is not mapped. */
        if (block->host == NULL) {
            continue;
        }
        if (host - block->host < block->max_length) {
            goto found;
        }
    }

    return NULL;

found:
    *offset = (host - block->host);
    if (round_offset) {
        *offset &= TARGET_PAGE_MASK;
    }
    return block;
}

/*
 * Finds the named RAMBlock
 *
 * name: The name of RAMBlock to find
 *
 * Returns: RAMBlock (or NULL if not found)
 */
RAMBlock *qemu_ram_block_by_name(const char *name)
{
    RAMBlock *block;

    RAMBLOCK_FOREACH(block) {
        if (!strcmp(name, block->idstr)) {
            return block;
        }
    }

    return NULL;
}

/* Some of the softmmu routines need to translate from a host pointer
   (typically a TLB entry) back to a ram offset.  */
ram_addr_t qemu_ram_addr_from_host(void *ptr)
{
    RAMBlock *block;
    ram_addr_t offset;

    block = qemu_ram_block_from_host(ptr, false, &offset);
    if (!block) {
        return RAM_ADDR_INVALID;
    }

    return block->offset + offset;
}

/* Generate a debug exception if a watchpoint has been hit.  */
void cpu_check_watchpoint(CPUState *cpu, vaddr addr, vaddr len,
                          MemTxAttrs attrs, int flags, uintptr_t ra)
{
    CPUClass *cc = CPU_GET_CLASS(cpu);
    CPUWatchpoint *wp;

    assert(tcg_enabled());
    if (cpu->watchpoint_hit) {
        /*
         * We re-entered the check after replacing the TB.
         * Now raise the debug interrupt so that it will
         * trigger after the current instruction.
         */
        qemu_mutex_lock_iothread();
        cpu_interrupt(cpu, CPU_INTERRUPT_DEBUG);
        qemu_mutex_unlock_iothread();
        return;
    }

    addr = cc->adjust_watchpoint_address(cpu, addr, len);
    QTAILQ_FOREACH(wp, &cpu->watchpoints, entry) {
        if (watchpoint_address_matches(wp, addr, len)
            && (wp->flags & flags)) {
            if (flags == BP_MEM_READ) {
                wp->flags |= BP_WATCHPOINT_HIT_READ;
            } else {
                wp->flags |= BP_WATCHPOINT_HIT_WRITE;
            }
            wp->hitaddr = MAX(addr, wp->vaddr);
            wp->hitattrs = attrs;
            if (!cpu->watchpoint_hit) {
                if (wp->flags & BP_CPU &&
                    !cc->debug_check_watchpoint(cpu, wp)) {
                    wp->flags &= ~BP_WATCHPOINT_HIT;
                    continue;
                }
                cpu->watchpoint_hit = wp;

                mmap_lock();
                tb_check_watchpoint(cpu, ra);
                if (wp->flags & BP_STOP_BEFORE_ACCESS) {
                    cpu->exception_index = EXCP_DEBUG;
                    mmap_unlock();
                    cpu_loop_exit_restore(cpu, ra);
                } else {
                    /* Force execution of one insn next time.  */
                    cpu->cflags_next_tb = 1 | curr_cflags();
                    mmap_unlock();
                    if (ra) {
                        cpu_restore_state(cpu, ra, true);
                    }
                    cpu_loop_exit_noexc(cpu);
                }
            }
        } else {
            wp->flags &= ~BP_WATCHPOINT_HIT;
        }
    }
}

static MemTxResult flatview_read(FlatView *fv, hwaddr addr,
                                 MemTxAttrs attrs, void *buf, hwaddr len);
static MemTxResult flatview_write(FlatView *fv, hwaddr addr, MemTxAttrs attrs,
                                  const void *buf, hwaddr len);
static bool flatview_access_valid(FlatView *fv, hwaddr addr, hwaddr len,
                                  bool is_write, MemTxAttrs attrs);

static MemTxResult subpage_read(void *opaque, hwaddr addr, uint64_t *data,
                                unsigned len, MemTxAttrs attrs)
{
    subpage_t *subpage = opaque;
    uint8_t buf[8];
    MemTxResult res;

#if defined(DEBUG_SUBPAGE)
    printf("%s: subpage %p len %u addr " TARGET_FMT_plx "\n", __func__,
           subpage, len, addr);
#endif
    res = flatview_read(subpage->fv, addr + subpage->base, attrs, buf, len);
    if (res) {
        return res;
    }
    *data = ldn_p(buf, len);
    return MEMTX_OK;
}

static MemTxResult subpage_write(void *opaque, hwaddr addr,
                                 uint64_t value, unsigned len, MemTxAttrs attrs)
{
    subpage_t *subpage = opaque;
    uint8_t buf[8];

#if defined(DEBUG_SUBPAGE)
    printf("%s: subpage %p len %u addr " TARGET_FMT_plx
           " value %"PRIx64"\n",
           __func__, subpage, len, addr, value);
#endif
    stn_p(buf, len, value);
    return flatview_write(subpage->fv, addr + subpage->base, attrs, buf, len);
}

static bool subpage_accepts(void *opaque, hwaddr addr,
                            unsigned len, bool is_write,
                            MemTxAttrs attrs)
{
    subpage_t *subpage = opaque;
#if defined(DEBUG_SUBPAGE)
    printf("%s: subpage %p %c len %u addr " TARGET_FMT_plx "\n",
           __func__, subpage, is_write ? 'w' : 'r', len, addr);
#endif

    return flatview_access_valid(subpage->fv, addr + subpage->base,
                                 len, is_write, attrs);
}

static const MemoryRegionOps subpage_ops = {
    .read_with_attrs = subpage_read,
    .write_with_attrs = subpage_write,
    .impl.min_access_size = 1,
    .impl.max_access_size = 8,
    .valid.min_access_size = 1,
    .valid.max_access_size = 8,
    .valid.accepts = subpage_accepts,
    .endianness = DEVICE_NATIVE_ENDIAN,
};

static int subpage_register(subpage_t *mmio, uint32_t start, uint32_t end,
                            uint16_t section)
{
    int idx, eidx;

    if (start >= TARGET_PAGE_SIZE || end >= TARGET_PAGE_SIZE)
        return -1;
    idx = SUBPAGE_IDX(start);
    eidx = SUBPAGE_IDX(end);
#if defined(DEBUG_SUBPAGE)
    printf("%s: %p start %08x end %08x idx %08x eidx %08x section %d\n",
           __func__, mmio, start, end, idx, eidx, section);
#endif
    for (; idx <= eidx; idx++) {
        mmio->sub_section[idx] = section;
    }

    return 0;
}

static subpage_t *subpage_init(FlatView *fv, hwaddr base)
{
    subpage_t *mmio;

    /* mmio->sub_section is set to PHYS_SECTION_UNASSIGNED with g_malloc0 */
    mmio = g_malloc0(sizeof(subpage_t) + TARGET_PAGE_SIZE * sizeof(uint16_t));
    mmio->fv = fv;
    mmio->base = base;
    memory_region_init_io(&mmio->iomem, NULL, &subpage_ops, mmio,
                          NULL, TARGET_PAGE_SIZE);
    mmio->iomem.subpage = true;
#if defined(DEBUG_SUBPAGE)
    printf("%s: %p base " TARGET_FMT_plx " len %08x\n", __func__,
           mmio, base, TARGET_PAGE_SIZE);
#endif

    return mmio;
}

static uint16_t dummy_section(PhysPageMap *map, FlatView *fv, MemoryRegion *mr)
{
    assert(fv);
    MemoryRegionSection section = {
        .fv = fv,
        .mr = mr,
        .offset_within_address_space = 0,
        .offset_within_region = 0,
        .size = int128_2_64(),
    };

    return phys_section_add(map, &section);
}

MemoryRegionSection *iotlb_to_section(CPUState *cpu,
                                      hwaddr index, MemTxAttrs attrs)
{
    int asidx = cpu_asidx_from_attrs(cpu, attrs);
    CPUAddressSpace *cpuas = &cpu->cpu_ases[asidx];
    AddressSpaceDispatch *d = atomic_rcu_read(&cpuas->memory_dispatch);
    MemoryRegionSection *sections = d->map.sections;

    return &sections[index & ~TARGET_PAGE_MASK];
}

static void io_mem_init(void)
{
    memory_region_init_io(&io_mem_unassigned, NULL, &unassigned_mem_ops, NULL,
                          NULL, UINT64_MAX);
}

AddressSpaceDispatch *address_space_dispatch_new(FlatView *fv)
{
    AddressSpaceDispatch *d = g_new0(AddressSpaceDispatch, 1);
    uint16_t n;

    n = dummy_section(&d->map, fv, &io_mem_unassigned);
    assert(n == PHYS_SECTION_UNASSIGNED);

    d->phys_map  = (PhysPageEntry) { .ptr = PHYS_MAP_NODE_NIL, .skip = 1 };

    return d;
}

void address_space_dispatch_free(AddressSpaceDispatch *d)
{
    phys_sections_free(&d->map);
    g_free(d);
}

static void do_nothing(CPUState *cpu, run_on_cpu_data d)
{
}

static void tcg_log_global_after_sync(MemoryListener *listener)
{
    CPUAddressSpace *cpuas;

    /* Wait for the CPU to end the current TB.  This avoids the following
     * incorrect race:
     *
     *      vCPU                         migration
     *      ----------------------       -------------------------
     *      TLB check -> slow path
     *        notdirty_mem_write
     *          write to RAM
     *          mark dirty
     *                                   clear dirty flag
     *      TLB check -> fast path
     *                                   read memory
     *        write to RAM
     *
     * by pushing the migration thread's memory read after the vCPU thread has
     * written the memory.
     */
    if (replay_mode == REPLAY_MODE_NONE) {
        /*
         * VGA can make calls to this function while updating the screen.
         * In record/replay mode this causes a deadlock, because
         * run_on_cpu waits for rr mutex. Therefore no races are possible
         * in this case and no need for making run_on_cpu when
         * record/replay is not enabled.
         */
        cpuas = container_of(listener, CPUAddressSpace, tcg_as_listener);
        run_on_cpu(cpuas->cpu, do_nothing, RUN_ON_CPU_NULL);
    }
}

static void tcg_commit(MemoryListener *listener)
{
    CPUAddressSpace *cpuas;
    AddressSpaceDispatch *d;

    assert(tcg_enabled());
    /* since each CPU stores ram addresses in its TLB cache, we must
       reset the modified entries */
    cpuas = container_of(listener, CPUAddressSpace, tcg_as_listener);
    cpu_reloading_memory_map();
    /* The CPU and TLB are protected by the iothread lock.
     * We reload the dispatch pointer now because cpu_reloading_memory_map()
     * may have split the RCU critical section.
     */
    d = address_space_to_dispatch(cpuas->as);
    atomic_rcu_set(&cpuas->memory_dispatch, d);
    tlb_flush(cpuas->cpu);
}

static void memory_map_init(void)
{
    system_memory = g_malloc(sizeof(*system_memory));

    memory_region_init(system_memory, NULL, "system", UINT64_MAX);
    address_space_init(&address_space_memory, system_memory, "memory");

    system_io = g_malloc(sizeof(*system_io));
    memory_region_init_io(system_io, NULL, &unassigned_io_ops, NULL, "io",
                          65536);
    address_space_init(&address_space_io, system_io, "I/O");
}

MemoryRegion *get_system_memory(void)
{
    return system_memory;
}

MemoryRegion *get_system_io(void)
{
    return system_io;
}

#endif /* !defined(CONFIG_USER_ONLY) */

/* physical memory access (slow version, mainly for debug) */
#if defined(CONFIG_USER_ONLY)
int cpu_memory_rw_debug(CPUState *cpu, target_ulong addr,
                        void *ptr, target_ulong len, bool is_write)
{
    int flags;
    target_ulong l, page;
    void * p;
    uint8_t *buf = ptr;

    while (len > 0) {
        page = addr & TARGET_PAGE_MASK;
        l = (page + TARGET_PAGE_SIZE) - addr;
        if (l > len)
            l = len;
        flags = page_get_flags(page);
        if (!(flags & PAGE_VALID))
            return -1;
        if (is_write) {
            if (!(flags & PAGE_WRITE))
                return -1;
            /* XXX: this code should not depend on lock_user */
            if (!(p = lock_user(VERIFY_WRITE, addr, l, 0)))
                return -1;
            memcpy(p, buf, l);
            unlock_user(p, addr, l);
        } else {
            if (!(flags & PAGE_READ))
                return -1;
            /* XXX: this code should not depend on lock_user */
            if (!(p = lock_user(VERIFY_READ, addr, l, 1)))
                return -1;
            memcpy(buf, p, l);
            unlock_user(p, addr, 0);
        }
        len -= l;
        buf += l;
        addr += l;
    }
    return 0;
}

void cpu_set_mr(Object *obj, Visitor *v, void *opaque,
                const char *name, Error **errp)
{
}

#else

void cpu_set_mr(Object *obj, Visitor *v, void *opaque,
                const char *name, Error **errp)
{
    CPUState *cpu = CPU(obj);
    Error *local_err = NULL;
    char *path = NULL;

    visit_type_str(v, name, &path, &local_err);

    if (!local_err && strcmp(path, "") != 0) {
        cpu->memory = MEMORY_REGION(object_resolve_link(obj, name, path,
                                &local_err));
    }

    if (local_err) {
        error_propagate(errp, local_err);
        return;
    }

    object_ref(OBJECT(cpu->memory));
    cpu->as = g_malloc0(sizeof(AddressSpace));
    address_space_init(cpu->as, cpu->memory, NULL);
}

static void invalidate_and_set_dirty(MemoryRegion *mr, hwaddr addr,
                                     hwaddr length)
{
    uint8_t dirty_log_mask = memory_region_get_dirty_log_mask(mr);
    addr += memory_region_get_ram_addr(mr);

    /* No early return if dirty_log_mask is or becomes 0, because
     * cpu_physical_memory_set_dirty_range will still call
     * xen_modified_memory.
     */
    if (dirty_log_mask) {
        dirty_log_mask =
            cpu_physical_memory_range_includes_clean(addr, length, dirty_log_mask);
    }
    if (dirty_log_mask & (1 << DIRTY_MEMORY_CODE)) {
        assert(tcg_enabled());
        tb_invalidate_phys_range(addr, addr + length);
        dirty_log_mask &= ~(1 << DIRTY_MEMORY_CODE);
    }
    cpu_physical_memory_set_dirty_range(addr, length, dirty_log_mask);
}

void memory_region_flush_rom_device(MemoryRegion *mr, hwaddr addr, hwaddr size)
{
    /*
     * In principle this function would work on other memory region types too,
     * but the ROM device use case is the only one where this operation is
     * necessary.  Other memory regions should use the
     * address_space_read/write() APIs.
     */
    assert(memory_region_is_romd(mr));

    invalidate_and_set_dirty(mr, addr, size);
}

static int memory_access_size(MemoryRegion *mr, unsigned l, hwaddr addr)
{
    unsigned access_size_max = mr->ops->valid.max_access_size;

    /* Regions are assumed to support 1-4 byte accesses unless
       otherwise specified.  */
    if (access_size_max == 0) {
        access_size_max = 4;
    }

    /* Bound the maximum access by the alignment of the address.  */
    if (!mr->ops->impl.unaligned) {
        unsigned align_size_max = addr & -addr;
        if (align_size_max != 0 && align_size_max < access_size_max) {
            access_size_max = align_size_max;
        }
    }

    /* Don't attempt accesses larger than the maximum.  */
    if (l > access_size_max) {
        l = access_size_max;
    }
    l = pow2floor(l);

    return l;
}

static bool prepare_mmio_access(MemoryRegion *mr)
{
    bool unlocked = !qemu_mutex_iothread_locked();
    bool release_lock = false;

    if (unlocked && mr->global_locking) {
        qemu_mutex_lock_iothread();
        unlocked = false;
        release_lock = true;
    }
    if (mr->flush_coalesced_mmio) {
        if (unlocked) {
            qemu_mutex_lock_iothread();
        }
        qemu_flush_coalesced_mmio_buffer();
        if (unlocked) {
            qemu_mutex_unlock_iothread();
        }
    }

    return release_lock;
}

/* Called within RCU critical section.  */
static MemTxResult flatview_write_continue(FlatView *fv, hwaddr addr,
                                           MemTxAttrs attrs,
                                           const void *ptr,
                                           hwaddr len, hwaddr addr1,
                                           hwaddr l, MemoryRegion *mr)
{
    uint8_t *ram_ptr;
    uint64_t val;
    MemTxResult result = MEMTX_OK;
    bool release_lock = false;
    const uint8_t *buf = ptr;

    for (;;) {
        if (!memory_access_is_direct(mr, true)) {
            release_lock |= prepare_mmio_access(mr);
            l = memory_access_size(mr, l, addr1);
            /* XXX: could force current_cpu to NULL to avoid
               potential bugs */
            if (l <= 8) {
                val = ldn_he_p(buf, l);
                result |= memory_region_dispatch_write(mr, addr1, val,
                                                   size_memop(l), attrs);
            } else {
                if (mr->ops->access) {
                    MemoryTransaction tr = {
                        .data.p8 = (uint8_t *) buf,
                        .rw = true,
                        .addr = addr1,
                        .size = l,
                        .attr = attrs,
                        .opaque = mr->opaque,
                    };
                    mr->ops->access(&tr);
                } else {
                    abort();
                }
            }
        } else {
            /* RAM case */
            ram_ptr = qemu_ram_ptr_length(mr->ram_block, addr1, &l, false);
            memcpy(ram_ptr, buf, l);
            invalidate_and_set_dirty(mr, addr1, l);
        }

        if (release_lock) {
            qemu_mutex_unlock_iothread();
            release_lock = false;
        }

        len -= l;
        buf += l;
        addr += l;

        if (!len) {
            break;
        }

        l = len;
        mr = flatview_translate(fv, addr, &addr1, &l, true, attrs);
    }

    return result;
}

/* Called from RCU critical section.  */
static MemTxResult flatview_write(FlatView *fv, hwaddr addr, MemTxAttrs attrs,
                                  const void *buf, hwaddr len)
{
    hwaddr l;
    hwaddr addr1;
    MemoryRegion *mr;
    MemTxResult result = MEMTX_OK;

    l = len;
    mr = flatview_translate(fv, addr, &addr1, &l, true, attrs);
    result = flatview_write_continue(fv, addr, attrs, buf, len,
                                     addr1, l, mr);

    return result;
}

/* Called within RCU critical section.  */
MemTxResult flatview_read_continue(FlatView *fv, hwaddr addr,
                                   MemTxAttrs attrs, void *ptr,
                                   hwaddr len, hwaddr addr1, hwaddr l,
                                   MemoryRegion *mr)
{
    uint8_t *ram_ptr;
    uint64_t val;
    MemTxResult result = MEMTX_OK;
    bool release_lock = false;
    uint8_t *buf = ptr;

    for (;;) {
        if (!memory_access_is_direct(mr, false)) {
            /* I/O case */
            release_lock |= prepare_mmio_access(mr);
            l = memory_access_size(mr, l, addr1);
            if (l <= 8) {
                result |= memory_region_dispatch_read(mr, addr1, &val,
                                                      size_memop(l), attrs);
                stn_he_p(buf, l, val);
            } else {
                if (mr->ops->access) {
                    MemoryTransaction tr = {
                        .data.p8 = buf,
                        .rw = false,
                        .addr = addr1,
                        .size = l,
                        .attr = attrs,
                        .opaque = mr->opaque,
                    };
                    mr->ops->access(&tr);
                } else {
                    abort();
                }
            }
        } else {
            /* RAM case */
            ram_ptr = qemu_ram_ptr_length(mr->ram_block, addr1, &l, false);
            memcpy(buf, ram_ptr, l);
        }

        if (release_lock) {
            qemu_mutex_unlock_iothread();
            release_lock = false;
        }

        len -= l;
        buf += l;
        addr += l;

        if (!len) {
            break;
        }

        l = len;
        mr = flatview_translate(fv, addr, &addr1, &l, false, attrs);
    }

    return result;
}

/* Called from RCU critical section.  */
static MemTxResult flatview_read(FlatView *fv, hwaddr addr,
                                 MemTxAttrs attrs, void *buf, hwaddr len)
{
    hwaddr l;
    hwaddr addr1;
    MemoryRegion *mr;

    l = len;
    mr = flatview_translate(fv, addr, &addr1, &l, false, attrs);
    return flatview_read_continue(fv, addr, attrs, buf, len,
                                  addr1, l, mr);
}

MemTxResult address_space_read_full(AddressSpace *as, hwaddr addr,
                                    MemTxAttrs attrs, void *buf, hwaddr len)
{
    MemTxResult result = MEMTX_OK;
    FlatView *fv;

    if (len > 0) {
        RCU_READ_LOCK_GUARD();
        fv = address_space_to_flatview(as);
        result = flatview_read(fv, addr, attrs, buf, len);
    }

    return result;
}

MemTxResult address_space_write(AddressSpace *as, hwaddr addr,
                                MemTxAttrs attrs,
                                const void *buf, hwaddr len)
{
    MemTxResult result = MEMTX_OK;
    FlatView *fv;

    if (len > 0) {
        RCU_READ_LOCK_GUARD();
        fv = address_space_to_flatview(as);
        result = flatview_write(fv, addr, attrs, buf, len);
    }

    return result;
}

MemTxResult address_space_rw(AddressSpace *as, hwaddr addr, MemTxAttrs attrs,
                             void *buf, hwaddr len, bool is_write)
{
    if (is_write) {
        return address_space_write(as, addr, attrs, buf, len);
    } else {
        return address_space_read_full(as, addr, attrs, buf, len);
    }
}

void cpu_physical_memory_rw(hwaddr addr, void *buf,
                            hwaddr len, bool is_write)
{
    address_space_rw(&address_space_memory, addr, MEMTXATTRS_UNSPECIFIED,
                     buf, len, is_write);
}

enum write_rom_type {
    WRITE_DATA,
    FLUSH_CACHE,
};

static inline MemTxResult address_space_write_rom_internal(AddressSpace *as,
                                                           hwaddr addr,
                                                           MemTxAttrs attrs,
                                                           const void *ptr,
                                                           hwaddr len,
                                                           enum write_rom_type type)
{
    hwaddr l;
    uint8_t *ram_ptr;
    hwaddr addr1;
    MemoryRegion *mr;
    const uint8_t *buf = ptr;

    RCU_READ_LOCK_GUARD();
    while (len > 0) {
        l = len;
        mr = address_space_translate(as, addr, &addr1, &l, true, attrs);

        if (!(memory_region_is_ram(mr) ||
              memory_region_is_romd(mr))) {
            if (type == WRITE_DATA) {
                address_space_rw(as, addr, MEMTXATTRS_UNSPECIFIED,
                                 (uint8_t *) buf, len, true);
            } else {
                l = memory_access_size(mr, l, addr1);
            }
        } else {
            /* ROM/RAM case */
            ram_ptr = qemu_map_ram_ptr(mr->ram_block, addr1);
            switch (type) {
            case WRITE_DATA:
                memcpy(ram_ptr, buf, l);
                invalidate_and_set_dirty(mr, addr1, l);
                break;
            case FLUSH_CACHE:
                flush_icache_range((uintptr_t)ram_ptr, (uintptr_t)ram_ptr + l);
                break;
            }
        }
        len -= l;
        buf += l;
        addr += l;
    }
    return MEMTX_OK;
}

/* used for ROM loading : can write in RAM and ROM */
MemTxResult address_space_write_rom(AddressSpace *as, hwaddr addr,
                                    MemTxAttrs attrs,
                                    const void *buf, hwaddr len)
{
    return address_space_write_rom_internal(as, addr, attrs,
                                            buf, len, WRITE_DATA);
}

void cpu_flush_icache_range(hwaddr start, hwaddr len)
{
    /*
     * This function should do the same thing as an icache flush that was
     * triggered from within the guest. For TCG we are always cache coherent,
     * so there is no need to flush anything. For KVM / Xen we need to flush
     * the host's instruction cache at least.
     */
    if (tcg_enabled()) {
        return;
    }

    address_space_write_rom_internal(&address_space_memory,
                                     start, MEMTXATTRS_UNSPECIFIED,
                                     NULL, len, FLUSH_CACHE);
}

typedef struct {
    MemoryRegion *mr;
    void *buffer;
    hwaddr addr;
    hwaddr len;
    bool in_use;
} BounceBuffer;

static BounceBuffer bounce;

typedef struct MapClient {
    QEMUBH *bh;
    QLIST_ENTRY(MapClient) link;
} MapClient;

QemuMutex map_client_list_lock;
static QLIST_HEAD(, MapClient) map_client_list
    = QLIST_HEAD_INITIALIZER(map_client_list);

static void cpu_unregister_map_client_do(MapClient *client)
{
    QLIST_REMOVE(client, link);
    g_free(client);
}

static void cpu_notify_map_clients_locked(void)
{
    MapClient *client;

    while (!QLIST_EMPTY(&map_client_list)) {
        client = QLIST_FIRST(&map_client_list);
        qemu_bh_schedule(client->bh);
        cpu_unregister_map_client_do(client);
    }
}

void cpu_register_map_client(QEMUBH *bh)
{
    MapClient *client = g_malloc(sizeof(*client));

    qemu_mutex_lock(&map_client_list_lock);
    client->bh = bh;
    QLIST_INSERT_HEAD(&map_client_list, client, link);
    if (!atomic_read(&bounce.in_use)) {
        cpu_notify_map_clients_locked();
    }
    qemu_mutex_unlock(&map_client_list_lock);
}

void cpu_exec_init_all(void)
{
    qemu_mutex_init(&ram_list.mutex);
    /* The data structures we set up here depend on knowing the page size,
     * so no more changes can be made after this point.
     * In an ideal world, nothing we did before we had finished the
     * machine setup would care about the target page size, and we could
     * do this much later, rather than requiring board models to state
     * up front what their requirements are.
     */
    finalize_target_page_bits();
    io_mem_init();
    memory_map_init();
    qemu_mutex_init(&map_client_list_lock);
}

void cpu_unregister_map_client(QEMUBH *bh)
{
    MapClient *client;

    qemu_mutex_lock(&map_client_list_lock);
    QLIST_FOREACH(client, &map_client_list, link) {
        if (client->bh == bh) {
            cpu_unregister_map_client_do(client);
            break;
        }
    }
    qemu_mutex_unlock(&map_client_list_lock);
}

static void cpu_notify_map_clients(void)
{
    qemu_mutex_lock(&map_client_list_lock);
    cpu_notify_map_clients_locked();
    qemu_mutex_unlock(&map_client_list_lock);
}

static bool flatview_access_valid(FlatView *fv, hwaddr addr, hwaddr len,
                                  bool is_write, MemTxAttrs attrs)
{
    MemoryRegion *mr;
    hwaddr l, xlat;

    while (len > 0) {
        l = len;
        mr = flatview_translate(fv, addr, &xlat, &l, is_write, attrs);
        if (!memory_access_is_direct(mr, is_write)) {
            l = memory_access_size(mr, l, addr);
            if (!memory_region_access_valid(mr, xlat, l, is_write, attrs)) {
                return false;
            }
        }

        len -= l;
        addr += l;
    }
    return true;
}

bool address_space_access_valid(AddressSpace *as, hwaddr addr,
                                hwaddr len, bool is_write,
                                MemTxAttrs attrs)
{
    FlatView *fv;
    bool result;

    RCU_READ_LOCK_GUARD();
    fv = address_space_to_flatview(as);
    result = flatview_access_valid(fv, addr, len, is_write, attrs);
    return result;
}

static hwaddr
flatview_extend_translation(FlatView *fv, hwaddr addr,
                            hwaddr target_len,
                            MemoryRegion *mr, hwaddr base, hwaddr len,
                            bool is_write, MemTxAttrs attrs)
{
    hwaddr done = 0;
    hwaddr xlat;
    MemoryRegion *this_mr;

    for (;;) {
        target_len -= len;
        addr += len;
        done += len;
        if (target_len == 0) {
            return done;
        }

        len = target_len;
        this_mr = flatview_translate(fv, addr, &xlat,
                                     &len, is_write, attrs);
        if (this_mr != mr || xlat != base + done) {
            return done;
        }
    }
}

/* Map a physical memory region into a host virtual address.
 * May map a subset of the requested range, given by and returned in *plen.
 * May return NULL if resources needed to perform the mapping are exhausted.
 * Use only for reads OR writes - not for read-modify-write operations.
 * Use cpu_register_map_client() to know when retrying the map operation is
 * likely to succeed.
 */
void *address_space_map(AddressSpace *as,
                        hwaddr addr,
                        hwaddr *plen,
                        bool is_write,
                        MemTxAttrs attrs)
{
    hwaddr len = *plen;
    hwaddr l, xlat;
    MemoryRegion *mr;
    void *ptr;
    FlatView *fv;

    if (len == 0) {
        return NULL;
    }

    l = len;
    RCU_READ_LOCK_GUARD();
    fv = address_space_to_flatview(as);
    mr = flatview_translate(fv, addr, &xlat, &l, is_write, attrs);

    if (!memory_access_is_direct(mr, is_write)) {
        if (atomic_xchg(&bounce.in_use, true)) {
            return NULL;
        }
        /* Avoid unbounded allocations */
        l = MIN(l, TARGET_PAGE_SIZE);
        bounce.buffer = qemu_memalign(TARGET_PAGE_SIZE, l);
        bounce.addr = addr;
        bounce.len = l;

        memory_region_ref(mr);
        bounce.mr = mr;
        if (!is_write) {
            flatview_read(fv, addr, MEMTXATTRS_UNSPECIFIED,
                               bounce.buffer, l);
        }

        *plen = l;
        return bounce.buffer;
    }


    memory_region_ref(mr);
    *plen = flatview_extend_translation(fv, addr, len, mr, xlat,
                                        l, is_write, attrs);
    ptr = qemu_ram_ptr_length(mr->ram_block, xlat, plen, true);

    return ptr;
}

/* Unmaps a memory region previously mapped by address_space_map().
 * Will also mark the memory as dirty if is_write is true.  access_len gives
 * the amount of memory that was actually read or written by the caller.
 */
void address_space_unmap(AddressSpace *as, void *buffer, hwaddr len,
                         bool is_write, hwaddr access_len)
{
    if (buffer != bounce.buffer) {
        MemoryRegion *mr;
        ram_addr_t addr1;

        mr = memory_region_from_host(buffer, &addr1);
        assert(mr != NULL);
        if (is_write) {
            invalidate_and_set_dirty(mr, addr1, access_len);
        }
        if (xen_enabled()) {
            xen_invalidate_map_cache_entry(buffer);
        }
        memory_region_unref(mr);
        return;
    }
    if (is_write) {
        address_space_write(as, bounce.addr, MEMTXATTRS_UNSPECIFIED,
                            bounce.buffer, access_len);
    }
    qemu_vfree(bounce.buffer);
    bounce.buffer = NULL;
    memory_region_unref(bounce.mr);
    atomic_mb_set(&bounce.in_use, false);
    cpu_notify_map_clients();
}

void *cpu_physical_memory_map(hwaddr addr,
                              hwaddr *plen,
                              bool is_write)
{
    return address_space_map(&address_space_memory, addr, plen, is_write,
                             MEMTXATTRS_UNSPECIFIED);
}

void cpu_physical_memory_unmap(void *buffer, hwaddr len,
                               bool is_write, hwaddr access_len)
{
    return address_space_unmap(&address_space_memory, buffer, len, is_write, access_len);
}

#define ARG1_DECL                AddressSpace *as
#define ARG1                     as
#define SUFFIX
#define TRANSLATE(...)           address_space_translate(as, __VA_ARGS__)
#define RCU_READ_LOCK(...)       rcu_read_lock()
#define RCU_READ_UNLOCK(...)     rcu_read_unlock()
#include "memory_ldst.inc.c"

int64_t address_space_cache_init(MemoryRegionCache *cache,
                                 AddressSpace *as,
                                 hwaddr addr,
                                 hwaddr len,
                                 bool is_write)
{
    AddressSpaceDispatch *d;
    hwaddr l;
    MemoryRegion *mr;

    assert(len > 0);

    l = len;
    cache->fv = address_space_get_flatview(as);
    d = flatview_to_dispatch(cache->fv);
    cache->mrs = *address_space_translate_internal(d, addr, &cache->xlat, &l, true);

    mr = cache->mrs.mr;
    memory_region_ref(mr);
    if (memory_access_is_direct(mr, is_write)) {
        /* We don't care about the memory attributes here as we're only
         * doing this if we found actual RAM, which behaves the same
         * regardless of attributes; so UNSPECIFIED is fine.
         */
        l = flatview_extend_translation(cache->fv, addr, len, mr,
                                        cache->xlat, l, is_write,
                                        MEMTXATTRS_UNSPECIFIED);
        cache->ptr = qemu_ram_ptr_length(mr->ram_block, cache->xlat, &l, true);
    } else {
        cache->ptr = NULL;
    }

    cache->len = l;
    cache->is_write = is_write;
    return l;
}

void address_space_cache_invalidate(MemoryRegionCache *cache,
                                    hwaddr addr,
                                    hwaddr access_len)
{
    assert(cache->is_write);
    if (likely(cache->ptr)) {
        invalidate_and_set_dirty(cache->mrs.mr, addr + cache->xlat, access_len);
    }
}

void address_space_cache_destroy(MemoryRegionCache *cache)
{
    if (!cache->mrs.mr) {
        return;
    }

    if (xen_enabled()) {
        xen_invalidate_map_cache_entry(cache->ptr);
    }
    memory_region_unref(cache->mrs.mr);
    flatview_unref(cache->fv);
    cache->mrs.mr = NULL;
    cache->fv = NULL;
}

/* Called from RCU critical section.  This function has the same
 * semantics as address_space_translate, but it only works on a
 * predefined range of a MemoryRegion that was mapped with
 * address_space_cache_init.
 */
static inline MemoryRegion *address_space_translate_cached(
    MemoryRegionCache *cache, hwaddr addr, hwaddr *xlat,
    hwaddr *plen, bool is_write, MemTxAttrs attrs)
{
    MemoryRegionSection section;
    MemoryRegion *mr;
    IOMMUMemoryRegion *iommu_mr;
    AddressSpace *target_as;

    assert(!cache->ptr);
    *xlat = addr + cache->xlat;

    mr = cache->mrs.mr;
    iommu_mr = memory_region_get_iommu(mr);
    if (!iommu_mr) {
        /* MMIO region.  */
        return mr;
    }

    section = address_space_translate_iommu(iommu_mr, xlat, plen,
                                            NULL, is_write, true,
                                            &target_as, attrs);
    return section.mr;
}

/* Called from RCU critical section. address_space_read_cached uses this
 * out of line function when the target is an MMIO or IOMMU region.
 */
void
address_space_read_cached_slow(MemoryRegionCache *cache, hwaddr addr,
                                   void *buf, hwaddr len)
{
    hwaddr addr1, l;
    MemoryRegion *mr;

    l = len;
    mr = address_space_translate_cached(cache, addr, &addr1, &l, false,
                                        MEMTXATTRS_UNSPECIFIED);
    flatview_read_continue(cache->fv,
                           addr, MEMTXATTRS_UNSPECIFIED, buf, len,
                           addr1, l, mr);
}

/* Called from RCU critical section. address_space_write_cached uses this
 * out of line function when the target is an MMIO or IOMMU region.
 */
void
address_space_write_cached_slow(MemoryRegionCache *cache, hwaddr addr,
                                    const void *buf, hwaddr len)
{
    hwaddr addr1, l;
    MemoryRegion *mr;

    l = len;
    mr = address_space_translate_cached(cache, addr, &addr1, &l, true,
                                        MEMTXATTRS_UNSPECIFIED);
    flatview_write_continue(cache->fv,
                            addr, MEMTXATTRS_UNSPECIFIED, buf, len,
                            addr1, l, mr);
}

#define ARG1_DECL                MemoryRegionCache *cache
#define ARG1                     cache
#define SUFFIX                   _cached_slow
#define TRANSLATE(...)           address_space_translate_cached(cache, __VA_ARGS__)
#define RCU_READ_LOCK()          ((void)0)
#define RCU_READ_UNLOCK()        ((void)0)
#include "memory_ldst.inc.c"

/* virtual memory access for debug (includes writing to ROM) */
int cpu_memory_rw_debug(CPUState *cpu, target_ulong addr,
                        void *ptr, target_ulong len, bool is_write)
{
    hwaddr phys_addr;
    target_ulong l, page;
    uint8_t *buf = ptr;

    cpu_synchronize_state(cpu);
    while (len > 0) {
        int asidx;
        MemTxAttrs attrs;

        page = addr & TARGET_PAGE_MASK;
        phys_addr = cpu_get_phys_page_attrs_debug(cpu, page, &attrs);
        asidx = cpu_asidx_from_attrs(cpu, attrs);
        /* if no physical page mapped, return an error */
        if (phys_addr == -1)
            return -1;
        l = (page + TARGET_PAGE_SIZE) - addr;
        if (l > len)
            l = len;
        phys_addr += (addr & ~TARGET_PAGE_MASK);
        if (is_write) {
            address_space_write_rom(cpu->cpu_ases[asidx].as, phys_addr,
                                    attrs, buf, l);
        } else {
            address_space_read(cpu->cpu_ases[asidx].as, phys_addr, attrs, buf,
                               l);
        }
        len -= l;
        buf += l;
        addr += l;
    }
    return 0;
}

/*
 * Allows code that needs to deal with migration bitmaps etc to still be built
 * target independent.
 */
size_t qemu_target_page_size(void)
{
    return TARGET_PAGE_SIZE;
}

int qemu_target_page_bits(void)
{
    return TARGET_PAGE_BITS;
}

int qemu_target_page_bits_min(void)
{
    return TARGET_PAGE_BITS_MIN;
}
#endif

bool target_words_bigendian(void)
{
#if defined(TARGET_WORDS_BIGENDIAN)
    return true;
#else
    return false;
#endif
}

#ifndef CONFIG_USER_ONLY
bool cpu_physical_memory_is_io(hwaddr phys_addr)
{
    MemoryRegion*mr;
    hwaddr l = 1;
    bool res;

    RCU_READ_LOCK_GUARD();
    mr = address_space_translate(&address_space_memory,
                                 phys_addr, &phys_addr, &l, false,
                                 MEMTXATTRS_UNSPECIFIED);

    res = !(memory_region_is_ram(mr) || memory_region_is_romd(mr));
    return res;
}

int qemu_ram_foreach_block(RAMBlockIterFunc func, void *opaque)
{
    RAMBlock *block;
    int ret = 0;

    RCU_READ_LOCK_GUARD();
    RAMBLOCK_FOREACH(block) {
        ret = func(block, opaque);
        if (ret) {
            break;
        }
    }
    return ret;
}

/*
 * Unmap pages of memory from start to start+length such that
 * they a) read as 0, b) Trigger whatever fault mechanism
 * the OS provides for postcopy.
 * The pages must be unmapped by the end of the function.
 * Returns: 0 on success, none-0 on failure
 *
 */
int ram_block_discard_range(RAMBlock *rb, uint64_t start, size_t length)
{
    int ret = -1;

    uint8_t *host_startaddr = rb->host + start;

    if (!QEMU_PTR_IS_ALIGNED(host_startaddr, rb->page_size)) {
        error_report("ram_block_discard_range: Unaligned start address: %p",
                     host_startaddr);
        goto err;
    }

    if ((start + length) <= rb->used_length) {
        bool need_madvise, need_fallocate;
        if (!QEMU_IS_ALIGNED(length, rb->page_size)) {
            error_report("ram_block_discard_range: Unaligned length: %zx",
                         length);
            goto err;
        }

        errno = ENOTSUP; /* If we are missing MADVISE etc */

        /* The logic here is messy;
         *    madvise DONTNEED fails for hugepages
         *    fallocate works on hugepages and shmem
         */
        need_madvise = (rb->page_size == qemu_host_page_size);
        need_fallocate = rb->fd != -1;
        if (need_fallocate) {
            /* For a file, this causes the area of the file to be zero'd
             * if read, and for hugetlbfs also causes it to be unmapped
             * so a userfault will trigger.
             */
#ifdef CONFIG_FALLOCATE_PUNCH_HOLE
            ret = fallocate(rb->fd, FALLOC_FL_PUNCH_HOLE | FALLOC_FL_KEEP_SIZE,
                            start, length);
            if (ret) {
                ret = -errno;
                error_report("ram_block_discard_range: Failed to fallocate "
                             "%s:%" PRIx64 " +%zx (%d)",
                             rb->idstr, start, length, ret);
                goto err;
            }
#else
            ret = -ENOSYS;
            error_report("ram_block_discard_range: fallocate not available/file"
                         "%s:%" PRIx64 " +%zx (%d)",
                         rb->idstr, start, length, ret);
            goto err;
#endif
        }
        if (need_madvise) {
            /* For normal RAM this causes it to be unmapped,
             * for shared memory it causes the local mapping to disappear
             * and to fall back on the file contents (which we just
             * fallocate'd away).
             */
#if defined(CONFIG_MADVISE)
            ret =  madvise(host_startaddr, length, MADV_DONTNEED);
            if (ret) {
                ret = -errno;
                error_report("ram_block_discard_range: Failed to discard range "
                             "%s:%" PRIx64 " +%zx (%d)",
                             rb->idstr, start, length, ret);
                goto err;
            }
#else
            ret = -ENOSYS;
            error_report("ram_block_discard_range: MADVISE not available"
                         "%s:%" PRIx64 " +%zx (%d)",
                         rb->idstr, start, length, ret);
            goto err;
#endif
        }
        trace_ram_block_discard_range(rb->idstr, host_startaddr, length,
                                      need_madvise, need_fallocate, ret);
    } else {
        error_report("ram_block_discard_range: Overrun block '%s' (%" PRIu64
                     "/%zx/" RAM_ADDR_FMT")",
                     rb->idstr, start, length, rb->used_length);
    }

err:
    return ret;
}

bool ramblock_is_pmem(RAMBlock *rb)
{
    return rb->flags & RAM_PMEM;
}

#endif

void page_size_init(void)
{
    /* NOTE: we can always suppose that qemu_host_page_size >=
       TARGET_PAGE_SIZE */
    if (qemu_host_page_size == 0) {
        qemu_host_page_size = qemu_real_host_page_size;
    }
    if (qemu_host_page_size < TARGET_PAGE_SIZE) {
        qemu_host_page_size = TARGET_PAGE_SIZE;
    }
    qemu_host_page_mask = -(intptr_t)qemu_host_page_size;
}

#if !defined(CONFIG_USER_ONLY)

static void mtree_print_phys_entries(int start, int end, int skip, int ptr)
{
    if (start == end - 1) {
        qemu_printf("\t%3d      ", start);
    } else {
        qemu_printf("\t%3d..%-3d ", start, end - 1);
    }
    qemu_printf(" skip=%d ", skip);
    if (ptr == PHYS_MAP_NODE_NIL) {
        qemu_printf(" ptr=NIL");
    } else if (!skip) {
        qemu_printf(" ptr=#%d", ptr);
    } else {
        qemu_printf(" ptr=[%d]", ptr);
    }
    qemu_printf("\n");
}

#define MR_SIZE(size) (int128_nz(size) ? (hwaddr)int128_get64( \
                           int128_sub((size), int128_one())) : 0)

void mtree_print_dispatch(AddressSpaceDispatch *d, MemoryRegion *root)
{
    int i;

    qemu_printf("  Dispatch\n");
    qemu_printf("    Physical sections\n");

    for (i = 0; i < d->map.sections_nb; ++i) {
        MemoryRegionSection *s = d->map.sections + i;
        const char *names[] = { " [unassigned]", " [not dirty]",
                                " [ROM]", " [watch]" };

        qemu_printf("      #%d @" TARGET_FMT_plx ".." TARGET_FMT_plx
                    " %s%s%s%s%s",
            i,
            s->offset_within_address_space,
            s->offset_within_address_space + MR_SIZE(s->mr->size),
            s->mr->name ? s->mr->name : "(noname)",
            i < ARRAY_SIZE(names) ? names[i] : "",
            s->mr == root ? " [ROOT]" : "",
            s == d->mru_section ? " [MRU]" : "",
            s->mr->is_iommu ? " [iommu]" : "");

        if (s->mr->alias) {
            qemu_printf(" alias=%s", s->mr->alias->name ?
                    s->mr->alias->name : "noname");
        }
        qemu_printf("\n");
    }

    qemu_printf("    Nodes (%d bits per level, %d levels) ptr=[%d] skip=%d\n",
               P_L2_BITS, P_L2_LEVELS, d->phys_map.ptr, d->phys_map.skip);
    for (i = 0; i < d->map.nodes_nb; ++i) {
        int j, jprev;
        PhysPageEntry prev;
        Node *n = d->map.nodes + i;

        qemu_printf("      [%d]\n", i);

        for (j = 0, jprev = 0, prev = *n[0]; j < ARRAY_SIZE(*n); ++j) {
            PhysPageEntry *pe = *n + j;

            if (pe->ptr == prev.ptr && pe->skip == prev.skip) {
                continue;
            }

            mtree_print_phys_entries(jprev, j, prev.skip, prev.ptr);

            jprev = j;
            prev = *pe;
        }

        if (jprev != ARRAY_SIZE(*n)) {
            mtree_print_phys_entries(jprev, j, prev.skip, prev.ptr);
        }
    }
}

#endif<|MERGE_RESOLUTION|>--- conflicted
+++ resolved
@@ -1932,19 +1932,6 @@
         return NULL;
     }
 
-<<<<<<< HEAD
-    if (mem_prealloc) {
-        os_mem_prealloc(fd, area, memory, ms->smp.cpus, errp);
-        if (errp && *errp) {
-#ifndef _WIN32
-            qemu_ram_munmap(fd, area, memory);
-#endif
-            return NULL;
-        }
-    }
-
-=======
->>>>>>> 17e1e498
     block->fd = fd;
     return area;
 }
