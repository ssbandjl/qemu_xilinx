--- conflicted
+++ resolved
@@ -14,10 +14,6 @@
 
 #define TFR(expr) do { if ((expr) != -1) break; } while (errno == EINTR)
 
-<<<<<<< HEAD
-#include "qemu/option.h"
-=======
->>>>>>> 82b2865e
 /* Copyright string for -version arguments, About dialogs, etc */
 #define QEMU_COPYRIGHT "Copyright (c) 2003-2019 " \
     "Fabrice Bellard and the QEMU Project developers"
