/*
 * String Input Visitor unit-tests.
 *
 * Copyright (C) 2012 Red Hat Inc.
 *
 * Authors:
 *  Paolo Bonzini <pbonzini@redhat.com> (based on test-qobject-input-visitor)
 *
 * This work is licensed under the terms of the GNU GPL, version 2 or later.
 * See the COPYING file in the top-level directory.
 */

#include "qemu/osdep.h"
<<<<<<< HEAD
#include <glib.h>
=======
>>>>>>> 7124ccf8

#include "qemu-common.h"
#include "qapi/error.h"
#include "qapi/string-input-visitor.h"
#include "test-qapi-types.h"
#include "test-qapi-visit.h"
#include "qapi/qmp/types.h"

typedef struct TestInputVisitorData {
    Visitor *v;
} TestInputVisitorData;

static void visitor_input_teardown(TestInputVisitorData *data,
                                   const void *unused)
{
    if (data->v) {
        visit_free(data->v);
        data->v = NULL;
    }
}

/* This is provided instead of a test setup function so that the JSON
   string used by the tests are kept in the test functions (and not
   int main()) */
static
Visitor *visitor_input_test_init(TestInputVisitorData *data,
                                 const char *string)
{
    data->v = string_input_visitor_new(string);
    g_assert(data->v);
    return data->v;
}

static void test_visitor_in_int(TestInputVisitorData *data,
                                const void *unused)
{
    int64_t res = 0, value = -42;
    Error *err = NULL;
    Visitor *v;

    v = visitor_input_test_init(data, "-42");

    visit_type_int(v, NULL, &res, &err);
    g_assert(!err);
    g_assert_cmpint(res, ==, value);

    visitor_input_teardown(data, unused);

    v = visitor_input_test_init(data, "not an int");

    visit_type_int(v, NULL, &res, &err);
    error_free_or_abort(&err);
}

static void test_visitor_in_intList(TestInputVisitorData *data,
                                    const void *unused)
{
    int64_t value[] = {0, 1, 2, 3, 4, 5, 6, 7, 8, 9, 20};
    int16List *res = NULL, *tmp;
    Error *err = NULL;
    Visitor *v;
    int i = 0;

    v = visitor_input_test_init(data, "1,2,0,2-4,20,5-9,1-8");

    visit_type_int16List(v, NULL, &res, &error_abort);
    tmp = res;
    while (i < sizeof(value) / sizeof(value[0])) {
        g_assert(tmp);
        g_assert_cmpint(tmp->value, ==, value[i++]);
        tmp = tmp->next;
    }
    g_assert(!tmp);

    qapi_free_int16List(res);

    visitor_input_teardown(data, unused);

    v = visitor_input_test_init(data, "not an int list");

    visit_type_int16List(v, NULL, &res, &err);
    error_free_or_abort(&err);
    g_assert(!res);
}

static void test_visitor_in_bool(TestInputVisitorData *data,
                                 const void *unused)
{
    Error *err = NULL;
    bool res = false;
    Visitor *v;

    v = visitor_input_test_init(data, "true");

    visit_type_bool(v, NULL, &res, &err);
    g_assert(!err);
    g_assert_cmpint(res, ==, true);
    visitor_input_teardown(data, unused);

    v = visitor_input_test_init(data, "yes");

    visit_type_bool(v, NULL, &res, &err);
    g_assert(!err);
    g_assert_cmpint(res, ==, true);
    visitor_input_teardown(data, unused);

    v = visitor_input_test_init(data, "on");

    visit_type_bool(v, NULL, &res, &err);
    g_assert(!err);
    g_assert_cmpint(res, ==, true);
    visitor_input_teardown(data, unused);

    v = visitor_input_test_init(data, "false");

    visit_type_bool(v, NULL, &res, &err);
    g_assert(!err);
    g_assert_cmpint(res, ==, false);
    visitor_input_teardown(data, unused);

    v = visitor_input_test_init(data, "no");

    visit_type_bool(v, NULL, &res, &err);
    g_assert(!err);
    g_assert_cmpint(res, ==, false);
    visitor_input_teardown(data, unused);

    v = visitor_input_test_init(data, "off");

    visit_type_bool(v, NULL, &res, &err);
    g_assert(!err);
    g_assert_cmpint(res, ==, false);
}

static void test_visitor_in_number(TestInputVisitorData *data,
                                   const void *unused)
{
    double res = 0, value = 3.14;
    Error *err = NULL;
    Visitor *v;

    v = visitor_input_test_init(data, "3.14");

    visit_type_number(v, NULL, &res, &err);
    g_assert(!err);
    g_assert_cmpfloat(res, ==, value);
}

static void test_visitor_in_string(TestInputVisitorData *data,
                                   const void *unused)
{
    char *res = NULL, *value = (char *) "Q E M U";
    Error *err = NULL;
    Visitor *v;

    v = visitor_input_test_init(data, value);

    visit_type_str(v, NULL, &res, &err);
    g_assert(!err);
    g_assert_cmpstr(res, ==, value);

    g_free(res);
}

static void test_visitor_in_enum(TestInputVisitorData *data,
                                 const void *unused)
{
    Error *err = NULL;
    Visitor *v;
    EnumOne i;

    for (i = 0; EnumOne_lookup[i]; i++) {
        EnumOne res = -1;

        v = visitor_input_test_init(data, EnumOne_lookup[i]);

        visit_type_EnumOne(v, NULL, &res, &err);
        g_assert(!err);
        g_assert_cmpint(i, ==, res);

        visitor_input_teardown(data, NULL);
    }
}

/* Try to crash the visitors */
static void test_visitor_in_fuzz(TestInputVisitorData *data,
                                 const void *unused)
{
    int64_t ires;
    intList *ilres;
    bool bres;
    double nres;
    char *sres;
    EnumOne eres;
    Visitor *v;
    unsigned int i;
    char buf[10000];

    for (i = 0; i < 100; i++) {
        unsigned int j;

        j = g_test_rand_int_range(0, sizeof(buf) - 1);

        buf[j] = '\0';

        if (j != 0) {
            for (j--; j != 0; j--) {
                buf[j - 1] = (char)g_test_rand_int_range(0, 256);
            }
        }

        v = visitor_input_test_init(data, buf);
        visit_type_int(v, NULL, &ires, NULL);
        visitor_input_teardown(data, NULL);

        v = visitor_input_test_init(data, buf);
        visit_type_intList(v, NULL, &ilres, NULL);
<<<<<<< HEAD
=======
        qapi_free_intList(ilres);
>>>>>>> 7124ccf8
        visitor_input_teardown(data, NULL);

        v = visitor_input_test_init(data, buf);
        visit_type_bool(v, NULL, &bres, NULL);
        visitor_input_teardown(data, NULL);

        v = visitor_input_test_init(data, buf);
        visit_type_number(v, NULL, &nres, NULL);
        visitor_input_teardown(data, NULL);

        v = visitor_input_test_init(data, buf);
        sres = NULL;
        visit_type_str(v, NULL, &sres, NULL);
        g_free(sres);
        visitor_input_teardown(data, NULL);

        v = visitor_input_test_init(data, buf);
        visit_type_EnumOne(v, NULL, &eres, NULL);
        visitor_input_teardown(data, NULL);
    }
}

static void input_visitor_test_add(const char *testpath,
                                   TestInputVisitorData *data,
                                   void (*test_func)(TestInputVisitorData *data, const void *user_data))
{
    g_test_add(testpath, TestInputVisitorData, data, NULL, test_func,
               visitor_input_teardown);
}

int main(int argc, char **argv)
{
    TestInputVisitorData in_visitor_data;

    g_test_init(&argc, &argv, NULL);

    input_visitor_test_add("/string-visitor/input/int",
                           &in_visitor_data, test_visitor_in_int);
    input_visitor_test_add("/string-visitor/input/intList",
                           &in_visitor_data, test_visitor_in_intList);
    input_visitor_test_add("/string-visitor/input/bool",
                           &in_visitor_data, test_visitor_in_bool);
    input_visitor_test_add("/string-visitor/input/number",
                           &in_visitor_data, test_visitor_in_number);
    input_visitor_test_add("/string-visitor/input/string",
                            &in_visitor_data, test_visitor_in_string);
    input_visitor_test_add("/string-visitor/input/enum",
                            &in_visitor_data, test_visitor_in_enum);
    input_visitor_test_add("/string-visitor/input/fuzz",
                            &in_visitor_data, test_visitor_in_fuzz);

    g_test_run();

    return 0;
}<|MERGE_RESOLUTION|>--- conflicted
+++ resolved
@@ -11,10 +11,6 @@
  */
 
 #include "qemu/osdep.h"
-<<<<<<< HEAD
-#include <glib.h>
-=======
->>>>>>> 7124ccf8
 
 #include "qemu-common.h"
 #include "qapi/error.h"
@@ -232,10 +228,7 @@
 
         v = visitor_input_test_init(data, buf);
         visit_type_intList(v, NULL, &ilres, NULL);
-<<<<<<< HEAD
-=======
         qapi_free_intList(ilres);
->>>>>>> 7124ccf8
         visitor_input_teardown(data, NULL);
 
         v = visitor_input_test_init(data, buf);
