/*
 * QTest testcase for VirtIO Serial
 *
 * Copyright (c) 2014 SUSE LINUX Products GmbH
 *
 * This work is licensed under the terms of the GNU GPL, version 2 or later.
 * See the COPYING file in the top-level directory.
 */

#include "qemu/osdep.h"
<<<<<<< HEAD
#include <glib.h>
=======
>>>>>>> 7124ccf8
#include "libqtest.h"

/* Tests only initialization so far. TODO: Replace with functional tests */
static void pci_nop(void)
{
}

static void hotplug(void)
{
    QDict *response;

    response = qmp("{\"execute\": \"device_add\","
                   " \"arguments\": {"
                   "   \"driver\": \"virtserialport\","
                   "   \"id\": \"hp-port\""
                   "}}");

    g_assert(response);
    g_assert(!qdict_haskey(response, "error"));
    QDECREF(response);

    response = qmp("{\"execute\": \"device_del\","
                   " \"arguments\": {"
                   "   \"id\": \"hp-port\""
                   "}}");

    g_assert(response);
    g_assert(!qdict_haskey(response, "error"));
    g_assert(qdict_haskey(response, "event"));
    g_assert(!strcmp(qdict_get_str(response, "event"), "DEVICE_DELETED"));
    QDECREF(response);
}

int main(int argc, char **argv)
{
    int ret;

    g_test_init(&argc, &argv, NULL);
    qtest_add_func("/virtio/serial/pci/nop", pci_nop);
    qtest_add_func("/virtio/serial/pci/hotplug", hotplug);

    qtest_start("-device virtio-serial-pci");
    ret = g_test_run();

    qtest_end();

    return ret;
}<|MERGE_RESOLUTION|>--- conflicted
+++ resolved
@@ -8,10 +8,6 @@
  */
 
 #include "qemu/osdep.h"
-<<<<<<< HEAD
-#include <glib.h>
-=======
->>>>>>> 7124ccf8
 #include "libqtest.h"
 
 /* Tests only initialization so far. TODO: Replace with functional tests */
