---------------------
Developer Information
---------------------

This section of the manual documents various parts of the internals of QEMU.
You only need to read it if you are interested in reading or
modifying QEMU's source code.

.. toctree::
   :maxdepth: 1
   :includehidden:

<<<<<<< HEAD
   code-of-conduct
   conflict-resolution
   build-system
   style
   kconfig
   testing
   fuzzing
   control-flow-integrity
   iomem-cache
   loads-stores
   memory
   migration
   atomics
   stable-process
   ci
   qtest
   decodetree
   secure-coding-practices
   tcg
   tcg-icount
   tracing
   multi-thread-tcg
   tcg-plugins
   bitops
   ui
   reset
   s390-dasd-ipl
   clocks
   qom
   modules
   block-coroutine-wrapper
   multi-process
   ebpf_rss
   vfio-migration
   qapi-code-gen
   writing-monitor-commands
   trivial-patches
   submitting-a-patch
   submitting-a-pull-request
=======

   index-process
   index-build
   index-api
   index-internals
   index-tcg
>>>>>>> e309ce90
<|MERGE_RESOLUTION|>--- conflicted
+++ resolved
@@ -10,51 +10,9 @@
    :maxdepth: 1
    :includehidden:
 
-<<<<<<< HEAD
-   code-of-conduct
-   conflict-resolution
-   build-system
-   style
-   kconfig
-   testing
-   fuzzing
-   control-flow-integrity
-   iomem-cache
-   loads-stores
-   memory
-   migration
-   atomics
-   stable-process
-   ci
-   qtest
-   decodetree
-   secure-coding-practices
-   tcg
-   tcg-icount
-   tracing
-   multi-thread-tcg
-   tcg-plugins
-   bitops
-   ui
-   reset
-   s390-dasd-ipl
-   clocks
-   qom
-   modules
-   block-coroutine-wrapper
-   multi-process
-   ebpf_rss
-   vfio-migration
-   qapi-code-gen
-   writing-monitor-commands
-   trivial-patches
-   submitting-a-patch
-   submitting-a-pull-request
-=======
 
    index-process
    index-build
    index-api
    index-internals
-   index-tcg
->>>>>>> e309ce90
+   index-tcg