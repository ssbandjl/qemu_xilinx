--- conflicted
+++ resolved
@@ -64,11 +64,6 @@
     tlb_flush(s, 1);
 }
 
-<<<<<<< HEAD
-static void m68k_cpu_disas_set_info(CPUState *cpu, disassemble_info *info)
-{
-    info->print_insn = print_insn_m68k;
-=======
 static void m68k_cpu_disas_set_info(CPUState *s, disassemble_info *info)
 {
     M68kCPU *cpu = M68K_CPU(s);
@@ -77,7 +72,6 @@
     if (m68k_feature(env, M68K_FEATURE_M68000)) {
         info->mach = bfd_mach_m68040;
     }
->>>>>>> 7124ccf8
 }
 
 /* CPU models */
@@ -250,10 +244,6 @@
     static bool inited;
 
     cs->env_ptr = env;
-<<<<<<< HEAD
-    cpu_exec_init(cs, &error_abort);
-=======
->>>>>>> 7124ccf8
 
     if (tcg_enabled() && !inited) {
         inited = true;
@@ -291,27 +281,12 @@
 #else
     cc->get_phys_page_debug = m68k_cpu_get_phys_page_debug;
 #endif
-<<<<<<< HEAD
-    cc->cpu_exec_enter = m68k_cpu_exec_enter;
-    cc->cpu_exec_exit = m68k_cpu_exec_exit;
-=======
->>>>>>> 7124ccf8
     cc->disas_set_info = m68k_cpu_disas_set_info;
 
     cc->gdb_num_core_regs = 18;
     cc->gdb_core_xml_file = "cf-core.xml";
 
     dc->vmsd = &vmstate_m68k_cpu;
-<<<<<<< HEAD
-
-    /*
-     * Reason: m68k_cpu_initfn() calls cpu_exec_init(), which saves
-     * the object in cpus -> dangling pointer after final
-     * object_unref().
-     */
-    dc->cannot_destroy_with_object_finalize_yet = true;
-=======
->>>>>>> 7124ccf8
 }
 
 static void register_cpu_type(const M68kCPUInfo *info)
