--- conflicted
+++ resolved
@@ -41,10 +41,7 @@
 
 /* Load/store exclusive handling */
 static TCGv_i64 cpu_exclusive_high;
-<<<<<<< HEAD
-=======
 static TCGv_i64 cpu_reg(DisasContext *s, int reg);
->>>>>>> 7124ccf8
 
 static const char *regnames[] = {
     "x0", "x1", "x2", "x3", "x4", "x5", "x6", "x7",
@@ -180,8 +177,6 @@
     tcg_gen_movi_i64(cpu_pc, val);
 }
 
-<<<<<<< HEAD
-=======
 /* Load the PC from a generic TCG variable.
  *
  * If address tagging is enabled via the TCR TBI bits, then loading
@@ -252,7 +247,6 @@
     }
 }
 
->>>>>>> 7124ccf8
 typedef struct DisasCompare64 {
     TCGCond cond;
     TCGv_i64 value;
@@ -1388,9 +1382,6 @@
         return;
     case 4: /* DSB */
     case 5: /* DMB */
-<<<<<<< HEAD
-        /* We don't emulate caches so barriers are no-ops */
-=======
         switch (crm & 3) {
         case 1: /* MBReqTypes_Reads */
             bar = TCG_BAR_SC | TCG_MO_LD_LD | TCG_MO_LD_ST;
@@ -1403,14 +1394,6 @@
             break;
         }
         tcg_gen_mb(bar);
-        return;
-    case 6: /* ISB */
-        /* We need to break the TB after this insn to execute
-         * a self-modified code correctly and also to take
-         * any pending interrupts immediately.
-         */
-        s->is_jmp = DISAS_UPDATE;
->>>>>>> 7124ccf8
         return;
     case 6: /* ISB */
         /* We need to break the TB after this insn to execute
@@ -1927,35 +1910,6 @@
     tcg_gen_brcond_i64(TCG_COND_NE, addr, cpu_exclusive_addr, fail_label);
 
     tmp = tcg_temp_new_i64();
-<<<<<<< HEAD
-    tcg_gen_qemu_ld_i64(tmp, addr, get_mem_index(s), s->be_data + size);
-    tcg_gen_brcond_i64(TCG_COND_NE, tmp, cpu_exclusive_val, fail_label);
-    tcg_temp_free_i64(tmp);
-
-    if (is_pair) {
-        TCGv_i64 addrhi = tcg_temp_new_i64();
-        TCGv_i64 tmphi = tcg_temp_new_i64();
-
-        tcg_gen_addi_i64(addrhi, addr, 1 << size);
-        tcg_gen_qemu_ld_i64(tmphi, addrhi, get_mem_index(s),
-                            s->be_data + size);
-        tcg_gen_brcond_i64(TCG_COND_NE, tmphi, cpu_exclusive_high, fail_label);
-
-        tcg_temp_free_i64(tmphi);
-        tcg_temp_free_i64(addrhi);
-    }
-
-    /* We seem to still have the exclusive monitor, so do the store */
-    tcg_gen_qemu_st_i64(cpu_reg(s, rt), addr, get_mem_index(s),
-                        s->be_data + size);
-    if (is_pair) {
-        TCGv_i64 addrhi = tcg_temp_new_i64();
-
-        tcg_gen_addi_i64(addrhi, addr, 1 << size);
-        tcg_gen_qemu_st_i64(cpu_reg(s, rt2), addrhi,
-                            get_mem_index(s), s->be_data + size);
-        tcg_temp_free_i64(addrhi);
-=======
     if (is_pair) {
         if (size == 2) {
             TCGv_i64 val = tcg_temp_new_i64();
@@ -1973,18 +1927,24 @@
             gen_helper_paired_cmpxchg64_be(tmp, cpu_env, addr, cpu_reg(s, rt),
                                            cpu_reg(s, rt2));
         }
+
+        /* Xilinx: We need a few changes in here to ensure that our
+         * randomised testing software works with exclusive stores.
+         */
+        TCGv_i64 addrhi = tcg_temp_new_i64();
+
+        tcg_gen_addi_i64(addrhi, addr, 1 << size);
+        tcg_gen_qemu_st_i64(cpu_reg(s, rt2), addrhi,
+                            get_mem_index(s), s->be_data + size);
+        tcg_temp_free_i64(addrhi);
     } else {
-        TCGv_i64 val = cpu_reg(s, rt);
-        tcg_gen_atomic_cmpxchg_i64(tmp, addr, cpu_exclusive_val, val,
-                                   get_mem_index(s),
-                                   size | MO_ALIGN | s->be_data);
-        tcg_gen_setcond_i64(TCG_COND_NE, tmp, tmp, cpu_exclusive_val);
->>>>>>> 7124ccf8
+        tcg_gen_qemu_st_i64(cpu_reg(s, rt), addr, get_mem_index(s),
+                            s->be_data + size);
     }
 
     tcg_temp_free_i64(addr);
 
-    tcg_gen_mov_i64(cpu_reg(s, rd), tmp);
+    tcg_gen_movi_i64(cpu_reg(s, rd), 0);
     tcg_temp_free_i64(tmp);
     tcg_gen_br(done_label);
 
@@ -1992,26 +1952,6 @@
     tcg_gen_movi_i64(cpu_reg(s, rd), 1);
     gen_set_label(done_label);
     tcg_gen_movi_i64(cpu_exclusive_addr, -1);
-}
-
-/* Update the Sixty-Four bit (SF) registersize. This logic is derived
- * from the ARMv8 specs for LDR (Shared decode for all encodings).
- */
-static bool disas_ldst_compute_iss_sf(int size, bool is_signed, int opc)
-{
-    int opc0 = extract32(opc, 0, 1);
-    int regsize;
-
-<<<<<<< HEAD
-    gen_helper_sev(cpu_env);
-=======
-    if (is_signed) {
-        regsize = opc0 ? 32 : 64;
-    } else {
-        regsize = size == 3 ? 64 : 32;
-    }
-    return regsize == 64;
->>>>>>> 7124ccf8
 }
 
 /* Update the Sixty-Four bit (SF) registersize. This logic is derived
@@ -2091,23 +2031,17 @@
 
         /* Generate ISS for non-exclusive accesses including LASR.  */
         if (is_store) {
-<<<<<<< HEAD
-=======
             if (is_lasr) {
                 tcg_gen_mb(TCG_MO_ALL | TCG_BAR_STRL);
             }
->>>>>>> 7124ccf8
             do_gpr_st(s, tcg_rt, tcg_addr, size,
                       true, rt, iss_sf, is_lasr);
         } else {
             do_gpr_ld(s, tcg_rt, tcg_addr, size, false, false,
                       true, rt, iss_sf, is_lasr);
-<<<<<<< HEAD
-=======
             if (is_lasr) {
                 tcg_gen_mb(TCG_MO_ALL | TCG_BAR_LDAQ);
             }
->>>>>>> 7124ccf8
         }
     }
 }
@@ -2160,11 +2094,7 @@
         do_fp_ld(s, rt, tcg_addr, size);
     } else {
         /* Only unsigned 32bit loads target 32bit registers.  */
-<<<<<<< HEAD
-        bool iss_sf = opc == 0 ? 32 : 64;
-=======
         bool iss_sf = opc != 0;
->>>>>>> 7124ccf8
 
         do_gpr_ld(s, tcg_rt, tcg_addr, size, is_signed, false,
                   true, rt, iss_sf, false);
@@ -2350,10 +2280,6 @@
     bool is_store = false;
     bool is_extended = false;
     bool is_unpriv = (idx == 2);
-<<<<<<< HEAD
-    bool is_vector = extract32(insn, 26, 1);
-=======
->>>>>>> 7124ccf8
     bool iss_valid = !is_vector;
     bool post_index;
     bool writeback;
@@ -2914,15 +2840,9 @@
         } else {
             /* Load/store one element per register */
             if (is_load) {
-<<<<<<< HEAD
-                do_vec_ld(s, rt, index, tcg_addr, s->be_data + scale);
-            } else {
-                do_vec_st(s, rt, index, tcg_addr, s->be_data + scale);
-=======
                 do_vec_ld(s, rt, index, tcg_addr, scale);
             } else {
                 do_vec_st(s, rt, index, tcg_addr, scale);
->>>>>>> 7124ccf8
             }
         }
         tcg_gen_addi_i64(tcg_addr, tcg_addr, ebytes);
@@ -3969,7 +3889,6 @@
         } else {
             tcg_gen_and_i32(cpu_NF, cpu_NF, tcg_t2);
         }
-<<<<<<< HEAD
     }
     if (nzcv & 4) { /* Z */
         if (TCG_TARGET_HAS_andc_i32) {
@@ -3989,27 +3908,6 @@
             tcg_gen_and_i32(cpu_CF, cpu_CF, tcg_t2);
         }
     }
-=======
-    }
-    if (nzcv & 4) { /* Z */
-        if (TCG_TARGET_HAS_andc_i32) {
-            tcg_gen_andc_i32(cpu_ZF, cpu_ZF, tcg_t1);
-        } else {
-            tcg_gen_and_i32(cpu_ZF, cpu_ZF, tcg_t2);
-        }
-    } else {
-        tcg_gen_or_i32(cpu_ZF, cpu_ZF, tcg_t0);
-    }
-    if (nzcv & 2) { /* C */
-        tcg_gen_or_i32(cpu_CF, cpu_CF, tcg_t0);
-    } else {
-        if (TCG_TARGET_HAS_andc_i32) {
-            tcg_gen_andc_i32(cpu_CF, cpu_CF, tcg_t1);
-        } else {
-            tcg_gen_and_i32(cpu_CF, cpu_CF, tcg_t2);
-        }
-    }
->>>>>>> 7124ccf8
     if (nzcv & 1) { /* V */
         tcg_gen_or_i32(cpu_VF, cpu_VF, tcg_t1);
     } else {
@@ -11346,18 +11244,12 @@
     dc->condexec_mask = 0;
     dc->condexec_cond = 0;
     dc->mmu_idx = ARM_TBFLAG_MMUIDX(tb->flags);
-<<<<<<< HEAD
-    dc->current_el = arm_mmu_idx_to_el(dc->mmu_idx);
-#if !defined(CONFIG_USER_ONLY)
-    dc->user = (dc->current_el == 0);
-    dc->ns = ARM_TBFLAG_NS(tb->flags);
-=======
     dc->tbi0 = ARM_TBFLAG_TBI0(tb->flags);
     dc->tbi1 = ARM_TBFLAG_TBI1(tb->flags);
     dc->current_el = arm_mmu_idx_to_el(dc->mmu_idx);
 #if !defined(CONFIG_USER_ONLY)
     dc->user = (dc->current_el == 0);
->>>>>>> 7124ccf8
+    dc->ns = ARM_TBFLAG_NS(tb->flags);
 #endif
     dc->fp_excp_el = ARM_TBFLAG_FPEXC_EL(tb->flags);
     dc->vec_len = 0;
@@ -11517,10 +11409,6 @@
             gen_a64_set_pc_im(dc->pc);
             gen_helper_yield(cpu_env);
             break;
-        case DISAS_YIELD:
-            gen_a64_set_pc_im(dc->pc);
-            gen_helper_yield(cpu_env);
-            break;
         case DISAS_WFI:
             /* This is a special case because we don't want to just halt the CPU
              * if trying to debug across a WFI.
@@ -11541,10 +11429,7 @@
 #ifdef DEBUG_DISAS
     if (qemu_loglevel_mask(CPU_LOG_TB_IN_ASM) &&
         qemu_log_in_addr_range(pc_start)) {
-<<<<<<< HEAD
-=======
         qemu_log_lock();
->>>>>>> 7124ccf8
         qemu_log("----------------\n");
         qemu_log("IN: %s\n", lookup_symbol(pc_start));
         log_target_disas(cs, pc_start, dc->pc - pc_start,
