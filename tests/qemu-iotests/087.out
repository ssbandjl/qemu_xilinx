QA output created by 087
Formatting 'TEST_DIR/t.IMGFMT', fmt=IMGFMT size=134217728

=== Missing ID and node-name ===

Testing:
QMP_VERSION
{"return": {}}
<<<<<<< HEAD
{"error": {"class": "GenericError", "desc": "'id' and/or 'node-name' need to be specified for the root node"}}
=======
{"error": {"class": "GenericError", "desc": "'node-name' must be specified for the root node"}}
>>>>>>> 7124ccf8
{"return": {}}
{"timestamp": {"seconds":  TIMESTAMP, "microseconds":  TIMESTAMP}, "event": "SHUTDOWN"}


=== Duplicate ID ===

Testing: -drive driver=IMGFMT,id=disk,node-name=test-node,file=TEST_DIR/t.IMGFMT
QMP_VERSION
{"return": {}}
<<<<<<< HEAD
{"return": {}}
{"error": {"class": "GenericError", "desc": "Device with id 'disk' already exists"}}
{"error": {"class": "GenericError", "desc": "Device name 'test-node' conflicts with an existing node name"}}
{"error": {"class": "GenericError", "desc": "node-name=disk is conflicting with a device id"}}
{"error": {"class": "GenericError", "desc": "Duplicate node name"}}
{"error": {"class": "GenericError", "desc": "Device name 'disk3' conflicts with an existing node name"}}
=======
{"error": {"class": "GenericError", "desc": "node-name=disk is conflicting with a device id"}}
{"error": {"class": "GenericError", "desc": "Duplicate node name"}}
>>>>>>> 7124ccf8
{"return": {}}
{"timestamp": {"seconds":  TIMESTAMP, "microseconds":  TIMESTAMP}, "event": "SHUTDOWN"}


=== aio=native without O_DIRECT ===

Testing:
QMP_VERSION
{"return": {}}
{"error": {"class": "GenericError", "desc": "aio=native was specified, but it requires cache.direct=on, which was not specified."}}
{"return": {}}
{"timestamp": {"seconds":  TIMESTAMP, "microseconds":  TIMESTAMP}, "event": "SHUTDOWN"}


=== Encrypted image ===

Formatting 'TEST_DIR/t.IMGFMT', fmt=IMGFMT size=134217728 encryption=on
Testing: -S
QMP_VERSION
{"return": {}}
<<<<<<< HEAD
IMGFMT built-in AES encryption is deprecated
Support for it will be removed in a future release.
You can use 'qemu-img convert' to switch to an
unencrypted IMGFMT image, or a LUKS raw image.
{"error": {"class": "GenericError", "desc": "blockdev-add doesn't support encrypted devices"}}
=======
{"error": {"class": "GenericError", "desc": "Use of AES-CBC encrypted IMGFMT images is no longer supported in system emulators"}}
>>>>>>> 7124ccf8
{"return": {}}
{"timestamp": {"seconds":  TIMESTAMP, "microseconds":  TIMESTAMP}, "event": "SHUTDOWN"}

Testing:
QMP_VERSION
{"return": {}}
<<<<<<< HEAD
IMGFMT built-in AES encryption is deprecated
Support for it will be removed in a future release.
You can use 'qemu-img convert' to switch to an
unencrypted IMGFMT image, or a LUKS raw image.
{"error": {"class": "GenericError", "desc": "Guest must be stopped for opening of encrypted image"}}
=======
{"error": {"class": "GenericError", "desc": "Use of AES-CBC encrypted IMGFMT images is no longer supported in system emulators"}}
>>>>>>> 7124ccf8
{"return": {}}
{"timestamp": {"seconds":  TIMESTAMP, "microseconds":  TIMESTAMP}, "event": "SHUTDOWN"}


=== Missing driver ===

Formatting 'TEST_DIR/t.IMGFMT', fmt=IMGFMT size=134217728 encryption=on
Testing: -S
QMP_VERSION
{"return": {}}
{"error": {"class": "GenericError", "desc": "Parameter 'driver' is missing"}}
{"return": {}}
{"timestamp": {"seconds":  TIMESTAMP, "microseconds":  TIMESTAMP}, "event": "SHUTDOWN"}

*** done<|MERGE_RESOLUTION|>--- conflicted
+++ resolved
@@ -6,11 +6,7 @@
 Testing:
 QMP_VERSION
 {"return": {}}
-<<<<<<< HEAD
-{"error": {"class": "GenericError", "desc": "'id' and/or 'node-name' need to be specified for the root node"}}
-=======
 {"error": {"class": "GenericError", "desc": "'node-name' must be specified for the root node"}}
->>>>>>> 7124ccf8
 {"return": {}}
 {"timestamp": {"seconds":  TIMESTAMP, "microseconds":  TIMESTAMP}, "event": "SHUTDOWN"}
 
@@ -20,17 +16,8 @@
 Testing: -drive driver=IMGFMT,id=disk,node-name=test-node,file=TEST_DIR/t.IMGFMT
 QMP_VERSION
 {"return": {}}
-<<<<<<< HEAD
-{"return": {}}
-{"error": {"class": "GenericError", "desc": "Device with id 'disk' already exists"}}
-{"error": {"class": "GenericError", "desc": "Device name 'test-node' conflicts with an existing node name"}}
 {"error": {"class": "GenericError", "desc": "node-name=disk is conflicting with a device id"}}
 {"error": {"class": "GenericError", "desc": "Duplicate node name"}}
-{"error": {"class": "GenericError", "desc": "Device name 'disk3' conflicts with an existing node name"}}
-=======
-{"error": {"class": "GenericError", "desc": "node-name=disk is conflicting with a device id"}}
-{"error": {"class": "GenericError", "desc": "Duplicate node name"}}
->>>>>>> 7124ccf8
 {"return": {}}
 {"timestamp": {"seconds":  TIMESTAMP, "microseconds":  TIMESTAMP}, "event": "SHUTDOWN"}
 
@@ -51,30 +38,14 @@
 Testing: -S
 QMP_VERSION
 {"return": {}}
-<<<<<<< HEAD
-IMGFMT built-in AES encryption is deprecated
-Support for it will be removed in a future release.
-You can use 'qemu-img convert' to switch to an
-unencrypted IMGFMT image, or a LUKS raw image.
-{"error": {"class": "GenericError", "desc": "blockdev-add doesn't support encrypted devices"}}
-=======
 {"error": {"class": "GenericError", "desc": "Use of AES-CBC encrypted IMGFMT images is no longer supported in system emulators"}}
->>>>>>> 7124ccf8
 {"return": {}}
 {"timestamp": {"seconds":  TIMESTAMP, "microseconds":  TIMESTAMP}, "event": "SHUTDOWN"}
 
 Testing:
 QMP_VERSION
 {"return": {}}
-<<<<<<< HEAD
-IMGFMT built-in AES encryption is deprecated
-Support for it will be removed in a future release.
-You can use 'qemu-img convert' to switch to an
-unencrypted IMGFMT image, or a LUKS raw image.
-{"error": {"class": "GenericError", "desc": "Guest must be stopped for opening of encrypted image"}}
-=======
 {"error": {"class": "GenericError", "desc": "Use of AES-CBC encrypted IMGFMT images is no longer supported in system emulators"}}
->>>>>>> 7124ccf8
 {"return": {}}
 {"timestamp": {"seconds":  TIMESTAMP, "microseconds":  TIMESTAMP}, "event": "SHUTDOWN"}
 
