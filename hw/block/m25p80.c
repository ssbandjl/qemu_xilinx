/*
 * ST M25P80 emulator. Emulate all SPI flash devices based on the m25p80 command
 * set. Known devices table current as of Jun/2012 and taken from linux.
 * See drivers/mtd/devices/m25p80.c.
 *
 * Copyright (C) 2011 Edgar E. Iglesias <edgar.iglesias@gmail.com>
 * Copyright (C) 2012 Peter A. G. Crosthwaite <peter.crosthwaite@petalogix.com>
 * Copyright (C) 2012 PetaLogix
 *
 * This program is free software; you can redistribute it and/or
 * modify it under the terms of the GNU General Public License as
 * published by the Free Software Foundation; either version 2 or
 * (at your option) a later version of the License.
 *
 * This program is distributed in the hope that it will be useful,
 * but WITHOUT ANY WARRANTY; without even the implied warranty of
 * MERCHANTABILITY or FITNESS FOR A PARTICULAR PURPOSE.  See the
 * GNU General Public License for more details.
 *
 * You should have received a copy of the GNU General Public License along
 * with this program; if not, see <http://www.gnu.org/licenses/>.
 */

#include "qemu/osdep.h"
#include "hw/hw.h"
#include "sysemu/block-backend.h"
#include "sysemu/blockdev.h"
#include "hw/ssi/ssi.h"
#include "qemu/bitops.h"
#include "qemu/log.h"
#include "qemu/error-report.h"
#include "qapi/error.h"

#ifndef M25P80_ERR_DEBUG
#define M25P80_ERR_DEBUG 0
#endif

#define DB_PRINT_L(level, ...) do { \
    if (M25P80_ERR_DEBUG > (level)) { \
        fprintf(stderr,  ": %s: ", __func__); \
        fprintf(stderr, ## __VA_ARGS__); \
    } \
} while (0);

/* Fields for FlashPartInfo->flags */

/* erase capabilities */
#define ER_4K 1
#define ER_32K 2
/* set to allow the page program command to write 0s back to 1. Useful for
 * modelling EEPROM with SPI flash command set
 */
#define EEPROM 0x100

/* 16 MiB max in 3 byte address mode */
#define MAX_3BYTES_SIZE 0x1000000

#define WR_1 0x100

#define BAR_7_4_BYTE_ADDR    (1<<7)

#define SPI_NOR_MAX_ID_LEN 6

typedef struct FlashPartInfo {
    const char *part_name;
    /*
     * This array stores the ID bytes.
     * The first three bytes are the JEDIC ID.
     * JEDEC ID zero means "no ID" (mostly older chips).
     */
    uint8_t id[SPI_NOR_MAX_ID_LEN];
    uint8_t id_len;
    /* there is confusion between manufacturers as to what a sector is. In this
     * device model, a "sector" is the size that is erased by the ERASE_SECTOR
     * command (opcode 0xd8).
     */
    uint32_t sector_size;
    uint32_t n_sectors;
    uint32_t page_size;
    uint16_t flags;
<<<<<<< HEAD

    uint8_t manf_id;
    uint8_t dev_id;
} FlashPartInfo;

/* adapted from linux */
=======
    /*
     * Big sized spi nor are often stacked devices, thus sometime
     * replace chip erase with die erase.
     * This field inform how many die is in the chip.
     */
    uint8_t die_cnt;
} FlashPartInfo;

/* adapted from linux */
/* Used when the "_ext_id" is two bytes at most */
#define INFO(_part_name, _jedec_id, _ext_id, _sector_size, _n_sectors, _flags)\
    .part_name = _part_name,\
    .id = {\
        ((_jedec_id) >> 16) & 0xff,\
        ((_jedec_id) >> 8) & 0xff,\
        (_jedec_id) & 0xff,\
        ((_ext_id) >> 8) & 0xff,\
        (_ext_id) & 0xff,\
          },\
    .id_len = (!(_jedec_id) ? 0 : (3 + ((_ext_id) ? 2 : 0))),\
    .sector_size = (_sector_size),\
    .n_sectors = (_n_sectors),\
    .page_size = 256,\
    .flags = (_flags),\
    .die_cnt = 0
>>>>>>> 1ab5eb4e

#define INFO(_part_name, _jedec_id, _ext_id, _manf_id, _dev_id, _sector_size, _n_sectors, _flags)\
    .part_name = (_part_name),\
    .id = {\
        ((_jedec_id) >> 16) & 0xff,\
        ((_jedec_id) >> 8) & 0xff,\
        (_jedec_id) & 0xff,\
        ((_ext_id) >> 8) & 0xff,\
        (_ext_id) & 0xff,\
          },\
    .id_len = (!(_jedec_id) ? 0 : (3 + ((_ext_id) ? 2 : 0))),\
    .manf_id = (_manf_id), \
    .dev_id = (_dev_id), \
    .sector_size = (_sector_size),\
    .n_sectors = (_n_sectors),\
    .page_size = 256,\
    .flags = (_flags),\
    .die_cnt = 0

#define INFO_STACKED(_part_name, _jedec_id, _ext_id, _sector_size, _n_sectors,\
                    _flags, _die_cnt)\
    .part_name = _part_name,\
    .id = {\
        ((_jedec_id) >> 16) & 0xff,\
        ((_jedec_id) >> 8) & 0xff,\
        (_jedec_id) & 0xff,\
        ((_ext_id) >> 8) & 0xff,\
        (_ext_id) & 0xff,\
          },\
    .id_len = (!(_jedec_id) ? 0 : (3 + ((_ext_id) ? 2 : 0))),\
    .sector_size = (_sector_size),\
    .n_sectors = (_n_sectors),\
    .page_size = 256,\
    .flags = (_flags),\
    .die_cnt = _die_cnt

#define JEDEC_NUMONYX 0x20
#define JEDEC_WINBOND 0xEF
#define JEDEC_SPANSION 0x01

/* Numonyx (Micron) Configuration register macros */
#define VCFG_DUMMY 0x1
#define VCFG_WRAP_SEQUENTIAL 0x2
#define NVCFG_XIP_MODE_DISABLED (7 << 9)
#define NVCFG_XIP_MODE_MASK (7 << 9)
#define VCFG_XIP_MODE_ENABLED (1 << 3)
#define CFG_DUMMY_CLK_LEN 4
#define NVCFG_DUMMY_CLK_POS 12
#define VCFG_DUMMY_CLK_POS 4
#define EVCFG_OUT_DRIVER_STRENGTH_DEF 7
#define EVCFG_VPP_ACCELERATOR (1 << 3)
#define EVCFG_RESET_HOLD_ENABLED (1 << 4)
#define NVCFG_DUAL_IO_MASK (1 << 2)
#define EVCFG_DUAL_IO_ENABLED (1 << 6)
#define NVCFG_QUAD_IO_MASK (1 << 3)
#define EVCFG_QUAD_IO_ENABLED (1 << 7)
#define NVCFG_4BYTE_ADDR_MASK (1 << 0)
#define NVCFG_LOWER_SEGMENT_MASK (1 << 1)
#define CFG_UPPER_128MB_SEG_ENABLED 0x3

/* Numonyx (Micron) Flag Status Register macros */
#define FSR_4BYTE_ADDR_MODE_ENABLED 0x1
#define FSR_FLASH_READY (1 << 7)

/* Spansion configuration registers macros. */
#define SPANSION_QUAD_CFG_POS 0
#define SPANSION_QUAD_CFG_LEN 1
#define SPANSION_DUMMY_CLK_POS 0
#define SPANSION_DUMMY_CLK_LEN 4
#define SPANSION_ADDR_LEN_POS 7
#define SPANSION_ADDR_LEN_LEN 1

/*
 * Spansion read mode command length in bytes,
 * the mode is currently not supported.
*/

#define SPANSION_CONTINUOUS_READ_MODE_CMD_LEN 1
#define WINBOND_CONTINUOUS_READ_MODE_CMD_LEN 1

static const FlashPartInfo known_devices[] = {
    /* Atmel -- some are (confusingly) marketed as "DataFlash" */
    { INFO("at25fs010",   0x1f6601,      0, 0x00, 0x00,  32 << 10,   4, ER_4K) },
    { INFO("at25fs040",   0x1f6604,      0, 0x00, 0x00,  64 << 10,   8, ER_4K) },

    { INFO("at25df041a",  0x1f4401,      0, 0x00, 0x00,  64 << 10,   8, ER_4K) },
    { INFO("at25df321a",  0x1f4701,      0, 0x00, 0x00,  64 << 10,  64, ER_4K) },
    { INFO("at25df641",   0x1f4800,      0, 0x00, 0x00,  64 << 10, 128, ER_4K) },

    { INFO("at26f004",    0x1f0400,      0, 0x00, 0x00,  64 << 10,   8, ER_4K) },
    { INFO("at26df081a",  0x1f4501,      0, 0x00, 0x00,  64 << 10,  16, ER_4K) },
    { INFO("at26df161a",  0x1f4601,      0, 0x00, 0x00,  64 << 10,  32, ER_4K) },
    { INFO("at26df321",   0x1f4700,      0, 0x00, 0x00,  64 << 10,  64, ER_4K) },

    { INFO("at45db081d",  0x1f2500,      0, 0x00, 0x00,  64 << 10,  16, ER_4K) },

    /* EON -- en25xxx */
    { INFO("en25f32",     0x1c3116,      0, 0x00, 0x00,  64 << 10,  64, ER_4K) },
    { INFO("en25p32",     0x1c2016,      0, 0x00, 0x00,  64 << 10,  64, 0) },
    { INFO("en25q32b",    0x1c3016,      0, 0x00, 0x00,  64 << 10,  64, 0) },
    { INFO("en25p64",     0x1c2017,      0, 0x00, 0x00,  64 << 10, 128, 0) },
    { INFO("en25q64",     0x1c3017,      0, 0x00, 0x00,  64 << 10, 128, ER_4K) },

    /* GigaDevice */
    { INFO("gd25q32",     0xc84016,      0, 0x00, 0x00,  64 << 10,  64, ER_4K) },
    { INFO("gd25q64",     0xc84017,      0, 0x00, 0x00,  64 << 10, 128, ER_4K) },

    /* Intel/Numonyx -- xxxs33b */
    { INFO("160s33b",     0x898911,      0, 0x00, 0x00,  64 << 10,  32, 0) },
    { INFO("320s33b",     0x898912,      0, 0x00, 0x00,  64 << 10,  64, 0) },
    { INFO("640s33b",     0x898913,      0, 0x00, 0x00,  64 << 10, 128, 0) },
    { INFO("n25q064",     0x20ba17,      0, 0x00, 0x00,  64 << 10, 128, 0) },

    /* Macronix */
<<<<<<< HEAD
    { INFO("mx25l2005a",  0xc22012,      0, 0x00, 0x00,  64 << 10,   4, ER_4K) },
    { INFO("mx25l4005a",  0xc22013,      0, 0x00, 0x00,  64 << 10,   8, ER_4K) },
    { INFO("mx25l8005",   0xc22014,      0, 0x00, 0x00,  64 << 10,  16, 0) },
    { INFO("mx25l1606e",  0xc22015,      0, 0x00, 0x00,  64 << 10,  32, ER_4K) },
    { INFO("mx25l3205d",  0xc22016,      0, 0x00, 0x00,  64 << 10,  64, 0) },
    { INFO("mx25l6405d",  0xc22017,      0, 0x00, 0x00,  64 << 10, 128, 0) },
    { INFO("mx25l12805d", 0xc22018,      0, 0x00, 0x00,  64 << 10, 256, 0) },
    { INFO("mx25l12855e", 0xc22618,      0, 0x00, 0x00,  64 << 10, 256, 0) },
    { INFO("mx25l25635e", 0xc22019,      0, 0x00, 0x00,  64 << 10, 512, 0) },
    { INFO("mx25l25655e", 0xc22619,      0, 0x00, 0x00,  64 << 10, 512, 0) },
    { INFO("mx66l1g55g",  0xc2261b,      0, 0x00, 0x00,  64 << 10, 2048, ER_4K) },
    { INFO("mx66u51235f", 0xc2253a,      0, 0x00, 0x00,  64 << 10, 1024, ER_4K | ER_32K) },
    { INFO("mx66u1g45g",  0xc2253b,      0, 0x00, 0x00,  64 << 10, 2048, ER_4K | ER_32K) },
    { INFO("mx66l1g45g",  0xc2201b,      0, 0x00, 0x00,  64 << 10, 2048, ER_4K | ER_32K) },

    /* Micron */
    { INFO("n25q032a11",  0x20bb16,      0, 0x00, 0x00,  64 << 10,  64, ER_4K) },
    { INFO("n25q032a13",  0x20ba16,      0, 0x00, 0x00,  64 << 10,  64, ER_4K) },
    { INFO("n25q064a11",  0x20bb17,      0, 0x00, 0x00,  64 << 10, 128, ER_4K) },
    { INFO("n25q064a13",  0x20ba17,      0, 0x00, 0x00,  64 << 10, 128, ER_4K) },
    { INFO("n25q128a11",  0x20bb18,      0, 0x00, 0x00,  64 << 10, 256, ER_4K) },
    { INFO("n25q128a13",  0x20ba18,      0, 0x00, 0x00,  64 << 10, 256, ER_4K) },
    { INFO("n25q256a11",  0x20bb19,      0, 0x00, 0x00,  64 << 10, 512, ER_4K) },
    { INFO("n25q256a13",  0x20ba19,      0, 0x00, 0x00,  64 << 10, 512, ER_4K) },
    { INFO("n25q512a11",  0x20bb20,      0, 0x00, 0x00,  64 << 10, 1024, ER_4K) },
    { INFO("n25q512a13",  0x20ba20,      0, 0x00, 0x00,  64 << 10, 1024, ER_4K) },
    { INFO("m25qu02gcbb", 0x22bb20,      0, 0x00, 0x00,  64 << 10, 4096, ER_4K) },
    { INFO("mt35xu01gbba", 0x2c5b1b,   0, 0x00, 0x00, 128 << 10, 1024, ER_4K) },
    { INFO("n25q128",     0x20ba18,      0, 0x00, 0x00,  64 << 10, 256, 0) },
    { INFO("n25q256a",    0x20ba19,      0, 0x00, 0x00,  64 << 10, 512, ER_4K) },
    { INFO("n25q512a",    0x20ba20,      0, 0x00, 0x00,  64 << 10, 1024, ER_4K) },
=======
    { INFO("mx25l2005a",  0xc22012,      0,  64 << 10,   4, ER_4K) },
    { INFO("mx25l4005a",  0xc22013,      0,  64 << 10,   8, ER_4K) },
    { INFO("mx25l8005",   0xc22014,      0,  64 << 10,  16, 0) },
    { INFO("mx25l1606e",  0xc22015,      0,  64 << 10,  32, ER_4K) },
    { INFO("mx25l3205d",  0xc22016,      0,  64 << 10,  64, 0) },
    { INFO("mx25l6405d",  0xc22017,      0,  64 << 10, 128, 0) },
    { INFO("mx25l12805d", 0xc22018,      0,  64 << 10, 256, 0) },
    { INFO("mx25l12855e", 0xc22618,      0,  64 << 10, 256, 0) },
    { INFO("mx25l25635e", 0xc22019,      0,  64 << 10, 512, 0) },
    { INFO("mx25l25655e", 0xc22619,      0,  64 << 10, 512, 0) },
    { INFO("mx66u51235f", 0xc2253a,      0,  64 << 10, 1024, ER_4K | ER_32K) },
    { INFO("mx66u1g45g",  0xc2253b,      0,  64 << 10, 2048, ER_4K | ER_32K) },
    { INFO("mx66l1g45g",  0xc2201b,      0,  64 << 10, 2048, ER_4K | ER_32K) },

    /* Micron */
    { INFO("n25q032a11",  0x20bb16,      0,  64 << 10,  64, ER_4K) },
    { INFO("n25q032a13",  0x20ba16,      0,  64 << 10,  64, ER_4K) },
    { INFO("n25q064a11",  0x20bb17,      0,  64 << 10, 128, ER_4K) },
    { INFO("n25q064a13",  0x20ba17,      0,  64 << 10, 128, ER_4K) },
    { INFO("n25q128a11",  0x20bb18,      0,  64 << 10, 256, ER_4K) },
    { INFO("n25q128a13",  0x20ba18,      0,  64 << 10, 256, ER_4K) },
    { INFO("n25q256a11",  0x20bb19,      0,  64 << 10, 512, ER_4K) },
    { INFO("n25q256a13",  0x20ba19,      0,  64 << 10, 512, ER_4K) },
    { INFO("n25q128",     0x20ba18,      0,  64 << 10, 256, 0) },
    { INFO("n25q256a",    0x20ba19,      0,  64 << 10, 512, ER_4K) },
    { INFO("n25q512a",    0x20ba20,      0,  64 << 10, 1024, ER_4K) },
    { INFO_STACKED("n25q00",    0x20ba21, 0x1000, 64 << 10, 2048, ER_4K, 4) },
    { INFO_STACKED("n25q00a",   0x20bb21, 0x1000, 64 << 10, 2048, ER_4K, 4) },
    { INFO_STACKED("mt25ql01g", 0x20ba21, 0x1040, 64 << 10, 2048, ER_4K, 2) },
    { INFO_STACKED("mt25qu01g", 0x20bb21, 0x1040, 64 << 10, 2048, ER_4K, 2) },
>>>>>>> 1ab5eb4e

    /* Spansion -- single (large) sector size only, at least
     * for the chips listed here (without boot sectors).
     */
    { INFO("s25sl032p",   0x010215, 0x4d00, 0x00, 0x00,  64 << 10,  64, ER_4K) },
    { INFO("s25sl064p",   0x010216, 0x4d00, 0x00, 0x00,  64 << 10, 128, ER_4K) },
    { INFO("s25fl256s0",  0x010219, 0x4d00, 0x00, 0x00, 256 << 10, 128, 0) },
    { INFO("s25fl256s1",  0x010219, 0x4d01, 0x00, 0x00,  64 << 10, 512, 0) },
    { INFO("s25fl512s",   0x010220, 0x4d00, 0x00, 0x00, 256 << 10, 256, 0) },
    { INFO("s70fl01gs",   0x010221, 0x4d00, 0x00, 0x00, 256 << 10, 256, 0) },
    { INFO("s25sl12800",  0x012018, 0x0300, 0x00, 0x00, 256 << 10,  64, 0) },
    { INFO("s25sl12801",  0x012018, 0x0301, 0x00, 0x00,  64 << 10, 256, 0) },
    { INFO("s25fl129p0",  0x012018, 0x4d00, 0x00, 0x00, 256 << 10,  64, 0) },
    { INFO("s25fl129p1",  0x012018, 0x4d01, 0x00, 0x00,  64 << 10, 256, 0) },
    { INFO("s25sl004a",   0x010212,      0, 0x00, 0x00,  64 << 10,   8, 0) },
    { INFO("s25sl008a",   0x010213,      0, 0x00, 0x00,  64 << 10,  16, 0) },
    { INFO("s25sl016a",   0x010214,      0, 0x00, 0x00,  64 << 10,  32, 0) },
    { INFO("s25sl032a",   0x010215,      0, 0x00, 0x00,  64 << 10,  64, 0) },
    { INFO("s25sl064a",   0x010216,      0, 0x00, 0x00,  64 << 10, 128, 0) },
    { INFO("s25fl016k",   0xef4015,      0, 0x00, 0x00,  64 << 10,  32, ER_4K | ER_32K) },
    { INFO("s25fl064k",   0xef4017,      0, 0x00, 0x00,  64 << 10, 128, ER_4K | ER_32K) },

    /* SST -- large erase sizes are "overlays", "sectors" are 4<< 10 */
    { INFO("sst25vf040b", 0xbf258d,      0, 0x00, 0x00,  64 << 10,   8, ER_4K) },
    { INFO("sst25vf080b", 0xbf258e,      0, 0x00, 0x00,  64 << 10,  16, ER_4K) },
    { INFO("sst25vf016b", 0xbf2541,      0, 0x00, 0x00,  64 << 10,  32, ER_4K) },
    { INFO("sst25vf032b", 0xbf254a,      0, 0x00, 0x00,  64 << 10,  64, ER_4K) },
    { INFO("sst25wf512",  0xbf2501,      0, 0x00, 0x00,  64 << 10,   1, ER_4K) },
    { INFO("sst25wf010",  0xbf2502,      0, 0x00, 0x00,  64 << 10,   2, ER_4K) },
    { INFO("sst25wf020",  0xbf2503,      0, 0x00, 0x00,  64 << 10,   4, ER_4K) },
    { INFO("sst25wf040",  0xbf2504,      0, 0x00, 0x00,  64 << 10,   8, ER_4K) },
    { INFO("sst25wf080",  0xbf2505,      0, 0xbf, 0x05,  64 << 10,  16, ER_4K) },

    /* ST Microelectronics -- newer production may have feature updates */
    { INFO("m25p05",      0x202010,      0, 0x00, 0x00,  32 << 10,   2, 0) },
    { INFO("m25p10",      0x202011,      0, 0x00, 0x00,  32 << 10,   4, 0) },
    { INFO("m25p20",      0x202012,      0, 0x00, 0x00,  64 << 10,   4, 0) },
    { INFO("m25p40",      0x202013,      0, 0x00, 0x00,  64 << 10,   8, 0) },
    { INFO("m25p80",      0x202014,      0, 0x00, 0x00,  64 << 10,  16, 0) },
    { INFO("m25p16",      0x202015,      0, 0x00, 0x00,  64 << 10,  32, 0) },
    { INFO("m25p32",      0x202016,      0, 0x00, 0x00,  64 << 10,  64, 0) },
    { INFO("m25p64",      0x202017,      0, 0x00, 0x00,  64 << 10, 128, 0) },
    { INFO("m25p128",     0x202018,      0, 0x00, 0x00, 256 << 10,  64, 0) },
    { INFO("n25q032",     0x20ba16,      0, 0x00, 0x00,  64 << 10,  64, 0) },

    { INFO("m45pe10",     0x204011,      0, 0x00, 0x00,  64 << 10,   2, 0) },
    { INFO("m45pe80",     0x204014,      0, 0x00, 0x00,  64 << 10,  16, 0) },
    { INFO("m45pe16",     0x204015,      0, 0x00, 0x00,  64 << 10,  32, 0) },

    { INFO("m25pe20",     0x208012,      0, 0x00, 0x00,  64 << 10,   4, 0) },
    { INFO("m25pe80",     0x208014,      0, 0x00, 0x00,  64 << 10,  16, 0) },
    { INFO("m25pe16",     0x208015,      0, 0x00, 0x00,  64 << 10,  32, ER_4K) },

    { INFO("m25px32",     0x207116,      0, 0x00, 0x00,  64 << 10,  64, ER_4K) },
    { INFO("m25px32-s0",  0x207316,      0, 0x00, 0x00,  64 << 10,  64, ER_4K) },
    { INFO("m25px32-s1",  0x206316,      0, 0x00, 0x00,  64 << 10,  64, ER_4K) },
    { INFO("m25px64",     0x207117,      0, 0x00, 0x00,  64 << 10, 128, 0) },

    /* Winbond -- w25x "blocks" are 64k, "sectors" are 4KiB */
    { INFO("w25x10",      0xef3011,      0, 0x00, 0x00,  64 << 10,   2, ER_4K) },
    { INFO("w25x20",      0xef3012,      0, 0x00, 0x00,  64 << 10,   4, ER_4K) },
    { INFO("w25x40",      0xef3013,      0, 0x00, 0x00,  64 << 10,   8, ER_4K) },
    { INFO("w25x80",      0xef3014,      0, 0x00, 0x00,  64 << 10,  16, ER_4K) },
    { INFO("w25x16",      0xef3015,      0, 0x00, 0x00,  64 << 10,  32, ER_4K) },
    { INFO("w25x32",      0xef3016,      0, 0x00, 0x00,  64 << 10,  64, ER_4K) },
    { INFO("w25q32",      0xef4016,      0, 0x00, 0x00,  64 << 10,  64, ER_4K) },
    { INFO("w25q32dw",    0xef6016,      0, 0x00, 0x00,  64 << 10,  64, ER_4K) },
    { INFO("w25x64",      0xef3017,      0, 0x00, 0x00,  64 << 10, 128, ER_4K) },
    { INFO("w25q64",      0xef4017,      0, 0x00, 0x00,  64 << 10, 128, ER_4K) },
    { INFO("w25q80",      0xef5014,      0, 0x00, 0x00,  64 << 10,  16, ER_4K) },
    { INFO("w25q80bl",    0xef4014,      0, 0x00, 0x00,  64 << 10,  16, ER_4K) },
    { INFO("w25q256",     0xef4019,      0, 0x00, 0x00,  64 << 10, 512, ER_4K) },
};

typedef enum {
    NOP = 0,
    WRSR = 0x1,
    WRDI = 0x4,
    RDSR = 0x5,
    RDFSR = 0x70,
    WREN = 0x6,
    BRRD = 0x16,
    BRWR = 0x17,
    JEDEC_READ = 0x9f,
    BULK_ERASE = 0xc7,
    READ_FSR = 0x70,
    RDCR = 0x15,

    READ = 0x03,
    READ4 = 0x13,
    FAST_READ = 0x0b,
    FAST_READ4 = 0x0c,
    O_FAST_READ = 0x9d,
    O_FAST_READ4 = 0xfc,
    DOR = 0x3b,
    DOR4 = 0x3c,
    QOR = 0x6b,
    QOR4 = 0x6c,
    DIOR = 0xbb,
    DIOR4 = 0xbc,
    QIOR = 0xeb,
    QIOR4 = 0xec,
    OOR = 0x8b,
    OOR4 = 0x8c,
    OOR4_MT35X = 0x7c, /* according mt35x datasheet */
    OIOR = 0xcb,
    OIOR4 = 0xcc,

    PP = 0x02,
    PP4 = 0x12,
    PP4_4 = 0x3e,
    DPP = 0xa2,
    QPP = 0x32,
<<<<<<< HEAD
    QPP4 = 0x34,
    RDID_90 = 0x90,
    RDID_AB = 0xab,
    AAI = 0xad,
    OPP = 0x82,
    OPP4 = 0x84,
=======
    QPP_4 = 0x34,
>>>>>>> 1ab5eb4e

    ERASE_4K = 0x20,
    ERASE4_4K = 0x21,
    ERASE_32K = 0x52,
    ERASE4_32K = 0x5c,
    ERASE_SECTOR = 0xd8,
    ERASE4_SECTOR = 0xdc,

    EN_4BYTE_ADDR = 0xB7,
    EX_4BYTE_ADDR = 0xE9,

    BULK_ERASE_C7 = 0xc7,
    BULK_ERASE_60 = 0x60,

    EXTEND_ADDR_READ = 0xC8,
    EXTEND_ADDR_WRITE = 0xC5,

    RESET_ENABLE = 0x66,
    RESET_MEMORY = 0x99,

    /*
     * Micron: 0x35 - enable QPI
     * Spansion: 0x35 - read control register
     */
    RDCR_EQIO = 0x35,
    RSTQIO = 0xf5,

    RNVCR = 0xB5,
    WNVCR = 0xB1,

    RVCR = 0x85,
    WVCR = 0x81,

    REVCR = 0x65,
    WEVCR = 0x61,

    DIE_ERASE = 0xC4,
} FlashCMD;

typedef enum {
    STATE_IDLE,
    STATE_PAGE_PROGRAM,
    STATE_READ,
    STATE_COLLECTING_DATA,
    STATE_COLLECTING_VAR_LEN_DATA,
    STATE_READING_DATA,
    DUMMY_CYCLE_WAIT,
} CMDState;

typedef enum {
    MAN_SPANSION,
    MAN_MACRONIX,
    MAN_NUMONYX,
    MAN_WINBOND,
    MAN_GENERIC,
} Manufacturer;

#define M25P80_INTERNAL_DATA_BUFFER_SZ 16

typedef struct Flash {
    SSISlave parent_obj;

    BlockBackend *blk;

    uint8_t *storage;
    uint32_t size;
    int page_size;

    uint8_t state;
    uint8_t data[M25P80_INTERNAL_DATA_BUFFER_SZ];
    uint32_t len;
    uint32_t pos;
    bool data_read_loop;
    uint8_t needed_bytes;
    uint8_t cmd_in_progress;
    uint32_t cur_addr;
    uint32_t nonvolatile_cfg;
    /* Configuration register for Macronix */
    uint32_t volatile_cfg;
    uint32_t enh_volatile_cfg;
    /* Spansion cfg registers. */
    uint8_t spansion_cr1nv;
    uint8_t spansion_cr2nv;
    uint8_t spansion_cr3nv;
    uint8_t spansion_cr4nv;
    uint8_t spansion_cr1v;
    uint8_t spansion_cr2v;
    uint8_t spansion_cr3v;
    uint8_t spansion_cr4v;
    bool write_enable;
    bool four_bytes_address_mode;
    bool reset_enable;
    bool quad_enable;
    uint8_t ear;

    int64_t dirty_page;

    uint8_t n_datalines;
    uint8_t n_dummy_cycles;
    uint8_t dummy_count;
    const FlashPartInfo *pi;

} Flash;

typedef struct M25P80Class {
    SSISlaveClass parent_class;
    FlashPartInfo *pi;
} M25P80Class;

#define TYPE_M25P80 "m25p80-generic"
#define M25P80(obj) \
     OBJECT_CHECK(Flash, (obj), TYPE_M25P80)
#define M25P80_CLASS(klass) \
     OBJECT_CLASS_CHECK(M25P80Class, (klass), TYPE_M25P80)
#define M25P80_GET_CLASS(obj) \
     OBJECT_GET_CLASS(M25P80Class, (obj), TYPE_M25P80)

static inline Manufacturer get_man(Flash *s)
{
    switch (s->pi->id[0]) {
    case 0x20:
        return MAN_NUMONYX;
    case 0xEF:
        return MAN_WINBOND;
    case 0x01:
        return MAN_SPANSION;
    case 0xC2:
        return MAN_MACRONIX;
    default:
        return MAN_GENERIC;
    }
}

static void blk_sync_complete(void *opaque, int ret)
{
    QEMUIOVector *iov = opaque;

    qemu_iovec_destroy(iov);
    g_free(iov);

    /* do nothing. Masters do not directly interact with the backing store,
     * only the working copy so no mutexing required.
     */
}

static void flash_sync_page(Flash *s, int page)
{
    QEMUIOVector *iov;

    if (!s->blk || blk_is_read_only(s->blk)) {
        return;
    }

    iov = g_new(QEMUIOVector, 1);
    qemu_iovec_init(iov, 1);
    qemu_iovec_add(iov, s->storage + page * s->pi->page_size,
                   s->pi->page_size);
    blk_aio_pwritev(s->blk, page * s->pi->page_size, iov, 0,
                    blk_sync_complete, iov);
}

static inline void flash_sync_area(Flash *s, int64_t off, int64_t len)
{
    QEMUIOVector *iov;

    if (!s->blk || blk_is_read_only(s->blk)) {
        return;
    }

    assert(!(len % BDRV_SECTOR_SIZE));
    iov = g_new(QEMUIOVector, 1);
    qemu_iovec_init(iov, 1);
    qemu_iovec_add(iov, s->storage + off, len);
    blk_aio_pwritev(s->blk, off, iov, 0, blk_sync_complete, iov);
}

static void flash_erase(Flash *s, int offset, FlashCMD cmd)
{
    uint32_t len;
    uint8_t capa_to_assert = 0;

    switch (cmd) {
    case ERASE_4K:
        len = 4 << 10;
        capa_to_assert = ER_4K;
        break;
    case ERASE_32K:
        len = 32 << 10;
        capa_to_assert = ER_32K;
        break;
    case ERASE_SECTOR:
    case ERASE4_SECTOR:
        len = s->pi->sector_size;
        break;
    case BULK_ERASE:
        len = s->size;
        break;
    case DIE_ERASE:
        if (s->pi->die_cnt) {
            len = s->size / s->pi->die_cnt;
            offset = offset & (~(len - 1));
        } else {
            qemu_log_mask(LOG_GUEST_ERROR, "M25P80: die erase is not supported"
                          " by device\n");
            return;
        }
        break;
    default:
        abort();
    }

    DB_PRINT_L(0, "offset = %#x, len = %d\n", offset, len);
    if ((s->pi->flags & capa_to_assert) != capa_to_assert) {
        qemu_log_mask(LOG_GUEST_ERROR, "M25P80: %d erase size not supported by"
                      " device\n", len);
    }

    if (!s->write_enable) {
        qemu_log_mask(LOG_GUEST_ERROR, "M25P80: erase with write protect!\n");
        return;
    }
    memset(s->storage + offset, 0xff, len);
    flash_sync_area(s, offset, len);
}

static inline void flash_sync_dirty(Flash *s, int64_t newpage)
{
    if (s->dirty_page >= 0 && s->dirty_page != newpage) {
        flash_sync_page(s, s->dirty_page);
        s->dirty_page = newpage;
    }
}

static inline
void flash_write8(Flash *s, uint32_t addr, uint8_t data)
{
    uint32_t page = addr / s->pi->page_size;
    uint8_t prev = s->storage[s->cur_addr];

    if (!s->write_enable) {
        qemu_log_mask(LOG_GUEST_ERROR, "M25P80: write with write protect!\n");
    }

    if ((prev ^ data) & data) {
        DB_PRINT_L(1, "programming zero to one! addr=%" PRIx32 "  %" PRIx8
                   " -> %" PRIx8 "\n", addr, prev, data);
    }

    if (s->pi->flags & EEPROM) {
        s->storage[s->cur_addr] = data;
    } else {
        s->storage[s->cur_addr] &= data;
    }

    flash_sync_dirty(s, page);
    s->dirty_page = page;
}

static inline int get_addr_length(Flash *s)
{
   /* check if eeprom is in use */
    if (s->pi->flags == EEPROM) {
        return 2;
    }

   switch (s->cmd_in_progress) {
   case PP4:
<<<<<<< HEAD
=======
   case PP4_4:
   case QPP_4:
>>>>>>> 1ab5eb4e
   case READ4:
   case QIOR4:
   case OIOR4:
   case ERASE4_4K:
   case ERASE4_SECTOR:
   case FAST_READ4:
   case O_FAST_READ4:
   case DOR4:
   case QOR4:
   case OOR4:
   case OOR4_MT35X:
   case DIOR4:
       return 4;
   default:
       return s->four_bytes_address_mode ? 4 : 3;
   }
}

static inline void flash_write(Flash *s, uint8_t data, int num_bits)
{
    int64_t page = (s->cur_addr >> 3) / s->pi->page_size;
    uint8_t prev = s->storage[s->cur_addr >> 3];
    uint32_t data_mask = ((1ul << num_bits) - 1) <<
                         (8 - (s->cur_addr & 0x7) - num_bits);

    assert(!(data_mask & ~0xfful));
    data <<= 8 - (s->cur_addr & 0x7) - num_bits;

    if (!s->write_enable) {
        qemu_log_mask(LOG_GUEST_ERROR, "M25P80: write with write protect!\n");
    }

    if (s->pi->flags & WR_1) {
        s->storage[s->cur_addr >> 3] = (prev & ~data_mask) | (data & data_mask);
    } else {
        if ((prev ^ data) & data & data_mask) {
            DB_PRINT_L(1, "programming zero to one! addr=%" PRIx32 "  %" PRIx8
                       " -> %" PRIx8 ", mask = %" PRIx32 "\n",
                       s->cur_addr >> 3, prev, data, data_mask);
        }
        s->storage[s->cur_addr >> 3] &= data | ~data_mask;
    }

    flash_sync_dirty(s, page);
    s->dirty_page = page;
}

static inline bool set_dummy_cycles(Flash *s, uint8_t num)
{
    if (s->dummy_count == 0) {
        /* Dummy Phase Yet to start */
        s->n_dummy_cycles = num * s->n_datalines;
        return true;
    } else {
        /* Dummy Phase done */
        s->dummy_count = 0;
        return false;
    }
}

static void complete_collecting_data(Flash *s)
{
    int i;
    bool dummy_state = false;

    s->cur_addr = 0;

    for (i = 0; i < get_addr_length(s); ++i) {
        s->cur_addr <<= 8;
        s->cur_addr |= s->data[i];
    }

    if (get_addr_length(s) == 3) {
        s->cur_addr += (s->ear & 0x3) * MAX_3BYTES_SIZE;
    }

    s->state = STATE_IDLE;

    switch (s->cmd_in_progress) {
    case DPP:
    case QPP:
<<<<<<< HEAD
    case OPP:
    case AAI:
=======
    case QPP_4:
>>>>>>> 1ab5eb4e
    case PP:
        s->state = STATE_PAGE_PROGRAM;
        break;
    case QPP4:
    case OPP4:
    case PP4:
        s->state = STATE_PAGE_PROGRAM;
        break;
    case FAST_READ:
    case O_FAST_READ:
    case DOR:
    case QOR:
    case OOR:
    case DIOR:
    case QIOR:
    case OIOR:
        /* Fall through after executing dummy cycles/bytes */
        dummy_state = set_dummy_cycles(s, 1);
    case READ:
        if (dummy_state == true) {
            s->state = DUMMY_CYCLE_WAIT;
        } else {
            s->state = STATE_READ;
        }
        break;
    case FAST_READ4:
    case O_FAST_READ4:
    case DOR4:
    case QOR4:
    case OOR4:
    case OOR4_MT35X:
    case DIOR4:
    case QIOR4:
    case OIOR4:
        /* Fall through after executing dummy cycles/bytes */
        dummy_state = set_dummy_cycles(s, 1);
    case READ4:
        if (dummy_state == false) {
            s->state = STATE_READ;
        } else {
            s->state = DUMMY_CYCLE_WAIT;
        }
        break;
    case ERASE_SECTOR:
    case ERASE_4K:
    case ERASE_32K:
        flash_erase(s, s->cur_addr, s->cmd_in_progress);
        break;
    case ERASE4_SECTOR:
    case DIE_ERASE:
        flash_erase(s, s->cur_addr, s->cmd_in_progress);
        break;
    case WRSR:
        if (s->write_enable) {
            s->write_enable = false;
        }
        break;
    case EXTEND_ADDR_WRITE:
        s->ear = s->data[0];
        break;
    case WNVCR:
        s->nonvolatile_cfg = s->data[0] | (s->data[1] << 8);
        break;
    case WVCR:
        s->volatile_cfg = s->data[0];
        break;
    case WEVCR:
        s->enh_volatile_cfg = s->data[0];
        break;
    default:
        break;
    }

    s->cur_addr <<= 3;
}

static void reset_memory(Flash *s)
{
    s->cmd_in_progress = NOP;
    s->cur_addr = 0;
    s->ear = 0;
    s->four_bytes_address_mode = false;
    s->len = 0;
    s->needed_bytes = 0;
    s->pos = 0;
    s->state = STATE_IDLE;
    s->write_enable = false;
    s->reset_enable = false;
    s->quad_enable = false;

    switch (get_man(s)) {
    case MAN_NUMONYX:
        s->volatile_cfg = 0;
        s->volatile_cfg |= VCFG_DUMMY;
        s->volatile_cfg |= VCFG_WRAP_SEQUENTIAL;
        if ((s->nonvolatile_cfg & NVCFG_XIP_MODE_MASK)
                                != NVCFG_XIP_MODE_DISABLED) {
            s->volatile_cfg |= VCFG_XIP_MODE_ENABLED;
        }
        s->volatile_cfg |= deposit32(s->volatile_cfg,
                            VCFG_DUMMY_CLK_POS,
                            CFG_DUMMY_CLK_LEN,
                            extract32(s->nonvolatile_cfg,
                                        NVCFG_DUMMY_CLK_POS,
                                        CFG_DUMMY_CLK_LEN)
                            );

        s->enh_volatile_cfg = 0;
        s->enh_volatile_cfg |= EVCFG_OUT_DRIVER_STRENGTH_DEF;
        s->enh_volatile_cfg |= EVCFG_VPP_ACCELERATOR;
        s->enh_volatile_cfg |= EVCFG_RESET_HOLD_ENABLED;
        if (s->nonvolatile_cfg & NVCFG_DUAL_IO_MASK) {
            s->enh_volatile_cfg |= EVCFG_DUAL_IO_ENABLED;
        }
        if (s->nonvolatile_cfg & NVCFG_QUAD_IO_MASK) {
            s->enh_volatile_cfg |= EVCFG_QUAD_IO_ENABLED;
        }
        if (!(s->nonvolatile_cfg & NVCFG_4BYTE_ADDR_MASK)) {
            s->four_bytes_address_mode = true;
        }
        if (!(s->nonvolatile_cfg & NVCFG_LOWER_SEGMENT_MASK)) {
            s->ear = s->size / MAX_3BYTES_SIZE - 1;
        }
        break;
    case MAN_MACRONIX:
        s->volatile_cfg = 0x7;
        break;
    case MAN_SPANSION:
        s->spansion_cr1v = s->spansion_cr1nv;
        s->spansion_cr2v = s->spansion_cr2nv;
        s->spansion_cr3v = s->spansion_cr3nv;
        s->spansion_cr4v = s->spansion_cr4nv;
        s->quad_enable = extract32(s->spansion_cr1v,
                                   SPANSION_QUAD_CFG_POS,
                                   SPANSION_QUAD_CFG_LEN
                                   );
        s->four_bytes_address_mode = extract32(s->spansion_cr2v,
                SPANSION_ADDR_LEN_POS,
                SPANSION_ADDR_LEN_LEN
                );
        break;
    default:
        break;
    }

    DB_PRINT_L(0, "Reset done.\n");
}

static void decode_dio_read_cmd(Flash *s)
{
    s->needed_bytes = get_addr_length(s);
    /* Dummy cycles modeled with bytes writes instead of bits */
    switch (get_man(s)) {
    case MAN_WINBOND:
        s->needed_bytes += WINBOND_CONTINUOUS_READ_MODE_CMD_LEN;
        break;
    case MAN_SPANSION:
        s->needed_bytes += SPANSION_CONTINUOUS_READ_MODE_CMD_LEN;
        s->needed_bytes += extract32(s->spansion_cr2v,
                                    SPANSION_DUMMY_CLK_POS,
                                    SPANSION_DUMMY_CLK_LEN
                                    );
        break;
    case MAN_NUMONYX:
        s->needed_bytes += extract32(s->volatile_cfg, 4, 4);
        break;
    case MAN_MACRONIX:
        switch (extract32(s->volatile_cfg, 6, 2)) {
        case 1:
            s->needed_bytes += 6;
            break;
        case 2:
            s->needed_bytes += 8;
            break;
        default:
            s->needed_bytes += 4;
            break;
        }
        break;
    default:
        break;
    }
    s->pos = 0;
    s->len = 0;
    s->state = STATE_COLLECTING_DATA;
}

static void decode_qio_read_cmd(Flash *s)
{
    s->needed_bytes = get_addr_length(s);
    /* Dummy cycles modeled with bytes writes instead of bits */
    switch (get_man(s)) {
    case MAN_WINBOND:
        s->needed_bytes += WINBOND_CONTINUOUS_READ_MODE_CMD_LEN;
        s->needed_bytes += 4;
        break;
    case MAN_SPANSION:
        s->needed_bytes += SPANSION_CONTINUOUS_READ_MODE_CMD_LEN;
        s->needed_bytes += extract32(s->spansion_cr2v,
                                    SPANSION_DUMMY_CLK_POS,
                                    SPANSION_DUMMY_CLK_LEN
                                    );
        break;
    case MAN_NUMONYX:
        s->needed_bytes += extract32(s->volatile_cfg, 4, 4);
        break;
    case MAN_MACRONIX:
        switch (extract32(s->volatile_cfg, 6, 2)) {
        case 1:
            s->needed_bytes += 4;
            break;
        case 2:
            s->needed_bytes += 8;
            break;
        default:
            s->needed_bytes += 6;
            break;
        }
        break;
    default:
        s->needed_bytes += 5;
        break;
    }
    s->pos = 0;
    s->len = 0;
    s->state = STATE_COLLECTING_DATA;
}

static void decode_new_cmd(Flash *s, uint32_t value)
{
    s->cmd_in_progress = value;
    int i;
    DB_PRINT_L(0, "decoded new command:%x\n", value);

    if (value != RESET_MEMORY) {
        s->reset_enable = false;
    }

    s->needed_bytes = 0;

    switch (value) {

    case READ4:
    case ERASE4_SECTOR:
    case QPP4:
    case OPP4:
    case PP4:
        if (s->four_bytes_address_mode == false) {
            s->needed_bytes += 1;
        }
    case ERASE_4K:
    case ERASE_32K:
    case ERASE_SECTOR:
    case READ:
    case DPP:
    case QPP:
<<<<<<< HEAD
    case OPP:
    case PP:
    case QOR:
    case OOR:
    case FAST_READ:
    case O_FAST_READ:
    case DOR:
        if (s->four_bytes_address_mode) {
            s->needed_bytes += 1;
        }
        s->needed_bytes += 3;
=======
    case QPP_4:
    case PP:
    case PP4:
    case PP4_4:
    case DIE_ERASE:
        s->needed_bytes = get_addr_length(s);
>>>>>>> 1ab5eb4e
        s->pos = 0;
        s->len = 0;
        s->state = STATE_COLLECTING_DATA;
        break;

    case FAST_READ4:
    case O_FAST_READ4:
    case DOR4:
    case QOR4:
    case OOR4:
    case OOR4_MT35X:
        s->needed_bytes += 4;
        s->pos = 0;
        s->len = 0;
        s->state = STATE_COLLECTING_DATA;
        break;

    case DIOR4:
        s->needed_bytes += 1;
    case DIOR:
        decode_dio_read_cmd(s);
        break;

    case QIOR4:
    case OIOR4:
        s->needed_bytes += 1;
    case OIOR:
    case QIOR:
        decode_qio_read_cmd(s);
        break;

    case WRSR:
        if (s->write_enable) {
            s->needed_bytes = 1;
            s->pos = 0;
            s->len = 0;
            s->state = STATE_COLLECTING_DATA;
        }
        break;

    case BRWR:
        if (s->write_enable) {
            s->needed_bytes = 1;
            s->pos = 0;
            s->len = 0;
            s->state = STATE_COLLECTING_DATA;
        }
        break;

    case WRDI:
        s->write_enable = false;
        break;
    case WREN:
        s->write_enable = true;
        break;

    case RDSR:
        s->data[0] = (!!s->write_enable) << 1;
        s->pos = 0;
        s->len = 1;
        s->data_read_loop = true;
        s->state = STATE_READING_DATA;
        break;

    case RDFSR:
        s->data[0] = 1 << 7;
        s->pos = 0;
        s->len = 1;
        s->data_read_loop = true;
        s->state = STATE_READING_DATA;
        break;


    case BRRD:
        s->pos = 0;
        s->len = 1;
        s->data_read_loop = false;
        s->state = STATE_READING_DATA;
        break;

    case JEDEC_READ:
        DB_PRINT_L(0, "populated jedec code\n");
        for (i = 0; i < s->pi->id_len; i++) {
            s->data[i] = s->pi->id[i];
        }
        s->len = s->pi->id_len;
        s->pos = 0;
        s->data_read_loop = false;
        s->state = STATE_READING_DATA;
        break;

    case RDID_90:
    case RDID_AB:
        DB_PRINT_L(0, "populated manf/dev ID\n");
        s->data[0] = s->pi->manf_id;
        s->data[1] = s->pi->dev_id;
        s->pos = 0;
        s->len = 2;
        s->data_read_loop = true;
        s->state = STATE_READING_DATA;
        break;

    case BULK_ERASE_60:
    case BULK_ERASE_C7:
        if (s->write_enable) {
            DB_PRINT_L(0, "chip erase\n");
            flash_erase(s, 0, BULK_ERASE);
        } else {
            qemu_log_mask(LOG_GUEST_ERROR, "M25P80: chip erase with write "
                          "protect!\n");
        }
        break;
    case NOP:
        break;
    case EN_4BYTE_ADDR:
        s->four_bytes_address_mode = true;
        break;
    case EX_4BYTE_ADDR:
        s->four_bytes_address_mode = false;
        break;
    case EXTEND_ADDR_READ:
        s->data[0] = s->ear;
        s->pos = 0;
        s->len = 1;
        s->state = STATE_READING_DATA;
        break;
    case EXTEND_ADDR_WRITE:
        if (s->write_enable) {
            s->needed_bytes = 1;
            s->pos = 0;
            s->len = 0;
            s->state = STATE_COLLECTING_DATA;
        }
        break;
    case RNVCR:
        s->data[0] = s->nonvolatile_cfg & 0xFF;
        s->data[1] = (s->nonvolatile_cfg >> 8) & 0xFF;
        s->pos = 0;
        s->len = 2;
        s->state = STATE_READING_DATA;
        break;
    case WNVCR:
        if (s->write_enable && get_man(s) == MAN_NUMONYX) {
            s->needed_bytes = 2;
            s->pos = 0;
            s->len = 0;
            s->state = STATE_COLLECTING_DATA;
        }
        break;
    case RVCR:
        s->data[0] = s->volatile_cfg & 0xFF;
        s->pos = 0;
        s->len = 1;
        s->state = STATE_READING_DATA;
        break;
    case WVCR:
        if (s->write_enable) {
            s->needed_bytes = 1;
            s->pos = 0;
            s->len = 0;
            s->state = STATE_COLLECTING_DATA;
        }
        break;
    case REVCR:
        s->data[0] = s->enh_volatile_cfg & 0xFF;
        s->pos = 0;
        s->len = 1;
        s->state = STATE_READING_DATA;
        break;
    case WEVCR:
        if (s->write_enable) {
            s->needed_bytes = 1;
            s->pos = 0;
            s->len = 0;
            s->state = STATE_COLLECTING_DATA;
        }
        break;
    case RESET_ENABLE:
        s->reset_enable = true;
        break;
    case RESET_MEMORY:
        if (s->reset_enable) {
            reset_memory(s);
        }
        break;
    case RDCR_EQIO:
        switch (get_man(s)) {
        case MAN_SPANSION:
            s->data[0] = (!!s->quad_enable) << 1;
            s->pos = 0;
            s->len = 1;
            s->state = STATE_READING_DATA;
            break;
        case MAN_MACRONIX:
            s->quad_enable = true;
            break;
        default:
            break;
        }
        break;
    case RSTQIO:
        s->quad_enable = false;
        break;
    default:
        qemu_log_mask(LOG_GUEST_ERROR, "M25P80: Unknown cmd %x\n", value);
        break;
    }
}

static int m25p80_cs(SSISlave *ss, bool select)
{
    Flash *s = M25P80(ss);

    if (select) {
        if (s->state == STATE_COLLECTING_VAR_LEN_DATA) {
            complete_collecting_data(s);
        }
        s->len = 0;
        s->pos = 0;
        s->state = STATE_IDLE;
        flash_sync_dirty(s, -1);
    }

    DB_PRINT_L(0, "%sselect\n", select ? "de" : "");

    return 0;
}

static void m25p80_num_datalines(SSISlave *ss, uint8_t lines)
{
    Flash *s = M25P80(ss);
    lines = lines == 0 ? 1 : lines;
    DB_PRINT_L(0, "Num of Data Lines change %d -> %d\n", s->n_datalines, lines);
    if (s->n_dummy_cycles) {
        s->n_dummy_cycles *= (lines / s->n_datalines);
    }
    s->n_datalines = lines;
}

static uint32_t m25p80_transfer(SSISlave *ss, uint32_t tx, int num_bits)
{
    Flash *s = M25P80(ss);
    uint32_t r = 0;

    if (!num_bits) {
        num_bits = 8;
    }

    switch (s->state) {

    case STATE_PAGE_PROGRAM:
        DB_PRINT_L(1, "page program cur_addr=%#" PRIx32 " data=%" PRIx8 "\n",
                   s->cur_addr, (uint8_t)tx);
        flash_write(s, (uint8_t)tx, num_bits);
        s->cur_addr += num_bits;
        break;

    case STATE_READ:
        assert((s->cur_addr & 0x7) + num_bits <= 8);
        r = s->storage[s->cur_addr >> 3] >>
            (8 - (s->cur_addr & 0x7) - num_bits);
        DB_PRINT_L(1, "READ 0x%" PRIx32 "=%" PRIx8 "\n", s->cur_addr,
                   (uint8_t)r);
        s->cur_addr = (s->cur_addr + num_bits) % (s->size * 8);
        break;

    case STATE_COLLECTING_DATA:
<<<<<<< HEAD
        assert(num_bits == 8);
=======
    case STATE_COLLECTING_VAR_LEN_DATA:

        if (s->len >= M25P80_INTERNAL_DATA_BUFFER_SZ) {
            qemu_log_mask(LOG_GUEST_ERROR,
                          "M25P80: Write overrun internal data buffer. "
                          "SPI controller (QEMU emulator or guest driver) "
                          "is misbehaving\n");
            s->len = s->pos = 0;
            s->state = STATE_IDLE;
            break;
        }

>>>>>>> 1ab5eb4e
        s->data[s->len] = (uint8_t)tx;
        s->len++;

        if (s->len == s->needed_bytes) {
            complete_collecting_data(s);
        }
        break;

    case STATE_READING_DATA:
<<<<<<< HEAD
        assert(num_bits == 8);
=======

        if (s->pos >= M25P80_INTERNAL_DATA_BUFFER_SZ) {
            qemu_log_mask(LOG_GUEST_ERROR,
                          "M25P80: Read overrun internal data buffer. "
                          "SPI controller (QEMU emulator or guest driver) "
                          "is misbehaving\n");
            s->len = s->pos = 0;
            s->state = STATE_IDLE;
            break;
        }

>>>>>>> 1ab5eb4e
        r = s->data[s->pos];
        s->pos++;
        if (s->pos == s->len) {
            s->pos = 0;
            if (!s->data_read_loop) {
                s->state = STATE_IDLE;
            }
        }
        break;

    case DUMMY_CYCLE_WAIT:
        s->dummy_count++;
        DB_PRINT_L(0, "Dummy Byte/Cycle %d\n", s->dummy_count);
        s->n_dummy_cycles--;
        if (!s->n_dummy_cycles) {
            complete_collecting_data(s);
        }
        break;
    default:
    case STATE_IDLE:
        assert(num_bits == 8);
        decode_new_cmd(s, (uint8_t)tx);
        break;
    }

    return r;
}

static void m25p80_realize(SSISlave *ss, Error **errp)
{
    Flash *s = M25P80(ss);
    M25P80Class *mc = M25P80_GET_CLASS(s);
    int ret;

    /* Xilinx: Set the number of data lines to 1 by default */
    s->n_datalines = 1;

    s->pi = mc->pi;

    s->size = s->pi->sector_size * s->pi->n_sectors;
    s->dirty_page = -1;

    if (s->blk) {
        uint64_t perm = BLK_PERM_CONSISTENT_READ |
                        (blk_is_read_only(s->blk) ? 0 : BLK_PERM_WRITE);
        ret = blk_set_perm(s->blk, perm, BLK_PERM_ALL, errp);
        if (ret < 0) {
            return;
        }

        DB_PRINT_L(0, "Binding to IF_MTD drive\n");
        s->storage = blk_blockalign(s->blk, s->size);

        if (blk_pread(s->blk, 0, s->storage, s->size) != s->size) {
            error_setg(errp, "failed to read the initial flash content");
            return;
        }
    } else {
        DB_PRINT_L(0, "No BDRV - binding to RAM\n");
        s->storage = blk_blockalign(NULL, s->size);
        memset(s->storage, 0xFF, s->size);
    }
}

static void m25p80_reset(DeviceState *d)
{
    Flash *s = M25P80(d);

    reset_memory(s);
}

static void m25p80_pre_save(void *opaque)
{
    flash_sync_dirty((Flash *)opaque, -1);
}

static Property m25p80_properties[] = {
    /* This is default value for Micron flash */
    DEFINE_PROP_UINT32("nonvolatile-cfg", Flash, nonvolatile_cfg, 0x8FFF),
    DEFINE_PROP_UINT8("spansion-cr1nv", Flash, spansion_cr1nv, 0x0),
    DEFINE_PROP_UINT8("spansion-cr2nv", Flash, spansion_cr2nv, 0x8),
    DEFINE_PROP_UINT8("spansion-cr3nv", Flash, spansion_cr3nv, 0x2),
    DEFINE_PROP_UINT8("spansion-cr4nv", Flash, spansion_cr4nv, 0x10),
    DEFINE_PROP_DRIVE("drive", Flash, blk),
    DEFINE_PROP_END_OF_LIST(),
};

static const VMStateDescription vmstate_m25p80 = {
    .name = "m25p80",
    .version_id = 0,
    .minimum_version_id = 0,
    .pre_save = m25p80_pre_save,
    .fields = (VMStateField[]) {
        VMSTATE_UINT8(state, Flash),
        VMSTATE_UINT8_ARRAY(data, Flash, M25P80_INTERNAL_DATA_BUFFER_SZ),
        VMSTATE_UINT32(len, Flash),
        VMSTATE_UINT32(pos, Flash),
        VMSTATE_UINT8(needed_bytes, Flash),
        VMSTATE_UINT8(cmd_in_progress, Flash),
        VMSTATE_UINT32(cur_addr, Flash),
        VMSTATE_BOOL(write_enable, Flash),
        VMSTATE_BOOL(reset_enable, Flash),
        VMSTATE_UINT8(ear, Flash),
        VMSTATE_BOOL(four_bytes_address_mode, Flash),
        VMSTATE_UINT32(nonvolatile_cfg, Flash),
        VMSTATE_UINT32(volatile_cfg, Flash),
        VMSTATE_UINT32(enh_volatile_cfg, Flash),
        VMSTATE_BOOL(quad_enable, Flash),
        VMSTATE_UINT8(spansion_cr1nv, Flash),
        VMSTATE_UINT8(spansion_cr2nv, Flash),
        VMSTATE_UINT8(spansion_cr3nv, Flash),
        VMSTATE_UINT8(spansion_cr4nv, Flash),
        VMSTATE_END_OF_LIST()
    }
};

static void m25p80_class_init(ObjectClass *klass, void *data)
{
    DeviceClass *dc = DEVICE_CLASS(klass);
    SSISlaveClass *k = SSI_SLAVE_CLASS(klass);
    M25P80Class *mc = M25P80_CLASS(klass);

    k->realize = m25p80_realize;
    k->transfer_bits = m25p80_transfer;
    k->set_cs = m25p80_cs;
    k->set_data_lines = m25p80_num_datalines;
    k->cs_polarity = SSI_CS_LOW;
    dc->vmsd = &vmstate_m25p80;
    dc->props = m25p80_properties;
    dc->reset = m25p80_reset;
    mc->pi = data;
}

static const TypeInfo m25p80_info = {
    .name           = TYPE_M25P80,
    .parent         = TYPE_SSI_SLAVE,
    .instance_size  = sizeof(Flash),
    .class_size     = sizeof(M25P80Class),
    .abstract       = true,
};

static void m25p80_register_types(void)
{
    int i;

    type_register_static(&m25p80_info);
    for (i = 0; i < ARRAY_SIZE(known_devices); ++i) {
        TypeInfo ti = {
            .name       = known_devices[i].part_name,
            .parent     = TYPE_M25P80,
            .class_init = m25p80_class_init,
            .class_data = (void *)&known_devices[i],
        };
        type_register(&ti);
    }
}

type_init(m25p80_register_types)<|MERGE_RESOLUTION|>--- conflicted
+++ resolved
@@ -78,14 +78,8 @@
     uint32_t n_sectors;
     uint32_t page_size;
     uint16_t flags;
-<<<<<<< HEAD
-
     uint8_t manf_id;
     uint8_t dev_id;
-} FlashPartInfo;
-
-/* adapted from linux */
-=======
     /*
      * Big sized spi nor are often stacked devices, thus sometime
      * replace chip erase with die erase.
@@ -96,23 +90,6 @@
 
 /* adapted from linux */
 /* Used when the "_ext_id" is two bytes at most */
-#define INFO(_part_name, _jedec_id, _ext_id, _sector_size, _n_sectors, _flags)\
-    .part_name = _part_name,\
-    .id = {\
-        ((_jedec_id) >> 16) & 0xff,\
-        ((_jedec_id) >> 8) & 0xff,\
-        (_jedec_id) & 0xff,\
-        ((_ext_id) >> 8) & 0xff,\
-        (_ext_id) & 0xff,\
-          },\
-    .id_len = (!(_jedec_id) ? 0 : (3 + ((_ext_id) ? 2 : 0))),\
-    .sector_size = (_sector_size),\
-    .n_sectors = (_n_sectors),\
-    .page_size = 256,\
-    .flags = (_flags),\
-    .die_cnt = 0
->>>>>>> 1ab5eb4e
-
 #define INFO(_part_name, _jedec_id, _ext_id, _manf_id, _dev_id, _sector_size, _n_sectors, _flags)\
     .part_name = (_part_name),\
     .id = {\
@@ -226,7 +203,6 @@
     { INFO("n25q064",     0x20ba17,      0, 0x00, 0x00,  64 << 10, 128, 0) },
 
     /* Macronix */
-<<<<<<< HEAD
     { INFO("mx25l2005a",  0xc22012,      0, 0x00, 0x00,  64 << 10,   4, ER_4K) },
     { INFO("mx25l4005a",  0xc22013,      0, 0x00, 0x00,  64 << 10,   8, ER_4K) },
     { INFO("mx25l8005",   0xc22014,      0, 0x00, 0x00,  64 << 10,  16, 0) },
@@ -258,38 +234,10 @@
     { INFO("n25q128",     0x20ba18,      0, 0x00, 0x00,  64 << 10, 256, 0) },
     { INFO("n25q256a",    0x20ba19,      0, 0x00, 0x00,  64 << 10, 512, ER_4K) },
     { INFO("n25q512a",    0x20ba20,      0, 0x00, 0x00,  64 << 10, 1024, ER_4K) },
-=======
-    { INFO("mx25l2005a",  0xc22012,      0,  64 << 10,   4, ER_4K) },
-    { INFO("mx25l4005a",  0xc22013,      0,  64 << 10,   8, ER_4K) },
-    { INFO("mx25l8005",   0xc22014,      0,  64 << 10,  16, 0) },
-    { INFO("mx25l1606e",  0xc22015,      0,  64 << 10,  32, ER_4K) },
-    { INFO("mx25l3205d",  0xc22016,      0,  64 << 10,  64, 0) },
-    { INFO("mx25l6405d",  0xc22017,      0,  64 << 10, 128, 0) },
-    { INFO("mx25l12805d", 0xc22018,      0,  64 << 10, 256, 0) },
-    { INFO("mx25l12855e", 0xc22618,      0,  64 << 10, 256, 0) },
-    { INFO("mx25l25635e", 0xc22019,      0,  64 << 10, 512, 0) },
-    { INFO("mx25l25655e", 0xc22619,      0,  64 << 10, 512, 0) },
-    { INFO("mx66u51235f", 0xc2253a,      0,  64 << 10, 1024, ER_4K | ER_32K) },
-    { INFO("mx66u1g45g",  0xc2253b,      0,  64 << 10, 2048, ER_4K | ER_32K) },
-    { INFO("mx66l1g45g",  0xc2201b,      0,  64 << 10, 2048, ER_4K | ER_32K) },
-
-    /* Micron */
-    { INFO("n25q032a11",  0x20bb16,      0,  64 << 10,  64, ER_4K) },
-    { INFO("n25q032a13",  0x20ba16,      0,  64 << 10,  64, ER_4K) },
-    { INFO("n25q064a11",  0x20bb17,      0,  64 << 10, 128, ER_4K) },
-    { INFO("n25q064a13",  0x20ba17,      0,  64 << 10, 128, ER_4K) },
-    { INFO("n25q128a11",  0x20bb18,      0,  64 << 10, 256, ER_4K) },
-    { INFO("n25q128a13",  0x20ba18,      0,  64 << 10, 256, ER_4K) },
-    { INFO("n25q256a11",  0x20bb19,      0,  64 << 10, 512, ER_4K) },
-    { INFO("n25q256a13",  0x20ba19,      0,  64 << 10, 512, ER_4K) },
-    { INFO("n25q128",     0x20ba18,      0,  64 << 10, 256, 0) },
-    { INFO("n25q256a",    0x20ba19,      0,  64 << 10, 512, ER_4K) },
-    { INFO("n25q512a",    0x20ba20,      0,  64 << 10, 1024, ER_4K) },
     { INFO_STACKED("n25q00",    0x20ba21, 0x1000, 64 << 10, 2048, ER_4K, 4) },
     { INFO_STACKED("n25q00a",   0x20bb21, 0x1000, 64 << 10, 2048, ER_4K, 4) },
     { INFO_STACKED("mt25ql01g", 0x20ba21, 0x1040, 64 << 10, 2048, ER_4K, 2) },
     { INFO_STACKED("mt25qu01g", 0x20bb21, 0x1040, 64 << 10, 2048, ER_4K, 2) },
->>>>>>> 1ab5eb4e
 
     /* Spansion -- single (large) sector size only, at least
      * for the chips listed here (without boot sectors).
@@ -403,16 +351,12 @@
     PP4_4 = 0x3e,
     DPP = 0xa2,
     QPP = 0x32,
-<<<<<<< HEAD
-    QPP4 = 0x34,
+    QPP_4 = 0x34,
     RDID_90 = 0x90,
     RDID_AB = 0xab,
     AAI = 0xad,
     OPP = 0x82,
     OPP4 = 0x84,
-=======
-    QPP_4 = 0x34,
->>>>>>> 1ab5eb4e
 
     ERASE_4K = 0x20,
     ERASE4_4K = 0x21,
@@ -680,11 +624,8 @@
 
    switch (s->cmd_in_progress) {
    case PP4:
-<<<<<<< HEAD
-=======
    case PP4_4:
    case QPP_4:
->>>>>>> 1ab5eb4e
    case READ4:
    case QIOR4:
    case OIOR4:
@@ -766,16 +707,12 @@
     switch (s->cmd_in_progress) {
     case DPP:
     case QPP:
-<<<<<<< HEAD
+    case QPP_4:
     case OPP:
     case AAI:
-=======
-    case QPP_4:
->>>>>>> 1ab5eb4e
     case PP:
         s->state = STATE_PAGE_PROGRAM;
         break;
-    case QPP4:
     case OPP4:
     case PP4:
         s->state = STATE_PAGE_PROGRAM;
@@ -1016,7 +953,7 @@
 
     case READ4:
     case ERASE4_SECTOR:
-    case QPP4:
+    case QPP_4:
     case OPP4:
     case PP4:
         if (s->four_bytes_address_mode == false) {
@@ -1028,7 +965,6 @@
     case READ:
     case DPP:
     case QPP:
-<<<<<<< HEAD
     case OPP:
     case PP:
     case QOR:
@@ -1036,18 +972,9 @@
     case FAST_READ:
     case O_FAST_READ:
     case DOR:
-        if (s->four_bytes_address_mode) {
-            s->needed_bytes += 1;
-        }
-        s->needed_bytes += 3;
-=======
-    case QPP_4:
-    case PP:
-    case PP4:
     case PP4_4:
     case DIE_ERASE:
-        s->needed_bytes = get_addr_length(s);
->>>>>>> 1ab5eb4e
+        s->needed_bytes += get_addr_length(s);
         s->pos = 0;
         s->len = 0;
         s->state = STATE_COLLECTING_DATA;
@@ -1315,9 +1242,6 @@
         break;
 
     case STATE_COLLECTING_DATA:
-<<<<<<< HEAD
-        assert(num_bits == 8);
-=======
     case STATE_COLLECTING_VAR_LEN_DATA:
 
         if (s->len >= M25P80_INTERNAL_DATA_BUFFER_SZ) {
@@ -1330,7 +1254,6 @@
             break;
         }
 
->>>>>>> 1ab5eb4e
         s->data[s->len] = (uint8_t)tx;
         s->len++;
 
@@ -1340,9 +1263,6 @@
         break;
 
     case STATE_READING_DATA:
-<<<<<<< HEAD
-        assert(num_bits == 8);
-=======
 
         if (s->pos >= M25P80_INTERNAL_DATA_BUFFER_SZ) {
             qemu_log_mask(LOG_GUEST_ERROR,
@@ -1354,7 +1274,6 @@
             break;
         }
 
->>>>>>> 1ab5eb4e
         r = s->data[s->pos];
         s->pos++;
         if (s->pos == s->len) {
@@ -1407,11 +1326,6 @@
 
         DB_PRINT_L(0, "Binding to IF_MTD drive\n");
         s->storage = blk_blockalign(s->blk, s->size);
-
-        if (blk_pread(s->blk, 0, s->storage, s->size) != s->size) {
-            error_setg(errp, "failed to read the initial flash content");
-            return;
-        }
     } else {
         DB_PRINT_L(0, "No BDRV - binding to RAM\n");
         s->storage = blk_blockalign(NULL, s->size);
@@ -1422,6 +1336,20 @@
 static void m25p80_reset(DeviceState *d)
 {
     Flash *s = M25P80(d);
+
+    /* Xilinx: This isn't right, but we need to move this from the realize.
+     * This funciton ends up creating a new thread, which hangs performing the
+     * I/O when created from FDT generic's corotines. This causes a
+     * use-after-free crash and probably other issues as we are still stuck
+     * in the realize function until the main loop starts. I'm not sure how we
+     * can nicely fix it as the I/O only goes through in the main loop.
+     */
+    if (s->blk) {
+        if (blk_pread(s->blk, 0, s->storage, s->size) != s->size) {
+            fprintf(stderr, "failed to read the initial flash content");
+            exit(1);
+        }
+    }
 
     reset_memory(s);
 }
