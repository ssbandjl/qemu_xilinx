--- conflicted
+++ resolved
@@ -12,8 +12,6 @@
     OBJECT_GET_CLASS(StreamSlaveClass, (obj), TYPE_STREAM_SLAVE)
 #define STREAM_SLAVE(obj) \
      INTERFACE_CHECK(StreamSlave, (obj), TYPE_STREAM_SLAVE)
-
-#define STREAM_ATTR_EOP      (1 << 0)   /* Signal End-Of-Packet.  */
 
 typedef struct StreamSlave StreamSlave;
 
@@ -41,16 +39,6 @@
      * @obj: Stream slave to push to
      * @buf: Data to write
      * @len: Maximum number of bytes to write
-<<<<<<< HEAD
-     * @attr: Attributes.
-     */
-    size_t (*push)(StreamSlave *obj, unsigned char *buf, size_t len,
-                   uint32_t attr);
-} StreamSlaveClass;
-
-size_t
-stream_push(StreamSlave *sink, uint8_t *buf, size_t len, uint32_t attr);
-=======
      * @eop: End of packet flag
      */
     size_t (*push)(StreamSlave *obj, unsigned char *buf, size_t len, bool eop);
@@ -58,7 +46,6 @@
 
 size_t
 stream_push(StreamSlave *sink, uint8_t *buf, size_t len, bool eop);
->>>>>>> 0ffd3d64
 
 bool
 stream_can_push(StreamSlave *sink, StreamCanPushNotifyFn notify,
