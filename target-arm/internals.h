--- conflicted
+++ resolved
@@ -46,12 +46,7 @@
         || excp == EXCP_HALTED
         || excp == EXCP_EXCEPTION_EXIT
         || excp == EXCP_KERNEL_TRAP
-<<<<<<< HEAD
-        || excp == EXCP_SEMIHOST
-        || excp == EXCP_STREX;
-=======
         || excp == EXCP_SEMIHOST;
->>>>>>> 7124ccf8
 }
 
 /* Exception names for debug logging; note that not all of these
@@ -73,10 +68,7 @@
     [EXCP_VIRQ] = "Virtual IRQ",
     [EXCP_VFIQ] = "Virtual FIQ",
     [EXCP_SEMIHOST] = "Semihosting call",
-<<<<<<< HEAD
     [EXCP_WFI] = "WFI",
-=======
->>>>>>> 7124ccf8
 };
 
 /* Scale factor for generic timers, ie number of ns per tick.
@@ -435,11 +427,7 @@
 
 static inline uint32_t syn_wfx(int cv, int cond, int ti)
 {
-<<<<<<< HEAD
     return (EC_WFX_TRAP << ARM_EL_EC_SHIFT) | ARM_EL_IL |
-=======
-    return (EC_WFX_TRAP << ARM_EL_EC_SHIFT) |
->>>>>>> 7124ccf8
            (cv << 24) | (cond << 20) | ti;
 }
 
@@ -502,10 +490,6 @@
 bool arm_s1_regime_using_lpae_format(CPUARMState *env, ARMMMUIdx mmu_idx);
 
 /* Raise a data fault alignment exception for the specified virtual address */
-<<<<<<< HEAD
-void arm_cpu_do_unaligned_access(CPUState *cs, vaddr vaddr, int is_write,
-                                 int is_user, uintptr_t retaddr);
-=======
 void arm_cpu_do_unaligned_access(CPUState *cs, vaddr vaddr,
                                  MMUAccessType access_type,
                                  int mmu_idx, uintptr_t retaddr);
@@ -517,6 +501,5 @@
         cpu->el_change_hook(cpu, cpu->el_change_hook_opaque);
     }
 }
->>>>>>> 7124ccf8
 
 #endif