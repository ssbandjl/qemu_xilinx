/*
 * Xilinx Display Port
 *
 *  Copyright (C) 2015 : GreenSocs Ltd
 *      http://www.greensocs.com/ , email: info@greensocs.com
 *
 *  Developed by :
 *  Frederic Konrad   <fred.konrad@greensocs.com>
 *
 * This program is free software; you can redistribute it and/or modify
 * it under the terms of the GNU General Public License as published by
 * the Free Software Foundation, either version 2 of the License, or
 * (at your option)any later version.
 *
 * This program is distributed in the hope that it will be useful,
 * but WITHOUT ANY WARRANTY; without even the implied warranty of
 * MERCHANTABILITY or FITNESS FOR A PARTICULAR PURPOSE.  See the
 * GNU General Public License for more details.
 *
 * You should have received a copy of the GNU General Public License along
 * with this program; if not, see <http://www.gnu.org/licenses/>.
 *
 */

#include "qemu/osdep.h"
#include "qapi/error.h"
#include "qemu/error-report.h"
#include "qemu/log.h"
#include "qemu/module.h"
#include "hw/display/xlnx_dp.h"
#include "hw/irq.h"
#include "migration/vmstate.h"

#ifndef DEBUG_DP
#define DEBUG_DP 0
#endif

#define DPRINTF(fmt, ...) do {                                                 \
    if (DEBUG_DP) {                                                            \
        qemu_log("xlnx_dp: " fmt , ## __VA_ARGS__);                            \
    }                                                                          \
} while (0)

/*
 * Register offset for DP.
 */
#define DP_LINK_BW_SET                      (0x0000 >> 2)
#define DP_LANE_COUNT_SET                   (0x0004 >> 2)
#define DP_ENHANCED_FRAME_EN                (0x0008 >> 2)
#define DP_TRAINING_PATTERN_SET             (0x000C >> 2)
#define DP_LINK_QUAL_PATTERN_SET            (0x0010 >> 2)
#define DP_SCRAMBLING_DISABLE               (0x0014 >> 2)
#define DP_DOWNSPREAD_CTRL                  (0x0018 >> 2)
#define DP_SOFTWARE_RESET                   (0x001C >> 2)
#define DP_TRANSMITTER_ENABLE               (0x0080 >> 2)
#define DP_MAIN_STREAM_ENABLE               (0x0084 >> 2)
#define DP_FORCE_SCRAMBLER_RESET            (0x00C0 >> 2)
#define DP_VERSION_REGISTER                 (0x00F8 >> 2)
#define DP_CORE_ID                          (0x00FC >> 2)

#define DP_AUX_COMMAND_REGISTER             (0x0100 >> 2)
#define AUX_ADDR_ONLY_MASK                  (0x1000)
#define AUX_COMMAND_MASK                    (0x0F00)
#define AUX_COMMAND_SHIFT                   (8)
#define AUX_COMMAND_NBYTES                  (0x000F)

#define DP_AUX_WRITE_FIFO                   (0x0104 >> 2)
#define DP_AUX_ADDRESS                      (0x0108 >> 2)
#define DP_AUX_CLOCK_DIVIDER                (0x010C >> 2)
#define DP_TX_USER_FIFO_OVERFLOW            (0x0110 >> 2)
#define DP_INTERRUPT_SIGNAL_STATE           (0x0130 >> 2)
#define DP_AUX_REPLY_DATA                   (0x0134 >> 2)
#define DP_AUX_REPLY_CODE                   (0x0138 >> 2)
#define DP_AUX_REPLY_COUNT                  (0x013C >> 2)
#define DP_REPLY_DATA_COUNT                 (0x0148 >> 2)
#define DP_REPLY_STATUS                     (0x014C >> 2)
#define DP_HPD_DURATION                     (0x0150 >> 2)
#define DP_MAIN_STREAM_HTOTAL               (0x0180 >> 2)
#define DP_MAIN_STREAM_VTOTAL               (0x0184 >> 2)
#define DP_MAIN_STREAM_POLARITY             (0x0188 >> 2)
#define DP_MAIN_STREAM_HSWIDTH              (0x018C >> 2)
#define DP_MAIN_STREAM_VSWIDTH              (0x0190 >> 2)
#define DP_MAIN_STREAM_HRES                 (0x0194 >> 2)
#define DP_MAIN_STREAM_VRES                 (0x0198 >> 2)
#define DP_MAIN_STREAM_HSTART               (0x019C >> 2)
#define DP_MAIN_STREAM_VSTART               (0x01A0 >> 2)
#define DP_MAIN_STREAM_MISC0                (0x01A4 >> 2)
#define DP_MAIN_STREAM_MISC1                (0x01A8 >> 2)
#define DP_MAIN_STREAM_M_VID                (0x01AC >> 2)
#define DP_MSA_TRANSFER_UNIT_SIZE           (0x01B0 >> 2)
#define DP_MAIN_STREAM_N_VID                (0x01B4 >> 2)
#define DP_USER_DATA_COUNT_PER_LANE         (0x01BC >> 2)
#define DP_MIN_BYTES_PER_TU                 (0x01C4 >> 2)
#define DP_FRAC_BYTES_PER_TU                (0x01C8 >> 2)
#define DP_INIT_WAIT                        (0x01CC >> 2)
#define DP_PHY_RESET                        (0x0200 >> 2)
#define DP_PHY_VOLTAGE_DIFF_LANE_0          (0x0220 >> 2)
#define DP_PHY_VOLTAGE_DIFF_LANE_1          (0x0224 >> 2)
#define DP_TRANSMIT_PRBS7                   (0x0230 >> 2)
#define DP_PHY_CLOCK_SELECT                 (0x0234 >> 2)
#define DP_TX_PHY_POWER_DOWN                (0x0238 >> 2)
#define DP_PHY_PRECURSOR_LANE_0             (0x023C >> 2)
#define DP_PHY_PRECURSOR_LANE_1             (0x0240 >> 2)
#define DP_PHY_POSTCURSOR_LANE_0            (0x024C >> 2)
#define DP_PHY_POSTCURSOR_LANE_1            (0x0250 >> 2)
#define DP_PHY_STATUS                       (0x0280 >> 2)

#define DP_TX_AUDIO_CONTROL                 (0x0300 >> 2)
#define DP_TX_AUD_CTRL                      (1)

#define DP_TX_AUDIO_CHANNELS                (0x0304 >> 2)
#define DP_TX_AUDIO_INFO_DATA(n)            ((0x0308 + 4 * n) >> 2)
#define DP_TX_M_AUD                         (0x0328 >> 2)
#define DP_TX_N_AUD                         (0x032C >> 2)
#define DP_TX_AUDIO_EXT_DATA(n)             ((0x0330 + 4 * n) >> 2)
#define DP_INT_STATUS                       (0x03A0 >> 2)
#define DP_INT_MASK                         (0x03A4 >> 2)
#define DP_INT_EN                           (0x03A8 >> 2)
#define DP_INT_DS                           (0x03AC >> 2)

/*
 * Registers offset for Audio Video Buffer configuration.
 */
#define V_BLEND_OFFSET                      (0xA000)
#define V_BLEND_BG_CLR_0                    (0x0000 >> 2)
#define V_BLEND_BG_CLR_1                    (0x0004 >> 2)
#define V_BLEND_BG_CLR_2                    (0x0008 >> 2)
#define V_BLEND_SET_GLOBAL_ALPHA_REG        (0x000C >> 2)
#define V_BLEND_OUTPUT_VID_FORMAT           (0x0014 >> 2)
#define V_BLEND_LAYER0_CONTROL              (0x0018 >> 2)
#define V_BLEND_LAYER1_CONTROL              (0x001C >> 2)

#define V_BLEND_RGB2YCBCR_COEFF(n)          ((0x0020 + 4 * n) >> 2)
#define V_BLEND_IN1CSC_COEFF(n)             ((0x0044 + 4 * n) >> 2)

#define V_BLEND_LUMA_IN1CSC_OFFSET          (0x0068 >> 2)
#define V_BLEND_CR_IN1CSC_OFFSET            (0x006C >> 2)
#define V_BLEND_CB_IN1CSC_OFFSET            (0x0070 >> 2)
#define V_BLEND_LUMA_OUTCSC_OFFSET          (0x0074 >> 2)
#define V_BLEND_CR_OUTCSC_OFFSET            (0x0078 >> 2)
#define V_BLEND_CB_OUTCSC_OFFSET            (0x007C >> 2)

#define V_BLEND_IN2CSC_COEFF(n)             ((0x0080 + 4 * n) >> 2)

#define V_BLEND_LUMA_IN2CSC_OFFSET          (0x00A4 >> 2)
#define V_BLEND_CR_IN2CSC_OFFSET            (0x00A8 >> 2)
#define V_BLEND_CB_IN2CSC_OFFSET            (0x00AC >> 2)
#define V_BLEND_CHROMA_KEY_ENABLE           (0x01D0 >> 2)
#define V_BLEND_CHROMA_KEY_COMP1            (0x01D4 >> 2)
#define V_BLEND_CHROMA_KEY_COMP2            (0x01D8 >> 2)
#define V_BLEND_CHROMA_KEY_COMP3            (0x01DC >> 2)

/*
 * Registers offset for Audio Video Buffer configuration.
 */
#define AV_BUF_MANAGER_OFFSET               (0xB000)
#define AV_BUF_FORMAT                       (0x0000 >> 2)
#define AV_BUF_NON_LIVE_LATENCY             (0x0008 >> 2)
#define AV_CHBUF0                           (0x0010 >> 2)
#define AV_CHBUF1                           (0x0014 >> 2)
#define AV_CHBUF2                           (0x0018 >> 2)
#define AV_CHBUF3                           (0x001C >> 2)
#define AV_CHBUF4                           (0x0020 >> 2)
#define AV_CHBUF5                           (0x0024 >> 2)
#define AV_BUF_STC_CONTROL                  (0x002C >> 2)
#define AV_BUF_STC_INIT_VALUE0              (0x0030 >> 2)
#define AV_BUF_STC_INIT_VALUE1              (0x0034 >> 2)
#define AV_BUF_STC_ADJ                      (0x0038 >> 2)
#define AV_BUF_STC_VIDEO_VSYNC_TS_REG0      (0x003C >> 2)
#define AV_BUF_STC_VIDEO_VSYNC_TS_REG1      (0x0040 >> 2)
#define AV_BUF_STC_EXT_VSYNC_TS_REG0        (0x0044 >> 2)
#define AV_BUF_STC_EXT_VSYNC_TS_REG1        (0x0048 >> 2)
#define AV_BUF_STC_CUSTOM_EVENT_TS_REG0     (0x004C >> 2)
#define AV_BUF_STC_CUSTOM_EVENT_TS_REG1     (0x0050 >> 2)
#define AV_BUF_STC_CUSTOM_EVENT2_TS_REG0    (0x0054 >> 2)
#define AV_BUF_STC_CUSTOM_EVENT2_TS_REG1    (0x0058 >> 2)
#define AV_BUF_STC_SNAPSHOT0                (0x0060 >> 2)
#define AV_BUF_STC_SNAPSHOT1                (0x0064 >> 2)
#define AV_BUF_OUTPUT_AUDIO_VIDEO_SELECT    (0x0070 >> 2)
#define AV_BUF_HCOUNT_VCOUNT_INT0           (0x0074 >> 2)
#define AV_BUF_HCOUNT_VCOUNT_INT1           (0x0078 >> 2)
#define AV_BUF_DITHER_CONFIG                (0x007C >> 2)
#define AV_BUF_DITHER_CONFIG_MAX            (0x008C >> 2)
#define AV_BUF_DITHER_CONFIG_MIN            (0x0090 >> 2)
#define AV_BUF_PATTERN_GEN_SELECT           (0x0100 >> 2)
#define AV_BUF_AUD_VID_CLK_SOURCE           (0x0120 >> 2)
#define AV_BUF_SRST_REG                     (0x0124 >> 2)
#define AV_BUF_AUDIO_RDY_INTERVAL           (0x0128 >> 2)
#define AV_BUF_AUDIO_CH_CONFIG              (0x012C >> 2)

#define AV_BUF_GRAPHICS_COMP_SCALE_FACTOR(n)((0x0200 + 4 * n) >> 2)

#define AV_BUF_VIDEO_COMP_SCALE_FACTOR(n)   ((0x020C + 4 * n) >> 2)

#define AV_BUF_LIVE_VIDEO_COMP_SF(n)        ((0x0218 + 4 * n) >> 2)

#define AV_BUF_LIVE_VID_CONFIG              (0x0224 >> 2)

#define AV_BUF_LIVE_GFX_COMP_SF(n)          ((0x0228 + 4 * n) >> 2)

#define AV_BUF_LIVE_GFX_CONFIG              (0x0234 >> 2)

#define AUDIO_MIXER_REGISTER_OFFSET         (0xC000)
#define AUDIO_MIXER_VOLUME_CONTROL          (0x0000 >> 2)
#define AUDIO_MIXER_META_DATA               (0x0004 >> 2)
#define AUD_CH_STATUS_REG(n)                ((0x0008 + 4 * n) >> 2)
#define AUD_CH_A_DATA_REG(n)                ((0x0020 + 4 * n) >> 2)
#define AUD_CH_B_DATA_REG(n)                ((0x0038 + 4 * n) >> 2)

#define DP_AUDIO_DMA_CHANNEL(n)             (4 + n)
#define DP_GRAPHIC_DMA_CHANNEL              (3)
#define DP_VIDEO_DMA_CHANNEL                (0)

enum DPGraphicFmt {
    DP_GRAPHIC_RGBA8888 = 0 << 8,
    DP_GRAPHIC_ABGR8888 = 1 << 8,
    DP_GRAPHIC_RGB888 = 2 << 8,
    DP_GRAPHIC_BGR888 = 3 << 8,
    DP_GRAPHIC_RGBA5551 = 4 << 8,
    DP_GRAPHIC_RGBA4444 = 5 << 8,
    DP_GRAPHIC_RGB565 = 6 << 8,
    DP_GRAPHIC_8BPP = 7 << 8,
    DP_GRAPHIC_4BPP = 8 << 8,
    DP_GRAPHIC_2BPP = 9 << 8,
    DP_GRAPHIC_1BPP = 10 << 8,
    DP_GRAPHIC_MASK = 0xF << 8
};

enum DPVideoFmt {
    DP_NL_VID_CB_Y0_CR_Y1 = 0,
    DP_NL_VID_CR_Y0_CB_Y1 = 1,
    DP_NL_VID_Y0_CR_Y1_CB = 2,
    DP_NL_VID_Y0_CB_Y1_CR = 3,
    DP_NL_VID_YV16 = 4,
    DP_NL_VID_YV24 = 5,
    DP_NL_VID_YV16CL = 6,
    DP_NL_VID_MONO = 7,
    DP_NL_VID_YV16CL2 = 8,
    DP_NL_VID_YUV444 = 9,
    DP_NL_VID_RGB888 = 10,
    DP_NL_VID_RGBA8880 = 11,
    DP_NL_VID_RGB888_10BPC = 12,
    DP_NL_VID_YUV444_10BPC = 13,
    DP_NL_VID_YV16CL2_10BPC = 14,
    DP_NL_VID_YV16CL_10BPC = 15,
    DP_NL_VID_YV16_10BPC = 16,
    DP_NL_VID_YV24_10BPC = 17,
    DP_NL_VID_Y_ONLY_10BPC = 18,
    DP_NL_VID_YV16_420 = 19,
    DP_NL_VID_YV16CL_420 = 20,
    DP_NL_VID_YV16CL2_420 = 21,
    DP_NL_VID_YV16_420_10BPC = 22,
    DP_NL_VID_YV16CL_420_10BPC = 23,
    DP_NL_VID_YV16CL2_420_10BPC = 24,
    DP_NL_VID_FMT_MASK = 0x1F
};

typedef enum DPGraphicFmt DPGraphicFmt;
typedef enum DPVideoFmt DPVideoFmt;

static const VMStateDescription vmstate_dp = {
    .name = TYPE_XLNX_DP,
    .version_id = 1,
    .fields = (VMStateField[]){
        VMSTATE_UINT32_ARRAY(core_registers, XlnxDPState,
                             DP_CORE_REG_ARRAY_SIZE),
        VMSTATE_UINT32_ARRAY(avbufm_registers, XlnxDPState,
                             DP_AVBUF_REG_ARRAY_SIZE),
        VMSTATE_UINT32_ARRAY(vblend_registers, XlnxDPState,
                             DP_VBLEND_REG_ARRAY_SIZE),
        VMSTATE_UINT32_ARRAY(audio_registers, XlnxDPState,
                             DP_AUDIO_REG_ARRAY_SIZE),
        VMSTATE_END_OF_LIST()
    }
};

static void xlnx_dp_update_irq(XlnxDPState *s);

static uint64_t xlnx_dp_audio_read(void *opaque, hwaddr offset, unsigned size)
{
    XlnxDPState *s = XLNX_DP(opaque);

    offset = offset >> 2;
    return s->audio_registers[offset];
}

static void xlnx_dp_audio_write(void *opaque, hwaddr offset, uint64_t value,
                                unsigned size)
{
    XlnxDPState *s = XLNX_DP(opaque);

    offset = offset >> 2;

    switch (offset) {
    case AUDIO_MIXER_META_DATA:
        s->audio_registers[offset] = value & 0x00000001;
        break;
    default:
        s->audio_registers[offset] = value;
        break;
    }
}

static const MemoryRegionOps audio_ops = {
    .read = xlnx_dp_audio_read,
    .write = xlnx_dp_audio_write,
    .endianness = DEVICE_NATIVE_ENDIAN,
};

static inline uint32_t xlnx_dp_audio_get_volume(XlnxDPState *s,
                                                uint8_t channel)
{
    switch (channel) {
    case 0:
        return extract32(s->audio_registers[AUDIO_MIXER_VOLUME_CONTROL], 0, 16);
    case 1:
        return extract32(s->audio_registers[AUDIO_MIXER_VOLUME_CONTROL], 16,
                                                                         16);
    default:
        return 0;
    }
}

static inline void xlnx_dp_audio_activate(XlnxDPState *s)
{
    bool activated = ((s->core_registers[DP_TX_AUDIO_CONTROL]
                   & DP_TX_AUD_CTRL) != 0);
    AUD_set_active_out(s->amixer_output_stream, activated);
    xlnx_dpdma_set_host_data_location(s->dpdma, DP_AUDIO_DMA_CHANNEL(0),
                                      &s->audio_buffer_0);
    xlnx_dpdma_set_host_data_location(s->dpdma, DP_AUDIO_DMA_CHANNEL(1),
                                      &s->audio_buffer_1);
}

static inline void xlnx_dp_audio_mix_buffer(XlnxDPState *s)
{
    /*
     * Audio packets are signed and have this shape:
     * | 16 | 16 | 16 | 16 | 16 | 16 | 16 | 16 |
     * | R3 | L3 | R2 | L2 | R1 | L1 | R0 | L0 |
     *
     * Output audio is 16bits saturated.
     */
    int i;

    if ((s->audio_data_available[0]) && (xlnx_dp_audio_get_volume(s, 0))) {
        for (i = 0; i < s->audio_data_available[0] / 2; i++) {
            s->temp_buffer[i] = (int64_t)(s->audio_buffer_0[i])
                              * xlnx_dp_audio_get_volume(s, 0) / 8192;
        }
        s->byte_left = s->audio_data_available[0];
    } else {
        memset(s->temp_buffer, 0, s->audio_data_available[1] / 2);
    }

    if ((s->audio_data_available[1]) && (xlnx_dp_audio_get_volume(s, 1))) {
        if ((s->audio_data_available[0] == 0)
        || (s->audio_data_available[1] == s->audio_data_available[0])) {
            for (i = 0; i < s->audio_data_available[1] / 2; i++) {
                s->temp_buffer[i] += (int64_t)(s->audio_buffer_1[i])
                                   * xlnx_dp_audio_get_volume(s, 1) / 8192;
            }
            s->byte_left = s->audio_data_available[1];
        }
    }

    for (i = 0; i < s->byte_left / 2; i++) {
        s->out_buffer[i] = MAX(-32767, MIN(s->temp_buffer[i], 32767));
    }

    s->data_ptr = 0;
}

static void xlnx_dp_audio_callback(void *opaque, int avail)
{
    /*
     * Get some data from the DPDMA and compute these datas.
     * Then wait for QEMU's audio subsystem to call this callback.
     */
    XlnxDPState *s = XLNX_DP(opaque);
    size_t written = 0;

    /* If there are already some data don't get more data. */
    if (s->byte_left == 0) {
        s->audio_data_available[0] = xlnx_dpdma_start_operation(s->dpdma, 4,
                                                                  true);
        s->audio_data_available[1] = xlnx_dpdma_start_operation(s->dpdma, 5,
                                                                  true);
        xlnx_dp_audio_mix_buffer(s);
    }

    /* Send the buffer through the audio. */
    if (s->byte_left <= MAX_QEMU_BUFFER_SIZE) {
        if (s->byte_left != 0) {
            written = AUD_write(s->amixer_output_stream,
                                &s->out_buffer[s->data_ptr], s->byte_left);
        } else {
             int len_to_copy;
            /*
             * There is nothing to play.. We don't have any data! Fill the
             * buffer with zero's and send it.
             */
            written = 0;
            while (avail) {
                len_to_copy = MIN(AUD_CHBUF_MAX_DEPTH, avail);
                memset(s->out_buffer, 0, len_to_copy);
                avail -= AUD_write(s->amixer_output_stream, s->out_buffer,
                                   len_to_copy);
            }
        }
    } else {
        written = AUD_write(s->amixer_output_stream,
                            &s->out_buffer[s->data_ptr], MAX_QEMU_BUFFER_SIZE);
    }
    s->byte_left -= written;
    s->data_ptr += written;
}

/*
 * AUX channel related function.
 */
static void xlnx_dp_aux_clear_rx_fifo(XlnxDPState *s)
{
    fifo8_reset(&s->rx_fifo);
}

static void xlnx_dp_aux_push_rx_fifo(XlnxDPState *s, uint8_t *buf, size_t len)
{
    DPRINTF("Push %u data in rx_fifo\n", (unsigned)len);
    fifo8_push_all(&s->rx_fifo, buf, len);
}

static uint8_t xlnx_dp_aux_pop_rx_fifo(XlnxDPState *s)
{
    uint8_t ret;

    if (fifo8_is_empty(&s->rx_fifo)) {
        qemu_log_mask(LOG_GUEST_ERROR,
                      "%s: Reading empty RX_FIFO\n",
                      __func__);
        /*
         * The datasheet is not clear about the reset value, it seems
         * to be unspecified. We choose to return '0'.
         */
        ret = 0;
    } else {
        ret = fifo8_pop(&s->rx_fifo);
        DPRINTF("pop 0x%" PRIX8 " from rx_fifo.\n", ret);
    }
    return ret;
}

static void xlnx_dp_aux_clear_tx_fifo(XlnxDPState *s)
{
    fifo8_reset(&s->tx_fifo);
}

static void xlnx_dp_aux_push_tx_fifo(XlnxDPState *s, uint8_t *buf, size_t len)
{
    DPRINTF("Push %u data in tx_fifo\n", (unsigned)len);
    fifo8_push_all(&s->tx_fifo, buf, len);
}

static uint8_t xlnx_dp_aux_pop_tx_fifo(XlnxDPState *s)
{
    uint8_t ret;

    if (fifo8_is_empty(&s->tx_fifo)) {
        error_report("%s: TX_FIFO underflow", __func__);
        abort();
    }
    ret = fifo8_pop(&s->tx_fifo);
    DPRINTF("pop 0x%2.2X from tx_fifo.\n", ret);
    return ret;
}

static uint32_t xlnx_dp_aux_get_address(XlnxDPState *s)
{
    return s->core_registers[DP_AUX_ADDRESS];
}

/*
 * Get command from the register.
 */
static void xlnx_dp_aux_set_command(XlnxDPState *s, uint32_t value)
{
    bool address_only = (value & AUX_ADDR_ONLY_MASK) != 0;
    AUXCommand cmd = (value & AUX_COMMAND_MASK) >> AUX_COMMAND_SHIFT;
    uint8_t nbytes = (value & AUX_COMMAND_NBYTES) + 1;
    uint8_t buf[16];
    int i;

    /*
     * When an address_only command is executed nothing happen to the fifo, so
     * just make nbytes = 0.
     */
    if (address_only) {
        nbytes = 0;
    }

    switch (cmd) {
    case READ_AUX:
    case READ_I2C:
    case READ_I2C_MOT:
        s->core_registers[DP_AUX_REPLY_CODE] = aux_request(s->aux_bus, cmd,
                                               xlnx_dp_aux_get_address(s),
                                               nbytes, buf);
        s->core_registers[DP_REPLY_DATA_COUNT] = nbytes;

        if (s->core_registers[DP_AUX_REPLY_CODE] == AUX_I2C_ACK) {
            xlnx_dp_aux_push_rx_fifo(s, buf, nbytes);
        }
        break;
    case WRITE_AUX:
    case WRITE_I2C:
    case WRITE_I2C_MOT:
        for (i = 0; i < nbytes; i++) {
            buf[i] = xlnx_dp_aux_pop_tx_fifo(s);
        }
        s->core_registers[DP_AUX_REPLY_CODE] = aux_request(s->aux_bus, cmd,
                                               xlnx_dp_aux_get_address(s),
                                               nbytes, buf);
        xlnx_dp_aux_clear_tx_fifo(s);
        break;
    case WRITE_I2C_STATUS:
        qemu_log_mask(LOG_UNIMP, "xlnx_dp: Write i2c status not implemented\n");
        break;
    default:
        error_report("%s: invalid command: %u", __func__, cmd);
        abort();
    }

    s->core_registers[DP_INTERRUPT_SIGNAL_STATE] |= 0x04;
}

static void xlnx_dp_set_dpdma(const Object *obj, const char *name, Object *val,
                              Error **errp)
{
    XlnxDPState *s = XLNX_DP(obj);
    if (s->console) {
        DisplaySurface *surface = qemu_console_surface(s->console);
        XlnxDPDMAState *dma = XLNX_DPDMA(val);
        xlnx_dpdma_set_host_data_location(dma, DP_GRAPHIC_DMA_CHANNEL,
                                          surface_data(surface));
    }
}

static inline uint8_t xlnx_dp_global_alpha_value(XlnxDPState *s)
{
    return (s->vblend_registers[V_BLEND_SET_GLOBAL_ALPHA_REG] & 0x1FE) >> 1;
}

static inline bool xlnx_dp_global_alpha_enabled(XlnxDPState *s)
{
    /*
     * If the alpha is totally opaque (255) we consider the alpha is disabled to
     * reduce CPU consumption.
     */
    return ((xlnx_dp_global_alpha_value(s) != 0xFF) &&
           ((s->vblend_registers[V_BLEND_SET_GLOBAL_ALPHA_REG] & 0x01) != 0));
}

static void xlnx_dp_recreate_surface(XlnxDPState *s)
{
    /*
     * Two possibilities, if blending is enabled the console displays
     * bout_plane, if not g_plane is displayed.
     */
    uint16_t width = s->core_registers[DP_MAIN_STREAM_HRES];
    uint16_t height = s->core_registers[DP_MAIN_STREAM_VRES];
    DisplaySurface *current_console_surface = qemu_console_surface(s->console);

    if ((width != 0) && (height != 0)) {
        /*
         * As dpy_gfx_replace_surface calls qemu_free_displaysurface on the
         * surface we need to be careful and don't free the surface associated
         * to the console or double free will happen.
         */
        if (s->bout_plane.surface != current_console_surface) {
            qemu_free_displaysurface(s->bout_plane.surface);
        }
        if (s->v_plane.surface != current_console_surface) {
            qemu_free_displaysurface(s->v_plane.surface);
        }
        if (s->g_plane.surface != current_console_surface) {
            qemu_free_displaysurface(s->g_plane.surface);
        }

        s->g_plane.surface
                = qemu_create_displaysurface_from(width, height,
                                                  s->g_plane.format, 0, NULL);
        s->v_plane.surface
                = qemu_create_displaysurface_from(width, height,
                                                  s->v_plane.format, 0, NULL);
        if (xlnx_dp_global_alpha_enabled(s)) {
            s->bout_plane.surface =
                            qemu_create_displaysurface_from(width,
                                                            height,
                                                            s->g_plane.format,
                                                            0, NULL);
            dpy_gfx_replace_surface(s->console, s->bout_plane.surface);
        } else {
            s->bout_plane.surface = NULL;
            dpy_gfx_replace_surface(s->console, s->g_plane.surface);
        }

        xlnx_dpdma_set_host_data_location(s->dpdma, DP_GRAPHIC_DMA_CHANNEL,
                                            surface_data(s->g_plane.surface));
        xlnx_dpdma_set_host_data_location(s->dpdma, DP_VIDEO_DMA_CHANNEL,
                                            surface_data(s->v_plane.surface));
    }
}

/*
 * Change the graphic format of the surface.
 */
static void xlnx_dp_change_graphic_fmt(XlnxDPState *s)
{
    switch (s->avbufm_registers[AV_BUF_FORMAT] & DP_GRAPHIC_MASK) {
    case DP_GRAPHIC_RGBA8888:
        s->g_plane.format = PIXMAN_r8g8b8a8;
        break;
    case DP_GRAPHIC_ABGR8888:
        s->g_plane.format = PIXMAN_a8b8g8r8;
        break;
    case DP_GRAPHIC_RGB565:
        s->g_plane.format = PIXMAN_r5g6b5;
        break;
    case DP_GRAPHIC_RGB888:
        s->g_plane.format = PIXMAN_r8g8b8;
        break;
    case DP_GRAPHIC_BGR888:
        s->g_plane.format = PIXMAN_b8g8r8;
        break;
    default:
        warn_report("%s: unsupported graphic format %u", __func__,
                     s->avbufm_registers[AV_BUF_FORMAT] & DP_GRAPHIC_MASK);
    }

    switch (s->avbufm_registers[AV_BUF_FORMAT] & DP_NL_VID_FMT_MASK) {
    case 0:
        s->v_plane.format = PIXMAN_x8b8g8r8;
        break;
    case DP_NL_VID_Y0_CB_Y1_CR:
        s->v_plane.format = PIXMAN_yuy2;
        break;
    case DP_NL_VID_RGBA8880:
        s->v_plane.format = PIXMAN_x8b8g8r8;
        break;
    default:
        warn_report("%s: unsupported video format %u", __func__,
                     s->avbufm_registers[AV_BUF_FORMAT] & DP_NL_VID_FMT_MASK);
    }

    xlnx_dp_recreate_surface(s);
}

static void xlnx_dp_update_irq(XlnxDPState *s)
{
    uint32_t flags;

    flags = s->core_registers[DP_INT_STATUS] & ~s->core_registers[DP_INT_MASK];
    DPRINTF("update IRQ value = %" PRIx32 "\n", flags);
    qemu_set_irq(s->irq, flags != 0);
}

static uint64_t xlnx_dp_read(void *opaque, hwaddr offset, unsigned size)
{
    XlnxDPState *s = XLNX_DP(opaque);
    uint64_t ret = 0;

    offset = offset >> 2;

    switch (offset) {
    case DP_TX_USER_FIFO_OVERFLOW:
        /* This register is cleared after a read */
        ret = s->core_registers[DP_TX_USER_FIFO_OVERFLOW];
        s->core_registers[DP_TX_USER_FIFO_OVERFLOW] = 0;
        break;
    case DP_AUX_REPLY_DATA:
        ret = xlnx_dp_aux_pop_rx_fifo(s);
        break;
    case DP_INTERRUPT_SIGNAL_STATE:
        /*
         * XXX: Not sure it is the right thing to do actually.
         * The register is not written by the device driver so it's stuck
         * to 0x04.
         */
        ret = s->core_registers[DP_INTERRUPT_SIGNAL_STATE];
        s->core_registers[DP_INTERRUPT_SIGNAL_STATE] &= ~0x04;
        break;
    case DP_AUX_WRITE_FIFO:
    case DP_TX_AUDIO_INFO_DATA(0):
    case DP_TX_AUDIO_INFO_DATA(1):
    case DP_TX_AUDIO_INFO_DATA(2):
    case DP_TX_AUDIO_INFO_DATA(3):
    case DP_TX_AUDIO_INFO_DATA(4):
    case DP_TX_AUDIO_INFO_DATA(5):
    case DP_TX_AUDIO_INFO_DATA(6):
    case DP_TX_AUDIO_INFO_DATA(7):
    case DP_TX_AUDIO_EXT_DATA(0):
    case DP_TX_AUDIO_EXT_DATA(1):
    case DP_TX_AUDIO_EXT_DATA(2):
    case DP_TX_AUDIO_EXT_DATA(3):
    case DP_TX_AUDIO_EXT_DATA(4):
    case DP_TX_AUDIO_EXT_DATA(5):
    case DP_TX_AUDIO_EXT_DATA(6):
    case DP_TX_AUDIO_EXT_DATA(7):
    case DP_TX_AUDIO_EXT_DATA(8):
        /* write only registers */
        ret = 0;
        break;
    default:
        assert(offset <= (0x3AC >> 2));
        ret = s->core_registers[offset];
        break;
    }

    DPRINTF("core read @%" PRIx64 " = 0x%8.8" PRIX64 "\n", offset << 2, ret);
    return ret;
}

static void xlnx_dp_write(void *opaque, hwaddr offset, uint64_t value,
                          unsigned size)
{
    XlnxDPState *s = XLNX_DP(opaque);

    DPRINTF("core write @%" PRIx64 " = 0x%8.8" PRIX64 "\n", offset, value);

    offset = offset >> 2;

    switch (offset) {
    /*
     * Only special write case are handled.
     */
    case DP_LINK_BW_SET:
        s->core_registers[offset] = value & 0x000000FF;
        break;
    case DP_LANE_COUNT_SET:
    case DP_MAIN_STREAM_MISC0:
        s->core_registers[offset] = value & 0x0000000F;
        break;
    case DP_TRAINING_PATTERN_SET:
    case DP_LINK_QUAL_PATTERN_SET:
    case DP_MAIN_STREAM_POLARITY:
    case DP_PHY_VOLTAGE_DIFF_LANE_0:
    case DP_PHY_VOLTAGE_DIFF_LANE_1:
        s->core_registers[offset] = value & 0x00000003;
        break;
    case DP_ENHANCED_FRAME_EN:
    case DP_SCRAMBLING_DISABLE:
    case DP_DOWNSPREAD_CTRL:
    case DP_MAIN_STREAM_ENABLE:
    case DP_TRANSMIT_PRBS7:
        s->core_registers[offset] = value & 0x00000001;
        break;
    case DP_PHY_CLOCK_SELECT:
        s->core_registers[offset] = value & 0x00000007;
        break;
    case DP_SOFTWARE_RESET:
        /*
         * No need to update this bit as it's read '0'.
         */
        /*
         * TODO: reset IP.
         */
        break;
    case DP_TRANSMITTER_ENABLE:
        s->core_registers[offset] = value & 0x01;
        ptimer_transaction_begin(s->vblank);
        if (value & 0x1) {
            ptimer_set_limit(s->vblank, 1, 1);
            ptimer_run(s->vblank, 0);
        } else {
            ptimer_stop(s->vblank);
        }
        ptimer_transaction_commit(s->vblank);
        break;
    case DP_FORCE_SCRAMBLER_RESET:
        /*
         * No need to update this bit as it's read '0'.
         */
        /*
         * TODO: force a scrambler reset??
         */
        break;
    case DP_AUX_COMMAND_REGISTER:
        s->core_registers[offset] = value & 0x00001F0F;
        xlnx_dp_aux_set_command(s, s->core_registers[offset]);
        break;
    case DP_MAIN_STREAM_HTOTAL:
    case DP_MAIN_STREAM_VTOTAL:
    case DP_MAIN_STREAM_HSTART:
    case DP_MAIN_STREAM_VSTART:
        s->core_registers[offset] = value & 0x0000FFFF;
        break;
    case DP_MAIN_STREAM_HRES:
    case DP_MAIN_STREAM_VRES:
        s->core_registers[offset] = value & 0x0000FFFF;
        xlnx_dp_recreate_surface(s);
        break;
    case DP_MAIN_STREAM_HSWIDTH:
    case DP_MAIN_STREAM_VSWIDTH:
        s->core_registers[offset] = value & 0x00007FFF;
        break;
    case DP_MAIN_STREAM_MISC1:
        s->core_registers[offset] = value & 0x00000086;
        break;
    case DP_MAIN_STREAM_M_VID:
    case DP_MAIN_STREAM_N_VID:
        s->core_registers[offset] = value & 0x00FFFFFF;
        break;
    case DP_MSA_TRANSFER_UNIT_SIZE:
    case DP_MIN_BYTES_PER_TU:
    case DP_INIT_WAIT:
        s->core_registers[offset] = value & 0x00000007;
        break;
    case DP_USER_DATA_COUNT_PER_LANE:
        s->core_registers[offset] = value & 0x0003FFFF;
        break;
    case DP_FRAC_BYTES_PER_TU:
        s->core_registers[offset] = value & 0x000003FF;
        break;
    case DP_PHY_RESET:
        s->core_registers[offset] = value & 0x00010003;
        /*
         * TODO: Reset something?
         */
        break;
    case DP_TX_PHY_POWER_DOWN:
        s->core_registers[offset] = value & 0x0000000F;
        /*
         * TODO: Power down things?
         */
        break;
    case DP_AUX_WRITE_FIFO: {
        uint8_t c = value;
        xlnx_dp_aux_push_tx_fifo(s, &c, 1);
        break;
    }
    case DP_AUX_CLOCK_DIVIDER:
        break;
    case DP_AUX_REPLY_COUNT:
        /*
         * Writing to this register clear the counter.
         */
        s->core_registers[offset] = 0x00000000;
        break;
    case DP_AUX_ADDRESS:
        s->core_registers[offset] = value & 0x000FFFFF;
        break;
    case DP_VERSION_REGISTER:
    case DP_CORE_ID:
    case DP_TX_USER_FIFO_OVERFLOW:
    case DP_AUX_REPLY_DATA:
    case DP_AUX_REPLY_CODE:
    case DP_REPLY_DATA_COUNT:
    case DP_REPLY_STATUS:
    case DP_HPD_DURATION:
        /*
         * Write to read only location..
         */
        break;
    case DP_TX_AUDIO_CONTROL:
        s->core_registers[offset] = value & 0x00000001;
        xlnx_dp_audio_activate(s);
        break;
    case DP_TX_AUDIO_CHANNELS:
        s->core_registers[offset] = value & 0x00000007;
        xlnx_dp_audio_activate(s);
        break;
    case DP_INT_STATUS:
        s->core_registers[DP_INT_STATUS] &= ~value;
        xlnx_dp_update_irq(s);
        break;
    case DP_INT_EN:
        s->core_registers[DP_INT_MASK] &= ~value;
        xlnx_dp_update_irq(s);
        break;
    case DP_INT_DS:
        s->core_registers[DP_INT_MASK] |= value;
        xlnx_dp_update_irq(s);
        break;
    default:
        assert(offset <= (0x504C >> 2));
        s->core_registers[offset] = value;
        break;
    }
}

static const MemoryRegionOps dp_ops = {
    .read = xlnx_dp_read,
    .write = xlnx_dp_write,
    .endianness = DEVICE_NATIVE_ENDIAN,
    .valid = {
        .min_access_size = 4,
        .max_access_size = 4,
    },
    .impl = {
        .min_access_size = 4,
        .max_access_size = 4,
    },
};

/*
 * This is to handle Read/Write to the Video Blender.
 */
static void xlnx_dp_vblend_write(void *opaque, hwaddr offset,
                                 uint64_t value, unsigned size)
{
    XlnxDPState *s = XLNX_DP(opaque);
    bool alpha_was_enabled;

    DPRINTF("vblend: write @0x%" HWADDR_PRIX " = 0x%" PRIX32 "\n", offset,
                                                               (uint32_t)value);
    offset = offset >> 2;

    switch (offset) {
    case V_BLEND_BG_CLR_0:
    case V_BLEND_BG_CLR_1:
    case V_BLEND_BG_CLR_2:
        s->vblend_registers[offset] = value & 0x00000FFF;
        break;
    case V_BLEND_SET_GLOBAL_ALPHA_REG:
        /*
         * A write to this register can enable or disable blending. Thus we need
         * to recreate the surfaces.
         */
        alpha_was_enabled = xlnx_dp_global_alpha_enabled(s);
        s->vblend_registers[offset] = value & 0x000001FF;
        if (xlnx_dp_global_alpha_enabled(s) != alpha_was_enabled) {
            xlnx_dp_recreate_surface(s);
        }
        break;
    case V_BLEND_OUTPUT_VID_FORMAT:
        s->vblend_registers[offset] = value & 0x00000017;
        break;
    case V_BLEND_LAYER0_CONTROL:
    case V_BLEND_LAYER1_CONTROL:
        s->vblend_registers[offset] = value & 0x00000103;
        break;
    case V_BLEND_RGB2YCBCR_COEFF(0):
    case V_BLEND_RGB2YCBCR_COEFF(1):
    case V_BLEND_RGB2YCBCR_COEFF(2):
    case V_BLEND_RGB2YCBCR_COEFF(3):
    case V_BLEND_RGB2YCBCR_COEFF(4):
    case V_BLEND_RGB2YCBCR_COEFF(5):
    case V_BLEND_RGB2YCBCR_COEFF(6):
    case V_BLEND_RGB2YCBCR_COEFF(7):
    case V_BLEND_RGB2YCBCR_COEFF(8):
    case V_BLEND_IN1CSC_COEFF(0):
    case V_BLEND_IN1CSC_COEFF(1):
    case V_BLEND_IN1CSC_COEFF(2):
    case V_BLEND_IN1CSC_COEFF(3):
    case V_BLEND_IN1CSC_COEFF(4):
    case V_BLEND_IN1CSC_COEFF(5):
    case V_BLEND_IN1CSC_COEFF(6):
    case V_BLEND_IN1CSC_COEFF(7):
    case V_BLEND_IN1CSC_COEFF(8):
    case V_BLEND_IN2CSC_COEFF(0):
    case V_BLEND_IN2CSC_COEFF(1):
    case V_BLEND_IN2CSC_COEFF(2):
    case V_BLEND_IN2CSC_COEFF(3):
    case V_BLEND_IN2CSC_COEFF(4):
    case V_BLEND_IN2CSC_COEFF(5):
    case V_BLEND_IN2CSC_COEFF(6):
    case V_BLEND_IN2CSC_COEFF(7):
    case V_BLEND_IN2CSC_COEFF(8):
        s->vblend_registers[offset] = value & 0x0000FFFF;
        break;
    case V_BLEND_LUMA_IN1CSC_OFFSET:
    case V_BLEND_CR_IN1CSC_OFFSET:
    case V_BLEND_CB_IN1CSC_OFFSET:
    case V_BLEND_LUMA_IN2CSC_OFFSET:
    case V_BLEND_CR_IN2CSC_OFFSET:
    case V_BLEND_CB_IN2CSC_OFFSET:
    case V_BLEND_LUMA_OUTCSC_OFFSET:
    case V_BLEND_CR_OUTCSC_OFFSET:
    case V_BLEND_CB_OUTCSC_OFFSET:
        s->vblend_registers[offset] = value & 0x3FFF7FFF;
        break;
    case V_BLEND_CHROMA_KEY_ENABLE:
        s->vblend_registers[offset] = value & 0x00000003;
        break;
    case V_BLEND_CHROMA_KEY_COMP1:
    case V_BLEND_CHROMA_KEY_COMP2:
    case V_BLEND_CHROMA_KEY_COMP3:
        s->vblend_registers[offset] = value & 0x0FFF0FFF;
        break;
    default:
        s->vblend_registers[offset] = value;
        break;
    }
}

static uint64_t xlnx_dp_vblend_read(void *opaque, hwaddr offset,
                                    unsigned size)
{
    XlnxDPState *s = XLNX_DP(opaque);

    DPRINTF("vblend: read @0x%" HWADDR_PRIX " = 0x%" PRIX32 "\n", offset,
            s->vblend_registers[offset >> 2]);
    return s->vblend_registers[offset >> 2];
}

static const MemoryRegionOps vblend_ops = {
    .read = xlnx_dp_vblend_read,
    .write = xlnx_dp_vblend_write,
    .endianness = DEVICE_NATIVE_ENDIAN,
    .valid = {
        .min_access_size = 4,
        .max_access_size = 4,
    },
    .impl = {
        .min_access_size = 4,
        .max_access_size = 4,
    },
};

/*
 * This is to handle Read/Write to the Audio Video buffer manager.
 */
static void xlnx_dp_avbufm_write(void *opaque, hwaddr offset, uint64_t value,
                                 unsigned size)
{
    XlnxDPState *s = XLNX_DP(opaque);

    DPRINTF("avbufm: write @0x%" HWADDR_PRIX " = 0x%" PRIX32 "\n", offset,
                                                               (uint32_t)value);
    offset = offset >> 2;

    switch (offset) {
    case AV_BUF_FORMAT:
        s->avbufm_registers[offset] = value & 0x00000FFF;
        xlnx_dp_change_graphic_fmt(s);
        break;
    case AV_CHBUF0:
    case AV_CHBUF1:
    case AV_CHBUF2:
    case AV_CHBUF3:
    case AV_CHBUF4:
    case AV_CHBUF5:
        s->avbufm_registers[offset] = value & 0x0000007F;
        break;
    case AV_BUF_OUTPUT_AUDIO_VIDEO_SELECT:
        s->avbufm_registers[offset] = value & 0x0000007F;
        break;
    case AV_BUF_DITHER_CONFIG:
        s->avbufm_registers[offset] = value & 0x000007FF;
        break;
    case AV_BUF_DITHER_CONFIG_MAX:
    case AV_BUF_DITHER_CONFIG_MIN:
        s->avbufm_registers[offset] = value & 0x00000FFF;
        break;
    case AV_BUF_PATTERN_GEN_SELECT:
        s->avbufm_registers[offset] = value & 0xFFFFFF03;
        break;
    case AV_BUF_AUD_VID_CLK_SOURCE:
        s->avbufm_registers[offset] = value & 0x00000007;
        break;
    case AV_BUF_SRST_REG:
        s->avbufm_registers[offset] = value & 0x00000002;
        break;
    case AV_BUF_AUDIO_CH_CONFIG:
        s->avbufm_registers[offset] = value & 0x00000003;
        break;
    case AV_BUF_GRAPHICS_COMP_SCALE_FACTOR(0):
    case AV_BUF_GRAPHICS_COMP_SCALE_FACTOR(1):
    case AV_BUF_GRAPHICS_COMP_SCALE_FACTOR(2):
    case AV_BUF_VIDEO_COMP_SCALE_FACTOR(0):
    case AV_BUF_VIDEO_COMP_SCALE_FACTOR(1):
    case AV_BUF_VIDEO_COMP_SCALE_FACTOR(2):
        s->avbufm_registers[offset] = value & 0x0000FFFF;
        break;
    case AV_BUF_LIVE_VIDEO_COMP_SF(0):
    case AV_BUF_LIVE_VIDEO_COMP_SF(1):
    case AV_BUF_LIVE_VIDEO_COMP_SF(2):
    case AV_BUF_LIVE_VID_CONFIG:
    case AV_BUF_LIVE_GFX_COMP_SF(0):
    case AV_BUF_LIVE_GFX_COMP_SF(1):
    case AV_BUF_LIVE_GFX_COMP_SF(2):
    case AV_BUF_LIVE_GFX_CONFIG:
    case AV_BUF_NON_LIVE_LATENCY:
    case AV_BUF_STC_CONTROL:
    case AV_BUF_STC_INIT_VALUE0:
    case AV_BUF_STC_INIT_VALUE1:
    case AV_BUF_STC_ADJ:
    case AV_BUF_STC_VIDEO_VSYNC_TS_REG0:
    case AV_BUF_STC_VIDEO_VSYNC_TS_REG1:
    case AV_BUF_STC_EXT_VSYNC_TS_REG0:
    case AV_BUF_STC_EXT_VSYNC_TS_REG1:
    case AV_BUF_STC_CUSTOM_EVENT_TS_REG0:
    case AV_BUF_STC_CUSTOM_EVENT_TS_REG1:
    case AV_BUF_STC_CUSTOM_EVENT2_TS_REG0:
    case AV_BUF_STC_CUSTOM_EVENT2_TS_REG1:
    case AV_BUF_STC_SNAPSHOT0:
    case AV_BUF_STC_SNAPSHOT1:
    case AV_BUF_HCOUNT_VCOUNT_INT0:
    case AV_BUF_HCOUNT_VCOUNT_INT1:
        qemu_log_mask(LOG_UNIMP, "avbufm: unimplemented register 0x%04"
                                 PRIx64 "\n",
                      offset << 2);
        break;
    default:
        s->avbufm_registers[offset] = value;
        break;
    }
}

static uint64_t xlnx_dp_avbufm_read(void *opaque, hwaddr offset,
                                    unsigned size)
{
    XlnxDPState *s = XLNX_DP(opaque);

    offset = offset >> 2;
    return s->avbufm_registers[offset];
}

static const MemoryRegionOps avbufm_ops = {
    .read = xlnx_dp_avbufm_read,
    .write = xlnx_dp_avbufm_write,
    .endianness = DEVICE_NATIVE_ENDIAN,
    .valid = {
        .min_access_size = 4,
        .max_access_size = 4,
    },
    .impl = {
        .min_access_size = 4,
        .max_access_size = 4,
    },
};

/*
 * This is a global alpha blending using pixman.
 * Both graphic and video planes are multiplied with the global alpha
 * coefficient and added.
 */
static inline void xlnx_dp_blend_surface(XlnxDPState *s)
{
    pixman_fixed_t alpha1[] = { pixman_double_to_fixed(1),
                                pixman_double_to_fixed(1),
                                pixman_double_to_fixed(1.0) };
    pixman_fixed_t alpha2[] = { pixman_double_to_fixed(1),
                                pixman_double_to_fixed(1),
                                pixman_double_to_fixed(1.0) };

    if ((surface_width(s->g_plane.surface)
         != surface_width(s->v_plane.surface)) ||
        (surface_height(s->g_plane.surface)
         != surface_height(s->v_plane.surface))) {
        return;
    }

    alpha1[2] = pixman_double_to_fixed((double)(xlnx_dp_global_alpha_value(s))
                                       / 256.0);
    alpha2[2] = pixman_double_to_fixed((255.0
                                    - (double)xlnx_dp_global_alpha_value(s))
                                       / 256.0);

    pixman_image_set_filter(s->g_plane.surface->image,
                            PIXMAN_FILTER_CONVOLUTION, alpha1, 3);
    pixman_image_composite(PIXMAN_OP_SRC, s->g_plane.surface->image, 0,
                           s->bout_plane.surface->image, 0, 0, 0, 0, 0, 0,
                           surface_width(s->g_plane.surface),
                           surface_height(s->g_plane.surface));
    pixman_image_set_filter(s->v_plane.surface->image,
                            PIXMAN_FILTER_CONVOLUTION, alpha2, 3);
    pixman_image_composite(PIXMAN_OP_ADD, s->v_plane.surface->image, 0,
                           s->bout_plane.surface->image, 0, 0, 0, 0, 0, 0,
                           surface_width(s->g_plane.surface),
                           surface_height(s->g_plane.surface));
}

static void xlnx_dp_update_display(void *opaque)
{
    XlnxDPState *s = XLNX_DP(opaque);

    if ((s->core_registers[DP_TRANSMITTER_ENABLE] & 0x01) == 0) {
        return;
    }

    xlnx_dpdma_trigger_vsync_irq(s->dpdma);

    /*
     * Trigger the DMA channel.
     */
    if (!xlnx_dpdma_start_operation(s->dpdma, 3, false)) {
        /*
         * An error occurred don't do anything with the data..
         * Trigger an underflow interrupt.
         */
        s->core_registers[DP_INT_STATUS] |= (1 << 21);
        xlnx_dp_update_irq(s);
        return;
    }

    if (xlnx_dp_global_alpha_enabled(s)) {
        if (!xlnx_dpdma_start_operation(s->dpdma, 0, false)) {
            s->core_registers[DP_INT_STATUS] |= (1 << 21);
            xlnx_dp_update_irq(s);
            return;
        }
        xlnx_dp_blend_surface(s);
    }

    /*
     * XXX: We might want to update only what changed.
     */
    dpy_gfx_update_full(s->console);
}

static const GraphicHwOps xlnx_dp_gfx_ops = {
    .gfx_update  = xlnx_dp_update_display,
};

static void xlnx_dp_init(Object *obj)
{
    SysBusDevice *sbd = SYS_BUS_DEVICE(obj);
    XlnxDPState *s = XLNX_DP(obj);

    memory_region_init(&s->container, obj, TYPE_XLNX_DP, 0xC050);

    memory_region_init_io(&s->core_iomem, obj, &dp_ops, s, TYPE_XLNX_DP
                          ".core", 0x3AF);
    memory_region_add_subregion(&s->container, 0x0000, &s->core_iomem);

    memory_region_init_io(&s->vblend_iomem, obj, &vblend_ops, s, TYPE_XLNX_DP
                          ".v_blend", 0x1DF);
    memory_region_add_subregion(&s->container, 0xA000, &s->vblend_iomem);

    memory_region_init_io(&s->avbufm_iomem, obj, &avbufm_ops, s, TYPE_XLNX_DP
                          ".av_buffer_manager", 0x238);
    memory_region_add_subregion(&s->container, 0xB000, &s->avbufm_iomem);

    memory_region_init_io(&s->audio_iomem, obj, &audio_ops, s, TYPE_XLNX_DP
                          ".audio", sizeof(s->audio_registers));
    memory_region_add_subregion(&s->container, 0xC000, &s->audio_iomem);

    sysbus_init_mmio(sbd, &s->container);
    sysbus_init_irq(sbd, &s->irq);

    object_property_add_link(obj, "dpdma", TYPE_XLNX_DPDMA,
                             (Object **) &s->dpdma,
                             xlnx_dp_set_dpdma,
                             OBJ_PROP_LINK_STRONG);

    /*
     * Initialize AUX Bus.
     */
    s->aux_bus = aux_bus_init(DEVICE(obj), "aux");

    /*
     * Initialize DPCD and EDID..
     */
    s->dpcd = DPCD(qdev_new("dpcd"));
    object_property_add_child(OBJECT(s), "dpcd", OBJECT(s->dpcd));

    s->edid = I2CDDC(qdev_new("i2c-ddc"));
    i2c_set_slave_address(I2C_SLAVE(s->edid), 0x50);
    object_property_add_child(OBJECT(s), "edid", OBJECT(s->edid));

    fifo8_create(&s->rx_fifo, 16);
    fifo8_create(&s->tx_fifo, 16);
}

<<<<<<< HEAD
static void vblank_hit(void *opaque)
{
    XlnxDPState *s = XLNX_DP(opaque);

    s->core_registers[DP_INT_STATUS] |= (1 << 13);
    xlnx_dp_update_irq(s);
=======
static void xlnx_dp_finalize(Object *obj)
{
    XlnxDPState *s = XLNX_DP(obj);

    fifo8_destroy(&s->tx_fifo);
    fifo8_destroy(&s->rx_fifo);
>>>>>>> 6d40ce00
}

static void xlnx_dp_realize(DeviceState *dev, Error **errp)
{
    XlnxDPState *s = XLNX_DP(dev);
    DisplaySurface *surface;
    struct audsettings as;

    aux_bus_realize(s->aux_bus);

    qdev_realize(DEVICE(s->dpcd), BUS(s->aux_bus), &error_fatal);
    aux_map_slave(AUX_SLAVE(s->dpcd), 0x0000);

    qdev_realize_and_unref(DEVICE(s->edid), BUS(aux_get_i2c_bus(s->aux_bus)),
                           &error_fatal);

    s->console = graphic_console_init(dev, 0, &xlnx_dp_gfx_ops, s);
    surface = qemu_console_surface(s->console);
    xlnx_dpdma_set_host_data_location(s->dpdma, DP_GRAPHIC_DMA_CHANNEL,
                                      surface_data(surface));

    as.freq = 44100;
    as.nchannels = 2;
    as.fmt = AUDIO_FORMAT_S16;
    as.endianness = 0;

    AUD_register_card("xlnx_dp.audio", &s->aud_card);

    s->amixer_output_stream = AUD_open_out(&s->aud_card,
                                           s->amixer_output_stream,
                                           "xlnx_dp.audio.out",
                                           s,
                                           xlnx_dp_audio_callback,
                                           &as);
    AUD_set_volume_out(s->amixer_output_stream, 0, 255, 255);
    xlnx_dp_audio_activate(s);
    s->vblank = ptimer_init(vblank_hit, s, PTIMER_POLICY_DEFAULT);

    ptimer_transaction_begin(s->vblank);
    ptimer_set_freq(s->vblank, 30);
    ptimer_transaction_commit(s->vblank);
}

static void xlnx_dp_reset(DeviceState *dev)
{
    XlnxDPState *s = XLNX_DP(dev);

    memset(s->core_registers, 0, sizeof(s->core_registers));
    s->core_registers[DP_VERSION_REGISTER] = 0x04010000;
    s->core_registers[DP_CORE_ID] = 0x01020000;
    s->core_registers[DP_REPLY_STATUS] = 0x00000010;
    s->core_registers[DP_MSA_TRANSFER_UNIT_SIZE] = 0x00000040;
    s->core_registers[DP_INIT_WAIT] = 0x00000020;
    s->core_registers[DP_PHY_RESET] = 0x00010003;
    s->core_registers[DP_INT_MASK] = 0xFFFFF03F;
    s->core_registers[DP_PHY_STATUS] = 0x00000043;
    s->core_registers[DP_INTERRUPT_SIGNAL_STATE] = 0x00000001;

    s->vblend_registers[V_BLEND_RGB2YCBCR_COEFF(0)] = 0x00001000;
    s->vblend_registers[V_BLEND_RGB2YCBCR_COEFF(4)] = 0x00001000;
    s->vblend_registers[V_BLEND_RGB2YCBCR_COEFF(8)] = 0x00001000;
    s->vblend_registers[V_BLEND_IN1CSC_COEFF(0)] = 0x00001000;
    s->vblend_registers[V_BLEND_IN1CSC_COEFF(4)] = 0x00001000;
    s->vblend_registers[V_BLEND_IN1CSC_COEFF(8)] = 0x00001000;
    s->vblend_registers[V_BLEND_IN2CSC_COEFF(0)] = 0x00001000;
    s->vblend_registers[V_BLEND_IN2CSC_COEFF(4)] = 0x00001000;
    s->vblend_registers[V_BLEND_IN2CSC_COEFF(8)] = 0x00001000;

    s->avbufm_registers[AV_BUF_NON_LIVE_LATENCY] = 0x00000180;
    s->avbufm_registers[AV_BUF_OUTPUT_AUDIO_VIDEO_SELECT] = 0x00000008;
    s->avbufm_registers[AV_BUF_DITHER_CONFIG_MAX] = 0x00000FFF;
    s->avbufm_registers[AV_BUF_GRAPHICS_COMP_SCALE_FACTOR(0)] = 0x00010101;
    s->avbufm_registers[AV_BUF_GRAPHICS_COMP_SCALE_FACTOR(1)] = 0x00010101;
    s->avbufm_registers[AV_BUF_GRAPHICS_COMP_SCALE_FACTOR(2)] = 0x00010101;
    s->avbufm_registers[AV_BUF_VIDEO_COMP_SCALE_FACTOR(0)] = 0x00010101;
    s->avbufm_registers[AV_BUF_VIDEO_COMP_SCALE_FACTOR(1)] = 0x00010101;
    s->avbufm_registers[AV_BUF_VIDEO_COMP_SCALE_FACTOR(2)] = 0x00010101;
    s->avbufm_registers[AV_BUF_LIVE_VIDEO_COMP_SF(0)] = 0x00010101;
    s->avbufm_registers[AV_BUF_LIVE_VIDEO_COMP_SF(1)] = 0x00010101;
    s->avbufm_registers[AV_BUF_LIVE_VIDEO_COMP_SF(2)] = 0x00010101;
    s->avbufm_registers[AV_BUF_LIVE_GFX_COMP_SF(0)] = 0x00010101;
    s->avbufm_registers[AV_BUF_LIVE_GFX_COMP_SF(1)] = 0x00010101;
    s->avbufm_registers[AV_BUF_LIVE_GFX_COMP_SF(2)] = 0x00010101;

    memset(s->audio_registers, 0, sizeof(s->audio_registers));
    s->byte_left = 0;

    xlnx_dp_aux_clear_rx_fifo(s);
    xlnx_dp_change_graphic_fmt(s);
    xlnx_dp_update_irq(s);
}

static void xlnx_dp_class_init(ObjectClass *oc, void *data)
{
    DeviceClass *dc = DEVICE_CLASS(oc);

    dc->realize = xlnx_dp_realize;
    dc->vmsd = &vmstate_dp;
    dc->reset = xlnx_dp_reset;
}

static const TypeInfo xlnx_dp_info = {
    .name          = TYPE_XLNX_DP,
    .parent        = TYPE_SYS_BUS_DEVICE,
    .instance_size = sizeof(XlnxDPState),
    .instance_init = xlnx_dp_init,
    .instance_finalize = xlnx_dp_finalize,
    .class_init    = xlnx_dp_class_init,
};

static void xlnx_dp_register_types(void)
{
    type_register_static(&xlnx_dp_info);
}

type_init(xlnx_dp_register_types)<|MERGE_RESOLUTION|>--- conflicted
+++ resolved
@@ -1263,21 +1263,20 @@
     fifo8_create(&s->tx_fifo, 16);
 }
 
-<<<<<<< HEAD
 static void vblank_hit(void *opaque)
 {
     XlnxDPState *s = XLNX_DP(opaque);
 
     s->core_registers[DP_INT_STATUS] |= (1 << 13);
     xlnx_dp_update_irq(s);
-=======
+}
+
 static void xlnx_dp_finalize(Object *obj)
 {
     XlnxDPState *s = XLNX_DP(obj);
 
     fifo8_destroy(&s->tx_fifo);
     fifo8_destroy(&s->rx_fifo);
->>>>>>> 6d40ce00
 }
 
 static void xlnx_dp_realize(DeviceState *dev, Error **errp)
