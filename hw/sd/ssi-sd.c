--- conflicted
+++ resolved
@@ -243,13 +243,10 @@
     DriveInfo *dinfo;
     Error *err = NULL;
 
-<<<<<<< HEAD
-=======
     qbus_create_inplace(&s->sdbus, sizeof(s->sdbus), TYPE_SD_BUS,
                         DEVICE(d), "sd-bus");
 
     /* Create and plug in the sd card */
->>>>>>> 82b2865e
     /* FIXME use a qdev drive property instead of drive_get_next() */
     dinfo = drive_get_next(IF_SD);
     carddev = qdev_create(&s->sdbus.qbus, TYPE_SD_CARD);
@@ -275,14 +272,6 @@
     s->arglen = 0;
     s->response_pos = 0;
     s->stopping = 0;
-<<<<<<< HEAD
-
-    /* Since we're still using the legacy SD API the card is not plugged
-     * into any bus, and we must reset it manually.
-     */
-    device_reset(DEVICE(s->sd));
-=======
->>>>>>> 82b2865e
 }
 
 static void ssi_sd_class_init(ObjectClass *klass, void *data)
@@ -295,11 +284,8 @@
     k->cs_polarity = SSI_CS_LOW;
     dc->vmsd = &vmstate_ssi_sd;
     dc->reset = ssi_sd_reset;
-<<<<<<< HEAD
-=======
     /* Reason: init() method uses drive_get_next() */
     dc->user_creatable = false;
->>>>>>> 82b2865e
 }
 
 static const TypeInfo ssi_sd_info = {
