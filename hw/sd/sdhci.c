--- conflicted
+++ resolved
@@ -1420,9 +1420,6 @@
 
     s->insert_timer = timer_new_ns(QEMU_CLOCK_VIRTUAL, sdhci_raise_insertion_irq, s);
     s->transfer_timer = timer_new_ns(QEMU_CLOCK_VIRTUAL, sdhci_data_transfer, s);
-<<<<<<< HEAD
-
-    s->io_ops = &sdhci_mmio_ops;
 
     object_property_add_link(OBJECT(s), "memattr",
                              TYPE_MEMORY_TRANSACTION_ATTR,
@@ -1434,8 +1431,6 @@
                              (Object **)&s->memattr_w,
                              qdev_prop_allow_set_link_before_realize,
                              OBJ_PROP_LINK_STRONG);
-=======
->>>>>>> 222059a0
 }
 
 void sdhci_uninitfn(SDHCIState *s)
