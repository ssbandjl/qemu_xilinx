/*
 * QEMU ARM TCG CPUs.
 *
 * Copyright (c) 2012 SUSE LINUX Products GmbH
 *
 * This code is licensed under the GNU GPL v2 or later.
 *
 * SPDX-License-Identifier: GPL-2.0-or-later
 */

#include "qemu/osdep.h"
#include "cpu.h"
#include "internals.h"

/* CPU models. These are not needed for the AArch64 linux-user build. */
#if !defined(CONFIG_USER_ONLY) || !defined(TARGET_AARCH64)

static bool arm_v7m_cpu_exec_interrupt(CPUState *cs, int interrupt_request)
{
    CPUClass *cc = CPU_GET_CLASS(cs);
    ARMCPU *cpu = ARM_CPU(cs);
    CPUARMState *env = &cpu->env;
    bool ret = false;

    /*
     * ARMv7-M interrupt masking works differently than -A or -R.
     * There is no FIQ/IRQ distinction. Instead of I and F bits
     * masking FIQ and IRQ interrupts, an exception is taken only
     * if it is higher priority than the current execution priority
     * (which depends on state like BASEPRI, FAULTMASK and the
     * currently active exception).
     */
    if (interrupt_request & CPU_INTERRUPT_HARD
        && (armv7m_nvic_can_take_pending_exception(env->nvic))) {
        cs->exception_index = EXCP_IRQ;
        cc->do_interrupt(cs);
        ret = true;
    }
    return ret;
}

static void arm926_initfn(Object *obj)
{
    ARMCPU *cpu = ARM_CPU(obj);

    cpu->dtb_compatible = "arm,arm926";
    set_feature(&cpu->env, ARM_FEATURE_V5);
    set_feature(&cpu->env, ARM_FEATURE_DUMMY_C15_REGS);
    set_feature(&cpu->env, ARM_FEATURE_CACHE_TEST_CLEAN);
    cpu->midr = 0x41069265;
    cpu->reset_fpsid = 0x41011090;
    cpu->ctr = 0x1dd20d2;
    cpu->reset_sctlr = 0x00090078;

    /*
     * ARMv5 does not have the ID_ISAR registers, but we can still
     * set the field to indicate Jazelle support within QEMU.
     */
    cpu->isar.id_isar1 = FIELD_DP32(cpu->isar.id_isar1, ID_ISAR1, JAZELLE, 1);
    /*
     * Similarly, we need to set MVFR0 fields to enable vfp and short vector
     * support even though ARMv5 doesn't have this register.
     */
    cpu->isar.mvfr0 = FIELD_DP32(cpu->isar.mvfr0, MVFR0, FPSHVEC, 1);
    cpu->isar.mvfr0 = FIELD_DP32(cpu->isar.mvfr0, MVFR0, FPSP, 1);
    cpu->isar.mvfr0 = FIELD_DP32(cpu->isar.mvfr0, MVFR0, FPDP, 1);
}

static void arm946_initfn(Object *obj)
{
    ARMCPU *cpu = ARM_CPU(obj);

    cpu->dtb_compatible = "arm,arm946";
    set_feature(&cpu->env, ARM_FEATURE_V5);
    set_feature(&cpu->env, ARM_FEATURE_PMSA);
    set_feature(&cpu->env, ARM_FEATURE_DUMMY_C15_REGS);
    cpu->midr = 0x41059461;
    cpu->ctr = 0x0f004006;
    cpu->reset_sctlr = 0x00000078;
}

static void arm1026_initfn(Object *obj)
{
    ARMCPU *cpu = ARM_CPU(obj);

    cpu->dtb_compatible = "arm,arm1026";
    set_feature(&cpu->env, ARM_FEATURE_V5);
    set_feature(&cpu->env, ARM_FEATURE_AUXCR);
    set_feature(&cpu->env, ARM_FEATURE_DUMMY_C15_REGS);
    set_feature(&cpu->env, ARM_FEATURE_CACHE_TEST_CLEAN);
    cpu->midr = 0x4106a262;
    cpu->reset_fpsid = 0x410110a0;
    cpu->ctr = 0x1dd20d2;
    cpu->reset_sctlr = 0x00090078;
    cpu->reset_auxcr = 1;

    /*
     * ARMv5 does not have the ID_ISAR registers, but we can still
     * set the field to indicate Jazelle support within QEMU.
     */
    cpu->isar.id_isar1 = FIELD_DP32(cpu->isar.id_isar1, ID_ISAR1, JAZELLE, 1);
    /*
     * Similarly, we need to set MVFR0 fields to enable vfp and short vector
     * support even though ARMv5 doesn't have this register.
     */
    cpu->isar.mvfr0 = FIELD_DP32(cpu->isar.mvfr0, MVFR0, FPSHVEC, 1);
    cpu->isar.mvfr0 = FIELD_DP32(cpu->isar.mvfr0, MVFR0, FPSP, 1);
    cpu->isar.mvfr0 = FIELD_DP32(cpu->isar.mvfr0, MVFR0, FPDP, 1);

    {
        /* The 1026 had an IFAR at c6,c0,0,1 rather than the ARMv6 c6,c0,0,2 */
        ARMCPRegInfo ifar = {
            .name = "IFAR", .cp = 15, .crn = 6, .crm = 0, .opc1 = 0, .opc2 = 1,
            .access = PL1_RW,
            .fieldoffset = offsetof(CPUARMState, cp15.ifar_ns),
            .resetvalue = 0
        };
        define_one_arm_cp_reg(cpu, &ifar);
    }
}

static void arm1136_r2_initfn(Object *obj)
{
    ARMCPU *cpu = ARM_CPU(obj);
    /*
     * What qemu calls "arm1136_r2" is actually the 1136 r0p2, ie an
     * older core than plain "arm1136". In particular this does not
     * have the v6K features.
     * These ID register values are correct for 1136 but may be wrong
     * for 1136_r2 (in particular r0p2 does not actually implement most
     * of the ID registers).
     */

    cpu->dtb_compatible = "arm,arm1136";
    set_feature(&cpu->env, ARM_FEATURE_V6);
    set_feature(&cpu->env, ARM_FEATURE_DUMMY_C15_REGS);
    set_feature(&cpu->env, ARM_FEATURE_CACHE_DIRTY_REG);
    set_feature(&cpu->env, ARM_FEATURE_CACHE_BLOCK_OPS);
    cpu->midr = 0x4107b362;
    cpu->reset_fpsid = 0x410120b4;
    cpu->isar.mvfr0 = 0x11111111;
    cpu->isar.mvfr1 = 0x00000000;
    cpu->ctr = 0x1dd20d2;
    cpu->reset_sctlr = 0x00050078;
    cpu->isar.id_pfr0 = 0x111;
    cpu->isar.id_pfr1 = 0x1;
    cpu->isar.id_dfr0 = 0x2;
    cpu->id_afr0 = 0x3;
    cpu->isar.id_mmfr0 = 0x01130003;
    cpu->isar.id_mmfr1 = 0x10030302;
    cpu->isar.id_mmfr2 = 0x01222110;
    cpu->isar.id_isar0 = 0x00140011;
    cpu->isar.id_isar1 = 0x12002111;
    cpu->isar.id_isar2 = 0x11231111;
    cpu->isar.id_isar3 = 0x01102131;
    cpu->isar.id_isar4 = 0x141;
    cpu->reset_auxcr = 7;
}

static void arm1136_initfn(Object *obj)
{
    ARMCPU *cpu = ARM_CPU(obj);

    cpu->dtb_compatible = "arm,arm1136";
    set_feature(&cpu->env, ARM_FEATURE_V6K);
    set_feature(&cpu->env, ARM_FEATURE_V6);
    set_feature(&cpu->env, ARM_FEATURE_DUMMY_C15_REGS);
    set_feature(&cpu->env, ARM_FEATURE_CACHE_DIRTY_REG);
    set_feature(&cpu->env, ARM_FEATURE_CACHE_BLOCK_OPS);
    cpu->midr = 0x4117b363;
    cpu->reset_fpsid = 0x410120b4;
    cpu->isar.mvfr0 = 0x11111111;
    cpu->isar.mvfr1 = 0x00000000;
    cpu->ctr = 0x1dd20d2;
    cpu->reset_sctlr = 0x00050078;
    cpu->isar.id_pfr0 = 0x111;
    cpu->isar.id_pfr1 = 0x1;
    cpu->isar.id_dfr0 = 0x2;
    cpu->id_afr0 = 0x3;
    cpu->isar.id_mmfr0 = 0x01130003;
    cpu->isar.id_mmfr1 = 0x10030302;
    cpu->isar.id_mmfr2 = 0x01222110;
    cpu->isar.id_isar0 = 0x00140011;
    cpu->isar.id_isar1 = 0x12002111;
    cpu->isar.id_isar2 = 0x11231111;
    cpu->isar.id_isar3 = 0x01102131;
    cpu->isar.id_isar4 = 0x141;
    cpu->reset_auxcr = 7;
}

static void arm1176_initfn(Object *obj)
{
    ARMCPU *cpu = ARM_CPU(obj);

    cpu->dtb_compatible = "arm,arm1176";
    set_feature(&cpu->env, ARM_FEATURE_V6K);
    set_feature(&cpu->env, ARM_FEATURE_VAPA);
    set_feature(&cpu->env, ARM_FEATURE_DUMMY_C15_REGS);
    set_feature(&cpu->env, ARM_FEATURE_CACHE_DIRTY_REG);
    set_feature(&cpu->env, ARM_FEATURE_CACHE_BLOCK_OPS);
    set_feature(&cpu->env, ARM_FEATURE_EL3);
    cpu->midr = 0x410fb767;
    cpu->reset_fpsid = 0x410120b5;
    cpu->isar.mvfr0 = 0x11111111;
    cpu->isar.mvfr1 = 0x00000000;
    cpu->ctr = 0x1dd20d2;
    cpu->reset_sctlr = 0x00050078;
    cpu->isar.id_pfr0 = 0x111;
    cpu->isar.id_pfr1 = 0x11;
    cpu->isar.id_dfr0 = 0x33;
    cpu->id_afr0 = 0;
    cpu->isar.id_mmfr0 = 0x01130003;
    cpu->isar.id_mmfr1 = 0x10030302;
    cpu->isar.id_mmfr2 = 0x01222100;
    cpu->isar.id_isar0 = 0x0140011;
    cpu->isar.id_isar1 = 0x12002111;
    cpu->isar.id_isar2 = 0x11231121;
    cpu->isar.id_isar3 = 0x01102131;
    cpu->isar.id_isar4 = 0x01141;
    cpu->reset_auxcr = 7;
}

static void arm11mpcore_initfn(Object *obj)
{
    ARMCPU *cpu = ARM_CPU(obj);

    cpu->dtb_compatible = "arm,arm11mpcore";
    set_feature(&cpu->env, ARM_FEATURE_V6K);
    set_feature(&cpu->env, ARM_FEATURE_VAPA);
    set_feature(&cpu->env, ARM_FEATURE_MPIDR);
    set_feature(&cpu->env, ARM_FEATURE_DUMMY_C15_REGS);
    cpu->midr = 0x410fb022;
    cpu->reset_fpsid = 0x410120b4;
    cpu->isar.mvfr0 = 0x11111111;
    cpu->isar.mvfr1 = 0x00000000;
    cpu->ctr = 0x1d192992; /* 32K icache 32K dcache */
    cpu->isar.id_pfr0 = 0x111;
    cpu->isar.id_pfr1 = 0x1;
    cpu->isar.id_dfr0 = 0;
    cpu->id_afr0 = 0x2;
    cpu->isar.id_mmfr0 = 0x01100103;
    cpu->isar.id_mmfr1 = 0x10020302;
    cpu->isar.id_mmfr2 = 0x01222000;
    cpu->isar.id_isar0 = 0x00100011;
    cpu->isar.id_isar1 = 0x12002111;
    cpu->isar.id_isar2 = 0x11221011;
    cpu->isar.id_isar3 = 0x01102131;
    cpu->isar.id_isar4 = 0x141;
    cpu->reset_auxcr = 1;
}

static void cortex_m0_initfn(Object *obj)
{
    ARMCPU *cpu = ARM_CPU(obj);
    set_feature(&cpu->env, ARM_FEATURE_V6);
    set_feature(&cpu->env, ARM_FEATURE_M);

    cpu->midr = 0x410cc200;

    /*
     * These ID register values are not guest visible, because
     * we do not implement the Main Extension. They must be set
     * to values corresponding to the Cortex-M0's implemented
     * features, because QEMU generally controls its emulation
     * by looking at ID register fields. We use the same values as
     * for the M3.
     */
    cpu->isar.id_pfr0 = 0x00000030;
    cpu->isar.id_pfr1 = 0x00000200;
    cpu->isar.id_dfr0 = 0x00100000;
    cpu->id_afr0 = 0x00000000;
    cpu->isar.id_mmfr0 = 0x00000030;
    cpu->isar.id_mmfr1 = 0x00000000;
    cpu->isar.id_mmfr2 = 0x00000000;
    cpu->isar.id_mmfr3 = 0x00000000;
    cpu->isar.id_isar0 = 0x01141110;
    cpu->isar.id_isar1 = 0x02111000;
    cpu->isar.id_isar2 = 0x21112231;
    cpu->isar.id_isar3 = 0x01111110;
    cpu->isar.id_isar4 = 0x01310102;
    cpu->isar.id_isar5 = 0x00000000;
    cpu->isar.id_isar6 = 0x00000000;
}

static void cortex_m3_initfn(Object *obj)
{
    ARMCPU *cpu = ARM_CPU(obj);
    set_feature(&cpu->env, ARM_FEATURE_V7);
    set_feature(&cpu->env, ARM_FEATURE_M);
    set_feature(&cpu->env, ARM_FEATURE_M_MAIN);
    cpu->midr = 0x410fc231;
    cpu->pmsav7_dregion = 8;
    cpu->isar.id_pfr0 = 0x00000030;
    cpu->isar.id_pfr1 = 0x00000200;
    cpu->isar.id_dfr0 = 0x00100000;
    cpu->id_afr0 = 0x00000000;
    cpu->isar.id_mmfr0 = 0x00000030;
    cpu->isar.id_mmfr1 = 0x00000000;
    cpu->isar.id_mmfr2 = 0x00000000;
    cpu->isar.id_mmfr3 = 0x00000000;
    cpu->isar.id_isar0 = 0x01141110;
    cpu->isar.id_isar1 = 0x02111000;
    cpu->isar.id_isar2 = 0x21112231;
    cpu->isar.id_isar3 = 0x01111110;
    cpu->isar.id_isar4 = 0x01310102;
    cpu->isar.id_isar5 = 0x00000000;
    cpu->isar.id_isar6 = 0x00000000;
}

static void cortex_m4_initfn(Object *obj)
{
    ARMCPU *cpu = ARM_CPU(obj);

    set_feature(&cpu->env, ARM_FEATURE_V7);
    set_feature(&cpu->env, ARM_FEATURE_M);
    set_feature(&cpu->env, ARM_FEATURE_M_MAIN);
    set_feature(&cpu->env, ARM_FEATURE_THUMB_DSP);
    cpu->midr = 0x410fc240; /* r0p0 */
    cpu->pmsav7_dregion = 8;
    cpu->isar.mvfr0 = 0x10110021;
    cpu->isar.mvfr1 = 0x11000011;
    cpu->isar.mvfr2 = 0x00000000;
    cpu->isar.id_pfr0 = 0x00000030;
    cpu->isar.id_pfr1 = 0x00000200;
    cpu->isar.id_dfr0 = 0x00100000;
    cpu->id_afr0 = 0x00000000;
    cpu->isar.id_mmfr0 = 0x00000030;
    cpu->isar.id_mmfr1 = 0x00000000;
    cpu->isar.id_mmfr2 = 0x00000000;
    cpu->isar.id_mmfr3 = 0x00000000;
    cpu->isar.id_isar0 = 0x01141110;
    cpu->isar.id_isar1 = 0x02111000;
    cpu->isar.id_isar2 = 0x21112231;
    cpu->isar.id_isar3 = 0x01111110;
    cpu->isar.id_isar4 = 0x01310102;
    cpu->isar.id_isar5 = 0x00000000;
    cpu->isar.id_isar6 = 0x00000000;
}

static void cortex_m7_initfn(Object *obj)
{
    ARMCPU *cpu = ARM_CPU(obj);

    set_feature(&cpu->env, ARM_FEATURE_V7);
    set_feature(&cpu->env, ARM_FEATURE_M);
    set_feature(&cpu->env, ARM_FEATURE_M_MAIN);
    set_feature(&cpu->env, ARM_FEATURE_THUMB_DSP);
    cpu->midr = 0x411fc272; /* r1p2 */
    cpu->pmsav7_dregion = 8;
    cpu->isar.mvfr0 = 0x10110221;
    cpu->isar.mvfr1 = 0x12000011;
    cpu->isar.mvfr2 = 0x00000040;
    cpu->isar.id_pfr0 = 0x00000030;
    cpu->isar.id_pfr1 = 0x00000200;
    cpu->isar.id_dfr0 = 0x00100000;
    cpu->id_afr0 = 0x00000000;
    cpu->isar.id_mmfr0 = 0x00100030;
    cpu->isar.id_mmfr1 = 0x00000000;
    cpu->isar.id_mmfr2 = 0x01000000;
    cpu->isar.id_mmfr3 = 0x00000000;
    cpu->isar.id_isar0 = 0x01101110;
    cpu->isar.id_isar1 = 0x02112000;
    cpu->isar.id_isar2 = 0x20232231;
    cpu->isar.id_isar3 = 0x01111131;
    cpu->isar.id_isar4 = 0x01310132;
    cpu->isar.id_isar5 = 0x00000000;
    cpu->isar.id_isar6 = 0x00000000;
}

static void cortex_m33_initfn(Object *obj)
{
    ARMCPU *cpu = ARM_CPU(obj);

    set_feature(&cpu->env, ARM_FEATURE_V8);
    set_feature(&cpu->env, ARM_FEATURE_M);
    set_feature(&cpu->env, ARM_FEATURE_M_MAIN);
    set_feature(&cpu->env, ARM_FEATURE_M_SECURITY);
    set_feature(&cpu->env, ARM_FEATURE_THUMB_DSP);
    cpu->midr = 0x410fd213; /* r0p3 */
    cpu->pmsav7_dregion = 16;
    cpu->sau_sregion = 8;
    cpu->isar.mvfr0 = 0x10110021;
    cpu->isar.mvfr1 = 0x11000011;
    cpu->isar.mvfr2 = 0x00000040;
    cpu->isar.id_pfr0 = 0x00000030;
    cpu->isar.id_pfr1 = 0x00000210;
    cpu->isar.id_dfr0 = 0x00200000;
    cpu->id_afr0 = 0x00000000;
    cpu->isar.id_mmfr0 = 0x00101F40;
    cpu->isar.id_mmfr1 = 0x00000000;
    cpu->isar.id_mmfr2 = 0x01000000;
    cpu->isar.id_mmfr3 = 0x00000000;
    cpu->isar.id_isar0 = 0x01101110;
    cpu->isar.id_isar1 = 0x02212000;
    cpu->isar.id_isar2 = 0x20232232;
    cpu->isar.id_isar3 = 0x01111131;
    cpu->isar.id_isar4 = 0x01310132;
    cpu->isar.id_isar5 = 0x00000000;
    cpu->isar.id_isar6 = 0x00000000;
    cpu->clidr = 0x00000000;
    cpu->ctr = 0x8000c000;
}

static void cortex_m55_initfn(Object *obj)
{
    ARMCPU *cpu = ARM_CPU(obj);

    set_feature(&cpu->env, ARM_FEATURE_V8);
    set_feature(&cpu->env, ARM_FEATURE_V8_1M);
    set_feature(&cpu->env, ARM_FEATURE_M);
    set_feature(&cpu->env, ARM_FEATURE_M_MAIN);
    set_feature(&cpu->env, ARM_FEATURE_M_SECURITY);
    set_feature(&cpu->env, ARM_FEATURE_THUMB_DSP);
    cpu->midr = 0x410fd221; /* r0p1 */
    cpu->revidr = 0;
    cpu->pmsav7_dregion = 16;
    cpu->sau_sregion = 8;
    /*
     * These are the MVFR* values for the FPU, no MVE configuration;
     * we will update them later when we implement MVE
     */
    cpu->isar.mvfr0 = 0x10110221;
    cpu->isar.mvfr1 = 0x12100011;
    cpu->isar.mvfr2 = 0x00000040;
    cpu->isar.id_pfr0 = 0x20000030;
    cpu->isar.id_pfr1 = 0x00000230;
    cpu->isar.id_dfr0 = 0x10200000;
    cpu->id_afr0 = 0x00000000;
    cpu->isar.id_mmfr0 = 0x00111040;
    cpu->isar.id_mmfr1 = 0x00000000;
    cpu->isar.id_mmfr2 = 0x01000000;
    cpu->isar.id_mmfr3 = 0x00000011;
    cpu->isar.id_isar0 = 0x01103110;
    cpu->isar.id_isar1 = 0x02212000;
    cpu->isar.id_isar2 = 0x20232232;
    cpu->isar.id_isar3 = 0x01111131;
    cpu->isar.id_isar4 = 0x01310132;
    cpu->isar.id_isar5 = 0x00000000;
    cpu->isar.id_isar6 = 0x00000000;
    cpu->clidr = 0x00000000; /* caches not implemented */
    cpu->ctr = 0x8303c003;
}

static const ARMCPRegInfo cortexr5_cp_reginfo[] = {
    /* Dummy the TCM region regs for the moment */
    { .name = "ATCM", .cp = 15, .opc1 = 0, .crn = 9, .crm = 1, .opc2 = 0,
      .access = PL1_RW, .type = ARM_CP_CONST },
    { .name = "BTCM", .cp = 15, .opc1 = 0, .crn = 9, .crm = 1, .opc2 = 1,
      .access = PL1_RW, .type = ARM_CP_CONST },
    { .name = "DCACHE_INVAL", .cp = 15, .opc1 = 0, .crn = 15, .crm = 5,
      .opc2 = 0, .access = PL1_W, .type = ARM_CP_NOP },
    REGINFO_SENTINEL
};

static void cortex_r4_initfn(Object *obj)
{
    ARMCPU *cpu = ARM_CPU(obj);
    set_feature(&cpu->env, ARM_FEATURE_V7);
    set_feature(&cpu->env, ARM_FEATURE_PMSA);
    cpu->midr = 0x411FC144; /* r1p4 */
    cpu->isar.id_pfr0 = 0x0131;
    cpu->isar.id_pfr1 = 0x001;
    cpu->isar.id_dfr0 = 0x010400;
    cpu->id_afr0 = 0x0;
    cpu->isar.id_mmfr0 = 0x0210030;
    cpu->isar.id_mmfr1 = 0x00000000;
    cpu->isar.id_mmfr2 = 0x01200000;
    cpu->isar.id_mmfr3 = 0x0211;
    cpu->isar.id_isar0 = 0x1101111;
    cpu->isar.id_isar1 = 0x13112111;
    cpu->isar.id_isar2 = 0x21232131;
    cpu->isar.id_isar3 = 0x01112131;
    cpu->isar.id_isar4 = 0x0010142;
    cpu->isar.id_isar5 = 0x0;
    cpu->mp_is_up = true;
}

static void cortex_r5_initfn(Object *obj)
{
    ARMCPU *cpu = ARM_CPU(obj);

    set_feature(&cpu->env, ARM_FEATURE_V7);
    set_feature(&cpu->env, ARM_FEATURE_V7MP);
    set_feature(&cpu->env, ARM_FEATURE_PMSA);
    set_feature(&cpu->env, ARM_FEATURE_PMU);
    cpu->midr = 0x411fc153; /* r1p3 */
    cpu->isar.id_pfr0 = 0x0131;
    cpu->isar.id_pfr1 = 0x001;
    cpu->isar.id_dfr0 = 0x010400;
    cpu->id_afr0 = 0x0;
    cpu->isar.id_mmfr0 = 0x0210030;
    cpu->isar.id_mmfr1 = 0x00000000;
    cpu->isar.id_mmfr2 = 0x01200000;
    cpu->isar.id_mmfr3 = 0x0211;
    cpu->isar.id_isar0 = 0x02101111;
    cpu->isar.id_isar1 = 0x13112111;
    cpu->isar.id_isar2 = 0x21232141;
    cpu->isar.id_isar3 = 0x01112131;
    cpu->isar.id_isar4 = 0x0010142;
    cpu->isar.id_isar5 = 0x0;
    cpu->isar.id_isar6 = 0x0;
    cpu->mp_is_up = true;
    cpu->pmsav7_dregion = 16;
    define_arm_cp_regs(cpu, cortexr5_cp_reginfo);
}

static void cortex_r5f_initfn(Object *obj)
{
    ARMCPU *cpu = ARM_CPU(obj);

    cortex_r5_initfn(obj);
    cpu->isar.mvfr0 = 0x10110221;
    cpu->isar.mvfr1 = 0x00000011;
}

static void ti925t_initfn(Object *obj)
{
    ARMCPU *cpu = ARM_CPU(obj);
    set_feature(&cpu->env, ARM_FEATURE_V4T);
    set_feature(&cpu->env, ARM_FEATURE_OMAPCP);
    cpu->midr = ARM_CPUID_TI925T;
    cpu->ctr = 0x5109149;
    cpu->reset_sctlr = 0x00000070;
}

static void sa1100_initfn(Object *obj)
{
    ARMCPU *cpu = ARM_CPU(obj);

    cpu->dtb_compatible = "intel,sa1100";
    set_feature(&cpu->env, ARM_FEATURE_STRONGARM);
    set_feature(&cpu->env, ARM_FEATURE_DUMMY_C15_REGS);
    cpu->midr = 0x4401A11B;
    cpu->reset_sctlr = 0x00000070;
}

static void sa1110_initfn(Object *obj)
{
    ARMCPU *cpu = ARM_CPU(obj);
    set_feature(&cpu->env, ARM_FEATURE_STRONGARM);
    set_feature(&cpu->env, ARM_FEATURE_DUMMY_C15_REGS);
    cpu->midr = 0x6901B119;
    cpu->reset_sctlr = 0x00000070;
}

static void pxa250_initfn(Object *obj)
{
    ARMCPU *cpu = ARM_CPU(obj);

    cpu->dtb_compatible = "marvell,xscale";
    set_feature(&cpu->env, ARM_FEATURE_V5);
    set_feature(&cpu->env, ARM_FEATURE_XSCALE);
    cpu->midr = 0x69052100;
    cpu->ctr = 0xd172172;
    cpu->reset_sctlr = 0x00000078;
}

static void pxa255_initfn(Object *obj)
{
    ARMCPU *cpu = ARM_CPU(obj);

    cpu->dtb_compatible = "marvell,xscale";
    set_feature(&cpu->env, ARM_FEATURE_V5);
    set_feature(&cpu->env, ARM_FEATURE_XSCALE);
    cpu->midr = 0x69052d00;
    cpu->ctr = 0xd172172;
    cpu->reset_sctlr = 0x00000078;
}

static void pxa260_initfn(Object *obj)
{
    ARMCPU *cpu = ARM_CPU(obj);

    cpu->dtb_compatible = "marvell,xscale";
    set_feature(&cpu->env, ARM_FEATURE_V5);
    set_feature(&cpu->env, ARM_FEATURE_XSCALE);
    cpu->midr = 0x69052903;
    cpu->ctr = 0xd172172;
    cpu->reset_sctlr = 0x00000078;
}

static void pxa261_initfn(Object *obj)
{
    ARMCPU *cpu = ARM_CPU(obj);

    cpu->dtb_compatible = "marvell,xscale";
    set_feature(&cpu->env, ARM_FEATURE_V5);
    set_feature(&cpu->env, ARM_FEATURE_XSCALE);
    cpu->midr = 0x69052d05;
    cpu->ctr = 0xd172172;
    cpu->reset_sctlr = 0x00000078;
}

static void pxa262_initfn(Object *obj)
{
    ARMCPU *cpu = ARM_CPU(obj);

    cpu->dtb_compatible = "marvell,xscale";
    set_feature(&cpu->env, ARM_FEATURE_V5);
    set_feature(&cpu->env, ARM_FEATURE_XSCALE);
    cpu->midr = 0x69052d06;
    cpu->ctr = 0xd172172;
    cpu->reset_sctlr = 0x00000078;
}

static void pxa270a0_initfn(Object *obj)
{
    ARMCPU *cpu = ARM_CPU(obj);

    cpu->dtb_compatible = "marvell,xscale";
    set_feature(&cpu->env, ARM_FEATURE_V5);
    set_feature(&cpu->env, ARM_FEATURE_XSCALE);
    set_feature(&cpu->env, ARM_FEATURE_IWMMXT);
    cpu->midr = 0x69054110;
    cpu->ctr = 0xd172172;
    cpu->reset_sctlr = 0x00000078;
}

static void pxa270a1_initfn(Object *obj)
{
    ARMCPU *cpu = ARM_CPU(obj);

    cpu->dtb_compatible = "marvell,xscale";
    set_feature(&cpu->env, ARM_FEATURE_V5);
    set_feature(&cpu->env, ARM_FEATURE_XSCALE);
    set_feature(&cpu->env, ARM_FEATURE_IWMMXT);
    cpu->midr = 0x69054111;
    cpu->ctr = 0xd172172;
    cpu->reset_sctlr = 0x00000078;
}

static void pxa270b0_initfn(Object *obj)
{
    ARMCPU *cpu = ARM_CPU(obj);

    cpu->dtb_compatible = "marvell,xscale";
    set_feature(&cpu->env, ARM_FEATURE_V5);
    set_feature(&cpu->env, ARM_FEATURE_XSCALE);
    set_feature(&cpu->env, ARM_FEATURE_IWMMXT);
    cpu->midr = 0x69054112;
    cpu->ctr = 0xd172172;
    cpu->reset_sctlr = 0x00000078;
}

static void pxa270b1_initfn(Object *obj)
{
    ARMCPU *cpu = ARM_CPU(obj);

    cpu->dtb_compatible = "marvell,xscale";
    set_feature(&cpu->env, ARM_FEATURE_V5);
    set_feature(&cpu->env, ARM_FEATURE_XSCALE);
    set_feature(&cpu->env, ARM_FEATURE_IWMMXT);
    cpu->midr = 0x69054113;
    cpu->ctr = 0xd172172;
    cpu->reset_sctlr = 0x00000078;
}

static void pxa270c0_initfn(Object *obj)
{
    ARMCPU *cpu = ARM_CPU(obj);

    cpu->dtb_compatible = "marvell,xscale";
    set_feature(&cpu->env, ARM_FEATURE_V5);
    set_feature(&cpu->env, ARM_FEATURE_XSCALE);
    set_feature(&cpu->env, ARM_FEATURE_IWMMXT);
    cpu->midr = 0x69054114;
    cpu->ctr = 0xd172172;
    cpu->reset_sctlr = 0x00000078;
}

static void pxa270c5_initfn(Object *obj)
{
    ARMCPU *cpu = ARM_CPU(obj);

    cpu->dtb_compatible = "marvell,xscale";
    set_feature(&cpu->env, ARM_FEATURE_V5);
    set_feature(&cpu->env, ARM_FEATURE_XSCALE);
    set_feature(&cpu->env, ARM_FEATURE_IWMMXT);
    cpu->midr = 0x69054117;
    cpu->ctr = 0xd172172;
    cpu->reset_sctlr = 0x00000078;
}

static void arm_v7m_class_init(ObjectClass *oc, void *data)
{
    ARMCPUClass *acc = ARM_CPU_CLASS(oc);
    CPUClass *cc = CPU_CLASS(oc);

    acc->info = data;
#ifndef CONFIG_USER_ONLY
    cc->do_interrupt = arm_v7m_cpu_do_interrupt;
#endif

    cc->cpu_exec_interrupt = arm_v7m_cpu_exec_interrupt;
    cc->gdb_core_xml_file = "arm-m-profile.xml";
}

static const ARMCPUInfo arm_tcg_cpus[] = {
    { .name = "arm926",      .initfn = arm926_initfn },
    { .name = "arm946",      .initfn = arm946_initfn },
    { .name = "arm1026",     .initfn = arm1026_initfn },
    /*
     * What QEMU calls "arm1136-r2" is actually the 1136 r0p2, i.e. an
     * older core than plain "arm1136". In particular this does not
     * have the v6K features.
     */
    { .name = "arm1136-r2",  .initfn = arm1136_r2_initfn },
    { .name = "arm1136",     .initfn = arm1136_initfn },
    { .name = "arm1176",     .initfn = arm1176_initfn },
    { .name = "arm11mpcore", .initfn = arm11mpcore_initfn },
    { .name = "cortex-m0",   .initfn = cortex_m0_initfn,
                             .class_init = arm_v7m_class_init },
    { .name = "cortex-m3",   .initfn = cortex_m3_initfn,
                             .class_init = arm_v7m_class_init },
    { .name = "cortex-m4",   .initfn = cortex_m4_initfn,
                             .class_init = arm_v7m_class_init },
    { .name = "cortex-m7",   .initfn = cortex_m7_initfn,
                             .class_init = arm_v7m_class_init },
    { .name = "cortex-m33",  .initfn = cortex_m33_initfn,
                             .class_init = arm_v7m_class_init },
<<<<<<< HEAD
    { .name = "cortex-r4",   .initfn = cortex_r4_initfn },
=======
    { .name = "cortex-m55",  .initfn = cortex_m55_initfn,
                             .class_init = arm_v7m_class_init },
>>>>>>> c9f8511e
    { .name = "cortex-r5",   .initfn = cortex_r5_initfn },
    { .name = "cortex-r5f",  .initfn = cortex_r5f_initfn },
    { .name = "ti925t",      .initfn = ti925t_initfn },
    { .name = "sa1100",      .initfn = sa1100_initfn },
    { .name = "sa1110",      .initfn = sa1110_initfn },
    { .name = "pxa250",      .initfn = pxa250_initfn },
    { .name = "pxa255",      .initfn = pxa255_initfn },
    { .name = "pxa260",      .initfn = pxa260_initfn },
    { .name = "pxa261",      .initfn = pxa261_initfn },
    { .name = "pxa262",      .initfn = pxa262_initfn },
    /* "pxa270" is an alias for "pxa270-a0" */
    { .name = "pxa270",      .initfn = pxa270a0_initfn },
    { .name = "pxa270-a0",   .initfn = pxa270a0_initfn },
    { .name = "pxa270-a1",   .initfn = pxa270a1_initfn },
    { .name = "pxa270-b0",   .initfn = pxa270b0_initfn },
    { .name = "pxa270-b1",   .initfn = pxa270b1_initfn },
    { .name = "pxa270-c0",   .initfn = pxa270c0_initfn },
    { .name = "pxa270-c5",   .initfn = pxa270c5_initfn },
};

static void arm_tcg_cpu_register_types(void)
{
    size_t i;

    for (i = 0; i < ARRAY_SIZE(arm_tcg_cpus); ++i) {
        arm_cpu_register(&arm_tcg_cpus[i]);
    }
}

type_init(arm_tcg_cpu_register_types)

#endif /* !CONFIG_USER_ONLY || !TARGET_AARCH64 */<|MERGE_RESOLUTION|>--- conflicted
+++ resolved
@@ -718,12 +718,9 @@
                              .class_init = arm_v7m_class_init },
     { .name = "cortex-m33",  .initfn = cortex_m33_initfn,
                              .class_init = arm_v7m_class_init },
-<<<<<<< HEAD
     { .name = "cortex-r4",   .initfn = cortex_r4_initfn },
-=======
     { .name = "cortex-m55",  .initfn = cortex_m55_initfn,
                              .class_init = arm_v7m_class_init },
->>>>>>> c9f8511e
     { .name = "cortex-r5",   .initfn = cortex_r5_initfn },
     { .name = "cortex-r5f",  .initfn = cortex_r5f_initfn },
     { .name = "ti925t",      .initfn = ti925t_initfn },
