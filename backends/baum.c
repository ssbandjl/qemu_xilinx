--- conflicted
+++ resolved
@@ -640,10 +640,7 @@
 static CharDriverState *chr_baum_init(const char *id,
                                       ChardevBackend *backend,
                                       ChardevReturn *ret,
-<<<<<<< HEAD
-=======
                                       bool *be_opened,
->>>>>>> 7124ccf8
                                       Error **errp)
 {
     ChardevCommon *common = backend->u.braille.data;
@@ -676,32 +673,6 @@
 
     baum->cellCount_timer = timer_new_ns(QEMU_CLOCK_VIRTUAL, baum_cellCount_timer_cb, baum);
 
-<<<<<<< HEAD
-    if (brlapi__getDisplaySize(handle, &baum->x, &baum->y) == -1) {
-        error_setg(errp, "brlapi__getDisplaySize: %s",
-                   brlapi_strerror(brlapi_error_location()));
-        goto fail;
-    }
-
-#if defined(CONFIG_SDL)
-#if SDL_COMPILEDVERSION < SDL_VERSIONNUM(2, 0, 0)
-    memset(&info, 0, sizeof(info));
-    SDL_VERSION(&info.version);
-    if (SDL_GetWMInfo(&info))
-        tty = info.info.x11.wmwindow;
-    else
-#endif
-#endif
-        tty = BRLAPI_TTY_DEFAULT;
-
-    if (brlapi__enterTtyMode(handle, tty, NULL) == -1) {
-        error_setg(errp, "brlapi__enterTtyMode: %s",
-                   brlapi_strerror(brlapi_error_location()));
-        goto fail;
-    }
-
-=======
->>>>>>> 7124ccf8
     qemu_set_fd_handler(baum->brlapi_fd, baum_chr_read, NULL, baum);
 
     return chr;
