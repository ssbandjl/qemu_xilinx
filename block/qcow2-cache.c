/*
 * L2/refcount table cache for the QCOW2 format
 *
 * Copyright (c) 2010 Kevin Wolf <kwolf@redhat.com>
 *
 * Permission is hereby granted, free of charge, to any person obtaining a copy
 * of this software and associated documentation files (the "Software"), to deal
 * in the Software without restriction, including without limitation the rights
 * to use, copy, modify, merge, publish, distribute, sublicense, and/or sell
 * copies of the Software, and to permit persons to whom the Software is
 * furnished to do so, subject to the following conditions:
 *
 * The above copyright notice and this permission notice shall be included in
 * all copies or substantial portions of the Software.
 *
 * THE SOFTWARE IS PROVIDED "AS IS", WITHOUT WARRANTY OF ANY KIND, EXPRESS OR
 * IMPLIED, INCLUDING BUT NOT LIMITED TO THE WARRANTIES OF MERCHANTABILITY,
 * FITNESS FOR A PARTICULAR PURPOSE AND NONINFRINGEMENT. IN NO EVENT SHALL
 * THE AUTHORS OR COPYRIGHT HOLDERS BE LIABLE FOR ANY CLAIM, DAMAGES OR OTHER
 * LIABILITY, WHETHER IN AN ACTION OF CONTRACT, TORT OR OTHERWISE, ARISING FROM,
 * OUT OF OR IN CONNECTION WITH THE SOFTWARE OR THE USE OR OTHER DEALINGS IN
 * THE SOFTWARE.
 */

<<<<<<< HEAD
/* Needed for CONFIG_MADVISE */
#include "qemu/osdep.h"

#if defined(CONFIG_MADVISE) || defined(CONFIG_POSIX_MADVISE)
#include <sys/mman.h>
#endif

=======
#include "qemu/osdep.h"
>>>>>>> 7124ccf8
#include "block/block_int.h"
#include "qemu-common.h"
#include "qcow2.h"
#include "trace.h"

typedef struct Qcow2CachedTable {
    int64_t  offset;
    uint64_t lru_counter;
    int      ref;
    bool     dirty;
} Qcow2CachedTable;

struct Qcow2Cache {
    Qcow2CachedTable       *entries;
    struct Qcow2Cache      *depends;
    int                     size;
    bool                    depends_on_flush;
    void                   *table_array;
    uint64_t                lru_counter;
    uint64_t                cache_clean_lru_counter;
};

static inline void *qcow2_cache_get_table_addr(BlockDriverState *bs,
                    Qcow2Cache *c, int table)
{
    BDRVQcow2State *s = bs->opaque;
    return (uint8_t *) c->table_array + (size_t) table * s->cluster_size;
}

static inline int qcow2_cache_get_table_idx(BlockDriverState *bs,
                  Qcow2Cache *c, void *table)
{
    BDRVQcow2State *s = bs->opaque;
    ptrdiff_t table_offset = (uint8_t *) table - (uint8_t *) c->table_array;
    int idx = table_offset / s->cluster_size;
    assert(idx >= 0 && idx < c->size && table_offset % s->cluster_size == 0);
    return idx;
}

static void qcow2_cache_table_release(BlockDriverState *bs, Qcow2Cache *c,
                                      int i, int num_tables)
{
<<<<<<< HEAD
#if QEMU_MADV_DONTNEED != QEMU_MADV_INVALID
=======
/* Using MADV_DONTNEED to discard memory is a Linux-specific feature */
#ifdef CONFIG_LINUX
>>>>>>> 7124ccf8
    BDRVQcow2State *s = bs->opaque;
    void *t = qcow2_cache_get_table_addr(bs, c, i);
    int align = getpagesize();
    size_t mem_size = (size_t) s->cluster_size * num_tables;
    size_t offset = QEMU_ALIGN_UP((uintptr_t) t, align) - (uintptr_t) t;
    size_t length = QEMU_ALIGN_DOWN(mem_size - offset, align);
    if (length > 0) {
<<<<<<< HEAD
        qemu_madvise((uint8_t *) t + offset, length, QEMU_MADV_DONTNEED);
=======
        madvise((uint8_t *) t + offset, length, MADV_DONTNEED);
>>>>>>> 7124ccf8
    }
#endif
}

static inline bool can_clean_entry(Qcow2Cache *c, int i)
{
    Qcow2CachedTable *t = &c->entries[i];
    return t->ref == 0 && !t->dirty && t->offset != 0 &&
        t->lru_counter <= c->cache_clean_lru_counter;
}

void qcow2_cache_clean_unused(BlockDriverState *bs, Qcow2Cache *c)
{
    int i = 0;
    while (i < c->size) {
        int to_clean = 0;

        /* Skip the entries that we don't need to clean */
        while (i < c->size && !can_clean_entry(c, i)) {
            i++;
        }

        /* And count how many we can clean in a row */
        while (i < c->size && can_clean_entry(c, i)) {
            c->entries[i].offset = 0;
            c->entries[i].lru_counter = 0;
            i++;
            to_clean++;
        }

        if (to_clean > 0) {
            qcow2_cache_table_release(bs, c, i - to_clean, to_clean);
        }
    }

    c->cache_clean_lru_counter = c->lru_counter;
}

Qcow2Cache *qcow2_cache_create(BlockDriverState *bs, int num_tables)
{
    BDRVQcow2State *s = bs->opaque;
    Qcow2Cache *c;

    c = g_new0(Qcow2Cache, 1);
    c->size = num_tables;
    c->entries = g_try_new0(Qcow2CachedTable, num_tables);
    c->table_array = qemu_try_blockalign(bs->file->bs,
                                         (size_t) num_tables * s->cluster_size);

    if (!c->entries || !c->table_array) {
        qemu_vfree(c->table_array);
        g_free(c->entries);
        g_free(c);
        c = NULL;
    }

    return c;
}

int qcow2_cache_destroy(BlockDriverState *bs, Qcow2Cache *c)
{
    int i;

    for (i = 0; i < c->size; i++) {
        assert(c->entries[i].ref == 0);
    }

    qemu_vfree(c->table_array);
    g_free(c->entries);
    g_free(c);

    return 0;
}

static int qcow2_cache_flush_dependency(BlockDriverState *bs, Qcow2Cache *c)
{
    int ret;

    ret = qcow2_cache_flush(bs, c->depends);
    if (ret < 0) {
        return ret;
    }

    c->depends = NULL;
    c->depends_on_flush = false;

    return 0;
}

static int qcow2_cache_entry_flush(BlockDriverState *bs, Qcow2Cache *c, int i)
{
    BDRVQcow2State *s = bs->opaque;
    int ret = 0;

    if (!c->entries[i].dirty || !c->entries[i].offset) {
        return 0;
    }

    trace_qcow2_cache_entry_flush(qemu_coroutine_self(),
                                  c == s->l2_table_cache, i);

    if (c->depends) {
        ret = qcow2_cache_flush_dependency(bs, c);
    } else if (c->depends_on_flush) {
        ret = bdrv_flush(bs->file->bs);
        if (ret >= 0) {
            c->depends_on_flush = false;
        }
    }

    if (ret < 0) {
        return ret;
    }

    if (c == s->refcount_block_cache) {
        ret = qcow2_pre_write_overlap_check(bs, QCOW2_OL_REFCOUNT_BLOCK,
                c->entries[i].offset, s->cluster_size);
    } else if (c == s->l2_table_cache) {
        ret = qcow2_pre_write_overlap_check(bs, QCOW2_OL_ACTIVE_L2,
                c->entries[i].offset, s->cluster_size);
    } else {
        ret = qcow2_pre_write_overlap_check(bs, 0,
                c->entries[i].offset, s->cluster_size);
    }

    if (ret < 0) {
        return ret;
    }

    if (c == s->refcount_block_cache) {
        BLKDBG_EVENT(bs->file, BLKDBG_REFBLOCK_UPDATE_PART);
    } else if (c == s->l2_table_cache) {
        BLKDBG_EVENT(bs->file, BLKDBG_L2_UPDATE);
    }

<<<<<<< HEAD
    ret = bdrv_pwrite(bs->file->bs, c->entries[i].offset,
=======
    ret = bdrv_pwrite(bs->file, c->entries[i].offset,
>>>>>>> 7124ccf8
                      qcow2_cache_get_table_addr(bs, c, i), s->cluster_size);
    if (ret < 0) {
        return ret;
    }

    c->entries[i].dirty = false;

    return 0;
}

int qcow2_cache_write(BlockDriverState *bs, Qcow2Cache *c)
{
    BDRVQcow2State *s = bs->opaque;
    int result = 0;
    int ret;
    int i;

    trace_qcow2_cache_flush(qemu_coroutine_self(), c == s->l2_table_cache);

    for (i = 0; i < c->size; i++) {
        ret = qcow2_cache_entry_flush(bs, c, i);
        if (ret < 0 && result != -ENOSPC) {
            result = ret;
        }
    }

    return result;
}

int qcow2_cache_flush(BlockDriverState *bs, Qcow2Cache *c)
{
    int result = qcow2_cache_write(bs, c);

    if (result == 0) {
<<<<<<< HEAD
        ret = bdrv_flush(bs->file->bs);
=======
        int ret = bdrv_flush(bs->file->bs);
>>>>>>> 7124ccf8
        if (ret < 0) {
            result = ret;
        }
    }

    return result;
}

int qcow2_cache_set_dependency(BlockDriverState *bs, Qcow2Cache *c,
    Qcow2Cache *dependency)
{
    int ret;

    if (dependency->depends) {
        ret = qcow2_cache_flush_dependency(bs, dependency);
        if (ret < 0) {
            return ret;
        }
    }

    if (c->depends && (c->depends != dependency)) {
        ret = qcow2_cache_flush_dependency(bs, c);
        if (ret < 0) {
            return ret;
        }
    }

    c->depends = dependency;
    return 0;
}

void qcow2_cache_depends_on_flush(Qcow2Cache *c)
{
    c->depends_on_flush = true;
}

int qcow2_cache_empty(BlockDriverState *bs, Qcow2Cache *c)
{
    int ret, i;

    ret = qcow2_cache_flush(bs, c);
    if (ret < 0) {
        return ret;
    }

    for (i = 0; i < c->size; i++) {
        assert(c->entries[i].ref == 0);
        c->entries[i].offset = 0;
        c->entries[i].lru_counter = 0;
    }

    qcow2_cache_table_release(bs, c, 0, c->size);

    c->lru_counter = 0;

    return 0;
}

static int qcow2_cache_do_get(BlockDriverState *bs, Qcow2Cache *c,
    uint64_t offset, void **table, bool read_from_disk)
{
    BDRVQcow2State *s = bs->opaque;
    int i;
    int ret;
    int lookup_index;
    uint64_t min_lru_counter = UINT64_MAX;
    int min_lru_index = -1;

    trace_qcow2_cache_get(qemu_coroutine_self(), c == s->l2_table_cache,
                          offset, read_from_disk);

    /* Check if the table is already cached */
    i = lookup_index = (offset / s->cluster_size * 4) % c->size;
    do {
        const Qcow2CachedTable *t = &c->entries[i];
        if (t->offset == offset) {
            goto found;
        }
        if (t->ref == 0 && t->lru_counter < min_lru_counter) {
            min_lru_counter = t->lru_counter;
            min_lru_index = i;
        }
        if (++i == c->size) {
            i = 0;
        }
    } while (i != lookup_index);

    if (min_lru_index == -1) {
        /* This can't happen in current synchronous code, but leave the check
         * here as a reminder for whoever starts using AIO with the cache */
        abort();
    }

    /* Cache miss: write a table back and replace it */
    i = min_lru_index;
    trace_qcow2_cache_get_replace_entry(qemu_coroutine_self(),
                                        c == s->l2_table_cache, i);

    ret = qcow2_cache_entry_flush(bs, c, i);
    if (ret < 0) {
        return ret;
    }

    trace_qcow2_cache_get_read(qemu_coroutine_self(),
                               c == s->l2_table_cache, i);
    c->entries[i].offset = 0;
    if (read_from_disk) {
        if (c == s->l2_table_cache) {
            BLKDBG_EVENT(bs->file, BLKDBG_L2_LOAD);
        }

<<<<<<< HEAD
        ret = bdrv_pread(bs->file->bs, offset,
=======
        ret = bdrv_pread(bs->file, offset,
>>>>>>> 7124ccf8
                         qcow2_cache_get_table_addr(bs, c, i),
                         s->cluster_size);
        if (ret < 0) {
            return ret;
        }
    }

    c->entries[i].offset = offset;

    /* And return the right table */
found:
    c->entries[i].ref++;
    *table = qcow2_cache_get_table_addr(bs, c, i);

    trace_qcow2_cache_get_done(qemu_coroutine_self(),
                               c == s->l2_table_cache, i);

    return 0;
}

int qcow2_cache_get(BlockDriverState *bs, Qcow2Cache *c, uint64_t offset,
    void **table)
{
    return qcow2_cache_do_get(bs, c, offset, table, true);
}

int qcow2_cache_get_empty(BlockDriverState *bs, Qcow2Cache *c, uint64_t offset,
    void **table)
{
    return qcow2_cache_do_get(bs, c, offset, table, false);
}

void qcow2_cache_put(BlockDriverState *bs, Qcow2Cache *c, void **table)
{
    int i = qcow2_cache_get_table_idx(bs, c, *table);

    c->entries[i].ref--;
    *table = NULL;

    if (c->entries[i].ref == 0) {
        c->entries[i].lru_counter = ++c->lru_counter;
    }

    assert(c->entries[i].ref >= 0);
}

void qcow2_cache_entry_mark_dirty(BlockDriverState *bs, Qcow2Cache *c,
     void *table)
{
    int i = qcow2_cache_get_table_idx(bs, c, table);
    assert(c->entries[i].offset != 0);
    c->entries[i].dirty = true;
}<|MERGE_RESOLUTION|>--- conflicted
+++ resolved
@@ -22,17 +22,7 @@
  * THE SOFTWARE.
  */
 
-<<<<<<< HEAD
-/* Needed for CONFIG_MADVISE */
 #include "qemu/osdep.h"
-
-#if defined(CONFIG_MADVISE) || defined(CONFIG_POSIX_MADVISE)
-#include <sys/mman.h>
-#endif
-
-=======
-#include "qemu/osdep.h"
->>>>>>> 7124ccf8
 #include "block/block_int.h"
 #include "qemu-common.h"
 #include "qcow2.h"
@@ -75,12 +65,8 @@
 static void qcow2_cache_table_release(BlockDriverState *bs, Qcow2Cache *c,
                                       int i, int num_tables)
 {
-<<<<<<< HEAD
-#if QEMU_MADV_DONTNEED != QEMU_MADV_INVALID
-=======
 /* Using MADV_DONTNEED to discard memory is a Linux-specific feature */
 #ifdef CONFIG_LINUX
->>>>>>> 7124ccf8
     BDRVQcow2State *s = bs->opaque;
     void *t = qcow2_cache_get_table_addr(bs, c, i);
     int align = getpagesize();
@@ -88,11 +74,7 @@
     size_t offset = QEMU_ALIGN_UP((uintptr_t) t, align) - (uintptr_t) t;
     size_t length = QEMU_ALIGN_DOWN(mem_size - offset, align);
     if (length > 0) {
-<<<<<<< HEAD
-        qemu_madvise((uint8_t *) t + offset, length, QEMU_MADV_DONTNEED);
-=======
         madvise((uint8_t *) t + offset, length, MADV_DONTNEED);
->>>>>>> 7124ccf8
     }
 #endif
 }
@@ -228,11 +210,7 @@
         BLKDBG_EVENT(bs->file, BLKDBG_L2_UPDATE);
     }
 
-<<<<<<< HEAD
-    ret = bdrv_pwrite(bs->file->bs, c->entries[i].offset,
-=======
     ret = bdrv_pwrite(bs->file, c->entries[i].offset,
->>>>>>> 7124ccf8
                       qcow2_cache_get_table_addr(bs, c, i), s->cluster_size);
     if (ret < 0) {
         return ret;
@@ -267,11 +245,7 @@
     int result = qcow2_cache_write(bs, c);
 
     if (result == 0) {
-<<<<<<< HEAD
-        ret = bdrv_flush(bs->file->bs);
-=======
         int ret = bdrv_flush(bs->file->bs);
->>>>>>> 7124ccf8
         if (ret < 0) {
             result = ret;
         }
@@ -383,11 +357,7 @@
             BLKDBG_EVENT(bs->file, BLKDBG_L2_LOAD);
         }
 
-<<<<<<< HEAD
-        ret = bdrv_pread(bs->file->bs, offset,
-=======
         ret = bdrv_pread(bs->file, offset,
->>>>>>> 7124ccf8
                          qcow2_cache_get_table_addr(bs, c, i),
                          s->cluster_size);
         if (ret < 0) {
