--- conflicted
+++ resolved
@@ -30,11 +30,8 @@
 #define SPAPR_PCI_HOST_BRIDGE(obj) \
     OBJECT_CHECK(sPAPRPHBState, (obj), TYPE_SPAPR_PCI_HOST_BRIDGE)
 
-<<<<<<< HEAD
-=======
 #define SPAPR_PCI_DMA_MAX_WINDOWS    2
 
->>>>>>> 7124ccf8
 typedef struct sPAPRPHBState sPAPRPHBState;
 
 typedef struct spapr_pci_msi {
@@ -61,11 +58,7 @@
     hwaddr io_win_addr, io_win_size;
     MemoryRegion mem32window, mem64window, iowindow, msiwindow;
 
-<<<<<<< HEAD
-    uint32_t dma_liobn;
-=======
     uint32_t dma_liobn[SPAPR_PCI_DMA_MAX_WINDOWS];
->>>>>>> 7124ccf8
     hwaddr dma_win_addr, dma_win_size;
     AddressSpace iommu_as;
     MemoryRegion iommu_root;
@@ -81,9 +74,6 @@
 
     QLIST_ENTRY(sPAPRPHBState) list;
 
-<<<<<<< HEAD
-#define SPAPR_PCI_MAX_INDEX          255
-=======
     bool ddw_enabled;
     uint64_t page_size_mask;
     uint64_t dma64_win_addr;
@@ -96,7 +86,6 @@
     hwaddr mig_mem_win_addr, mig_mem_win_size;
     hwaddr mig_io_win_addr, mig_io_win_size;
 };
->>>>>>> 7124ccf8
 
 #define SPAPR_PCI_MEM_WIN_BUS_OFFSET 0x80000000ULL
 #define SPAPR_PCI_MEM32_WIN_SIZE     \
@@ -108,18 +97,7 @@
 #define SPAPR_PCI_BASE               (1ULL << 45) /* 32 TiB */
 #define SPAPR_PCI_LIMIT              (1ULL << 46) /* 64 TiB */
 
-<<<<<<< HEAD
-#define SPAPR_PCI_MEM_WIN_BUS_OFFSET 0x80000000ULL
-
-#define SPAPR_PCI_WINDOW_BASE        0x10000000000ULL
-#define SPAPR_PCI_WINDOW_SPACING     0x1000000000ULL
-#define SPAPR_PCI_MMIO_WIN_OFF       0xA0000000
-#define SPAPR_PCI_MMIO_WIN_SIZE      (SPAPR_PCI_WINDOW_SPACING - \
-                                     SPAPR_PCI_MEM_WIN_BUS_OFFSET)
-#define SPAPR_PCI_IO_WIN_OFF         0x80000000
-=======
 #define SPAPR_PCI_2_7_MMIO_WIN_SIZE  0xf80000000
->>>>>>> 7124ccf8
 #define SPAPR_PCI_IO_WIN_SIZE        0x10000
 
 #define SPAPR_PCI_MSI_WINDOW         0x40000000000ULL
@@ -128,11 +106,7 @@
 {
     sPAPRMachineState *spapr = SPAPR_MACHINE(qdev_get_machine());
 
-<<<<<<< HEAD
-    return xics_get_qirq(spapr->icp, phb->lsi_table[pin].irq);
-=======
     return xics_get_qirq(spapr->xics, phb->lsi_table[pin].irq);
->>>>>>> 7124ccf8
 }
 
 PCIHostState *spapr_create_phb(sPAPRMachineState *spapr, int index);
@@ -141,11 +115,6 @@
                           uint32_t xics_phandle,
                           void *fdt);
 
-<<<<<<< HEAD
-void spapr_pci_msi_init(sPAPRMachineState *spapr, hwaddr addr);
-
-=======
->>>>>>> 7124ccf8
 void spapr_pci_rtas_init(void);
 
 sPAPRPHBState *spapr_pci_find_phb(sPAPRMachineState *spapr, uint64_t buid);
@@ -189,10 +158,6 @@
 }
 #endif
 
-<<<<<<< HEAD
-#endif /* __HW_SPAPR_PCI_H__ */
-=======
 void spapr_phb_dma_reset(sPAPRPHBState *sphb);
 
-#endif /* PCI_HOST_SPAPR_H */
->>>>>>> 7124ccf8
+#endif /* PCI_HOST_SPAPR_H */