#include "qemu/osdep.h"
#include "qemu-common.h"
#include "cpu.h"
#include "exec/exec-all.h"
#include "hw/hw.h"
#include "hw/boards.h"
#include "hw/i386/pc.h"
#include "hw/isa/isa.h"
#include "migration/cpu.h"
#include "hyperv.h"

#include "sysemu/kvm.h"

#include "qemu/error-report.h"

static const VMStateDescription vmstate_segment = {
    .name = "segment",
    .version_id = 1,
    .minimum_version_id = 1,
    .fields = (VMStateField[]) {
        VMSTATE_UINT32(selector, SegmentCache),
        VMSTATE_UINTTL(base, SegmentCache),
        VMSTATE_UINT32(limit, SegmentCache),
        VMSTATE_UINT32(flags, SegmentCache),
        VMSTATE_END_OF_LIST()
    }
};

#define VMSTATE_SEGMENT(_field, _state) {                            \
    .name       = (stringify(_field)),                               \
    .size       = sizeof(SegmentCache),                              \
    .vmsd       = &vmstate_segment,                                  \
    .flags      = VMS_STRUCT,                                        \
    .offset     = offsetof(_state, _field)                           \
            + type_check(SegmentCache,typeof_field(_state, _field))  \
}

#define VMSTATE_SEGMENT_ARRAY(_field, _state, _n)                    \
    VMSTATE_STRUCT_ARRAY(_field, _state, _n, 0, vmstate_segment, SegmentCache)

static const VMStateDescription vmstate_xmm_reg = {
    .name = "xmm_reg",
    .version_id = 1,
    .minimum_version_id = 1,
    .fields = (VMStateField[]) {
        VMSTATE_UINT64(ZMM_Q(0), ZMMReg),
        VMSTATE_UINT64(ZMM_Q(1), ZMMReg),
        VMSTATE_END_OF_LIST()
    }
};

#define VMSTATE_XMM_REGS(_field, _state, _start)                         \
    VMSTATE_STRUCT_SUB_ARRAY(_field, _state, _start, CPU_NB_REGS, 0,     \
                             vmstate_xmm_reg, ZMMReg)

/* YMMH format is the same as XMM, but for bits 128-255 */
static const VMStateDescription vmstate_ymmh_reg = {
    .name = "ymmh_reg",
    .version_id = 1,
    .minimum_version_id = 1,
    .fields = (VMStateField[]) {
        VMSTATE_UINT64(ZMM_Q(2), ZMMReg),
        VMSTATE_UINT64(ZMM_Q(3), ZMMReg),
        VMSTATE_END_OF_LIST()
    }
};

#define VMSTATE_YMMH_REGS_VARS(_field, _state, _start, _v)               \
    VMSTATE_STRUCT_SUB_ARRAY(_field, _state, _start, CPU_NB_REGS, _v,    \
                             vmstate_ymmh_reg, ZMMReg)

static const VMStateDescription vmstate_zmmh_reg = {
    .name = "zmmh_reg",
    .version_id = 1,
    .minimum_version_id = 1,
    .fields = (VMStateField[]) {
        VMSTATE_UINT64(ZMM_Q(4), ZMMReg),
        VMSTATE_UINT64(ZMM_Q(5), ZMMReg),
        VMSTATE_UINT64(ZMM_Q(6), ZMMReg),
        VMSTATE_UINT64(ZMM_Q(7), ZMMReg),
        VMSTATE_END_OF_LIST()
    }
};

#define VMSTATE_ZMMH_REGS_VARS(_field, _state, _start)                   \
    VMSTATE_STRUCT_SUB_ARRAY(_field, _state, _start, CPU_NB_REGS, 0,     \
                             vmstate_zmmh_reg, ZMMReg)

#ifdef TARGET_X86_64
static const VMStateDescription vmstate_hi16_zmm_reg = {
    .name = "hi16_zmm_reg",
    .version_id = 1,
    .minimum_version_id = 1,
    .fields = (VMStateField[]) {
        VMSTATE_UINT64(ZMM_Q(0), ZMMReg),
        VMSTATE_UINT64(ZMM_Q(1), ZMMReg),
        VMSTATE_UINT64(ZMM_Q(2), ZMMReg),
        VMSTATE_UINT64(ZMM_Q(3), ZMMReg),
        VMSTATE_UINT64(ZMM_Q(4), ZMMReg),
        VMSTATE_UINT64(ZMM_Q(5), ZMMReg),
        VMSTATE_UINT64(ZMM_Q(6), ZMMReg),
        VMSTATE_UINT64(ZMM_Q(7), ZMMReg),
        VMSTATE_END_OF_LIST()
    }
};

#define VMSTATE_Hi16_ZMM_REGS_VARS(_field, _state, _start)               \
    VMSTATE_STRUCT_SUB_ARRAY(_field, _state, _start, CPU_NB_REGS, 0,     \
                             vmstate_hi16_zmm_reg, ZMMReg)
#endif

static const VMStateDescription vmstate_bnd_regs = {
    .name = "bnd_regs",
    .version_id = 1,
    .minimum_version_id = 1,
    .fields = (VMStateField[]) {
        VMSTATE_UINT64(lb, BNDReg),
        VMSTATE_UINT64(ub, BNDReg),
        VMSTATE_END_OF_LIST()
    }
};

#define VMSTATE_BND_REGS(_field, _state, _n)          \
    VMSTATE_STRUCT_ARRAY(_field, _state, _n, 0, vmstate_bnd_regs, BNDReg)

static const VMStateDescription vmstate_mtrr_var = {
    .name = "mtrr_var",
    .version_id = 1,
    .minimum_version_id = 1,
    .fields = (VMStateField[]) {
        VMSTATE_UINT64(base, MTRRVar),
        VMSTATE_UINT64(mask, MTRRVar),
        VMSTATE_END_OF_LIST()
    }
};

#define VMSTATE_MTRR_VARS(_field, _state, _n, _v)                    \
    VMSTATE_STRUCT_ARRAY(_field, _state, _n, _v, vmstate_mtrr_var, MTRRVar)

typedef struct x86_FPReg_tmp {
    FPReg *parent;
    uint64_t tmp_mant;
    uint16_t tmp_exp;
} x86_FPReg_tmp;

static void cpu_get_fp80(uint64_t *pmant, uint16_t *pexp, floatx80 f)
{
    CPU_LDoubleU temp;

    temp.d = f;
    *pmant = temp.l.lower;
    *pexp = temp.l.upper;
}

static floatx80 cpu_set_fp80(uint64_t mant, uint16_t upper)
{
    CPU_LDoubleU temp;

    temp.l.upper = upper;
    temp.l.lower = mant;
    return temp.d;
}

static int fpreg_pre_save(void *opaque)
{
    x86_FPReg_tmp *tmp = opaque;

    /* we save the real CPU data (in case of MMX usage only 'mant'
       contains the MMX register */
    cpu_get_fp80(&tmp->tmp_mant, &tmp->tmp_exp, tmp->parent->d);

    return 0;
}

static int fpreg_post_load(void *opaque, int version)
{
    x86_FPReg_tmp *tmp = opaque;

    tmp->parent->d = cpu_set_fp80(tmp->tmp_mant, tmp->tmp_exp);
    return 0;
}

static const VMStateDescription vmstate_fpreg_tmp = {
    .name = "fpreg_tmp",
    .post_load = fpreg_post_load,
    .pre_save  = fpreg_pre_save,
    .fields = (VMStateField[]) {
        VMSTATE_UINT64(tmp_mant, x86_FPReg_tmp),
        VMSTATE_UINT16(tmp_exp, x86_FPReg_tmp),
        VMSTATE_END_OF_LIST()
    }
};

static const VMStateDescription vmstate_fpreg = {
    .name = "fpreg",
    .fields = (VMStateField[]) {
        VMSTATE_WITH_TMP(FPReg, x86_FPReg_tmp, vmstate_fpreg_tmp),
        VMSTATE_END_OF_LIST()
    }
};

static int cpu_pre_save(void *opaque)
{
    X86CPU *cpu = opaque;
    CPUX86State *env = &cpu->env;
    int i;

    /* FPU */
    env->fpus_vmstate = (env->fpus & ~0x3800) | (env->fpstt & 0x7) << 11;
    env->fptag_vmstate = 0;
    for(i = 0; i < 8; i++) {
        env->fptag_vmstate |= ((!env->fptags[i]) << i);
    }

    env->fpregs_format_vmstate = 0;

    /*
     * Real mode guest segments register DPL should be zero.
     * Older KVM version were setting it wrongly.
     * Fixing it will allow live migration to host with unrestricted guest
     * support (otherwise the migration will fail with invalid guest state
     * error).
     */
    if (!(env->cr[0] & CR0_PE_MASK) &&
        (env->segs[R_CS].flags >> DESC_DPL_SHIFT & 3) != 0) {
        env->segs[R_CS].flags &= ~(env->segs[R_CS].flags & DESC_DPL_MASK);
        env->segs[R_DS].flags &= ~(env->segs[R_DS].flags & DESC_DPL_MASK);
        env->segs[R_ES].flags &= ~(env->segs[R_ES].flags & DESC_DPL_MASK);
        env->segs[R_FS].flags &= ~(env->segs[R_FS].flags & DESC_DPL_MASK);
        env->segs[R_GS].flags &= ~(env->segs[R_GS].flags & DESC_DPL_MASK);
        env->segs[R_SS].flags &= ~(env->segs[R_SS].flags & DESC_DPL_MASK);
    }

    return 0;
}

static int cpu_post_load(void *opaque, int version_id)
{
    X86CPU *cpu = opaque;
    CPUState *cs = CPU(cpu);
    CPUX86State *env = &cpu->env;
    int i;

    if (env->tsc_khz && env->user_tsc_khz &&
        env->tsc_khz != env->user_tsc_khz) {
        error_report("Mismatch between user-specified TSC frequency and "
                     "migrated TSC frequency");
        return -EINVAL;
    }

    if (env->fpregs_format_vmstate) {
        error_report("Unsupported old non-softfloat CPU state");
        return -EINVAL;
    }
    /*
     * Real mode guest segments register DPL should be zero.
     * Older KVM version were setting it wrongly.
     * Fixing it will allow live migration from such host that don't have
     * restricted guest support to a host with unrestricted guest support
     * (otherwise the migration will fail with invalid guest state
     * error).
     */
    if (!(env->cr[0] & CR0_PE_MASK) &&
        (env->segs[R_CS].flags >> DESC_DPL_SHIFT & 3) != 0) {
        env->segs[R_CS].flags &= ~(env->segs[R_CS].flags & DESC_DPL_MASK);
        env->segs[R_DS].flags &= ~(env->segs[R_DS].flags & DESC_DPL_MASK);
        env->segs[R_ES].flags &= ~(env->segs[R_ES].flags & DESC_DPL_MASK);
        env->segs[R_FS].flags &= ~(env->segs[R_FS].flags & DESC_DPL_MASK);
        env->segs[R_GS].flags &= ~(env->segs[R_GS].flags & DESC_DPL_MASK);
        env->segs[R_SS].flags &= ~(env->segs[R_SS].flags & DESC_DPL_MASK);
    }

    /* Older versions of QEMU incorrectly used CS.DPL as the CPL when
     * running under KVM.  This is wrong for conforming code segments.
     * Luckily, in our implementation the CPL field of hflags is redundant
     * and we can get the right value from the SS descriptor privilege level.
     */
    env->hflags &= ~HF_CPL_MASK;
    env->hflags |= (env->segs[R_SS].flags >> DESC_DPL_SHIFT) & HF_CPL_MASK;

    env->fpstt = (env->fpus_vmstate >> 11) & 7;
    env->fpus = env->fpus_vmstate & ~0x3800;
    env->fptag_vmstate ^= 0xff;
    for(i = 0; i < 8; i++) {
        env->fptags[i] = (env->fptag_vmstate >> i) & 1;
    }
    if (tcg_enabled()) {
        target_ulong dr7;
        update_fp_status(env);
        update_mxcsr_status(env);

        cpu_breakpoint_remove_all(cs, BP_CPU);
        cpu_watchpoint_remove_all(cs, BP_CPU);

        /* Indicate all breakpoints disabled, as they are, then
           let the helper re-enable them.  */
        dr7 = env->dr[7];
        env->dr[7] = dr7 & ~(DR7_GLOBAL_BP_MASK | DR7_LOCAL_BP_MASK);
        cpu_x86_update_dr7(env, dr7);
    }
    tlb_flush(cs);
    return 0;
}

static bool async_pf_msr_needed(void *opaque)
{
    X86CPU *cpu = opaque;

    return cpu->env.async_pf_en_msr != 0;
}

static bool pv_eoi_msr_needed(void *opaque)
{
    X86CPU *cpu = opaque;

    return cpu->env.pv_eoi_en_msr != 0;
}

static bool steal_time_msr_needed(void *opaque)
{
    X86CPU *cpu = opaque;

    return cpu->env.steal_time_msr != 0;
}

static const VMStateDescription vmstate_steal_time_msr = {
    .name = "cpu/steal_time_msr",
    .version_id = 1,
    .minimum_version_id = 1,
    .needed = steal_time_msr_needed,
    .fields = (VMStateField[]) {
        VMSTATE_UINT64(env.steal_time_msr, X86CPU),
        VMSTATE_END_OF_LIST()
    }
};

static const VMStateDescription vmstate_async_pf_msr = {
    .name = "cpu/async_pf_msr",
    .version_id = 1,
    .minimum_version_id = 1,
    .needed = async_pf_msr_needed,
    .fields = (VMStateField[]) {
        VMSTATE_UINT64(env.async_pf_en_msr, X86CPU),
        VMSTATE_END_OF_LIST()
    }
};

static const VMStateDescription vmstate_pv_eoi_msr = {
    .name = "cpu/async_pv_eoi_msr",
    .version_id = 1,
    .minimum_version_id = 1,
    .needed = pv_eoi_msr_needed,
    .fields = (VMStateField[]) {
        VMSTATE_UINT64(env.pv_eoi_en_msr, X86CPU),
        VMSTATE_END_OF_LIST()
    }
};

static bool fpop_ip_dp_needed(void *opaque)
{
    X86CPU *cpu = opaque;
    CPUX86State *env = &cpu->env;

    return env->fpop != 0 || env->fpip != 0 || env->fpdp != 0;
}

static const VMStateDescription vmstate_fpop_ip_dp = {
    .name = "cpu/fpop_ip_dp",
    .version_id = 1,
    .minimum_version_id = 1,
    .needed = fpop_ip_dp_needed,
    .fields = (VMStateField[]) {
        VMSTATE_UINT16(env.fpop, X86CPU),
        VMSTATE_UINT64(env.fpip, X86CPU),
        VMSTATE_UINT64(env.fpdp, X86CPU),
        VMSTATE_END_OF_LIST()
    }
};

static bool tsc_adjust_needed(void *opaque)
{
    X86CPU *cpu = opaque;
    CPUX86State *env = &cpu->env;

    return env->tsc_adjust != 0;
}

static const VMStateDescription vmstate_msr_tsc_adjust = {
    .name = "cpu/msr_tsc_adjust",
    .version_id = 1,
    .minimum_version_id = 1,
    .needed = tsc_adjust_needed,
    .fields = (VMStateField[]) {
        VMSTATE_UINT64(env.tsc_adjust, X86CPU),
        VMSTATE_END_OF_LIST()
    }
};

static bool msr_smi_count_needed(void *opaque)
{
    X86CPU *cpu = opaque;
    CPUX86State *env = &cpu->env;

    return cpu->migrate_smi_count && env->msr_smi_count != 0;
}

static const VMStateDescription vmstate_msr_smi_count = {
    .name = "cpu/msr_smi_count",
    .version_id = 1,
    .minimum_version_id = 1,
    .needed = msr_smi_count_needed,
    .fields = (VMStateField[]) {
        VMSTATE_UINT64(env.msr_smi_count, X86CPU),
        VMSTATE_END_OF_LIST()
    }
};

static bool tscdeadline_needed(void *opaque)
{
    X86CPU *cpu = opaque;
    CPUX86State *env = &cpu->env;

    return env->tsc_deadline != 0;
}

static const VMStateDescription vmstate_msr_tscdeadline = {
    .name = "cpu/msr_tscdeadline",
    .version_id = 1,
    .minimum_version_id = 1,
    .needed = tscdeadline_needed,
    .fields = (VMStateField[]) {
        VMSTATE_UINT64(env.tsc_deadline, X86CPU),
        VMSTATE_END_OF_LIST()
    }
};

static bool misc_enable_needed(void *opaque)
{
    X86CPU *cpu = opaque;
    CPUX86State *env = &cpu->env;

    return env->msr_ia32_misc_enable != MSR_IA32_MISC_ENABLE_DEFAULT;
}

static bool feature_control_needed(void *opaque)
{
    X86CPU *cpu = opaque;
    CPUX86State *env = &cpu->env;

    return env->msr_ia32_feature_control != 0;
}

static const VMStateDescription vmstate_msr_ia32_misc_enable = {
    .name = "cpu/msr_ia32_misc_enable",
    .version_id = 1,
    .minimum_version_id = 1,
    .needed = misc_enable_needed,
    .fields = (VMStateField[]) {
        VMSTATE_UINT64(env.msr_ia32_misc_enable, X86CPU),
        VMSTATE_END_OF_LIST()
    }
};

static const VMStateDescription vmstate_msr_ia32_feature_control = {
    .name = "cpu/msr_ia32_feature_control",
    .version_id = 1,
    .minimum_version_id = 1,
    .needed = feature_control_needed,
    .fields = (VMStateField[]) {
        VMSTATE_UINT64(env.msr_ia32_feature_control, X86CPU),
        VMSTATE_END_OF_LIST()
    }
};

static bool pmu_enable_needed(void *opaque)
{
    X86CPU *cpu = opaque;
    CPUX86State *env = &cpu->env;
    int i;

    if (env->msr_fixed_ctr_ctrl || env->msr_global_ctrl ||
        env->msr_global_status || env->msr_global_ovf_ctrl) {
        return true;
    }
    for (i = 0; i < MAX_FIXED_COUNTERS; i++) {
        if (env->msr_fixed_counters[i]) {
            return true;
        }
    }
    for (i = 0; i < MAX_GP_COUNTERS; i++) {
        if (env->msr_gp_counters[i] || env->msr_gp_evtsel[i]) {
            return true;
        }
    }

    return false;
}

static const VMStateDescription vmstate_msr_architectural_pmu = {
    .name = "cpu/msr_architectural_pmu",
    .version_id = 1,
    .minimum_version_id = 1,
    .needed = pmu_enable_needed,
    .fields = (VMStateField[]) {
        VMSTATE_UINT64(env.msr_fixed_ctr_ctrl, X86CPU),
        VMSTATE_UINT64(env.msr_global_ctrl, X86CPU),
        VMSTATE_UINT64(env.msr_global_status, X86CPU),
        VMSTATE_UINT64(env.msr_global_ovf_ctrl, X86CPU),
        VMSTATE_UINT64_ARRAY(env.msr_fixed_counters, X86CPU, MAX_FIXED_COUNTERS),
        VMSTATE_UINT64_ARRAY(env.msr_gp_counters, X86CPU, MAX_GP_COUNTERS),
        VMSTATE_UINT64_ARRAY(env.msr_gp_evtsel, X86CPU, MAX_GP_COUNTERS),
        VMSTATE_END_OF_LIST()
    }
};

static bool mpx_needed(void *opaque)
{
    X86CPU *cpu = opaque;
    CPUX86State *env = &cpu->env;
    unsigned int i;

    for (i = 0; i < 4; i++) {
        if (env->bnd_regs[i].lb || env->bnd_regs[i].ub) {
            return true;
        }
    }

    if (env->bndcs_regs.cfgu || env->bndcs_regs.sts) {
        return true;
    }

    return !!env->msr_bndcfgs;
}

static const VMStateDescription vmstate_mpx = {
    .name = "cpu/mpx",
    .version_id = 1,
    .minimum_version_id = 1,
    .needed = mpx_needed,
    .fields = (VMStateField[]) {
        VMSTATE_BND_REGS(env.bnd_regs, X86CPU, 4),
        VMSTATE_UINT64(env.bndcs_regs.cfgu, X86CPU),
        VMSTATE_UINT64(env.bndcs_regs.sts, X86CPU),
        VMSTATE_UINT64(env.msr_bndcfgs, X86CPU),
        VMSTATE_END_OF_LIST()
    }
};

static bool hyperv_hypercall_enable_needed(void *opaque)
{
    X86CPU *cpu = opaque;
    CPUX86State *env = &cpu->env;

    return env->msr_hv_hypercall != 0 || env->msr_hv_guest_os_id != 0;
}

static const VMStateDescription vmstate_msr_hypercall_hypercall = {
    .name = "cpu/msr_hyperv_hypercall",
    .version_id = 1,
    .minimum_version_id = 1,
    .needed = hyperv_hypercall_enable_needed,
    .fields = (VMStateField[]) {
        VMSTATE_UINT64(env.msr_hv_guest_os_id, X86CPU),
        VMSTATE_UINT64(env.msr_hv_hypercall, X86CPU),
        VMSTATE_END_OF_LIST()
    }
};

static bool hyperv_vapic_enable_needed(void *opaque)
{
    X86CPU *cpu = opaque;
    CPUX86State *env = &cpu->env;

    return env->msr_hv_vapic != 0;
}

static const VMStateDescription vmstate_msr_hyperv_vapic = {
    .name = "cpu/msr_hyperv_vapic",
    .version_id = 1,
    .minimum_version_id = 1,
    .needed = hyperv_vapic_enable_needed,
    .fields = (VMStateField[]) {
        VMSTATE_UINT64(env.msr_hv_vapic, X86CPU),
        VMSTATE_END_OF_LIST()
    }
};

static bool hyperv_time_enable_needed(void *opaque)
{
    X86CPU *cpu = opaque;
    CPUX86State *env = &cpu->env;

    return env->msr_hv_tsc != 0;
}

static const VMStateDescription vmstate_msr_hyperv_time = {
    .name = "cpu/msr_hyperv_time",
    .version_id = 1,
    .minimum_version_id = 1,
    .needed = hyperv_time_enable_needed,
    .fields = (VMStateField[]) {
        VMSTATE_UINT64(env.msr_hv_tsc, X86CPU),
        VMSTATE_END_OF_LIST()
    }
};

static bool hyperv_crash_enable_needed(void *opaque)
{
    X86CPU *cpu = opaque;
    CPUX86State *env = &cpu->env;
    int i;

    for (i = 0; i < HV_CRASH_PARAMS; i++) {
        if (env->msr_hv_crash_params[i]) {
            return true;
        }
    }
    return false;
}

static const VMStateDescription vmstate_msr_hyperv_crash = {
    .name = "cpu/msr_hyperv_crash",
    .version_id = 1,
    .minimum_version_id = 1,
    .needed = hyperv_crash_enable_needed,
    .fields = (VMStateField[]) {
        VMSTATE_UINT64_ARRAY(env.msr_hv_crash_params, X86CPU, HV_CRASH_PARAMS),
        VMSTATE_END_OF_LIST()
    }
};

static bool hyperv_runtime_enable_needed(void *opaque)
{
    X86CPU *cpu = opaque;
    CPUX86State *env = &cpu->env;

    if (!cpu->hyperv_runtime) {
        return false;
    }

    return env->msr_hv_runtime != 0;
}

static const VMStateDescription vmstate_msr_hyperv_runtime = {
    .name = "cpu/msr_hyperv_runtime",
    .version_id = 1,
    .minimum_version_id = 1,
    .needed = hyperv_runtime_enable_needed,
    .fields = (VMStateField[]) {
        VMSTATE_UINT64(env.msr_hv_runtime, X86CPU),
        VMSTATE_END_OF_LIST()
    }
};

static bool hyperv_synic_enable_needed(void *opaque)
{
    X86CPU *cpu = opaque;
    CPUX86State *env = &cpu->env;
    int i;

    if (env->msr_hv_synic_control != 0 ||
        env->msr_hv_synic_evt_page != 0 ||
        env->msr_hv_synic_msg_page != 0) {
        return true;
    }

    for (i = 0; i < ARRAY_SIZE(env->msr_hv_synic_sint); i++) {
        if (env->msr_hv_synic_sint[i] != 0) {
            return true;
        }
    }

    return false;
}

static int hyperv_synic_post_load(void *opaque, int version_id)
{
    X86CPU *cpu = opaque;
    hyperv_x86_synic_update(cpu);
    return 0;
}

static const VMStateDescription vmstate_msr_hyperv_synic = {
    .name = "cpu/msr_hyperv_synic",
    .version_id = 1,
    .minimum_version_id = 1,
    .needed = hyperv_synic_enable_needed,
    .post_load = hyperv_synic_post_load,
    .fields = (VMStateField[]) {
        VMSTATE_UINT64(env.msr_hv_synic_control, X86CPU),
        VMSTATE_UINT64(env.msr_hv_synic_evt_page, X86CPU),
        VMSTATE_UINT64(env.msr_hv_synic_msg_page, X86CPU),
        VMSTATE_UINT64_ARRAY(env.msr_hv_synic_sint, X86CPU, HV_SINT_COUNT),
        VMSTATE_END_OF_LIST()
    }
};

static bool hyperv_stimer_enable_needed(void *opaque)
{
    X86CPU *cpu = opaque;
    CPUX86State *env = &cpu->env;
    int i;

    for (i = 0; i < ARRAY_SIZE(env->msr_hv_stimer_config); i++) {
        if (env->msr_hv_stimer_config[i] || env->msr_hv_stimer_count[i]) {
            return true;
        }
    }
    return false;
}

static const VMStateDescription vmstate_msr_hyperv_stimer = {
    .name = "cpu/msr_hyperv_stimer",
    .version_id = 1,
    .minimum_version_id = 1,
    .needed = hyperv_stimer_enable_needed,
    .fields = (VMStateField[]) {
        VMSTATE_UINT64_ARRAY(env.msr_hv_stimer_config, X86CPU,
                             HV_STIMER_COUNT),
        VMSTATE_UINT64_ARRAY(env.msr_hv_stimer_count, X86CPU, HV_STIMER_COUNT),
        VMSTATE_END_OF_LIST()
    }
};

static bool hyperv_reenlightenment_enable_needed(void *opaque)
{
    X86CPU *cpu = opaque;
    CPUX86State *env = &cpu->env;

    return env->msr_hv_reenlightenment_control != 0 ||
        env->msr_hv_tsc_emulation_control != 0 ||
        env->msr_hv_tsc_emulation_status != 0;
}

static const VMStateDescription vmstate_msr_hyperv_reenlightenment = {
    .name = "cpu/msr_hyperv_reenlightenment",
    .version_id = 1,
    .minimum_version_id = 1,
    .needed = hyperv_reenlightenment_enable_needed,
    .fields = (VMStateField[]) {
        VMSTATE_UINT64(env.msr_hv_reenlightenment_control, X86CPU),
        VMSTATE_UINT64(env.msr_hv_tsc_emulation_control, X86CPU),
        VMSTATE_UINT64(env.msr_hv_tsc_emulation_status, X86CPU),
        VMSTATE_END_OF_LIST()
    }
};

static bool avx512_needed(void *opaque)
{
    X86CPU *cpu = opaque;
    CPUX86State *env = &cpu->env;
    unsigned int i;

    for (i = 0; i < NB_OPMASK_REGS; i++) {
        if (env->opmask_regs[i]) {
            return true;
        }
    }

    for (i = 0; i < CPU_NB_REGS; i++) {
#define ENV_XMM(reg, field) (env->xmm_regs[reg].ZMM_Q(field))
        if (ENV_XMM(i, 4) || ENV_XMM(i, 6) ||
            ENV_XMM(i, 5) || ENV_XMM(i, 7)) {
            return true;
        }
#ifdef TARGET_X86_64
        if (ENV_XMM(i+16, 0) || ENV_XMM(i+16, 1) ||
            ENV_XMM(i+16, 2) || ENV_XMM(i+16, 3) ||
            ENV_XMM(i+16, 4) || ENV_XMM(i+16, 5) ||
            ENV_XMM(i+16, 6) || ENV_XMM(i+16, 7)) {
            return true;
        }
#endif
    }

    return false;
}

static const VMStateDescription vmstate_avx512 = {
    .name = "cpu/avx512",
    .version_id = 1,
    .minimum_version_id = 1,
    .needed = avx512_needed,
    .fields = (VMStateField[]) {
        VMSTATE_UINT64_ARRAY(env.opmask_regs, X86CPU, NB_OPMASK_REGS),
        VMSTATE_ZMMH_REGS_VARS(env.xmm_regs, X86CPU, 0),
#ifdef TARGET_X86_64
        VMSTATE_Hi16_ZMM_REGS_VARS(env.xmm_regs, X86CPU, 16),
#endif
        VMSTATE_END_OF_LIST()
    }
};

static bool xss_needed(void *opaque)
{
    X86CPU *cpu = opaque;
    CPUX86State *env = &cpu->env;

    return env->xss != 0;
}

static const VMStateDescription vmstate_xss = {
    .name = "cpu/xss",
    .version_id = 1,
    .minimum_version_id = 1,
    .needed = xss_needed,
    .fields = (VMStateField[]) {
        VMSTATE_UINT64(env.xss, X86CPU),
        VMSTATE_END_OF_LIST()
    }
};

#ifdef TARGET_X86_64
static bool pkru_needed(void *opaque)
{
    X86CPU *cpu = opaque;
    CPUX86State *env = &cpu->env;

    return env->pkru != 0;
}

static const VMStateDescription vmstate_pkru = {
    .name = "cpu/pkru",
    .version_id = 1,
    .minimum_version_id = 1,
    .needed = pkru_needed,
    .fields = (VMStateField[]){
        VMSTATE_UINT32(env.pkru, X86CPU),
        VMSTATE_END_OF_LIST()
    }
};
#endif

static bool tsc_khz_needed(void *opaque)
{
    X86CPU *cpu = opaque;
    CPUX86State *env = &cpu->env;
    MachineClass *mc = MACHINE_GET_CLASS(qdev_get_machine());
    PCMachineClass *pcmc = PC_MACHINE_CLASS(mc);
    return env->tsc_khz && pcmc->save_tsc_khz;
}

static const VMStateDescription vmstate_tsc_khz = {
    .name = "cpu/tsc_khz",
    .version_id = 1,
    .minimum_version_id = 1,
    .needed = tsc_khz_needed,
    .fields = (VMStateField[]) {
        VMSTATE_INT64(env.tsc_khz, X86CPU),
        VMSTATE_END_OF_LIST()
    }
};

static bool mcg_ext_ctl_needed(void *opaque)
{
    X86CPU *cpu = opaque;
    CPUX86State *env = &cpu->env;
    return cpu->enable_lmce && env->mcg_ext_ctl;
}

static const VMStateDescription vmstate_mcg_ext_ctl = {
    .name = "cpu/mcg_ext_ctl",
    .version_id = 1,
    .minimum_version_id = 1,
    .needed = mcg_ext_ctl_needed,
    .fields = (VMStateField[]) {
        VMSTATE_UINT64(env.mcg_ext_ctl, X86CPU),
        VMSTATE_END_OF_LIST()
    }
};

static bool spec_ctrl_needed(void *opaque)
{
    X86CPU *cpu = opaque;
    CPUX86State *env = &cpu->env;

    return env->spec_ctrl != 0;
}

static const VMStateDescription vmstate_spec_ctrl = {
    .name = "cpu/spec_ctrl",
    .version_id = 1,
    .minimum_version_id = 1,
    .needed = spec_ctrl_needed,
    .fields = (VMStateField[]){
        VMSTATE_UINT64(env.spec_ctrl, X86CPU),
        VMSTATE_END_OF_LIST()
    }
};

<<<<<<< HEAD
=======
static bool intel_pt_enable_needed(void *opaque)
{
    X86CPU *cpu = opaque;
    CPUX86State *env = &cpu->env;
    int i;

    if (env->msr_rtit_ctrl || env->msr_rtit_status ||
        env->msr_rtit_output_base || env->msr_rtit_output_mask ||
        env->msr_rtit_cr3_match) {
        return true;
    }

    for (i = 0; i < MAX_RTIT_ADDRS; i++) {
        if (env->msr_rtit_addrs[i]) {
            return true;
        }
    }

    return false;
}

static const VMStateDescription vmstate_msr_intel_pt = {
    .name = "cpu/intel_pt",
    .version_id = 1,
    .minimum_version_id = 1,
    .needed = intel_pt_enable_needed,
    .fields = (VMStateField[]) {
        VMSTATE_UINT64(env.msr_rtit_ctrl, X86CPU),
        VMSTATE_UINT64(env.msr_rtit_status, X86CPU),
        VMSTATE_UINT64(env.msr_rtit_output_base, X86CPU),
        VMSTATE_UINT64(env.msr_rtit_output_mask, X86CPU),
        VMSTATE_UINT64(env.msr_rtit_cr3_match, X86CPU),
        VMSTATE_UINT64_ARRAY(env.msr_rtit_addrs, X86CPU, MAX_RTIT_ADDRS),
        VMSTATE_END_OF_LIST()
    }
};

static bool virt_ssbd_needed(void *opaque)
{
    X86CPU *cpu = opaque;
    CPUX86State *env = &cpu->env;

    return env->virt_ssbd != 0;
}

static const VMStateDescription vmstate_msr_virt_ssbd = {
    .name = "cpu/virt_ssbd",
    .version_id = 1,
    .minimum_version_id = 1,
    .needed = virt_ssbd_needed,
    .fields = (VMStateField[]){
        VMSTATE_UINT64(env.virt_ssbd, X86CPU),
        VMSTATE_END_OF_LIST()
    }
};

static bool svm_npt_needed(void *opaque)
{
    X86CPU *cpu = opaque;
    CPUX86State *env = &cpu->env;

    return !!(env->hflags2 & HF2_NPT_MASK);
}

static const VMStateDescription vmstate_svm_npt = {
    .name = "cpu/svn_npt",
    .version_id = 1,
    .minimum_version_id = 1,
    .needed = svm_npt_needed,
    .fields = (VMStateField[]){
        VMSTATE_UINT64(env.nested_cr3, X86CPU),
        VMSTATE_UINT32(env.nested_pg_mode, X86CPU),
        VMSTATE_END_OF_LIST()
    }
};

>>>>>>> 82b2865e
VMStateDescription vmstate_x86_cpu = {
    .name = "cpu",
    .version_id = 12,
    .minimum_version_id = 11,
    .pre_save = cpu_pre_save,
    .post_load = cpu_post_load,
    .fields = (VMStateField[]) {
        VMSTATE_UINTTL_ARRAY(env.regs, X86CPU, CPU_NB_REGS),
        VMSTATE_UINTTL(env.eip, X86CPU),
        VMSTATE_UINTTL(env.eflags, X86CPU),
        VMSTATE_UINT32(env.hflags, X86CPU),
        /* FPU */
        VMSTATE_UINT16(env.fpuc, X86CPU),
        VMSTATE_UINT16(env.fpus_vmstate, X86CPU),
        VMSTATE_UINT16(env.fptag_vmstate, X86CPU),
        VMSTATE_UINT16(env.fpregs_format_vmstate, X86CPU),

        VMSTATE_STRUCT_ARRAY(env.fpregs, X86CPU, 8, 0, vmstate_fpreg, FPReg),

        VMSTATE_SEGMENT_ARRAY(env.segs, X86CPU, 6),
        VMSTATE_SEGMENT(env.ldt, X86CPU),
        VMSTATE_SEGMENT(env.tr, X86CPU),
        VMSTATE_SEGMENT(env.gdt, X86CPU),
        VMSTATE_SEGMENT(env.idt, X86CPU),

        VMSTATE_UINT32(env.sysenter_cs, X86CPU),
        VMSTATE_UINTTL(env.sysenter_esp, X86CPU),
        VMSTATE_UINTTL(env.sysenter_eip, X86CPU),

        VMSTATE_UINTTL(env.cr[0], X86CPU),
        VMSTATE_UINTTL(env.cr[2], X86CPU),
        VMSTATE_UINTTL(env.cr[3], X86CPU),
        VMSTATE_UINTTL(env.cr[4], X86CPU),
        VMSTATE_UINTTL_ARRAY(env.dr, X86CPU, 8),
        /* MMU */
        VMSTATE_INT32(env.a20_mask, X86CPU),
        /* XMM */
        VMSTATE_UINT32(env.mxcsr, X86CPU),
        VMSTATE_XMM_REGS(env.xmm_regs, X86CPU, 0),

#ifdef TARGET_X86_64
        VMSTATE_UINT64(env.efer, X86CPU),
        VMSTATE_UINT64(env.star, X86CPU),
        VMSTATE_UINT64(env.lstar, X86CPU),
        VMSTATE_UINT64(env.cstar, X86CPU),
        VMSTATE_UINT64(env.fmask, X86CPU),
        VMSTATE_UINT64(env.kernelgsbase, X86CPU),
#endif
        VMSTATE_UINT32(env.smbase, X86CPU),

        VMSTATE_UINT64(env.pat, X86CPU),
        VMSTATE_UINT32(env.hflags2, X86CPU),

        VMSTATE_UINT64(env.vm_hsave, X86CPU),
        VMSTATE_UINT64(env.vm_vmcb, X86CPU),
        VMSTATE_UINT64(env.tsc_offset, X86CPU),
        VMSTATE_UINT64(env.intercept, X86CPU),
        VMSTATE_UINT16(env.intercept_cr_read, X86CPU),
        VMSTATE_UINT16(env.intercept_cr_write, X86CPU),
        VMSTATE_UINT16(env.intercept_dr_read, X86CPU),
        VMSTATE_UINT16(env.intercept_dr_write, X86CPU),
        VMSTATE_UINT32(env.intercept_exceptions, X86CPU),
        VMSTATE_UINT8(env.v_tpr, X86CPU),
        /* MTRRs */
        VMSTATE_UINT64_ARRAY(env.mtrr_fixed, X86CPU, 11),
        VMSTATE_UINT64(env.mtrr_deftype, X86CPU),
        VMSTATE_MTRR_VARS(env.mtrr_var, X86CPU, MSR_MTRRcap_VCNT, 8),
        /* KVM-related states */
        VMSTATE_INT32(env.interrupt_injected, X86CPU),
        VMSTATE_UINT32(env.mp_state, X86CPU),
        VMSTATE_UINT64(env.tsc, X86CPU),
        VMSTATE_INT32(env.exception_injected, X86CPU),
        VMSTATE_UINT8(env.soft_interrupt, X86CPU),
        VMSTATE_UINT8(env.nmi_injected, X86CPU),
        VMSTATE_UINT8(env.nmi_pending, X86CPU),
        VMSTATE_UINT8(env.has_error_code, X86CPU),
        VMSTATE_UINT32(env.sipi_vector, X86CPU),
        /* MCE */
        VMSTATE_UINT64(env.mcg_cap, X86CPU),
        VMSTATE_UINT64(env.mcg_status, X86CPU),
        VMSTATE_UINT64(env.mcg_ctl, X86CPU),
        VMSTATE_UINT64_ARRAY(env.mce_banks, X86CPU, MCE_BANKS_DEF * 4),
        /* rdtscp */
        VMSTATE_UINT64(env.tsc_aux, X86CPU),
        /* KVM pvclock msr */
        VMSTATE_UINT64(env.system_time_msr, X86CPU),
        VMSTATE_UINT64(env.wall_clock_msr, X86CPU),
        /* XSAVE related fields */
        VMSTATE_UINT64_V(env.xcr0, X86CPU, 12),
        VMSTATE_UINT64_V(env.xstate_bv, X86CPU, 12),
        VMSTATE_YMMH_REGS_VARS(env.xmm_regs, X86CPU, 0, 12),
        VMSTATE_END_OF_LIST()
        /* The above list is not sorted /wrt version numbers, watch out! */
    },
    .subsections = (const VMStateDescription*[]) {
        &vmstate_async_pf_msr,
        &vmstate_pv_eoi_msr,
        &vmstate_steal_time_msr,
        &vmstate_fpop_ip_dp,
        &vmstate_msr_tsc_adjust,
        &vmstate_msr_tscdeadline,
        &vmstate_msr_ia32_misc_enable,
        &vmstate_msr_ia32_feature_control,
        &vmstate_msr_architectural_pmu,
        &vmstate_mpx,
        &vmstate_msr_hypercall_hypercall,
        &vmstate_msr_hyperv_vapic,
        &vmstate_msr_hyperv_time,
        &vmstate_msr_hyperv_crash,
        &vmstate_msr_hyperv_runtime,
        &vmstate_msr_hyperv_synic,
        &vmstate_msr_hyperv_stimer,
        &vmstate_msr_hyperv_reenlightenment,
        &vmstate_avx512,
        &vmstate_xss,
        &vmstate_tsc_khz,
        &vmstate_msr_smi_count,
#ifdef TARGET_X86_64
        &vmstate_pkru,
#endif
        &vmstate_spec_ctrl,
        &vmstate_mcg_ext_ctl,
        &vmstate_msr_intel_pt,
        &vmstate_msr_virt_ssbd,
        &vmstate_svm_npt,
        NULL
    }
};<|MERGE_RESOLUTION|>--- conflicted
+++ resolved
@@ -888,8 +888,6 @@
     }
 };
 
-<<<<<<< HEAD
-=======
 static bool intel_pt_enable_needed(void *opaque)
 {
     X86CPU *cpu = opaque;
@@ -966,7 +964,6 @@
     }
 };
 
->>>>>>> 82b2865e
 VMStateDescription vmstate_x86_cpu = {
     .name = "cpu",
     .version_id = 12,
