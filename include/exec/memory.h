/*
 * Physical memory management API
 *
 * Copyright 2011 Red Hat, Inc. and/or its affiliates
 *
 * Authors:
 *  Avi Kivity <avi@redhat.com>
 *
 * This work is licensed under the terms of the GNU GPL, version 2.  See
 * the COPYING file in the top-level directory.
 *
 */

#ifndef MEMORY_H
#define MEMORY_H

#ifndef CONFIG_USER_ONLY

#include "exec/cpu-common.h"
#include "exec/hwaddr.h"
#include "exec/memattrs.h"
#include "exec/ramlist.h"
#include "qemu/queue.h"
#include "qemu/int128.h"
#include "qemu/notify.h"
#include "qom/object.h"
#include "qemu/rcu.h"
#include "hw/qdev-core.h"

extern const char *machine_path;
#define RAM_ADDR_INVALID (~(ram_addr_t)0)

#define MAX_PHYS_ADDR_SPACE_BITS 62
#define MAX_PHYS_ADDR            (((hwaddr)1 << MAX_PHYS_ADDR_SPACE_BITS) - 1)

#define TYPE_MEMORY_REGION "qemu:memory-region"
#define MEMORY_REGION(obj) \
        OBJECT_CHECK(MemoryRegion, (obj), TYPE_MEMORY_REGION)

<<<<<<< HEAD
#define TYPE_MEMORY_TRANSACTION_ATTR "qemu:memory-transaction-attr"
#define MEMORY_TRANSACTION_ATTR(obj) \
        OBJECT_CHECK(MemTxAttrs, (obj), TYPE_MEMORY_TRANSACTION_ATTR)
=======
#define TYPE_IOMMU_MEMORY_REGION "qemu:iommu-memory-region"
#define IOMMU_MEMORY_REGION(obj) \
        OBJECT_CHECK(IOMMUMemoryRegion, (obj), TYPE_IOMMU_MEMORY_REGION)
#define IOMMU_MEMORY_REGION_CLASS(klass) \
        OBJECT_CLASS_CHECK(IOMMUMemoryRegionClass, (klass), \
                         TYPE_IOMMU_MEMORY_REGION)
#define IOMMU_MEMORY_REGION_GET_CLASS(obj) \
        OBJECT_GET_CLASS(IOMMUMemoryRegionClass, (obj), \
                         TYPE_IOMMU_MEMORY_REGION)
>>>>>>> 1ab5eb4e

typedef struct MemoryRegionOps MemoryRegionOps;
typedef struct MemoryRegionMmio MemoryRegionMmio;

typedef struct MemoryTransaction
{
    union {
        /*
         * Data is passed by values up to 64bit sizes. Beyond
         * that, a pointer is passed in p8.
         *
         * Note that p8 has no alignment restrictions.
         */
        uint8_t *p8;
        uint64_t u64;
        uint32_t u32;
        uint16_t u16;
        uint8_t  u8;
    } data;
    bool rw;
    hwaddr addr;
    unsigned int size;
    MemTxAttrs attr;
    void *opaque;
} MemoryTransaction;

struct MemoryRegionMmio {
    CPUReadMemoryFunc *read[3];
    CPUWriteMemoryFunc *write[3];
};

typedef struct IOMMUTLBEntry IOMMUTLBEntry;

/* See address_space_translate: bit 0 is read, bit 1 is write.  */
typedef enum {
    IOMMU_NONE = 0,
    IOMMU_RO   = 1,
    IOMMU_WO   = 2,
    IOMMU_RW   = 3,
} IOMMUAccessFlags;

#define IOMMU_ACCESS_FLAG(r, w) (((r) ? IOMMU_RO : 0) | ((w) ? IOMMU_WO : 0))

struct IOMMUTLBEntry {
    AddressSpace    *target_as;
    hwaddr           iova;
    hwaddr           translated_addr;
    hwaddr           addr_mask;  /* 0xfff = 4k translation */
    IOMMUAccessFlags perm;
};

/*
 * Bitmap for different IOMMUNotifier capabilities. Each notifier can
 * register with one or multiple IOMMU Notifier capability bit(s).
 */
typedef enum {
    IOMMU_NOTIFIER_NONE = 0,
    /* Notify cache invalidations */
    IOMMU_NOTIFIER_UNMAP = 0x1,
    /* Notify entry changes (newly created entries) */
    IOMMU_NOTIFIER_MAP = 0x2,
} IOMMUNotifierFlag;

#define IOMMU_NOTIFIER_ALL (IOMMU_NOTIFIER_MAP | IOMMU_NOTIFIER_UNMAP)

struct IOMMUNotifier;
typedef void (*IOMMUNotify)(struct IOMMUNotifier *notifier,
                            IOMMUTLBEntry *data);

struct IOMMUNotifier {
    IOMMUNotify notify;
    IOMMUNotifierFlag notifier_flags;
    /* Notify for address space range start <= addr <= end */
    hwaddr start;
    hwaddr end;
    QLIST_ENTRY(IOMMUNotifier) node;
};
typedef struct IOMMUNotifier IOMMUNotifier;

static inline void iommu_notifier_init(IOMMUNotifier *n, IOMMUNotify fn,
                                       IOMMUNotifierFlag flags,
                                       hwaddr start, hwaddr end)
{
    n->notify = fn;
    n->notifier_flags = flags;
    n->start = start;
    n->end = end;
}

/* New-style MMIO accessors can indicate that the transaction failed.
 * A zero (MEMTX_OK) response means success; anything else is a failure
 * of some kind. The memory subsystem will bitwise-OR together results
 * if it is synthesizing an operation from multiple smaller accesses.
 */
#define MEMTX_OK 0
#define MEMTX_ERROR             (1U << 0) /* device returned an error */
#define MEMTX_DECODE_ERROR      (1U << 1) /* nothing at that address */
typedef uint32_t MemTxResult;

/*
 * Memory region callbacks
 */
struct MemoryRegionOps {
    /* FIXME: Remove */
    void (*access)(MemoryTransaction *tr);

    /* Read from the memory region. @addr is relative to @mr; @size is
     * in bytes. */
    uint64_t (*read)(void *opaque,
                     hwaddr addr,
                     unsigned size);
    /* Write to the memory region. @addr is relative to @mr; @size is
     * in bytes. */
    void (*write)(void *opaque,
                  hwaddr addr,
                  uint64_t data,
                  unsigned size);

    MemTxResult (*read_with_attrs)(void *opaque,
                                   hwaddr addr,
                                   uint64_t *data,
                                   unsigned size,
                                   MemTxAttrs attrs);
    MemTxResult (*write_with_attrs)(void *opaque,
                                    hwaddr addr,
                                    uint64_t data,
                                    unsigned size,
                                    MemTxAttrs attrs);
    /* Instruction execution pre-callback:
     * @addr is the address of the access relative to the @mr.
     * @size is the size of the area returned by the callback.
     * @offset is the location of the pointer inside @mr.
     *
     * Returns a pointer to a location which contains guest code.
     */
    void *(*request_ptr)(void *opaque, hwaddr addr, unsigned *size,
                         unsigned *offset);

    enum device_endian endianness;
    /* Guest-visible constraints: */
    struct {
        /* If nonzero, specify bounds on access sizes beyond which a machine
         * check is thrown.
         */
        unsigned min_access_size;
        unsigned max_access_size;
        /* If true, unaligned accesses are supported.  Otherwise unaligned
         * accesses throw machine checks.
         */
         bool unaligned;
        /*
         * If present, and returns #false, the transaction is not accepted
         * by the device (and results in machine dependent behaviour such
         * as a machine check exception).
         */
        bool (*accepts)(void *opaque, hwaddr addr,
                        unsigned size, bool is_write);
    } valid;
    /* Internal implementation constraints: */
    struct {
        /* If nonzero, specifies the minimum size implemented.  Smaller sizes
         * will be rounded upwards and a partial result will be returned.
         */
        unsigned min_access_size;
        /* If nonzero, specifies the maximum size implemented.  Larger sizes
         * will be done as a series of accesses with smaller sizes.
         */
        unsigned max_access_size;
        /* If true, unaligned accesses are supported.  Otherwise all accesses
         * are converted to (possibly multiple) naturally aligned accesses.
         */
        bool unaligned;
    } impl;

    /* If .read and .write are not present, old_mmio may be used for
     * backwards compatibility with old mmio registration
     */
    const MemoryRegionMmio old_mmio;
};

typedef struct IOMMUMemoryRegionClass {
    /* private */
    struct DeviceClass parent_class;

<<<<<<< HEAD
struct MemoryRegionIOMMUOps {
    /* Return a TLB entry that contains a given address. */
    IOMMUTLBEntry (*translate)(MemoryRegion *iommu, hwaddr addr, bool is_write);
    IOMMUTLBEntry (*translate_attr)(MemoryRegion *iommu, hwaddr addr,
                                    bool is_write, MemTxAttrs *attr);
=======
    /*
     * Return a TLB entry that contains a given address. Flag should
     * be the access permission of this translation operation. We can
     * set flag to IOMMU_NONE to mean that we don't need any
     * read/write permission checks, like, when for region replay.
     */
    IOMMUTLBEntry (*translate)(IOMMUMemoryRegion *iommu, hwaddr addr,
                               IOMMUAccessFlags flag);
>>>>>>> 1ab5eb4e
    /* Returns minimum supported page size */
    uint64_t (*get_min_page_size)(IOMMUMemoryRegion *iommu);
    /* Called when IOMMU Notifier flag changed */
    void (*notify_flag_changed)(IOMMUMemoryRegion *iommu,
                                IOMMUNotifierFlag old_flags,
                                IOMMUNotifierFlag new_flags);
    /* Set this up to provide customized IOMMU replay function */
    void (*replay)(IOMMUMemoryRegion *iommu, IOMMUNotifier *notifier);
} IOMMUMemoryRegionClass;

typedef struct CoalescedMemoryRange CoalescedMemoryRange;
typedef struct MemoryRegionIoeventfd MemoryRegionIoeventfd;

struct MemoryRegion {
    Object parent_obj;

    /* All fields are private - violators will be prosecuted */

    /* The following fields should fit in a cache line */
    bool romd_mode;
    uint8_t ram;
    bool subpage;
    bool readonly; /* For RAM regions */
    bool rom_device;
    bool flush_coalesced_mmio;
    bool global_locking;
    uint8_t dirty_log_mask;
    bool is_iommu;
    RAMBlock *ram_block;
    Object *owner;

    const MemoryRegionOps *ops;
    void *opaque;
    MemoryRegion *container;
    Int128 size;
    hwaddr addr;
    void (*destructor)(MemoryRegion *mr);
    uint64_t align;
    bool terminates;
    bool ram_device;
    bool enabled;
    bool warning_printed; /* For reservations */
    uint8_t vga_logging_count;
    MemoryRegion *alias;
    hwaddr alias_offset;
    int32_t priority;
    bool may_overlap;
    QTAILQ_HEAD(subregions, MemoryRegion) subregions;
    QTAILQ_ENTRY(MemoryRegion) subregions_link;
    QTAILQ_HEAD(coalesced_ranges, CoalescedMemoryRange) coalesced;
    const char *name;
    unsigned ioeventfd_nb;
    MemoryRegionIoeventfd *ioeventfds;
};

struct IOMMUMemoryRegion {
    MemoryRegion parent_obj;

    QLIST_HEAD(, IOMMUNotifier) iommu_notify;
    IOMMUNotifierFlag iommu_notify_flags;
};

#define IOMMU_NOTIFIER_FOREACH(n, mr) \
    QLIST_FOREACH((n), &(mr)->iommu_notify, node)

/**
 * MemoryListener: callbacks structure for updates to the physical memory map
 *
 * Allows a component to adjust to changes in the guest-visible memory map.
 * Use with memory_listener_register() and memory_listener_unregister().
 */
struct MemoryListener {
    void (*begin)(MemoryListener *listener);
    void (*commit)(MemoryListener *listener);
    void (*region_add)(MemoryListener *listener, MemoryRegionSection *section);
    void (*region_del)(MemoryListener *listener, MemoryRegionSection *section);
    void (*region_nop)(MemoryListener *listener, MemoryRegionSection *section);
    void (*log_start)(MemoryListener *listener, MemoryRegionSection *section,
                      int old, int new);
    void (*log_stop)(MemoryListener *listener, MemoryRegionSection *section,
                     int old, int new);
    void (*log_sync)(MemoryListener *listener, MemoryRegionSection *section);
    void (*log_global_start)(MemoryListener *listener);
    void (*log_global_stop)(MemoryListener *listener);
    void (*eventfd_add)(MemoryListener *listener, MemoryRegionSection *section,
                        bool match_data, uint64_t data, EventNotifier *e);
    void (*eventfd_del)(MemoryListener *listener, MemoryRegionSection *section,
                        bool match_data, uint64_t data, EventNotifier *e);
    void (*coalesced_mmio_add)(MemoryListener *listener, MemoryRegionSection *section,
                               hwaddr addr, hwaddr len);
    void (*coalesced_mmio_del)(MemoryListener *listener, MemoryRegionSection *section,
                               hwaddr addr, hwaddr len);
    /* Lower = earlier (during add), later (during del) */
    unsigned priority;
    AddressSpace *address_space;
    QTAILQ_ENTRY(MemoryListener) link;
    QTAILQ_ENTRY(MemoryListener) link_as;
};

/**
 * AddressSpace: describes a mapping of addresses to #MemoryRegion objects
 */
struct AddressSpace {
    /* All fields are private. */
    struct rcu_head rcu;
    char *name;
    MemoryRegion *root;
    int ref_count;
    bool malloced;

    /* Accessed via RCU.  */
    struct FlatView *current_map;

    int ioeventfd_nb;
    struct MemoryRegionIoeventfd *ioeventfds;
    struct AddressSpaceDispatch *dispatch;
    struct AddressSpaceDispatch *next_dispatch;
    MemoryListener dispatch_listener;
    QTAILQ_HEAD(memory_listeners_as, MemoryListener) listeners;
    QTAILQ_ENTRY(AddressSpace) address_spaces_link;
};

/**
 * MemoryRegionSection: describes a fragment of a #MemoryRegion
 *
 * @mr: the region, or %NULL if empty
 * @address_space: the address space the region is mapped in
 * @offset_within_region: the beginning of the section, relative to @mr's start
 * @size: the size of the section; will not exceed @mr's boundaries
 * @offset_within_address_space: the address of the first byte of the section
 *     relative to the region's address space
 * @readonly: writes to this section are ignored
 */
struct MemoryRegionSection {
    MemoryRegion *mr;
    AddressSpace *address_space;
    hwaddr offset_within_region;
    Int128 size;
    hwaddr offset_within_address_space;
    bool readonly;
};

/**
 * memory_region_init: Initialize a memory region
 *
 * The region typically acts as a container for other memory regions.  Use
 * memory_region_add_subregion() to add subregions.
 *
 * @mr: the #MemoryRegion to be initialized
 * @owner: the object that tracks the region's reference count
 * @name: used for debugging; not visible to the user or ABI
 * @size: size of the region; any subregions beyond this size will be clipped
 */
void memory_region_init(MemoryRegion *mr,
                        struct Object *owner,
                        const char *name,
                        uint64_t size);

/**
 * memory_region_ref: Add 1 to a memory region's reference count
 *
 * Whenever memory regions are accessed outside the BQL, they need to be
 * preserved against hot-unplug.  MemoryRegions actually do not have their
 * own reference count; they piggyback on a QOM object, their "owner".
 * This function adds a reference to the owner.
 *
 * All MemoryRegions must have an owner if they can disappear, even if the
 * device they belong to operates exclusively under the BQL.  This is because
 * the region could be returned at any time by memory_region_find, and this
 * is usually under guest control.
 *
 * @mr: the #MemoryRegion
 */
void memory_region_ref(MemoryRegion *mr);

/**
 * memory_region_unref: Remove 1 to a memory region's reference count
 *
 * Whenever memory regions are accessed outside the BQL, they need to be
 * preserved against hot-unplug.  MemoryRegions actually do not have their
 * own reference count; they piggyback on a QOM object, their "owner".
 * This function removes a reference to the owner and possibly destroys it.
 *
 * @mr: the #MemoryRegion
 */
void memory_region_unref(MemoryRegion *mr);

/**
 * memory_region_init_io: Initialize an I/O memory region.
 *
 * Accesses into the region will cause the callbacks in @ops to be called.
 * if @size is nonzero, subregions will be clipped to @size.
 *
 * @mr: the #MemoryRegion to be initialized.
 * @owner: the object that tracks the region's reference count
 * @ops: a structure containing read and write callbacks to be used when
 *       I/O is performed on the region.
 * @opaque: passed to the read and write callbacks of the @ops structure.
 * @name: used for debugging; not visible to the user or ABI
 * @size: size of the region.
 */
void memory_region_init_io(MemoryRegion *mr,
                           struct Object *owner,
                           const MemoryRegionOps *ops,
                           void *opaque,
                           const char *name,
                           uint64_t size);

/**
 * memory_region_init_ram_nomigrate:  Initialize RAM memory region.  Accesses
 *                                    into the region will modify memory
 *                                    directly.
 *
 * @mr: the #MemoryRegion to be initialized.
 * @owner: the object that tracks the region's reference count
 * @name: Region name, becomes part of RAMBlock name used in migration stream
 *        must be unique within any device
 * @size: size of the region.
 * @errp: pointer to Error*, to store an error if it happens.
 *
 * Note that this function does not do anything to cause the data in the
 * RAM memory region to be migrated; that is the responsibility of the caller.
 */
void memory_region_init_ram_nomigrate(MemoryRegion *mr,
                                      struct Object *owner,
                                      const char *name,
                                      uint64_t size,
                                      Error **errp);

/**
 * memory_region_init_resizeable_ram:  Initialize memory region with resizeable
 *                                     RAM.  Accesses into the region will
 *                                     modify memory directly.  Only an initial
 *                                     portion of this RAM is actually used.
 *                                     The used size can change across reboots.
 *
 * @mr: the #MemoryRegion to be initialized.
 * @owner: the object that tracks the region's reference count
 * @name: Region name, becomes part of RAMBlock name used in migration stream
 *        must be unique within any device
 * @size: used size of the region.
 * @max_size: max size of the region.
 * @resized: callback to notify owner about used size change.
 * @errp: pointer to Error*, to store an error if it happens.
 *
 * Note that this function does not do anything to cause the data in the
 * RAM memory region to be migrated; that is the responsibility of the caller.
 */
void memory_region_init_resizeable_ram(MemoryRegion *mr,
                                       struct Object *owner,
                                       const char *name,
                                       uint64_t size,
                                       uint64_t max_size,
                                       void (*resized)(const char*,
                                                       uint64_t length,
                                                       void *host),
                                       Error **errp);
#ifdef __linux__
/**
 * memory_region_init_ram_from_file:  Initialize RAM memory region with a
 *                                    mmap-ed backend.
 *
 * @mr: the #MemoryRegion to be initialized.
 * @owner: the object that tracks the region's reference count
 * @name: Region name, becomes part of RAMBlock name used in migration stream
 *        must be unique within any device
 * @size: size of the region.
 * @share: %true if memory must be mmaped with the MAP_SHARED flag
 * @path: the path in which to allocate the RAM.
 * @errp: pointer to Error*, to store an error if it happens.
 *
 * Note that this function does not do anything to cause the data in the
 * RAM memory region to be migrated; that is the responsibility of the caller.
 */
void memory_region_init_ram_from_file(MemoryRegion *mr,
                                      struct Object *owner,
                                      const char *name,
                                      uint64_t size,
                                      bool share,
                                      const char *path,
                                      Error **errp);

/**
 * memory_region_init_ram_from_fd:  Initialize RAM memory region with a
 *                                  mmap-ed backend.
 *
 * @mr: the #MemoryRegion to be initialized.
 * @owner: the object that tracks the region's reference count
 * @name: the name of the region.
 * @size: size of the region.
 * @share: %true if memory must be mmaped with the MAP_SHARED flag
 * @fd: the fd to mmap.
 * @errp: pointer to Error*, to store an error if it happens.
 *
 * Note that this function does not do anything to cause the data in the
 * RAM memory region to be migrated; that is the responsibility of the caller.
 */
void memory_region_init_ram_from_fd(MemoryRegion *mr,
                                    struct Object *owner,
                                    const char *name,
                                    uint64_t size,
                                    bool share,
                                    int fd,
                                    Error **errp);
#endif

/**
 * memory_region_init_ram_ptr:  Initialize RAM memory region from a
 *                              user-provided pointer.  Accesses into the
 *                              region will modify memory directly.
 *
 * @mr: the #MemoryRegion to be initialized.
 * @owner: the object that tracks the region's reference count
 * @name: Region name, becomes part of RAMBlock name used in migration stream
 *        must be unique within any device
 * @size: size of the region.
 * @ptr: memory to be mapped; must contain at least @size bytes.
 *
 * Note that this function does not do anything to cause the data in the
 * RAM memory region to be migrated; that is the responsibility of the caller.
 */
void memory_region_init_ram_ptr(MemoryRegion *mr,
                                struct Object *owner,
                                const char *name,
                                uint64_t size,
                                void *ptr);

/**
 * memory_region_init_ram_device_ptr:  Initialize RAM device memory region from
 *                                     a user-provided pointer.
 *
 * A RAM device represents a mapping to a physical device, such as to a PCI
 * MMIO BAR of an vfio-pci assigned device.  The memory region may be mapped
 * into the VM address space and access to the region will modify memory
 * directly.  However, the memory region should not be included in a memory
 * dump (device may not be enabled/mapped at the time of the dump), and
 * operations incompatible with manipulating MMIO should be avoided.  Replaces
 * skip_dump flag.
 *
 * @mr: the #MemoryRegion to be initialized.
 * @owner: the object that tracks the region's reference count
 * @name: the name of the region.
 * @size: size of the region.
 * @ptr: memory to be mapped; must contain at least @size bytes.
 *
 * Note that this function does not do anything to cause the data in the
 * RAM memory region to be migrated; that is the responsibility of the caller.
 * (For RAM device memory regions, migrating the contents rarely makes sense.)
 */
void memory_region_init_ram_device_ptr(MemoryRegion *mr,
                                       struct Object *owner,
                                       const char *name,
                                       uint64_t size,
                                       void *ptr);

/**
 * memory_region_init_alias: Initialize a memory region that aliases all or a
 *                           part of another memory region.
 *
 * @mr: the #MemoryRegion to be initialized.
 * @owner: the object that tracks the region's reference count
 * @name: used for debugging; not visible to the user or ABI
 * @orig: the region to be referenced; @mr will be equivalent to
 *        @orig between @offset and @offset + @size - 1.
 * @offset: start of the section in @orig to be referenced.
 * @size: size of the region.
 */
void memory_region_init_alias(MemoryRegion *mr,
                              struct Object *owner,
                              const char *name,
                              MemoryRegion *orig,
                              hwaddr offset,
                              uint64_t size);

/**
 * memory_region_init_rom_nomigrate: Initialize a ROM memory region.
 *
 * This has the same effect as calling memory_region_init_ram_nomigrate()
 * and then marking the resulting region read-only with
 * memory_region_set_readonly().
 *
 * Note that this function does not do anything to cause the data in the
 * RAM side of the memory region to be migrated; that is the responsibility
 * of the caller.
 *
 * @mr: the #MemoryRegion to be initialized.
 * @owner: the object that tracks the region's reference count
 * @name: Region name, becomes part of RAMBlock name used in migration stream
 *        must be unique within any device
 * @size: size of the region.
 * @errp: pointer to Error*, to store an error if it happens.
 */
void memory_region_init_rom_nomigrate(MemoryRegion *mr,
                                      struct Object *owner,
                                      const char *name,
                                      uint64_t size,
                                      Error **errp);

/**
 * memory_region_init_rom_device_nomigrate:  Initialize a ROM memory region.
 *                                 Writes are handled via callbacks.
 *
 * Note that this function does not do anything to cause the data in the
 * RAM side of the memory region to be migrated; that is the responsibility
 * of the caller.
 *
 * @mr: the #MemoryRegion to be initialized.
 * @owner: the object that tracks the region's reference count
 * @ops: callbacks for write access handling (must not be NULL).
 * @name: Region name, becomes part of RAMBlock name used in migration stream
 *        must be unique within any device
 * @size: size of the region.
 * @errp: pointer to Error*, to store an error if it happens.
 */
void memory_region_init_rom_device_nomigrate(MemoryRegion *mr,
                                             struct Object *owner,
                                             const MemoryRegionOps *ops,
                                             void *opaque,
                                             const char *name,
                                             uint64_t size,
                                             Error **errp);

/**
 * memory_region_init_reservation: Initialize a memory region that reserves
 *                                 I/O space.
 *
 * A reservation region primariy serves debugging purposes.  It claims I/O
 * space that is not supposed to be handled by QEMU itself.  Any access via
 * the memory API will cause an abort().
 * This function is deprecated. Use memory_region_init_io() with NULL
 * callbacks instead.
 *
 * @mr: the #MemoryRegion to be initialized
 * @owner: the object that tracks the region's reference count
 * @name: used for debugging; not visible to the user or ABI
 * @size: size of the region.
 */
static inline void memory_region_init_reservation(MemoryRegion *mr,
                                    Object *owner,
                                    const char *name,
                                    uint64_t size)
{
    memory_region_init_io(mr, owner, NULL, mr, name, size);
}

/**
 * memory_region_init_iommu: Initialize a memory region of a custom type
 * that translates addresses
 *
 * An IOMMU region translates addresses and forwards accesses to a target
 * memory region.
 *
 * @typename: QOM class name
 * @_iommu_mr: the #IOMMUMemoryRegion to be initialized
 * @instance_size: the IOMMUMemoryRegion subclass instance size
 * @owner: the object that tracks the region's reference count
 * @ops: a function that translates addresses into the @target region
 * @name: used for debugging; not visible to the user or ABI
 * @size: size of the region.
 */
void memory_region_init_iommu(void *_iommu_mr,
                              size_t instance_size,
                              const char *mrtypename,
                              Object *owner,
                              const char *name,
                              uint64_t size);

/**
 * memory_region_init_ram - Initialize RAM memory region.  Accesses into the
 *                          region will modify memory directly.
 *
 * @mr: the #MemoryRegion to be initialized
 * @owner: the object that tracks the region's reference count (must be
 *         TYPE_DEVICE or a subclass of TYPE_DEVICE, or NULL)
 * @name: name of the memory region
 * @size: size of the region in bytes
 * @errp: pointer to Error*, to store an error if it happens.
 *
 * This function allocates RAM for a board model or device, and
 * arranges for it to be migrated (by calling vmstate_register_ram()
 * if @owner is a DeviceState, or vmstate_register_ram_global() if
 * @owner is NULL).
 *
 * TODO: Currently we restrict @owner to being either NULL (for
 * global RAM regions with no owner) or devices, so that we can
 * give the RAM block a unique name for migration purposes.
 * We should lift this restriction and allow arbitrary Objects.
 * If you pass a non-NULL non-device @owner then we will assert.
 */
void memory_region_init_ram(MemoryRegion *mr,
                            struct Object *owner,
                            const char *name,
                            uint64_t size,
                            Error **errp);

/**
 * memory_region_init_rom: Initialize a ROM memory region.
 *
 * This has the same effect as calling memory_region_init_ram()
 * and then marking the resulting region read-only with
 * memory_region_set_readonly(). This includes arranging for the
 * contents to be migrated.
 *
 * TODO: Currently we restrict @owner to being either NULL (for
 * global RAM regions with no owner) or devices, so that we can
 * give the RAM block a unique name for migration purposes.
 * We should lift this restriction and allow arbitrary Objects.
 * If you pass a non-NULL non-device @owner then we will assert.
 *
 * @mr: the #MemoryRegion to be initialized.
 * @owner: the object that tracks the region's reference count
 * @name: Region name, becomes part of RAMBlock name used in migration stream
 *        must be unique within any device
 * @size: size of the region.
 * @errp: pointer to Error*, to store an error if it happens.
 */
void memory_region_init_rom(MemoryRegion *mr,
                            struct Object *owner,
                            const char *name,
                            uint64_t size,
                            Error **errp);

/**
 * memory_region_init_rom_device:  Initialize a ROM memory region.
 *                                 Writes are handled via callbacks.
 *
 * This function initializes a memory region backed by RAM for reads
 * and callbacks for writes, and arranges for the RAM backing to
 * be migrated (by calling vmstate_register_ram()
 * if @owner is a DeviceState, or vmstate_register_ram_global() if
 * @owner is NULL).
 *
 * TODO: Currently we restrict @owner to being either NULL (for
 * global RAM regions with no owner) or devices, so that we can
 * give the RAM block a unique name for migration purposes.
 * We should lift this restriction and allow arbitrary Objects.
 * If you pass a non-NULL non-device @owner then we will assert.
 *
 * @mr: the #MemoryRegion to be initialized.
 * @owner: the object that tracks the region's reference count
 * @ops: callbacks for write access handling (must not be NULL).
 * @name: Region name, becomes part of RAMBlock name used in migration stream
 *        must be unique within any device
 * @size: size of the region.
 * @errp: pointer to Error*, to store an error if it happens.
 */
void memory_region_init_rom_device(MemoryRegion *mr,
                                   struct Object *owner,
                                   const MemoryRegionOps *ops,
                                   void *opaque,
                                   const char *name,
                                   uint64_t size,
                                   Error **errp);


/**
 * memory_region_owner: get a memory region's owner.
 *
 * @mr: the memory region being queried.
 */
struct Object *memory_region_owner(MemoryRegion *mr);

/**
 * memory_region_size: get a memory region's size.
 *
 * @mr: the memory region being queried.
 */
uint64_t memory_region_size(MemoryRegion *mr);

/**
 * memory_region_is_ram: check whether a memory region is random access
 *
 * Returns %true is a memory region is random access.
 *
 * @mr: the memory region being queried
 */
static inline bool memory_region_is_ram(MemoryRegion *mr)
{
    return mr->ram;
}

/**
 * memory_region_is_ram_device: check whether a memory region is a ram device
 *
 * Returns %true is a memory region is a device backed ram region
 *
 * @mr: the memory region being queried
 */
bool memory_region_is_ram_device(MemoryRegion *mr);

/**
 * memory_region_is_romd: check whether a memory region is in ROMD mode
 *
 * Returns %true if a memory region is a ROM device and currently set to allow
 * direct reads.
 *
 * @mr: the memory region being queried
 */
static inline bool memory_region_is_romd(MemoryRegion *mr)
{
    return mr->rom_device && mr->romd_mode;
}

/**
 * memory_region_get_iommu: check whether a memory region is an iommu
 *
 * Returns pointer to IOMMUMemoryRegion if a memory region is an iommu,
 * otherwise NULL.
 *
 * @mr: the memory region being queried
 */
static inline IOMMUMemoryRegion *memory_region_get_iommu(MemoryRegion *mr)
{
    if (mr->alias) {
        return memory_region_get_iommu(mr->alias);
    }
    if (mr->is_iommu) {
        return (IOMMUMemoryRegion *) mr;
    }
    return NULL;
}

/**
 * memory_region_get_iommu_class_nocheck: returns iommu memory region class
 *   if an iommu or NULL if not
 *
 * Returns pointer to IOMMUMemoryRegioniClass if a memory region is an iommu,
 * otherwise NULL. This is fast path avoinding QOM checking, use with caution.
 *
 * @mr: the memory region being queried
 */
static inline IOMMUMemoryRegionClass *memory_region_get_iommu_class_nocheck(
        IOMMUMemoryRegion *iommu_mr)
{
    return (IOMMUMemoryRegionClass *) (((Object *)iommu_mr)->class);
}

#define memory_region_is_iommu(mr) (memory_region_get_iommu(mr) != NULL)

/**
 * memory_region_iommu_get_min_page_size: get minimum supported page size
 * for an iommu
 *
 * Returns minimum supported page size for an iommu.
 *
 * @iommu_mr: the memory region being queried
 */
uint64_t memory_region_iommu_get_min_page_size(IOMMUMemoryRegion *iommu_mr);

/**
 * memory_region_notify_iommu: notify a change in an IOMMU translation entry.
 *
 * The notification type will be decided by entry.perm bits:
 *
 * - For UNMAP (cache invalidation) notifies: set entry.perm to IOMMU_NONE.
 * - For MAP (newly added entry) notifies: set entry.perm to the
 *   permission of the page (which is definitely !IOMMU_NONE).
 *
 * Note: for any IOMMU implementation, an in-place mapping change
 * should be notified with an UNMAP followed by a MAP.
 *
 * @iommu_mr: the memory region that was changed
 * @entry: the new entry in the IOMMU translation table.  The entry
 *         replaces all old entries for the same virtual I/O address range.
 *         Deleted entries have .@perm == 0.
 */
void memory_region_notify_iommu(IOMMUMemoryRegion *iommu_mr,
                                IOMMUTLBEntry entry);

/**
 * memory_region_notify_one: notify a change in an IOMMU translation
 *                           entry to a single notifier
 *
 * This works just like memory_region_notify_iommu(), but it only
 * notifies a specific notifier, not all of them.
 *
 * @notifier: the notifier to be notified
 * @entry: the new entry in the IOMMU translation table.  The entry
 *         replaces all old entries for the same virtual I/O address range.
 *         Deleted entries have .@perm == 0.
 */
void memory_region_notify_one(IOMMUNotifier *notifier,
                              IOMMUTLBEntry *entry);

/**
 * memory_region_register_iommu_notifier: register a notifier for changes to
 * IOMMU translation entries.
 *
 * @mr: the memory region to observe
 * @n: the IOMMUNotifier to be added; the notify callback receives a
 *     pointer to an #IOMMUTLBEntry as the opaque value; the pointer
 *     ceases to be valid on exit from the notifier.
 */
void memory_region_register_iommu_notifier(MemoryRegion *mr,
                                           IOMMUNotifier *n);

/**
 * memory_region_iommu_replay: replay existing IOMMU translations to
 * a notifier with the minimum page granularity returned by
 * mr->iommu_ops->get_page_size().
 *
 * @iommu_mr: the memory region to observe
 * @n: the notifier to which to replay iommu mappings
 */
void memory_region_iommu_replay(IOMMUMemoryRegion *iommu_mr, IOMMUNotifier *n);

/**
 * memory_region_iommu_replay_all: replay existing IOMMU translations
 * to all the notifiers registered.
 *
 * @iommu_mr: the memory region to observe
 */
void memory_region_iommu_replay_all(IOMMUMemoryRegion *iommu_mr);

/**
 * memory_region_unregister_iommu_notifier: unregister a notifier for
 * changes to IOMMU translation entries.
 *
 * @mr: the memory region which was observed and for which notity_stopped()
 *      needs to be called
 * @n: the notifier to be removed.
 */
void memory_region_unregister_iommu_notifier(MemoryRegion *mr,
                                             IOMMUNotifier *n);

/**
 * memory_region_name: get a memory region's name
 *
 * Returns the string that was used to initialize the memory region.
 *
 * @mr: the memory region being queried
 */
const char *memory_region_name(const MemoryRegion *mr);

/**
 * memory_region_is_logging: return whether a memory region is logging writes
 *
 * Returns %true if the memory region is logging writes for the given client
 *
 * @mr: the memory region being queried
 * @client: the client being queried
 */
bool memory_region_is_logging(MemoryRegion *mr, uint8_t client);

/**
 * memory_region_get_dirty_log_mask: return the clients for which a
 * memory region is logging writes.
 *
 * Returns a bitmap of clients, in which the DIRTY_MEMORY_* constants
 * are the bit indices.
 *
 * @mr: the memory region being queried
 */
uint8_t memory_region_get_dirty_log_mask(MemoryRegion *mr);

/**
 * memory_region_is_rom: check whether a memory region is ROM
 *
 * Returns %true is a memory region is read-only memory.
 *
 * @mr: the memory region being queried
 */
static inline bool memory_region_is_rom(MemoryRegion *mr)
{
    return mr->ram && mr->readonly;
}


/**
 * memory_region_get_fd: Get a file descriptor backing a RAM memory region.
 *
 * Returns a file descriptor backing a file-based RAM memory region,
 * or -1 if the region is not a file-based RAM memory region.
 *
 * @mr: the RAM or alias memory region being queried.
 */
int memory_region_get_fd(MemoryRegion *mr);

/**
 * memory_region_from_host: Convert a pointer into a RAM memory region
 * and an offset within it.
 *
 * Given a host pointer inside a RAM memory region (created with
 * memory_region_init_ram() or memory_region_init_ram_ptr()), return
 * the MemoryRegion and the offset within it.
 *
 * Use with care; by the time this function returns, the returned pointer is
 * not protected by RCU anymore.  If the caller is not within an RCU critical
 * section and does not hold the iothread lock, it must have other means of
 * protecting the pointer, such as a reference to the region that includes
 * the incoming ram_addr_t.
 *
 * @mr: the memory region being queried.
 */
MemoryRegion *memory_region_from_host(void *ptr, ram_addr_t *offset);

/**
 * memory_region_get_ram_ptr: Get a pointer into a RAM memory region.
 *
 * Returns a host pointer to a RAM memory region (created with
 * memory_region_init_ram() or memory_region_init_ram_ptr()).
 *
 * Use with care; by the time this function returns, the returned pointer is
 * not protected by RCU anymore.  If the caller is not within an RCU critical
 * section and does not hold the iothread lock, it must have other means of
 * protecting the pointer, such as a reference to the region that includes
 * the incoming ram_addr_t.
 *
 * @mr: the memory region being queried.
 */
void *memory_region_get_ram_ptr(MemoryRegion *mr);

/* memory_region_ram_resize: Resize a RAM region.
 *
 * Only legal before guest might have detected the memory size: e.g. on
 * incoming migration, or right after reset.
 *
 * @mr: a memory region created with @memory_region_init_resizeable_ram.
 * @newsize: the new size the region
 * @errp: pointer to Error*, to store an error if it happens.
 */
void memory_region_ram_resize(MemoryRegion *mr, ram_addr_t newsize,
                              Error **errp);

/**
 * memory_region_set_log: Turn dirty logging on or off for a region.
 *
 * Turns dirty logging on or off for a specified client (display, migration).
 * Only meaningful for RAM regions.
 *
 * @mr: the memory region being updated.
 * @log: whether dirty logging is to be enabled or disabled.
 * @client: the user of the logging information; %DIRTY_MEMORY_VGA only.
 */
void memory_region_set_log(MemoryRegion *mr, bool log, unsigned client);

/**
 * memory_region_get_dirty: Check whether a range of bytes is dirty
 *                          for a specified client.
 *
 * Checks whether a range of bytes has been written to since the last
 * call to memory_region_reset_dirty() with the same @client.  Dirty logging
 * must be enabled.
 *
 * @mr: the memory region being queried.
 * @addr: the address (relative to the start of the region) being queried.
 * @size: the size of the range being queried.
 * @client: the user of the logging information; %DIRTY_MEMORY_MIGRATION or
 *          %DIRTY_MEMORY_VGA.
 */
bool memory_region_get_dirty(MemoryRegion *mr, hwaddr addr,
                             hwaddr size, unsigned client);

/**
 * memory_region_set_dirty: Mark a range of bytes as dirty in a memory region.
 *
 * Marks a range of bytes as dirty, after it has been dirtied outside
 * guest code.
 *
 * @mr: the memory region being dirtied.
 * @addr: the address (relative to the start of the region) being dirtied.
 * @size: size of the range being dirtied.
 */
void memory_region_set_dirty(MemoryRegion *mr, hwaddr addr,
                             hwaddr size);

/**
 * memory_region_test_and_clear_dirty: Check whether a range of bytes is dirty
 *                                     for a specified client. It clears them.
 *
 * Checks whether a range of bytes has been written to since the last
 * call to memory_region_reset_dirty() with the same @client.  Dirty logging
 * must be enabled.
 *
 * @mr: the memory region being queried.
 * @addr: the address (relative to the start of the region) being queried.
 * @size: the size of the range being queried.
 * @client: the user of the logging information; %DIRTY_MEMORY_MIGRATION or
 *          %DIRTY_MEMORY_VGA.
 */
bool memory_region_test_and_clear_dirty(MemoryRegion *mr, hwaddr addr,
                                        hwaddr size, unsigned client);

/**
 * memory_region_snapshot_and_clear_dirty: Get a snapshot of the dirty
 *                                         bitmap and clear it.
 *
 * Creates a snapshot of the dirty bitmap, clears the dirty bitmap and
 * returns the snapshot.  The snapshot can then be used to query dirty
 * status, using memory_region_snapshot_get_dirty.  Unlike
 * memory_region_test_and_clear_dirty this allows to query the same
 * page multiple times, which is especially useful for display updates
 * where the scanlines often are not page aligned.
 *
 * The dirty bitmap region which gets copyed into the snapshot (and
 * cleared afterwards) can be larger than requested.  The boundaries
 * are rounded up/down so complete bitmap longs (covering 64 pages on
 * 64bit hosts) can be copied over into the bitmap snapshot.  Which
 * isn't a problem for display updates as the extra pages are outside
 * the visible area, and in case the visible area changes a full
 * display redraw is due anyway.  Should other use cases for this
 * function emerge we might have to revisit this implementation
 * detail.
 *
 * Use g_free to release DirtyBitmapSnapshot.
 *
 * @mr: the memory region being queried.
 * @addr: the address (relative to the start of the region) being queried.
 * @size: the size of the range being queried.
 * @client: the user of the logging information; typically %DIRTY_MEMORY_VGA.
 */
DirtyBitmapSnapshot *memory_region_snapshot_and_clear_dirty(MemoryRegion *mr,
                                                            hwaddr addr,
                                                            hwaddr size,
                                                            unsigned client);

/**
 * memory_region_snapshot_get_dirty: Check whether a range of bytes is dirty
 *                                   in the specified dirty bitmap snapshot.
 *
 * @mr: the memory region being queried.
 * @snap: the dirty bitmap snapshot
 * @addr: the address (relative to the start of the region) being queried.
 * @size: the size of the range being queried.
 */
bool memory_region_snapshot_get_dirty(MemoryRegion *mr,
                                      DirtyBitmapSnapshot *snap,
                                      hwaddr addr, hwaddr size);

/**
 * memory_region_sync_dirty_bitmap: Synchronize a region's dirty bitmap with
 *                                  any external TLBs (e.g. kvm)
 *
 * Flushes dirty information from accelerators such as kvm and vhost-net
 * and makes it available to users of the memory API.
 *
 * @mr: the region being flushed.
 */
void memory_region_sync_dirty_bitmap(MemoryRegion *mr);

/**
 * memory_region_reset_dirty: Mark a range of pages as clean, for a specified
 *                            client.
 *
 * Marks a range of pages as no longer dirty.
 *
 * @mr: the region being updated.
 * @addr: the start of the subrange being cleaned.
 * @size: the size of the subrange being cleaned.
 * @client: the user of the logging information; %DIRTY_MEMORY_MIGRATION or
 *          %DIRTY_MEMORY_VGA.
 */
void memory_region_reset_dirty(MemoryRegion *mr, hwaddr addr,
                               hwaddr size, unsigned client);

/**
 * memory_region_set_readonly: Turn a memory region read-only (or read-write)
 *
 * Allows a memory region to be marked as read-only (turning it into a ROM).
 * only useful on RAM regions.
 *
 * @mr: the region being updated.
 * @readonly: whether rhe region is to be ROM or RAM.
 */
void memory_region_set_readonly(MemoryRegion *mr, bool readonly);

/**
 * memory_region_rom_device_set_romd: enable/disable ROMD mode
 *
 * Allows a ROM device (initialized with memory_region_init_rom_device() to
 * set to ROMD mode (default) or MMIO mode.  When it is in ROMD mode, the
 * device is mapped to guest memory and satisfies read access directly.
 * When in MMIO mode, reads are forwarded to the #MemoryRegion.read function.
 * Writes are always handled by the #MemoryRegion.write function.
 *
 * @mr: the memory region to be updated
 * @romd_mode: %true to put the region into ROMD mode
 */
void memory_region_rom_device_set_romd(MemoryRegion *mr, bool romd_mode);

/**
 * memory_region_set_coalescing: Enable memory coalescing for the region.
 *
 * Enabled writes to a region to be queued for later processing. MMIO ->write
 * callbacks may be delayed until a non-coalesced MMIO is issued.
 * Only useful for IO regions.  Roughly similar to write-combining hardware.
 *
 * @mr: the memory region to be write coalesced
 */
void memory_region_set_coalescing(MemoryRegion *mr);

/**
 * memory_region_add_coalescing: Enable memory coalescing for a sub-range of
 *                               a region.
 *
 * Like memory_region_set_coalescing(), but works on a sub-range of a region.
 * Multiple calls can be issued coalesced disjoint ranges.
 *
 * @mr: the memory region to be updated.
 * @offset: the start of the range within the region to be coalesced.
 * @size: the size of the subrange to be coalesced.
 */
void memory_region_add_coalescing(MemoryRegion *mr,
                                  hwaddr offset,
                                  uint64_t size);

/**
 * memory_region_clear_coalescing: Disable MMIO coalescing for the region.
 *
 * Disables any coalescing caused by memory_region_set_coalescing() or
 * memory_region_add_coalescing().  Roughly equivalent to uncacheble memory
 * hardware.
 *
 * @mr: the memory region to be updated.
 */
void memory_region_clear_coalescing(MemoryRegion *mr);

/**
 * memory_region_set_flush_coalesced: Enforce memory coalescing flush before
 *                                    accesses.
 *
 * Ensure that pending coalesced MMIO request are flushed before the memory
 * region is accessed. This property is automatically enabled for all regions
 * passed to memory_region_set_coalescing() and memory_region_add_coalescing().
 *
 * @mr: the memory region to be updated.
 */
void memory_region_set_flush_coalesced(MemoryRegion *mr);

/**
 * memory_region_clear_flush_coalesced: Disable memory coalescing flush before
 *                                      accesses.
 *
 * Clear the automatic coalesced MMIO flushing enabled via
 * memory_region_set_flush_coalesced. Note that this service has no effect on
 * memory regions that have MMIO coalescing enabled for themselves. For them,
 * automatic flushing will stop once coalescing is disabled.
 *
 * @mr: the memory region to be updated.
 */
void memory_region_clear_flush_coalesced(MemoryRegion *mr);

/**
 * memory_region_set_global_locking: Declares the access processing requires
 *                                   QEMU's global lock.
 *
 * When this is invoked, accesses to the memory region will be processed while
 * holding the global lock of QEMU. This is the default behavior of memory
 * regions.
 *
 * @mr: the memory region to be updated.
 */
void memory_region_set_global_locking(MemoryRegion *mr);

/**
 * memory_region_clear_global_locking: Declares that access processing does
 *                                     not depend on the QEMU global lock.
 *
 * By clearing this property, accesses to the memory region will be processed
 * outside of QEMU's global lock (unless the lock is held on when issuing the
 * access request). In this case, the device model implementing the access
 * handlers is responsible for synchronization of concurrency.
 *
 * @mr: the memory region to be updated.
 */
void memory_region_clear_global_locking(MemoryRegion *mr);

/**
 * memory_region_add_eventfd: Request an eventfd to be triggered when a word
 *                            is written to a location.
 *
 * Marks a word in an IO region (initialized with memory_region_init_io())
 * as a trigger for an eventfd event.  The I/O callback will not be called.
 * The caller must be prepared to handle failure (that is, take the required
 * action if the callback _is_ called).
 *
 * @mr: the memory region being updated.
 * @addr: the address within @mr that is to be monitored
 * @size: the size of the access to trigger the eventfd
 * @match_data: whether to match against @data, instead of just @addr
 * @data: the data to match against the guest write
 * @fd: the eventfd to be triggered when @addr, @size, and @data all match.
 **/
void memory_region_add_eventfd(MemoryRegion *mr,
                               hwaddr addr,
                               unsigned size,
                               bool match_data,
                               uint64_t data,
                               EventNotifier *e);

/**
 * memory_region_del_eventfd: Cancel an eventfd.
 *
 * Cancels an eventfd trigger requested by a previous
 * memory_region_add_eventfd() call.
 *
 * @mr: the memory region being updated.
 * @addr: the address within @mr that is to be monitored
 * @size: the size of the access to trigger the eventfd
 * @match_data: whether to match against @data, instead of just @addr
 * @data: the data to match against the guest write
 * @fd: the eventfd to be triggered when @addr, @size, and @data all match.
 */
void memory_region_del_eventfd(MemoryRegion *mr,
                               hwaddr addr,
                               unsigned size,
                               bool match_data,
                               uint64_t data,
                               EventNotifier *e);

/**
 * memory_region_add_subregion: Add a subregion to a container.
 *
 * Adds a subregion at @offset.  The subregion may not overlap with other
 * subregions (except for those explicitly marked as overlapping).  A region
 * may only be added once as a subregion (unless removed with
 * memory_region_del_subregion()); use memory_region_init_alias() if you
 * want a region to be a subregion in multiple locations.
 *
 * @mr: the region to contain the new subregion; must be a container
 *      initialized with memory_region_init().
 * @offset: the offset relative to @mr where @subregion is added.
 * @subregion: the subregion to be added.
 */
void memory_region_add_subregion(MemoryRegion *mr,
                                 hwaddr offset,
                                 MemoryRegion *subregion);
/**
 * memory_region_add_subregion_overlap: Add a subregion to a container
 *                                      with overlap.
 *
 * Adds a subregion at @offset.  The subregion may overlap with other
 * subregions.  Conflicts are resolved by having a higher @priority hide a
 * lower @priority. Subregions without priority are taken as @priority 0.
 * A region may only be added once as a subregion (unless removed with
 * memory_region_del_subregion()); use memory_region_init_alias() if you
 * want a region to be a subregion in multiple locations.
 *
 * @mr: the region to contain the new subregion; must be a container
 *      initialized with memory_region_init().
 * @offset: the offset relative to @mr where @subregion is added.
 * @subregion: the subregion to be added.
 * @priority: used for resolving overlaps; highest priority wins.
 */
void memory_region_add_subregion_overlap(MemoryRegion *mr,
                                         hwaddr offset,
                                         MemoryRegion *subregion,
                                         int priority);

/**
 * memory_region_get_ram_addr: Get the ram address associated with a memory
 *                             region
 */
ram_addr_t memory_region_get_ram_addr(MemoryRegion *mr);

uint64_t memory_region_get_alignment(const MemoryRegion *mr);
/**
 * memory_region_del_subregion: Remove a subregion.
 *
 * Removes a subregion from its container.
 *
 * @mr: the container to be updated.
 * @subregion: the region being removed; must be a current subregion of @mr.
 */
void memory_region_del_subregion(MemoryRegion *mr,
                                 MemoryRegion *subregion);

/*
 * memory_region_set_enabled: dynamically enable or disable a region
 *
 * Enables or disables a memory region.  A disabled memory region
 * ignores all accesses to itself and its subregions.  It does not
 * obscure sibling subregions with lower priority - it simply behaves as
 * if it was removed from the hierarchy.
 *
 * Regions default to being enabled.
 *
 * @mr: the region to be updated
 * @enabled: whether to enable or disable the region
 */
void memory_region_set_enabled(MemoryRegion *mr, bool enabled);

/*
 * memory_region_set_address: dynamically update the address of a region
 *
 * Dynamically updates the address of a region, relative to its container.
 * May be used on regions are currently part of a memory hierarchy.
 *
 * @mr: the region to be updated
 * @addr: new address, relative to container region
 */
void memory_region_set_address(MemoryRegion *mr, hwaddr addr);

/*
 * memory_region_set_size: dynamically update the size of a region.
 *
 * Dynamically updates the size of a region.
 *
 * @mr: the region to be updated
 * @size: used size of the region.
 */
void memory_region_set_size(MemoryRegion *mr, uint64_t size);

/*
 * memory_region_set_alias_offset: dynamically update a memory alias's offset
 *
 * Dynamically updates the offset into the target region that an alias points
 * to, as if the fourth argument to memory_region_init_alias() has changed.
 *
 * @mr: the #MemoryRegion to be updated; should be an alias.
 * @offset: the new offset into the target memory region
 */
void memory_region_set_alias_offset(MemoryRegion *mr,
                                    hwaddr offset);

/**
 * memory_region_present: checks if an address relative to a @container
 * translates into #MemoryRegion within @container
 *
 * Answer whether a #MemoryRegion within @container covers the address
 * @addr.
 *
 * @container: a #MemoryRegion within which @addr is a relative address
 * @addr: the area within @container to be searched
 */
bool memory_region_present(MemoryRegion *container, hwaddr addr);

/**
 * memory_region_is_mapped: returns true if #MemoryRegion is mapped
 * into any address space.
 *
 * @mr: a #MemoryRegion which should be checked if it's mapped
 */
bool memory_region_is_mapped(MemoryRegion *mr);

/**
 * memory_region_find: translate an address/size relative to a
 * MemoryRegion into a #MemoryRegionSection.
 *
 * Locates the first #MemoryRegion within @mr that overlaps the range
 * given by @addr and @size.
 *
 * Returns a #MemoryRegionSection that describes a contiguous overlap.
 * It will have the following characteristics:
 *    .@size = 0 iff no overlap was found
 *    .@mr is non-%NULL iff an overlap was found
 *
 * Remember that in the return value the @offset_within_region is
 * relative to the returned region (in the .@mr field), not to the
 * @mr argument.
 *
 * Similarly, the .@offset_within_address_space is relative to the
 * address space that contains both regions, the passed and the
 * returned one.  However, in the special case where the @mr argument
 * has no container (and thus is the root of the address space), the
 * following will hold:
 *    .@offset_within_address_space >= @addr
 *    .@offset_within_address_space + .@size <= @addr + @size
 *
 * @mr: a MemoryRegion within which @addr is a relative address
 * @addr: start of the area within @as to be searched
 * @size: size of the area to be searched
 */
MemoryRegionSection memory_region_find(MemoryRegion *mr,
                                       hwaddr addr, uint64_t size);

/**
 * memory_global_dirty_log_sync: synchronize the dirty log for all memory
 *
 * Synchronizes the dirty page log for all address spaces.
 */
void memory_global_dirty_log_sync(void);

/**
 * memory_region_transaction_begin: Start a transaction.
 *
 * During a transaction, changes will be accumulated and made visible
 * only when the transaction ends (is committed).
 */
void memory_region_transaction_begin(void);

/**
 * memory_region_transaction_commit: Commit a transaction and make changes
 *                                   visible to the guest.
 */
void memory_region_transaction_commit(void);

/**
 * memory_listener_register: register callbacks to be called when memory
 *                           sections are mapped or unmapped into an address
 *                           space
 *
 * @listener: an object containing the callbacks to be called
 * @filter: if non-%NULL, only regions in this address space will be observed
 */
void memory_listener_register(MemoryListener *listener, AddressSpace *filter);

/**
 * memory_listener_unregister: undo the effect of memory_listener_register()
 *
 * @listener: an object containing the callbacks to be removed
 */
void memory_listener_unregister(MemoryListener *listener);

/**
 * memory_global_dirty_log_start: begin dirty logging for all regions
 */
void memory_global_dirty_log_start(void);

/**
 * memory_global_dirty_log_stop: end dirty logging for all regions
 */
void memory_global_dirty_log_stop(void);

void mtree_info(fprintf_function mon_printf, void *f, bool flatview);

/**
 * memory_region_request_mmio_ptr: request a pointer to an mmio
 * MemoryRegion. If it is possible map a RAM MemoryRegion with this pointer.
 * When the device wants to invalidate the pointer it will call
 * memory_region_invalidate_mmio_ptr.
 *
 * @mr: #MemoryRegion to check
 * @addr: address within that region
 *
 * Returns true on success, false otherwise.
 */
bool memory_region_request_mmio_ptr(MemoryRegion *mr, hwaddr addr);

/**
 * memory_region_invalidate_mmio_ptr: invalidate the pointer to an mmio
 * previously requested.
 * In the end that means that if something wants to execute from this area it
 * will need to request the pointer again.
 *
 * @mr: #MemoryRegion associated to the pointer.
 * @addr: address within that region
 * @size: size of that area.
 */
void memory_region_invalidate_mmio_ptr(MemoryRegion *mr, hwaddr offset,
                                       unsigned size);

/**
 * memory_region_dispatch_read: perform a read directly to the specified
 * MemoryRegion.
 *
 * @mr: #MemoryRegion to access
 * @addr: address within that region
 * @pval: pointer to uint64_t which the data is written to
 * @size: size of the access in bytes
 * @attrs: memory transaction attributes to use for the access
 */
MemTxResult memory_region_dispatch_read(MemoryRegion *mr,
                                        hwaddr addr,
                                        uint64_t *pval,
                                        unsigned size,
                                        MemTxAttrs attrs);
/**
 * memory_region_dispatch_write: perform a write directly to the specified
 * MemoryRegion.
 *
 * @mr: #MemoryRegion to access
 * @addr: address within that region
 * @data: data to write
 * @size: size of the access in bytes
 * @attrs: memory transaction attributes to use for the access
 */
MemTxResult memory_region_dispatch_write(MemoryRegion *mr,
                                         hwaddr addr,
                                         uint64_t data,
                                         unsigned size,
                                         MemTxAttrs attrs);

/**
 * address_space_init: initializes an address space
 *
 * @as: an uninitialized #AddressSpace
 * @root: a #MemoryRegion that routes addresses for the address space
 * @name: an address space name.  The name is only used for debugging
 *        output.
 */
void address_space_init(AddressSpace *as, MemoryRegion *root, const char *name);

/**
 * address_space_init_shareable: return an address space for a memory region,
 *                               creating it if it does not already exist
 *
 * @root: a #MemoryRegion that routes addresses for the address space
 * @name: an address space name.  The name is only used for debugging
 *        output.
 *
 * This function will return a pointer to an existing AddressSpace
 * which was initialized with the specified MemoryRegion, or it will
 * create and initialize one if it does not already exist. The ASes
 * are reference-counted, so the memory will be freed automatically
 * when the AddressSpace is destroyed via address_space_destroy.
 */
AddressSpace *address_space_init_shareable(MemoryRegion *root,
                                           const char *name);

/**
 * address_space_destroy: destroy an address space
 *
 * Releases all resources associated with an address space.  After an address space
 * is destroyed, its root memory region (given by address_space_init()) may be destroyed
 * as well.
 *
 * @as: address space to be destroyed
 */
void address_space_destroy(AddressSpace *as);

/**
 * address_space_rw: read from or write to an address space.
 *
 * Return a MemTxResult indicating whether the operation succeeded
 * or failed (eg unassigned memory, device rejected the transaction,
 * IOMMU fault).
 *
 * @as: #AddressSpace to be accessed
 * @addr: address within that address space
 * @attrs: memory transaction attributes
 * @buf: buffer with the data transferred
 * @is_write: indicates the transfer direction
 */
MemTxResult address_space_rw(AddressSpace *as, hwaddr addr,
                             MemTxAttrs attrs, uint8_t *buf,
                             int len, bool is_write);

/**
 * address_space_write: write to address space.
 *
 * Return a MemTxResult indicating whether the operation succeeded
 * or failed (eg unassigned memory, device rejected the transaction,
 * IOMMU fault).
 *
 * @as: #AddressSpace to be accessed
 * @addr: address within that address space
 * @attrs: memory transaction attributes
 * @buf: buffer with the data transferred
 */
MemTxResult address_space_write(AddressSpace *as, hwaddr addr,
                                MemTxAttrs attrs,
                                const uint8_t *buf, int len);

/* address_space_ld*: load from an address space
 * address_space_st*: store to an address space
 *
 * These functions perform a load or store of the byte, word,
 * longword or quad to the specified address within the AddressSpace.
 * The _le suffixed functions treat the data as little endian;
 * _be indicates big endian; no suffix indicates "same endianness
 * as guest CPU".
 *
 * The "guest CPU endianness" accessors are deprecated for use outside
 * target-* code; devices should be CPU-agnostic and use either the LE
 * or the BE accessors.
 *
 * @as #AddressSpace to be accessed
 * @addr: address within that address space
 * @val: data value, for stores
 * @attrs: memory transaction attributes
 * @result: location to write the success/failure of the transaction;
 *   if NULL, this information is discarded
 */
uint32_t address_space_ldub(AddressSpace *as, hwaddr addr,
                            MemTxAttrs attrs, MemTxResult *result);
uint32_t address_space_lduw_le(AddressSpace *as, hwaddr addr,
                            MemTxAttrs attrs, MemTxResult *result);
uint32_t address_space_lduw_be(AddressSpace *as, hwaddr addr,
                            MemTxAttrs attrs, MemTxResult *result);
uint32_t address_space_ldl_le(AddressSpace *as, hwaddr addr,
                            MemTxAttrs attrs, MemTxResult *result);
uint32_t address_space_ldl_be(AddressSpace *as, hwaddr addr,
                            MemTxAttrs attrs, MemTxResult *result);
uint64_t address_space_ldq_le(AddressSpace *as, hwaddr addr,
                            MemTxAttrs attrs, MemTxResult *result);
uint64_t address_space_ldq_be(AddressSpace *as, hwaddr addr,
                            MemTxAttrs attrs, MemTxResult *result);
void address_space_stb(AddressSpace *as, hwaddr addr, uint32_t val,
                            MemTxAttrs attrs, MemTxResult *result);
void address_space_stw_le(AddressSpace *as, hwaddr addr, uint32_t val,
                            MemTxAttrs attrs, MemTxResult *result);
void address_space_stw_be(AddressSpace *as, hwaddr addr, uint32_t val,
                            MemTxAttrs attrs, MemTxResult *result);
void address_space_stl_le(AddressSpace *as, hwaddr addr, uint32_t val,
                            MemTxAttrs attrs, MemTxResult *result);
void address_space_stl_be(AddressSpace *as, hwaddr addr, uint32_t val,
                            MemTxAttrs attrs, MemTxResult *result);
void address_space_stq_le(AddressSpace *as, hwaddr addr, uint64_t val,
                            MemTxAttrs attrs, MemTxResult *result);
void address_space_stq_be(AddressSpace *as, hwaddr addr, uint64_t val,
                            MemTxAttrs attrs, MemTxResult *result);

uint32_t ldub_phys(AddressSpace *as, hwaddr addr);
uint32_t lduw_le_phys(AddressSpace *as, hwaddr addr);
uint32_t lduw_be_phys(AddressSpace *as, hwaddr addr);
uint32_t ldl_le_phys(AddressSpace *as, hwaddr addr);
uint32_t ldl_be_phys(AddressSpace *as, hwaddr addr);
uint64_t ldq_le_phys(AddressSpace *as, hwaddr addr);
uint64_t ldq_be_phys(AddressSpace *as, hwaddr addr);
void stb_phys(AddressSpace *as, hwaddr addr, uint32_t val);
void stw_le_phys(AddressSpace *as, hwaddr addr, uint32_t val);
void stw_be_phys(AddressSpace *as, hwaddr addr, uint32_t val);
void stl_le_phys(AddressSpace *as, hwaddr addr, uint32_t val);
void stl_be_phys(AddressSpace *as, hwaddr addr, uint32_t val);
void stq_le_phys(AddressSpace *as, hwaddr addr, uint64_t val);
void stq_be_phys(AddressSpace *as, hwaddr addr, uint64_t val);

struct MemoryRegionCache {
    hwaddr xlat;
    hwaddr len;
    AddressSpace *as;
};

#define MEMORY_REGION_CACHE_INVALID ((MemoryRegionCache) { .as = NULL })

/* address_space_cache_init: prepare for repeated access to a physical
 * memory region
 *
 * @cache: #MemoryRegionCache to be filled
 * @as: #AddressSpace to be accessed
 * @addr: address within that address space
 * @len: length of buffer
 * @is_write: indicates the transfer direction
 *
 * Will only work with RAM, and may map a subset of the requested range by
 * returning a value that is less than @len.  On failure, return a negative
 * errno value.
 *
 * Because it only works with RAM, this function can be used for
 * read-modify-write operations.  In this case, is_write should be %true.
 *
 * Note that addresses passed to the address_space_*_cached functions
 * are relative to @addr.
 */
int64_t address_space_cache_init(MemoryRegionCache *cache,
                                 AddressSpace *as,
                                 hwaddr addr,
                                 hwaddr len,
                                 bool is_write);

/**
 * address_space_cache_invalidate: complete a write to a #MemoryRegionCache
 *
 * @cache: The #MemoryRegionCache to operate on.
 * @addr: The first physical address that was written, relative to the
 * address that was passed to @address_space_cache_init.
 * @access_len: The number of bytes that were written starting at @addr.
 */
void address_space_cache_invalidate(MemoryRegionCache *cache,
                                    hwaddr addr,
                                    hwaddr access_len);

/**
 * address_space_cache_destroy: free a #MemoryRegionCache
 *
 * @cache: The #MemoryRegionCache whose memory should be released.
 */
void address_space_cache_destroy(MemoryRegionCache *cache);

/* address_space_ld*_cached: load from a cached #MemoryRegion
 * address_space_st*_cached: store into a cached #MemoryRegion
 *
 * These functions perform a load or store of the byte, word,
 * longword or quad to the specified address.  The address is
 * a physical address in the AddressSpace, but it must lie within
 * a #MemoryRegion that was mapped with address_space_cache_init.
 *
 * The _le suffixed functions treat the data as little endian;
 * _be indicates big endian; no suffix indicates "same endianness
 * as guest CPU".
 *
 * The "guest CPU endianness" accessors are deprecated for use outside
 * target-* code; devices should be CPU-agnostic and use either the LE
 * or the BE accessors.
 *
 * @cache: previously initialized #MemoryRegionCache to be accessed
 * @addr: address within the address space
 * @val: data value, for stores
 * @attrs: memory transaction attributes
 * @result: location to write the success/failure of the transaction;
 *   if NULL, this information is discarded
 */
uint32_t address_space_ldub_cached(MemoryRegionCache *cache, hwaddr addr,
                            MemTxAttrs attrs, MemTxResult *result);
uint32_t address_space_lduw_le_cached(MemoryRegionCache *cache, hwaddr addr,
                            MemTxAttrs attrs, MemTxResult *result);
uint32_t address_space_lduw_be_cached(MemoryRegionCache *cache, hwaddr addr,
                            MemTxAttrs attrs, MemTxResult *result);
uint32_t address_space_ldl_le_cached(MemoryRegionCache *cache, hwaddr addr,
                            MemTxAttrs attrs, MemTxResult *result);
uint32_t address_space_ldl_be_cached(MemoryRegionCache *cache, hwaddr addr,
                            MemTxAttrs attrs, MemTxResult *result);
uint64_t address_space_ldq_le_cached(MemoryRegionCache *cache, hwaddr addr,
                            MemTxAttrs attrs, MemTxResult *result);
uint64_t address_space_ldq_be_cached(MemoryRegionCache *cache, hwaddr addr,
                            MemTxAttrs attrs, MemTxResult *result);
void address_space_stb_cached(MemoryRegionCache *cache, hwaddr addr, uint32_t val,
                            MemTxAttrs attrs, MemTxResult *result);
void address_space_stw_le_cached(MemoryRegionCache *cache, hwaddr addr, uint32_t val,
                            MemTxAttrs attrs, MemTxResult *result);
void address_space_stw_be_cached(MemoryRegionCache *cache, hwaddr addr, uint32_t val,
                            MemTxAttrs attrs, MemTxResult *result);
void address_space_stl_le_cached(MemoryRegionCache *cache, hwaddr addr, uint32_t val,
                            MemTxAttrs attrs, MemTxResult *result);
void address_space_stl_be_cached(MemoryRegionCache *cache, hwaddr addr, uint32_t val,
                            MemTxAttrs attrs, MemTxResult *result);
void address_space_stq_le_cached(MemoryRegionCache *cache, hwaddr addr, uint64_t val,
                            MemTxAttrs attrs, MemTxResult *result);
void address_space_stq_be_cached(MemoryRegionCache *cache, hwaddr addr, uint64_t val,
                            MemTxAttrs attrs, MemTxResult *result);

uint32_t ldub_phys_cached(MemoryRegionCache *cache, hwaddr addr);
uint32_t lduw_le_phys_cached(MemoryRegionCache *cache, hwaddr addr);
uint32_t lduw_be_phys_cached(MemoryRegionCache *cache, hwaddr addr);
uint32_t ldl_le_phys_cached(MemoryRegionCache *cache, hwaddr addr);
uint32_t ldl_be_phys_cached(MemoryRegionCache *cache, hwaddr addr);
uint64_t ldq_le_phys_cached(MemoryRegionCache *cache, hwaddr addr);
uint64_t ldq_be_phys_cached(MemoryRegionCache *cache, hwaddr addr);
void stb_phys_cached(MemoryRegionCache *cache, hwaddr addr, uint32_t val);
void stw_le_phys_cached(MemoryRegionCache *cache, hwaddr addr, uint32_t val);
void stw_be_phys_cached(MemoryRegionCache *cache, hwaddr addr, uint32_t val);
void stl_le_phys_cached(MemoryRegionCache *cache, hwaddr addr, uint32_t val);
void stl_be_phys_cached(MemoryRegionCache *cache, hwaddr addr, uint32_t val);
void stq_le_phys_cached(MemoryRegionCache *cache, hwaddr addr, uint64_t val);
void stq_be_phys_cached(MemoryRegionCache *cache, hwaddr addr, uint64_t val);
/* address_space_get_iotlb_entry: translate an address into an IOTLB
 * entry. Should be called from an RCU critical section.
 */
IOMMUTLBEntry address_space_get_iotlb_entry(AddressSpace *as, hwaddr addr,
                                            bool is_write);

/* address_space_translate: translate an address range into an address space
 * into a MemoryRegion and an address range into that section.  Should be
 * called from an RCU critical section, to avoid that the last reference
 * to the returned region disappears after address_space_translate returns.
 *
 * @as: #AddressSpace to be accessed
 * @addr: address within that address space
 * @xlat: pointer to address within the returned memory region section's
 * #MemoryRegion.
 * @len: pointer to length
 * @is_write: indicates the transfer direction
 */
MemoryRegion *address_space_translate(AddressSpace *as, hwaddr addr,
                                      hwaddr *xlat, hwaddr *len,
                                      bool is_write);

MemoryRegion *address_space_translate_attr(AddressSpace *as, hwaddr addr,
                                      hwaddr *xlat, hwaddr *plen,
                                      bool is_write, MemTxAttrs *attr);

/* address_space_access_valid: check for validity of accessing an address
 * space range
 *
 * Check whether memory is assigned to the given address space range, and
 * access is permitted by any IOMMU regions that are active for the address
 * space.
 *
 * For now, addr and len should be aligned to a page size.  This limitation
 * will be lifted in the future.
 *
 * @as: #AddressSpace to be accessed
 * @addr: address within that address space
 * @len: length of the area to be checked
 * @is_write: indicates the transfer direction
 */
bool address_space_access_valid(AddressSpace *as, hwaddr addr, int len, bool is_write);

/* address_space_map: map a physical memory region into a host virtual address
 *
 * May map a subset of the requested range, given by and returned in @plen.
 * May return %NULL if resources needed to perform the mapping are exhausted.
 * Use only for reads OR writes - not for read-modify-write operations.
 * Use cpu_register_map_client() to know when retrying the map operation is
 * likely to succeed.
 *
 * @as: #AddressSpace to be accessed
 * @addr: address within that address space
 * @plen: pointer to length of buffer; updated on return
 * @is_write: indicates the transfer direction
 */
void *address_space_map(AddressSpace *as, hwaddr addr,
                        hwaddr *plen, bool is_write);

/* address_space_unmap: Unmaps a memory region previously mapped by address_space_map()
 *
 * Will also mark the memory as dirty if @is_write == %true.  @access_len gives
 * the amount of memory that was actually read or written by the caller.
 *
 * @as: #AddressSpace used
 * @addr: address within that address space
 * @len: buffer length as returned by address_space_map()
 * @access_len: amount of data actually transferred
 * @is_write: indicates the transfer direction
 */
void address_space_unmap(AddressSpace *as, void *buffer, hwaddr len,
                         int is_write, hwaddr access_len);


/* Internal functions, part of the implementation of address_space_read.  */
MemTxResult address_space_read_continue(AddressSpace *as, hwaddr addr,
                                        MemTxAttrs attrs, uint8_t *buf,
                                        int len, hwaddr addr1, hwaddr l,
					MemoryRegion *mr);
MemTxResult address_space_read_full(AddressSpace *as, hwaddr addr,
                                    MemTxAttrs attrs, uint8_t *buf, int len);
void *qemu_map_ram_ptr(RAMBlock *ram_block, ram_addr_t addr);

static inline bool memory_access_is_direct(MemoryRegion *mr, bool is_write)
{
    if (is_write) {
        return memory_region_is_ram(mr) &&
               !mr->readonly && !memory_region_is_ram_device(mr);
    } else {
        return (memory_region_is_ram(mr) && !memory_region_is_ram_device(mr)) ||
               memory_region_is_romd(mr);
    }
}

/**
 * address_space_read: read from an address space.
 *
 * Return a MemTxResult indicating whether the operation succeeded
 * or failed (eg unassigned memory, device rejected the transaction,
 * IOMMU fault).
 *
 * @as: #AddressSpace to be accessed
 * @addr: address within that address space
 * @attrs: memory transaction attributes
 * @buf: buffer with the data transferred
 */
static inline __attribute__((__always_inline__))
MemTxResult address_space_read(AddressSpace *as, hwaddr addr, MemTxAttrs attrs,
                               uint8_t *buf, int len)
{
    MemTxResult result = MEMTX_OK;
    hwaddr l, addr1;
    void *ptr;
    MemoryRegion *mr;

    if (__builtin_constant_p(len)) {
        if (len) {
            rcu_read_lock();
            l = len;
            mr = address_space_translate_attr(as, addr, &addr1, &l, false,
                                              &attrs);
            if (len == l && memory_access_is_direct(mr, false)) {
                ptr = qemu_map_ram_ptr(mr->ram_block, addr1);
                memcpy(buf, ptr, len);
            } else {
                result = address_space_read_continue(as, addr, attrs, buf, len,
                                                     addr1, l, mr);
            }
            rcu_read_unlock();
        }
    } else {
        result = address_space_read_full(as, addr, attrs, buf, len);
    }
    return result;
}

/**
 * address_space_read_cached: read from a cached RAM region
 *
 * @cache: Cached region to be addressed
 * @addr: address relative to the base of the RAM region
 * @buf: buffer with the data transferred
 * @len: length of the data transferred
 */
static inline void
address_space_read_cached(MemoryRegionCache *cache, hwaddr addr,
                          void *buf, int len)
{
    assert(addr < cache->len && len <= cache->len - addr);
    address_space_read(cache->as, cache->xlat + addr, MEMTXATTRS_UNSPECIFIED, buf, len);
}

/**
 * address_space_write_cached: write to a cached RAM region
 *
 * @cache: Cached region to be addressed
 * @addr: address relative to the base of the RAM region
 * @buf: buffer with the data transferred
 * @len: length of the data transferred
 */
static inline void
address_space_write_cached(MemoryRegionCache *cache, hwaddr addr,
                           void *buf, int len)
{
    assert(addr < cache->len && len <= cache->len - addr);
    address_space_write(cache->as, cache->xlat + addr, MEMTXATTRS_UNSPECIFIED, buf, len);
}

#endif

#endif<|MERGE_RESOLUTION|>--- conflicted
+++ resolved
@@ -37,11 +37,10 @@
 #define MEMORY_REGION(obj) \
         OBJECT_CHECK(MemoryRegion, (obj), TYPE_MEMORY_REGION)
 
-<<<<<<< HEAD
 #define TYPE_MEMORY_TRANSACTION_ATTR "qemu:memory-transaction-attr"
 #define MEMORY_TRANSACTION_ATTR(obj) \
         OBJECT_CHECK(MemTxAttrs, (obj), TYPE_MEMORY_TRANSACTION_ATTR)
-=======
+
 #define TYPE_IOMMU_MEMORY_REGION "qemu:iommu-memory-region"
 #define IOMMU_MEMORY_REGION(obj) \
         OBJECT_CHECK(IOMMUMemoryRegion, (obj), TYPE_IOMMU_MEMORY_REGION)
@@ -51,7 +50,6 @@
 #define IOMMU_MEMORY_REGION_GET_CLASS(obj) \
         OBJECT_GET_CLASS(IOMMUMemoryRegionClass, (obj), \
                          TYPE_IOMMU_MEMORY_REGION)
->>>>>>> 1ab5eb4e
 
 typedef struct MemoryRegionOps MemoryRegionOps;
 typedef struct MemoryRegionMmio MemoryRegionMmio;
@@ -236,13 +234,6 @@
     /* private */
     struct DeviceClass parent_class;
 
-<<<<<<< HEAD
-struct MemoryRegionIOMMUOps {
-    /* Return a TLB entry that contains a given address. */
-    IOMMUTLBEntry (*translate)(MemoryRegion *iommu, hwaddr addr, bool is_write);
-    IOMMUTLBEntry (*translate_attr)(MemoryRegion *iommu, hwaddr addr,
-                                    bool is_write, MemTxAttrs *attr);
-=======
     /*
      * Return a TLB entry that contains a given address. Flag should
      * be the access permission of this translation operation. We can
@@ -251,7 +242,9 @@
      */
     IOMMUTLBEntry (*translate)(IOMMUMemoryRegion *iommu, hwaddr addr,
                                IOMMUAccessFlags flag);
->>>>>>> 1ab5eb4e
+    IOMMUTLBEntry (*translate_attr)(IOMMUMemoryRegion *iommu, hwaddr addr,
+                                    bool is_write, MemTxAttrs *attr);
+
     /* Returns minimum supported page size */
     uint64_t (*get_min_page_size)(IOMMUMemoryRegion *iommu);
     /* Called when IOMMU Notifier flag changed */
