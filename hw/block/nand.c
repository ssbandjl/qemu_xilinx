/*
 * Flash NAND memory emulation.  Based on "16M x 8 Bit NAND Flash
 * Memory" datasheet for the KM29U128AT / K9F2808U0A chips from
 * Samsung Electronic.
 *
 * Copyright (c) 2006 Openedhand Ltd.
 * Written by Andrzej Zaborowski <balrog@zabor.org>
 *
 * Support for additional features based on "MT29F2G16ABCWP 2Gx16"
 * datasheet from Micron Technology and "NAND02G-B2C" datasheet
 * from ST Microelectronics.
 *
 * This code is licensed under the GNU GPL v2.
 *
 * Contributions after 2012-01-13 are licensed under the terms of the
 * GNU GPL, version 2 or (at your option) any later version.
 */

#ifndef NAND_IO

#include "qemu/osdep.h"
#include "hw/hw.h"
#include "hw/qdev-properties.h"
#include "hw/qdev-properties-system.h"
#include "hw/block/flash.h"
#include "sysemu/block-backend.h"
#include "migration/vmstate.h"
#include "qapi/error.h"
#include "qemu/error-report.h"
#include "qemu/module.h"
#include "qom/object.h"

<<<<<<< HEAD
#ifndef NAND_ERR_DEBUG
#define NAND_ERR_DEBUG 1
#endif

#define DB_PRINT_L(...) do { \
    if (NAND_ERR_DEBUG) { \
        qemu_log_mask(DEV_LOG_NAND, ": %s: ", __func__); \
        qemu_log_mask(DEV_LOG_NAND, ## __VA_ARGS__); \
    } \
} while (0);

# define NAND_CMD_READ0		0x00
# define NAND_CMD_READ1		0x01
# define NAND_CMD_READ2		0x50
# define NAND_CMD_LPREAD2	0x30
# define NAND_CMD_NOSERIALREAD2	0x35
# define NAND_CMD_RANDOMREAD1	0x05
# define NAND_CMD_RANDOMREAD2	0xe0
# define NAND_CMD_READID	0x90
# define NAND_CMD_RESET		0xff
# define NAND_CMD_PAGEPROGRAM1	0x80
# define NAND_CMD_PAGEPROGRAM2	0x10
# define NAND_CMD_CACHEPROGRAM2	0x15
# define NAND_CMD_BLOCKERASE1	0x60
# define NAND_CMD_BLOCKERASE2	0xd0
# define NAND_CMD_READSTATUS	0x70
# define NAND_CMD_COPYBACKPRG1	0x85
# define NAND_CMD_READ_PARAMETER_PAGE 0xec

# define NAND_IOSTATUS_ERROR	(1 << 0)
# define NAND_IOSTATUS_PLANE0	(1 << 1)
# define NAND_IOSTATUS_PLANE1	(1 << 2)
# define NAND_IOSTATUS_PLANE2	(1 << 3)
# define NAND_IOSTATUS_PLANE3	(1 << 4)
=======
# define NAND_CMD_READ0         0x00
# define NAND_CMD_READ1         0x01
# define NAND_CMD_READ2         0x50
# define NAND_CMD_LPREAD2       0x30
# define NAND_CMD_NOSERIALREAD2 0x35
# define NAND_CMD_RANDOMREAD1   0x05
# define NAND_CMD_RANDOMREAD2   0xe0
# define NAND_CMD_READID        0x90
# define NAND_CMD_RESET         0xff
# define NAND_CMD_PAGEPROGRAM1  0x80
# define NAND_CMD_PAGEPROGRAM2  0x10
# define NAND_CMD_CACHEPROGRAM2 0x15
# define NAND_CMD_BLOCKERASE1   0x60
# define NAND_CMD_BLOCKERASE2   0xd0
# define NAND_CMD_READSTATUS    0x70
# define NAND_CMD_COPYBACKPRG1  0x85

# define NAND_IOSTATUS_ERROR    (1 << 0)
# define NAND_IOSTATUS_PLANE0   (1 << 1)
# define NAND_IOSTATUS_PLANE1   (1 << 2)
# define NAND_IOSTATUS_PLANE2   (1 << 3)
# define NAND_IOSTATUS_PLANE3   (1 << 4)
>>>>>>> e3debd5e
# define NAND_IOSTATUS_READY    (1 << 6)
# define NAND_IOSTATUS_UNPROTCT (1 << 7)

<<<<<<< HEAD
# define MAX_PAGE		0x800
# define MAX_OOB		0x40
# define MAX_PARM_PAGE_SIZE     256
# define MAX_EXT_PARM_PAGE_SIZE 48
=======
# define MAX_PAGE       0x800
# define MAX_OOB        0x40
>>>>>>> e3debd5e

# define NUM_PARAMETER_PAGES_OFFSET    14
typedef struct NANDFlashState NANDFlashState;
struct NANDFlashState {
    DeviceState parent_obj;

    uint8_t manf_id, chip_id;
    uint8_t buswidth; /* in BYTES */
    int size, pages;
    int page_shift, oob_shift, erase_shift, addr_shift;
    uint8_t *storage;
    BlockBackend *blk;
    int mem_oob;

    uint8_t cle, ale, ce, wp, gnd;

    uint8_t io[MAX_PAGE + MAX_OOB + 0x400];
    uint8_t *ioaddr;
    int iolen;

    uint32_t cmd;
    uint64_t addr;
    int addrlen;
    int status;
    int offset;

    void (*blk_write)(NANDFlashState *s);
    void (*blk_erase)(NANDFlashState *s);
    void (*blk_load)(NANDFlashState *s, uint64_t addr, int offset);

    uint32_t ioaddr_vmstate;
};

#define TYPE_NAND "nand"

OBJECT_DECLARE_SIMPLE_TYPE(NANDFlashState, NAND)

static void mem_and(uint8_t *dest, const uint8_t *src, size_t n)
{
    /* Like memcpy() but we logical-AND the data into the destination */
    int i;
    for (i = 0; i < n; i++) {
        dest[i] &= src[i];
    }
}

# define NAND_NO_AUTOINCR   0x00000001
# define NAND_BUSWIDTH_16   0x00000002
# define NAND_NO_PADDING    0x00000004
# define NAND_CACHEPRG      0x00000008
# define NAND_COPYBACK      0x00000010
# define NAND_IS_AND        0x00000020
# define NAND_4PAGE_ARRAY   0x00000040
# define NAND_NO_READRDY    0x00000100
# define NAND_SAMSUNG_LP    (NAND_NO_PADDING | NAND_COPYBACK)

# define NAND_IO

# define PAGE(addr)          ((addr) >> ADDR_SHIFT)
# define PAGE_START(page)    (PAGE(page) * (NAND_PAGE_SIZE + OOB_SIZE))
# define PAGE_MASK           ((1 << ADDR_SHIFT) - 1)
# define OOB_SHIFT           (PAGE_SHIFT - 5)
# define OOB_SIZE            (1 << OOB_SHIFT)
# define SECTOR(addr)        ((addr) >> (9 + ADDR_SHIFT - PAGE_SHIFT))
# define SECTOR_OFFSET(addr) ((addr) & ((511 >> PAGE_SHIFT) << 8))

# define NAND_PAGE_SIZE     256
# define PAGE_SHIFT         8
# define PAGE_SECTORS       1
# define ADDR_SHIFT         8
# include "nand.c"
# define NAND_PAGE_SIZE     512
# define PAGE_SHIFT         9
# define PAGE_SECTORS       1
# define ADDR_SHIFT         8
# include "nand.c"
# define NAND_PAGE_SIZE     2048
# define PAGE_SHIFT         11
# define PAGE_SECTORS       4
# define ADDR_SHIFT         16
# include "nand.c"

/* Information based on Linux drivers/mtd/nand/raw/nand_ids.c */
static const struct {
    int size;
    int width;
    int page_shift;
    int erase_shift;
    uint32_t options;
    uint32_t oob_size;
    uint8_t param_page[MAX_PARM_PAGE_SIZE + MAX_EXT_PARM_PAGE_SIZE];
} nand_flash_ids[0x100] = {
    [0 ... 0xff] = { 0 },

<<<<<<< HEAD
    [0x44] = { 4096, 8, 14, 8, NAND_SAMSUNG_LP, 1216,
        .param_page = {
            0x4F, 0x4E, 0x46, 0x49, 0x7E, 0x00, 0xF8, 0x1D,
            0xFF, 0x0F, 0x0F, 0x00, 0x03, 0x00, 0x03, 0x00,
            0x00, 0x00, 0x00, 0x00, 0x00, 0x00, 0x00, 0x00,
            0x00, 0x00, 0x00, 0x00, 0x00, 0x00, 0x00, 0x00,
            0x4D, 0x49, 0x43, 0x52, 0x4F, 0x4E, 0x20, 0x20,
/* 40  */   0x20, 0x20, 0x20, 0x20, 0x4D, 0x54, 0x32, 0x39,
            0x46, 0x33, 0x32, 0x47, 0x30, 0x38, 0x41, 0x42,
            0x43, 0x44, 0x42, 0x4A, 0x34, 0x20, 0x20, 0x20,
            0x2C, 0x00, 0x00, 0x00, 0x00, 0x00, 0x00, 0x00,
            0x00, 0x00, 0x00, 0x00, 0x00, 0x00, 0x00, 0x00,
/* 80  */   0x00, 0x40, 0x00, 0x00, 0xC0, 0x04, 0x00, 0x00,
            0x00, 0x00, 0x00, 0x00, 0x00, 0x01, 0x00, 0x00,
            0x18, 0x04, 0x00, 0x00, 0x01, 0x23, 0x01, 0x31,
            0x00, 0x06, 0x04, 0x01, 0x00, 0x00, 0x02, 0x00,
            0xFF, 0x01, 0x1E, 0x00, 0x00, 0x00, 0x00, 0x00,
/* 120 */   0x00, 0x00, 0x00, 0x00, 0x00, 0x00, 0x00, 0x00,
            0x05, 0x3F, 0x00, 0x00, 0x00, 0x94, 0x02, 0x40,
            0x1F, 0x2D, 0x00, 0xC8, 0x00, 0x3F, 0x7F, 0x02,
            0x28, 0x00, 0x2D, 0x00, 0x28, 0x00, 0x05, 0x07,
            0x2D, 0x00, 0x46, 0x00, 0x00, 0x00, 0x1F, 0xFF,
/* 160 */   0x00, 0x00, 0x00, 0x00, 0x01, 0x00, 0x01, 0x00,
            0x00, 0x00, 0x04, 0x10, 0x01, 0x81, 0x04, 0x02,
            0x02, 0x01, 0x1E, 0x90, 0x0A, 0x00, 0x00, 0x00,
            0x00, 0x00, 0x00, 0x00, 0x00, 0x00, 0x00, 0x00,
            0x00, 0x00, 0x00, 0x00, 0x00, 0x00, 0x00, 0x00,
/* 200 */   0x00, 0x00, 0x00, 0x00, 0x00, 0x00, 0x00, 0x00,
            0x00, 0x00, 0x00, 0x00, 0x00, 0x00, 0x00, 0x00,
            0x00, 0x00, 0x00, 0x00, 0x00, 0x00, 0x00, 0x00,
            0x00, 0x00, 0x00, 0x00, 0x00, 0x00, 0x00, 0x00,
            0x00, 0x00, 0x00, 0x00, 0x00, 0x00, 0x00, 0x00,
/* 240 */   0x00, 0x00, 0x00, 0x00, 0x00, 0x00, 0x00, 0x00,
            0x00, 0x00, 0x00, 0x00, 0x00, 0x01, 0x63, 0x8A,
/* 256 */   0xBD, 0x70, 0x45, 0x50, 0x50, 0x53, 0x00, 0x00,
            0x00, 0x00, 0x00, 0x00, 0x00, 0x00, 0x00, 0x00,
            0x02, 0x01, 0x00, 0x00, 0x00, 0x00, 0x00, 0x00,
            0x00, 0x00, 0x00, 0x00, 0x00, 0x00, 0x00, 0x00,
            0x18, 0x0A, 0x64, 0x00, 0x05, 0x03, 0x00, 0x00,
            0x00, 0x00, 0x00, 0x00, 0x00, 0x00, 0x00, 0x00
        }
    },

    [0x6e] = { 1,	8,	8, 4, 0 },
    [0x64] = { 2,	8,	8, 4, 0 },
    [0x6b] = { 4,	8,	9, 4, 0 },
    [0xe3] = { 4,	8,	9, 4, 0 },
    [0xe5] = { 4,	8,	9, 4, 0 },
    [0xd6] = { 8,	8,	9, 4, 0 },
    [0xe6] = { 8,	8,	9, 4, 0 },

    [0x33] = { 16,	8,	9, 5, 0 },
    [0x73] = { 16,	8,	9, 5, 0 },
    [0x43] = { 16,	16,	9, 5, NAND_BUSWIDTH_16 },
    [0x53] = { 16,	16,	9, 5, NAND_BUSWIDTH_16 },

    [0x35] = { 32,	8,	9, 5, 0 },
    [0x75] = { 32,	8,	9, 5, 0 },
    [0x45] = { 32,	16,	9, 5, NAND_BUSWIDTH_16 },
    [0x55] = { 32,	16,	9, 5, NAND_BUSWIDTH_16 },

    [0x36] = { 64,	8,	9, 5, 0 },
    [0x76] = { 64,	8,	9, 5, 0 },
    [0x46] = { 64,	16,	9, 5, NAND_BUSWIDTH_16 },
    [0x56] = { 64,	16,	9, 5, NAND_BUSWIDTH_16 },

    [0x78] = { 128,	8,	9, 5, 0 },
    [0x39] = { 128,	8,	9, 5, 0 },
    [0x79] = { 128,	8,	9, 5, 0 },
    [0x72] = { 128,	16,	9, 5, NAND_BUSWIDTH_16 },
    [0x49] = { 128,	16,	9, 5, NAND_BUSWIDTH_16 },
    [0x74] = { 128,	16,	9, 5, NAND_BUSWIDTH_16 },
    [0x59] = { 128,	16,	9, 5, NAND_BUSWIDTH_16 },

    [0x71] = { 256,	8,	9, 5, 0 },
=======
    [0x6b] = { 4,   8,  9, 4, 0 },
    [0xe3] = { 4,   8,  9, 4, 0 },
    [0xe5] = { 4,   8,  9, 4, 0 },
    [0xd6] = { 8,   8,  9, 4, 0 },
    [0xe6] = { 8,   8,  9, 4, 0 },

    [0x33] = { 16,  8,  9, 5, 0 },
    [0x73] = { 16,  8,  9, 5, 0 },
    [0x43] = { 16,  16, 9, 5, NAND_BUSWIDTH_16 },
    [0x53] = { 16,  16, 9, 5, NAND_BUSWIDTH_16 },

    [0x35] = { 32,  8,  9, 5, 0 },
    [0x75] = { 32,  8,  9, 5, 0 },
    [0x45] = { 32,  16, 9, 5, NAND_BUSWIDTH_16 },
    [0x55] = { 32,  16, 9, 5, NAND_BUSWIDTH_16 },

    [0x36] = { 64,  8,  9, 5, 0 },
    [0x76] = { 64,  8,  9, 5, 0 },
    [0x46] = { 64,  16, 9, 5, NAND_BUSWIDTH_16 },
    [0x56] = { 64,  16, 9, 5, NAND_BUSWIDTH_16 },

    [0x78] = { 128, 8,  9, 5, 0 },
    [0x39] = { 128, 8,  9, 5, 0 },
    [0x79] = { 128, 8,  9, 5, 0 },
    [0x72] = { 128, 16, 9, 5, NAND_BUSWIDTH_16 },
    [0x49] = { 128, 16, 9, 5, NAND_BUSWIDTH_16 },
    [0x74] = { 128, 16, 9, 5, NAND_BUSWIDTH_16 },
    [0x59] = { 128, 16, 9, 5, NAND_BUSWIDTH_16 },

    [0x71] = { 256, 8,  9, 5, 0 },
>>>>>>> e3debd5e

    /*
     * These are the new chips with large page size. The pagesize and the
     * erasesize is determined from the extended id bytes
     */
# define LP_OPTIONS (NAND_SAMSUNG_LP | NAND_NO_READRDY | NAND_NO_AUTOINCR)
# define LP_OPTIONS16 (LP_OPTIONS | NAND_BUSWIDTH_16)

    /* 512 Megabit */
    [0xa2] = { 64,   8,  0, 0, LP_OPTIONS },
    [0xf2] = { 64,   8,  0, 0, LP_OPTIONS },
    [0xb2] = { 64,   16, 0, 0, LP_OPTIONS16 },
    [0xc2] = { 64,   16, 0, 0, LP_OPTIONS16 },

    /* 1 Gigabit */
<<<<<<< HEAD
    /* 1 Gigabit */
    [0xa1] = { 128, 8, 0, 0, LP_OPTIONS, 64,
             .param_page = {
                0x4F, 0x4E, 0x46, 0x49, 0x02, 0x00, 0x1, 0x0,
                0x3F, 0x00, 0x00, 0x00, 0x00, 0x00, 0x00, 0x00,
                0x00, 0x00, 0x00, 0x00, 0x00, 0x00, 0x00, 0x00,
                0x00, 0x00, 0x00, 0x00, 0x00, 0x00, 0x00, 0x00,
         /*32*/ 0x4D, 0x49, 0x43, 0x52, 0x4F, 0x4E, 0x20, 0x20,
                0x20, 0x20, 0x20, 0x20, 0x4D, 0x54, 0x32, 0x39,
                0x46, 0x31, 0x47, 0x30, 0x38, 0x41, 0x42, 0x42,
                0x44, 0x41, 0x33, 0x57, 0x20, 0x20, 0x20, 0x20,
         /*64*/ 0x2c, 0x00, 0x00, 0x00, 0x00, 0x00, 0x00, 0x00,
                0x00, 0x00, 0x00, 0x00, 0x00, 0x00, 0x00, 0x00,
         /*80*/ 0x00, 0x08, 0x00, 0x00, 0x40, 0x00, 0x00, 0x20,
                0x00, 0x00, 0x10, 0x00, 0x40, 0x00, 0x00, 0x00,
                0x00, 0x04, 0x00, 0x00, 0x01, 0x22, 0x01, 0x14,
                0x00, 0x01, 0x05, 0x01, 0x00, 0x00, 0x04, 0x00,
                0x04, 0x00, 0x00, 0x00, 0x00, 0x00, 0x00, 0x00,
        /*120*/ 0x00, 0x00, 0x00, 0x00, 0x00, 0x00, 0x00, 0x00,
                0x0A, 0x1F, 0x00, 0x1F, 0x00, 0x58, 0x02, 0xB8,
                0x0B, 0x19, 0x00, 0x64, 0x00, 0x00, 0x00, 0x00,
                0x00, 0x00, 0x00, 0x00, 0x00, 0x00, 0x00, 0x00,
                0x00, 0x00, 0x00, 0x00, 0x00, 0x00, 0x00, 0x00,
        /*160*/ 0x00, 0x00, 0x00, 0x00, 0x01, 0x00, 0x01, 0x00,
                0x00, 0x02, 0x04, 0x80, 0x01, 0x81, 0x04, 0x01,
                0x02, 0x01, 0x0A, 0x00, 0x00, 0x00, 0x00, 0x00,
                0x00, 0x00, 0x00, 0x00, 0x00, 0x00, 0x00, 0x00,
                0x00, 0x00, 0x00, 0x00, 0x00, 0x00, 0x00, 0x00,
        /*200*/ 0x00, 0x00, 0x00, 0x00, 0x00, 0x00, 0x00, 0x00,
                0x00, 0x00, 0x00, 0x00, 0x00, 0x00, 0x00, 0x00,
                0x00, 0x00, 0x00, 0x00, 0x00, 0x00, 0x00, 0x00,
                0x00, 0x00, 0x00, 0x00, 0x00, 0x00, 0x00, 0x00,
                0x00, 0x00, 0x00, 0x00, 0x00, 0x00, 0x00, 0x00,
        /*240*/ 0x00, 0x00, 0x00, 0x00, 0x00, 0x00, 0x00, 0x00,
                0x00, 0x00, 0x00, 0x00, 0x00, 0x00, 0x36, 0x09,
            },
        },
    [0xf1] = { 128,	8,	0, 0, LP_OPTIONS },
    [0xb1] = { 128,	16,	0, 0, LP_OPTIONS16 },
    [0xc1] = { 128,	16,	0, 0, LP_OPTIONS16 },

    /* 2 Gigabit */
    [0xaa] = {
        256, 8, 0, 0, LP_OPTIONS,
        .param_page = {
            0x4F, 0x4E, 0x46, 0x49, 0x02, 0x00, 0x00, 0x00,
            0x3F, 0x00, 0x00, 0x00, 0x00, 0x00, 0x00, 0x00,
            0x00, 0x00, 0x00, 0x00, 0x00, 0x00, 0x00, 0x00,
            0x00, 0x00, 0x00, 0x00, 0x00, 0x00, 0x00, 0x00,
            0x4D, 0x49, 0x43, 0x52, 0x4F, 0x4E, 0x20, 0x20,
            0x20, 0x20, 0x20, 0x20, 0x4D, 0x54, 0x32, 0x39,
            0x46, 0x32, 0x47, 0x30, 0x38, 0x41, 0x42, 0x42,
            0x45, 0x41, 0x48, 0x43, 0x20, 0x20, 0x20, 0x20,
            0x2C, 0x00, 0x00, 0x00, 0x00, 0x00, 0x00, 0x00,
            0x00, 0x00, 0x00, 0x00, 0x00, 0x00, 0x00, 0x00,
            0x00, 0x08, 0x00, 0x00, 0x40, 0x00, 0x00, 0x02,
            0x00, 0x00, 0x10, 0x00, 0x40, 0x00, 0x00, 0x00,
            0x00, 0x08, 0x00, 0x00, 0x01, 0x23, 0x01, 0x28,
            0x00, 0x01, 0x05, 0x01, 0x00, 0x00, 0x04, 0x00,
            0x04, 0x01, 0x0E, 0x00, 0x00, 0x00, 0x00, 0x00,
            0x00, 0x00, 0x00, 0x00, 0x00, 0x00, 0x00, 0x00,
            0x0A, 0x1F, 0x00, 0x1F, 0x00, 0x58, 0x02, 0xB8,
            0x0B, 0x19, 0x00, 0x64, 0x00, 0x00, 0x00, 0x00,
            0x00, 0x00, 0x00, 0x00, 0x00, 0x00, 0x00, 0x00,
            0x00, 0x00, 0x00, 0x00, 0x00, 0x00, 0x00, 0x00,
            0x00, 0x00, 0x00, 0x00, 0x01, 0x00, 0x01, 0x00,
            0x00, 0x02, 0x04, 0x80, 0x01, 0x81, 0x04, 0x01,
            0x02, 0x01, 0x0A, 0x00, 0x00, 0x00, 0x00, 0x00,
            0x00, 0x00, 0x00, 0x00, 0x00, 0x00, 0x00, 0x00,
            0x00, 0x00, 0x00, 0x00, 0x00, 0x00, 0x00, 0x00,
            0x00, 0x00, 0x00, 0x00, 0x00, 0x00, 0x00, 0x00,
            0x00, 0x00, 0x00, 0x00, 0x00, 0x00, 0x00, 0x00,
            0x00, 0x00, 0x00, 0x00, 0x00, 0x00, 0x00, 0x00,
            0x00, 0x00, 0x00, 0x00, 0x00, 0x00, 0x00, 0x00,
            0x00, 0x00, 0x00, 0x00, 0x00, 0x00, 0x00, 0x00,
            0x00, 0x00, 0x00, 0x00, 0x00, 0x00, 0x00, 0x00,
            0x00, 0x00, 0x00, 0x00, 0x00, 0x00, 0x57, 0x1E
        }
    },
    [0xda] = { 256,	8,	0, 0, LP_OPTIONS },
    [0xba] = { 256,	16,	0, 0, LP_OPTIONS16 },
    [0xca] = { 256,	16,	0, 0, LP_OPTIONS16 },
=======
    [0xa1] = { 128,  8,  0, 0, LP_OPTIONS },
    [0xf1] = { 128,  8,  0, 0, LP_OPTIONS },
    [0xb1] = { 128,  16, 0, 0, LP_OPTIONS16 },
    [0xc1] = { 128,  16, 0, 0, LP_OPTIONS16 },

    /* 2 Gigabit */
    [0xaa] = { 256,  8,  0, 0, LP_OPTIONS },
    [0xda] = { 256,  8,  0, 0, LP_OPTIONS },
    [0xba] = { 256,  16, 0, 0, LP_OPTIONS16 },
    [0xca] = { 256,  16, 0, 0, LP_OPTIONS16 },
>>>>>>> e3debd5e

    /* 4 Gigabit */
    [0xac] = { 512,  8,  0, 0, LP_OPTIONS },
    [0xdc] = { 512,  8,  0, 0, LP_OPTIONS },
    [0xbc] = { 512,  16, 0, 0, LP_OPTIONS16 },
    [0xcc] = { 512,  16, 0, 0, LP_OPTIONS16 },

    /* 8 Gigabit */
    [0xa3] = { 1024, 8,  0, 0, LP_OPTIONS },
    [0xd3] = { 1024, 8,  0, 0, LP_OPTIONS },
    [0xb3] = { 1024, 16, 0, 0, LP_OPTIONS16 },
    [0xc3] = { 1024, 16, 0, 0, LP_OPTIONS16 },

    /* 16 Gigabit */
    [0xa5] = { 2048, 8,  0, 0, LP_OPTIONS },
    [0xd5] = { 2048, 8,  0, 0, LP_OPTIONS },
    [0xb5] = { 2048, 16, 0, 0, LP_OPTIONS16 },
    [0xc5] = { 2048, 16, 0, 0, LP_OPTIONS16 },
};

static void nand_reset(DeviceState *dev)
{
    NANDFlashState *s = NAND(dev);
    s->cmd = NAND_CMD_READ0;
    s->addr = 0;
    s->addrlen = 0;
    s->iolen = 0;
    s->offset = 0;
    s->status &= NAND_IOSTATUS_UNPROTCT;
    s->status |= NAND_IOSTATUS_READY;
}

static inline void nand_pushio_byte(NANDFlashState *s, uint8_t value)
{
    s->ioaddr[s->iolen++] = value;
    for (value = s->buswidth; --value;) {
        s->ioaddr[s->iolen++] = 0;
    }
}

static void nand_command(NANDFlashState *s)
{
    int i, j;
    unsigned int offset;
    switch (s->cmd) {
    case NAND_CMD_READ0:
        s->iolen = 0;
        break;

    case NAND_CMD_READID:
        s->ioaddr = s->io;
        s->iolen = 0;
        nand_pushio_byte(s, s->manf_id);
        nand_pushio_byte(s, s->chip_id);
        nand_pushio_byte(s, 'Q'); /* Don't-care byte (often 0xa5) */
        if (nand_flash_ids[s->chip_id].options & NAND_SAMSUNG_LP) {
            /* Page Size, Block Size, Spare Size; bit 6 indicates
             * 8 vs 16 bit width NAND.
             */
            nand_pushio_byte(s, (s->buswidth == 2) ? 0x55 : 0x15);
        } else {
            nand_pushio_byte(s, 0xc0); /* Multi-plane */
        }
        break;
    case NAND_CMD_READ_PARAMETER_PAGE:
        s->ioaddr = s->io;
        s->iolen = 0;
        int num_parameter_pages = \
            nand_flash_ids[s->chip_id].param_page[NUM_PARAMETER_PAGES_OFFSET];

        /* If number of parameter pages not mentioned, use 3 as default */
        if (!num_parameter_pages) {
            num_parameter_pages = 3;
        }

        /* Copy Required number of parameter Pages */
        for (j = 0; j < num_parameter_pages; ++j) {
            for (i = 0; i < MAX_PARM_PAGE_SIZE; ++i) {
                nand_pushio_byte(s, nand_flash_ids[s->chip_id].param_page[i]);
            }
        }

        /* Copy Required number of Ext parameter Pages */
        for (j = 0; j < num_parameter_pages; ++j) {
            for (i = MAX_PARM_PAGE_SIZE; \
                i < (MAX_PARM_PAGE_SIZE + MAX_EXT_PARM_PAGE_SIZE); ++i) {
                nand_pushio_byte(s, nand_flash_ids[s->chip_id].param_page[i]);
            }
        }
        break;

    case NAND_CMD_RANDOMREAD2:
    case NAND_CMD_NOSERIALREAD2:
        if (!(nand_flash_ids[s->chip_id].options & NAND_SAMSUNG_LP))
            break;
        offset = s->addr & ((1 << s->addr_shift) - 1);
        s->blk_load(s, s->addr, offset);
        if (s->gnd)
            s->iolen = (1 << s->page_shift) - offset;
        else
            s->iolen = (1 << s->page_shift) + (1 << s->oob_shift) - offset;
        break;

    case NAND_CMD_RESET:
        nand_reset(DEVICE(s));
        break;

    case NAND_CMD_PAGEPROGRAM1:
        s->ioaddr = s->io;
        s->iolen = 0;
        break;

    case NAND_CMD_PAGEPROGRAM2:
        if (s->wp) {
            s->blk_write(s);
        }
        break;

    case NAND_CMD_BLOCKERASE1:
        break;

    case NAND_CMD_BLOCKERASE2:
        s->addr &= (1ull << s->addrlen * 8) - 1;
        s->addr <<= nand_flash_ids[s->chip_id].options & NAND_SAMSUNG_LP ?
                                                                    16 : 8;

        if (s->wp) {
            s->blk_erase(s);
        }
        break;

    case NAND_CMD_READSTATUS:
        s->ioaddr = s->io;
        s->iolen = 0;
        nand_pushio_byte(s, s->status);
        break;

    default:
        printf("%s: Unknown NAND command 0x%02x\n", __func__, s->cmd);
    }
}

static int nand_pre_save(void *opaque)
{
    NANDFlashState *s = NAND(opaque);

    s->ioaddr_vmstate = s->ioaddr - s->io;

    return 0;
}

static int nand_post_load(void *opaque, int version_id)
{
    NANDFlashState *s = NAND(opaque);

    if (s->ioaddr_vmstate > sizeof(s->io)) {
        return -EINVAL;
    }
    s->ioaddr = s->io + s->ioaddr_vmstate;

    return 0;
}

static const VMStateDescription vmstate_nand = {
    .name = "nand",
    .version_id = 1,
    .minimum_version_id = 1,
    .pre_save = nand_pre_save,
    .post_load = nand_post_load,
    .fields = (VMStateField[]) {
        VMSTATE_UINT8(cle, NANDFlashState),
        VMSTATE_UINT8(ale, NANDFlashState),
        VMSTATE_UINT8(ce, NANDFlashState),
        VMSTATE_UINT8(wp, NANDFlashState),
        VMSTATE_UINT8(gnd, NANDFlashState),
        VMSTATE_BUFFER(io, NANDFlashState),
        VMSTATE_UINT32(ioaddr_vmstate, NANDFlashState),
        VMSTATE_INT32(iolen, NANDFlashState),
        VMSTATE_UINT32(cmd, NANDFlashState),
        VMSTATE_UINT64(addr, NANDFlashState),
        VMSTATE_INT32(addrlen, NANDFlashState),
        VMSTATE_INT32(status, NANDFlashState),
        VMSTATE_INT32(offset, NANDFlashState),
        /* XXX: do we want to save s->storage too? */
        VMSTATE_END_OF_LIST()
    }
};

static void nand_realize(DeviceState *dev, Error **errp)
{
    int pagesize;
    NANDFlashState *s = NAND(dev);
    int ret;


    s->buswidth = nand_flash_ids[s->chip_id].width >> 3;
    s->size = nand_flash_ids[s->chip_id].size << 20;
    if (nand_flash_ids[s->chip_id].options & NAND_SAMSUNG_LP) {
        s->page_shift = 11;
        s->erase_shift = 6;
    } else {
        s->page_shift = nand_flash_ids[s->chip_id].page_shift;
        s->erase_shift = nand_flash_ids[s->chip_id].erase_shift;
    }

    switch (1 << s->page_shift) {
    case 256:
        nand_init_256(s);
        break;
    case 512:
        nand_init_512(s);
        break;
    case 2048:
        nand_init_2048(s);
        break;
    default:
        error_setg(errp, "Unsupported NAND block size %#x",
                   1 << s->page_shift);
        return;
    }

    pagesize = 1 << s->oob_shift;
    s->mem_oob = 1;
    if (s->blk) {
        if (!blk_supports_write_perm(s->blk)) {
            error_setg(errp, "Can't use a read-only drive");
            return;
        }
        ret = blk_set_perm(s->blk, BLK_PERM_CONSISTENT_READ | BLK_PERM_WRITE,
                           BLK_PERM_ALL, errp);
        if (ret < 0) {
            return;
        }
        if (blk_getlength(s->blk) >=
                (s->pages << s->page_shift) + (s->pages << s->oob_shift)) {
            pagesize = 0;
            s->mem_oob = 0;
        }
    } else {
        pagesize += 1 << s->page_shift;
    }
    if (pagesize) {
        s->storage = (uint8_t *) memset(g_malloc(s->pages * pagesize),
                        0xff, s->pages * pagesize);
    }
    /* Give s->ioaddr a sane value in case we save state before it is used. */
    s->ioaddr = s->io;
}

static Property nand_properties[] = {
    DEFINE_PROP_UINT8("manufacturer_id", NANDFlashState, manf_id, 0),
    DEFINE_PROP_UINT8("chip_id", NANDFlashState, chip_id, 0),
    DEFINE_PROP_DRIVE("drive", NANDFlashState, blk),
    DEFINE_PROP_END_OF_LIST(),
};

static void nand_class_init(ObjectClass *klass, void *data)
{
    DeviceClass *dc = DEVICE_CLASS(klass);

    dc->realize = nand_realize;
    dc->reset = nand_reset;
    dc->vmsd = &vmstate_nand;
    device_class_set_props(dc, nand_properties);
    set_bit(DEVICE_CATEGORY_STORAGE, dc->categories);
}

static const TypeInfo nand_info = {
    .name          = TYPE_NAND,
    .parent        = TYPE_DEVICE,
    .instance_size = sizeof(NANDFlashState),
    .class_init    = nand_class_init,
};

static void nand_register_types(void)
{
    type_register_static(&nand_info);
}

/*
 * Chip inputs are CLE, ALE, CE, WP, GND and eight I/O pins.  Chip
 * outputs are R/B and eight I/O pins.
 *
 * CE, WP and R/B are active low.
 */
void nand_setpins(DeviceState *dev, uint8_t cle, uint8_t ale,
                  uint8_t ce, uint8_t wp, uint8_t gnd)
{
    NANDFlashState *s = NAND(dev);

    s->cle = cle;
    s->ale = ale;
    s->ce = ce;
    s->wp = wp;
    s->gnd = gnd;
    if (wp) {
        s->status |= NAND_IOSTATUS_UNPROTCT;
    } else {
        s->status &= ~NAND_IOSTATUS_UNPROTCT;
    }
}

void nand_getpins(DeviceState *dev, int *rb)
{
    *rb = 1;
}

void nand_setio(DeviceState *dev, uint32_t value)
{
    int i;
    NANDFlashState *s = NAND(dev);

    if (!s->ce && s->cle) {
        if (nand_flash_ids[s->chip_id].options & NAND_SAMSUNG_LP) {
            if (s->cmd == NAND_CMD_READ0 && value == NAND_CMD_LPREAD2)
                return;
            if (value == NAND_CMD_RANDOMREAD1) {
                s->addr &= ~((1 << s->addr_shift) - 1);
                s->addrlen = 0;
                return;
            }
        }
        if (value == NAND_CMD_READ0) {
            s->offset = 0;
        } else if (value == NAND_CMD_READ1) {
            s->offset = 0x100;
            value = NAND_CMD_READ0;
        } else if (value == NAND_CMD_READ2) {
            s->offset = 1 << s->page_shift;
            value = NAND_CMD_READ0;
        }

        s->cmd = value;

        if (s->cmd == NAND_CMD_READSTATUS ||
                s->cmd == NAND_CMD_PAGEPROGRAM2 ||
                s->cmd == NAND_CMD_BLOCKERASE1 ||
                s->cmd == NAND_CMD_BLOCKERASE2 ||
                s->cmd == NAND_CMD_NOSERIALREAD2 ||
                s->cmd == NAND_CMD_RANDOMREAD2 ||
                s->cmd == NAND_CMD_RESET) {
            nand_command(s);
        }

        if (s->cmd != NAND_CMD_RANDOMREAD2) {
            s->addrlen = 0;
        }
    }

    if (s->ale) {
        unsigned int shift = s->addrlen * 8;
        uint64_t mask = ~(0xffull << shift);
        uint64_t v = (uint64_t)value << shift;

        s->addr = (s->addr & mask) | v;
        s->addrlen ++;

        switch (s->addrlen) {
        case 1:
            if (s->cmd == NAND_CMD_READID) {
                nand_command(s);
            }
            break;
        case 2: /* fix cache address as a byte address */
            s->addr <<= (s->buswidth - 1);
            break;
        case 3:
            if (!(nand_flash_ids[s->chip_id].options & NAND_SAMSUNG_LP) &&
                    (s->cmd == NAND_CMD_READ0 ||
                     s->cmd == NAND_CMD_PAGEPROGRAM1)) {
                nand_command(s);
            }
            break;
        case 4:
            if ((nand_flash_ids[s->chip_id].options & NAND_SAMSUNG_LP) &&
                    nand_flash_ids[s->chip_id].size < 256 && /* 1Gb or less */
                    (s->cmd == NAND_CMD_READ0 ||
                     s->cmd == NAND_CMD_PAGEPROGRAM1)) {
                nand_command(s);
            }
            break;
        case 5:
            if ((nand_flash_ids[s->chip_id].options & NAND_SAMSUNG_LP) &&
                    nand_flash_ids[s->chip_id].size >= 256 && /* 2Gb or more */
                    (s->cmd == NAND_CMD_READ0 ||
                     s->cmd == NAND_CMD_PAGEPROGRAM1)) {
                nand_command(s);
            }
            break;
        default:
            break;
        }
    }

    if (!s->cle && !s->ale && s->cmd == NAND_CMD_PAGEPROGRAM1) {
        if (s->iolen < (1 << s->page_shift) + (1 << s->oob_shift)) {
            for (i = s->buswidth; i--; value >>= 8) {
                s->io[s->iolen ++] = (uint8_t) (value & 0xff);
            }
        }
    } else if (!s->cle && !s->ale && s->cmd == NAND_CMD_COPYBACKPRG1) {
        if ((s->addr & ((1 << s->addr_shift) - 1)) <
                (1 << s->page_shift) + (1 << s->oob_shift)) {
            for (i = s->buswidth; i--; s->addr++, value >>= 8) {
                s->io[s->iolen + (s->addr & ((1 << s->addr_shift) - 1))] =
                    (uint8_t) (value & 0xff);
            }
        }
    }
}

uint32_t nand_getio(DeviceState *dev)
{
    int offset;
    uint32_t x = 0;
    NANDFlashState *s = NAND(dev);

    /* Allow sequential reading */
    if (!s->iolen && s->cmd == NAND_CMD_READ0) {
        offset = (int) (s->addr & ((1 << s->addr_shift) - 1)) + s->offset;
        s->offset = 0;

        s->blk_load(s, s->addr, offset);
        if (s->gnd)
            s->iolen = (1 << s->page_shift) - offset;
        else
            s->iolen = (1 << s->page_shift) + (1 << s->oob_shift) - offset;
    }

    if (s->ce || s->iolen <= 0) {
        return 0;
    }

    for (offset = s->buswidth; offset--;) {
        x |= s->ioaddr[offset] << (offset << 3);
    }
    /* after receiving READ STATUS command all subsequent reads will
     * return the status register value until another command is issued
     */
    if (s->cmd != NAND_CMD_READSTATUS) {
        s->addr   += s->buswidth;
        s->ioaddr += s->buswidth;
        s->iolen  -= s->buswidth;
    }
    return x;
}

uint32_t nand_getbuswidth(DeviceState *dev)
{
    NANDFlashState *s = (NANDFlashState *) dev;
    return s->buswidth << 3;
}

DeviceState *nand_init(BlockBackend *blk, int manf_id, int chip_id)
{
    DeviceState *dev;

    if (nand_flash_ids[chip_id].size == 0) {
        hw_error("%s: Unsupported NAND chip ID.\n", __func__);
    }
    dev = qdev_new(TYPE_NAND);
    qdev_prop_set_uint8(dev, "manufacturer_id", manf_id);
    qdev_prop_set_uint8(dev, "chip_id", chip_id);
    if (blk) {
        qdev_prop_set_drive_err(dev, "drive", blk, &error_fatal);
    }

    qdev_realize(dev, NULL, &error_fatal);
    return dev;
}

type_init(nand_register_types)

#else

/* Program a single page */
static void glue(nand_blk_write_, NAND_PAGE_SIZE)(NANDFlashState *s)
{
    uint64_t off, page, sector, soff;
    uint8_t iobuf[(PAGE_SECTORS + 2) * 0x200];
    if (PAGE(s->addr) >= s->pages)
        return;

    if (!s->blk) {
        mem_and(s->storage + PAGE_START(s->addr) + (s->addr & PAGE_MASK) +
                        s->offset, s->io, s->iolen);
    } else if (s->mem_oob) {
        sector = SECTOR(s->addr);
        off = (s->addr & PAGE_MASK) + s->offset;
        soff = SECTOR_OFFSET(s->addr);
        if (blk_pread(s->blk, sector << BDRV_SECTOR_BITS,
                      PAGE_SECTORS << BDRV_SECTOR_BITS, iobuf, 0) < 0) {
            printf("%s: read error in sector %" PRIu64 "\n", __func__, sector);
            return;
        }

        mem_and(iobuf + (soff | off), s->io, MIN(s->iolen, NAND_PAGE_SIZE - off));
        if (off + s->iolen > NAND_PAGE_SIZE) {
            page = PAGE(s->addr);
            mem_and(s->storage + (page << OOB_SHIFT), s->io + NAND_PAGE_SIZE - off,
                            MIN(OOB_SIZE, off + s->iolen - NAND_PAGE_SIZE));
        }

        if (blk_pwrite(s->blk, sector << BDRV_SECTOR_BITS,
                       PAGE_SECTORS << BDRV_SECTOR_BITS, iobuf, 0) < 0) {
            printf("%s: write error in sector %" PRIu64 "\n", __func__, sector);
        }
    } else {
        off = PAGE_START(s->addr) + (s->addr & PAGE_MASK) + s->offset;
        sector = off >> 9;
        soff = off & 0x1ff;
        if (blk_pread(s->blk, sector << BDRV_SECTOR_BITS,
                      (PAGE_SECTORS + 2) << BDRV_SECTOR_BITS, iobuf, 0) < 0) {
            printf("%s: read error in sector %" PRIu64 "\n", __func__, sector);
            return;
        }

        mem_and(iobuf + soff, s->io, s->iolen);

        if (blk_pwrite(s->blk, sector << BDRV_SECTOR_BITS,
                       (PAGE_SECTORS + 2) << BDRV_SECTOR_BITS, iobuf, 0) < 0) {
            printf("%s: write error in sector %" PRIu64 "\n", __func__, sector);
        }
    }
    s->offset = 0;
}

/* Erase a single block */
static void glue(nand_blk_erase_, NAND_PAGE_SIZE)(NANDFlashState *s)
{
    uint64_t i, page, addr;
    uint8_t iobuf[0x200] = { [0 ... 0x1ff] = 0xff, };
    addr = s->addr & ~((1 << (ADDR_SHIFT + s->erase_shift)) - 1);

    if (PAGE(addr) >= s->pages) {
        return;
    }

    if (!s->blk) {
        memset(s->storage + PAGE_START(addr),
                        0xff, (NAND_PAGE_SIZE + OOB_SIZE) << s->erase_shift);
    } else if (s->mem_oob) {
        memset(s->storage + (PAGE(addr) << OOB_SHIFT),
                        0xff, OOB_SIZE << s->erase_shift);
        i = SECTOR(addr);
        page = SECTOR(addr + (1 << (ADDR_SHIFT + s->erase_shift)));
        for (; i < page; i ++)
            if (blk_pwrite(s->blk, i << BDRV_SECTOR_BITS,
                           BDRV_SECTOR_SIZE, iobuf, 0) < 0) {
                printf("%s: write error in sector %" PRIu64 "\n", __func__, i);
            }
    } else {
        addr = PAGE_START(addr);
        page = addr >> 9;
        if (blk_pread(s->blk, page << BDRV_SECTOR_BITS,
                      BDRV_SECTOR_SIZE, iobuf, 0) < 0) {
            printf("%s: read error in sector %" PRIu64 "\n", __func__, page);
        }
        memset(iobuf + (addr & 0x1ff), 0xff, (~addr & 0x1ff) + 1);
        if (blk_pwrite(s->blk, page << BDRV_SECTOR_BITS,
                       BDRV_SECTOR_SIZE, iobuf, 0) < 0) {
            printf("%s: write error in sector %" PRIu64 "\n", __func__, page);
        }

        memset(iobuf, 0xff, 0x200);
        i = (addr & ~0x1ff) + 0x200;
        for (addr += ((NAND_PAGE_SIZE + OOB_SIZE) << s->erase_shift) - 0x200;
                        i < addr; i += 0x200) {
            if (blk_pwrite(s->blk, i, BDRV_SECTOR_SIZE, iobuf, 0) < 0) {
                printf("%s: write error in sector %" PRIu64 "\n",
                       __func__, i >> 9);
            }
        }

        page = i >> 9;
        if (blk_pread(s->blk, page << BDRV_SECTOR_BITS,
                      BDRV_SECTOR_SIZE, iobuf, 0) < 0) {
            printf("%s: read error in sector %" PRIu64 "\n", __func__, page);
        }
        memset(iobuf, 0xff, ((addr - 1) & 0x1ff) + 1);
        if (blk_pwrite(s->blk, page << BDRV_SECTOR_BITS,
                       BDRV_SECTOR_SIZE, iobuf, 0) < 0) {
            printf("%s: write error in sector %" PRIu64 "\n", __func__, page);
        }
    }
}

static void glue(nand_blk_load_, NAND_PAGE_SIZE)(NANDFlashState *s,
                uint64_t addr, int offset)
{
    if (PAGE(addr) >= s->pages) {
        return;
    }

    if (s->blk) {
        if (s->mem_oob) {
            if (blk_pread(s->blk, SECTOR(addr) << BDRV_SECTOR_BITS,
                          PAGE_SECTORS << BDRV_SECTOR_BITS, s->io, 0) < 0) {
                printf("%s: read error in sector %" PRIu64 "\n",
                                __func__, SECTOR(addr));
            }
            memcpy(s->io + SECTOR_OFFSET(s->addr) + NAND_PAGE_SIZE,
                            s->storage + (PAGE(s->addr) << OOB_SHIFT),
                            OOB_SIZE);
            s->ioaddr = s->io + SECTOR_OFFSET(s->addr) + offset;
        } else {
            if (blk_pread(s->blk, PAGE_START(addr),
                          (PAGE_SECTORS + 2) << BDRV_SECTOR_BITS, s->io, 0)
                < 0) {
                printf("%s: read error in sector %" PRIu64 "\n",
                                __func__, PAGE_START(addr) >> 9);
            }
            s->ioaddr = s->io + (PAGE_START(addr) & 0x1ff) + offset;
        }
    } else {
        memcpy(s->io, s->storage + PAGE_START(s->addr) +
                        offset, NAND_PAGE_SIZE + OOB_SIZE - offset);
        s->ioaddr = s->io;
    }
}

static void glue(nand_init_, NAND_PAGE_SIZE)(NANDFlashState *s)
{
    s->oob_shift = PAGE_SHIFT - 5;
    s->pages = s->size >> PAGE_SHIFT;
    s->addr_shift = ADDR_SHIFT;

    s->blk_erase = glue(nand_blk_erase_, NAND_PAGE_SIZE);
    s->blk_write = glue(nand_blk_write_, NAND_PAGE_SIZE);
    s->blk_load = glue(nand_blk_load_, NAND_PAGE_SIZE);
}

# undef NAND_PAGE_SIZE
# undef PAGE_SHIFT
# undef PAGE_SECTORS
# undef ADDR_SHIFT
#endif /* NAND_IO */<|MERGE_RESOLUTION|>--- conflicted
+++ resolved
@@ -30,7 +30,6 @@
 #include "qemu/module.h"
 #include "qom/object.h"
 
-<<<<<<< HEAD
 #ifndef NAND_ERR_DEBUG
 #define NAND_ERR_DEBUG 1
 #endif
@@ -42,30 +41,6 @@
     } \
 } while (0);
 
-# define NAND_CMD_READ0		0x00
-# define NAND_CMD_READ1		0x01
-# define NAND_CMD_READ2		0x50
-# define NAND_CMD_LPREAD2	0x30
-# define NAND_CMD_NOSERIALREAD2	0x35
-# define NAND_CMD_RANDOMREAD1	0x05
-# define NAND_CMD_RANDOMREAD2	0xe0
-# define NAND_CMD_READID	0x90
-# define NAND_CMD_RESET		0xff
-# define NAND_CMD_PAGEPROGRAM1	0x80
-# define NAND_CMD_PAGEPROGRAM2	0x10
-# define NAND_CMD_CACHEPROGRAM2	0x15
-# define NAND_CMD_BLOCKERASE1	0x60
-# define NAND_CMD_BLOCKERASE2	0xd0
-# define NAND_CMD_READSTATUS	0x70
-# define NAND_CMD_COPYBACKPRG1	0x85
-# define NAND_CMD_READ_PARAMETER_PAGE 0xec
-
-# define NAND_IOSTATUS_ERROR	(1 << 0)
-# define NAND_IOSTATUS_PLANE0	(1 << 1)
-# define NAND_IOSTATUS_PLANE1	(1 << 2)
-# define NAND_IOSTATUS_PLANE2	(1 << 3)
-# define NAND_IOSTATUS_PLANE3	(1 << 4)
-=======
 # define NAND_CMD_READ0         0x00
 # define NAND_CMD_READ1         0x01
 # define NAND_CMD_READ2         0x50
@@ -82,25 +57,20 @@
 # define NAND_CMD_BLOCKERASE2   0xd0
 # define NAND_CMD_READSTATUS    0x70
 # define NAND_CMD_COPYBACKPRG1  0x85
+# define NAND_CMD_READ_PARAMETER_PAGE 0xec
 
 # define NAND_IOSTATUS_ERROR    (1 << 0)
 # define NAND_IOSTATUS_PLANE0   (1 << 1)
 # define NAND_IOSTATUS_PLANE1   (1 << 2)
 # define NAND_IOSTATUS_PLANE2   (1 << 3)
 # define NAND_IOSTATUS_PLANE3   (1 << 4)
->>>>>>> e3debd5e
 # define NAND_IOSTATUS_READY    (1 << 6)
 # define NAND_IOSTATUS_UNPROTCT (1 << 7)
 
-<<<<<<< HEAD
-# define MAX_PAGE		0x800
-# define MAX_OOB		0x40
+# define MAX_PAGE       0x800
+# define MAX_OOB        0x40
 # define MAX_PARM_PAGE_SIZE     256
 # define MAX_EXT_PARM_PAGE_SIZE 48
-=======
-# define MAX_PAGE       0x800
-# define MAX_OOB        0x40
->>>>>>> e3debd5e
 
 # define NUM_PARAMETER_PAGES_OFFSET    14
 typedef struct NANDFlashState NANDFlashState;
@@ -195,7 +165,6 @@
 } nand_flash_ids[0x100] = {
     [0 ... 0xff] = { 0 },
 
-<<<<<<< HEAD
     [0x44] = { 4096, 8, 14, 8, NAND_SAMSUNG_LP, 1216,
         .param_page = {
             0x4F, 0x4E, 0x46, 0x49, 0x7E, 0x00, 0xF8, 0x1D,
@@ -239,39 +208,8 @@
         }
     },
 
-    [0x6e] = { 1,	8,	8, 4, 0 },
-    [0x64] = { 2,	8,	8, 4, 0 },
-    [0x6b] = { 4,	8,	9, 4, 0 },
-    [0xe3] = { 4,	8,	9, 4, 0 },
-    [0xe5] = { 4,	8,	9, 4, 0 },
-    [0xd6] = { 8,	8,	9, 4, 0 },
-    [0xe6] = { 8,	8,	9, 4, 0 },
-
-    [0x33] = { 16,	8,	9, 5, 0 },
-    [0x73] = { 16,	8,	9, 5, 0 },
-    [0x43] = { 16,	16,	9, 5, NAND_BUSWIDTH_16 },
-    [0x53] = { 16,	16,	9, 5, NAND_BUSWIDTH_16 },
-
-    [0x35] = { 32,	8,	9, 5, 0 },
-    [0x75] = { 32,	8,	9, 5, 0 },
-    [0x45] = { 32,	16,	9, 5, NAND_BUSWIDTH_16 },
-    [0x55] = { 32,	16,	9, 5, NAND_BUSWIDTH_16 },
-
-    [0x36] = { 64,	8,	9, 5, 0 },
-    [0x76] = { 64,	8,	9, 5, 0 },
-    [0x46] = { 64,	16,	9, 5, NAND_BUSWIDTH_16 },
-    [0x56] = { 64,	16,	9, 5, NAND_BUSWIDTH_16 },
-
-    [0x78] = { 128,	8,	9, 5, 0 },
-    [0x39] = { 128,	8,	9, 5, 0 },
-    [0x79] = { 128,	8,	9, 5, 0 },
-    [0x72] = { 128,	16,	9, 5, NAND_BUSWIDTH_16 },
-    [0x49] = { 128,	16,	9, 5, NAND_BUSWIDTH_16 },
-    [0x74] = { 128,	16,	9, 5, NAND_BUSWIDTH_16 },
-    [0x59] = { 128,	16,	9, 5, NAND_BUSWIDTH_16 },
-
-    [0x71] = { 256,	8,	9, 5, 0 },
-=======
+    [0x6e] = { 1,   8,  8, 4, 0 },
+    [0x64] = { 2,   8,  8, 4, 0 },
     [0x6b] = { 4,   8,  9, 4, 0 },
     [0xe3] = { 4,   8,  9, 4, 0 },
     [0xe5] = { 4,   8,  9, 4, 0 },
@@ -302,7 +240,6 @@
     [0x59] = { 128, 16, 9, 5, NAND_BUSWIDTH_16 },
 
     [0x71] = { 256, 8,  9, 5, 0 },
->>>>>>> e3debd5e
 
     /*
      * These are the new chips with large page size. The pagesize and the
@@ -317,8 +254,6 @@
     [0xb2] = { 64,   16, 0, 0, LP_OPTIONS16 },
     [0xc2] = { 64,   16, 0, 0, LP_OPTIONS16 },
 
-    /* 1 Gigabit */
-<<<<<<< HEAD
     /* 1 Gigabit */
     [0xa1] = { 128, 8, 0, 0, LP_OPTIONS, 64,
              .param_page = {
@@ -356,9 +291,9 @@
                 0x00, 0x00, 0x00, 0x00, 0x00, 0x00, 0x36, 0x09,
             },
         },
-    [0xf1] = { 128,	8,	0, 0, LP_OPTIONS },
-    [0xb1] = { 128,	16,	0, 0, LP_OPTIONS16 },
-    [0xc1] = { 128,	16,	0, 0, LP_OPTIONS16 },
+    [0xf1] = { 128,  8,  0, 0, LP_OPTIONS },
+    [0xb1] = { 128,  16, 0, 0, LP_OPTIONS16 },
+    [0xc1] = { 128,  16, 0, 0, LP_OPTIONS16 },
 
     /* 2 Gigabit */
     [0xaa] = {
@@ -398,21 +333,9 @@
             0x00, 0x00, 0x00, 0x00, 0x00, 0x00, 0x57, 0x1E
         }
     },
-    [0xda] = { 256,	8,	0, 0, LP_OPTIONS },
-    [0xba] = { 256,	16,	0, 0, LP_OPTIONS16 },
-    [0xca] = { 256,	16,	0, 0, LP_OPTIONS16 },
-=======
-    [0xa1] = { 128,  8,  0, 0, LP_OPTIONS },
-    [0xf1] = { 128,  8,  0, 0, LP_OPTIONS },
-    [0xb1] = { 128,  16, 0, 0, LP_OPTIONS16 },
-    [0xc1] = { 128,  16, 0, 0, LP_OPTIONS16 },
-
-    /* 2 Gigabit */
-    [0xaa] = { 256,  8,  0, 0, LP_OPTIONS },
     [0xda] = { 256,  8,  0, 0, LP_OPTIONS },
     [0xba] = { 256,  16, 0, 0, LP_OPTIONS16 },
     [0xca] = { 256,  16, 0, 0, LP_OPTIONS16 },
->>>>>>> e3debd5e
 
     /* 4 Gigabit */
     [0xac] = { 512,  8,  0, 0, LP_OPTIONS },
