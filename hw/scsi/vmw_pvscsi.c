/*
 * QEMU VMWARE PVSCSI paravirtual SCSI bus
 *
 * Copyright (c) 2012 Ravello Systems LTD (http://ravellosystems.com)
 *
 * Developed by Daynix Computing LTD (http://www.daynix.com)
 *
 * Based on implementation by Paolo Bonzini
 * http://lists.gnu.org/archive/html/qemu-devel/2011-08/msg00729.html
 *
 * Authors:
 * Paolo Bonzini <pbonzini@redhat.com>
 * Dmitry Fleytman <dmitry@daynix.com>
 * Yan Vugenfirer <yan@daynix.com>
 *
 * This work is licensed under the terms of the GNU GPL, version 2.
 * See the COPYING file in the top-level directory.
 *
 * NOTE about MSI-X:
 * MSI-X support has been removed for the moment because it leads Windows OS
 * to crash on startup. The crash happens because Windows driver requires
 * MSI-X shared memory to be part of the same BAR used for rings state
 * registers, etc. This is not supported by QEMU infrastructure so separate
 * BAR created from MSI-X purposes. Windows driver fails to deal with 2 BARs.
 *
 */

#include "qemu/osdep.h"
#include "qapi/error.h"
#include "hw/scsi/scsi.h"
#include "block/scsi.h"
#include "hw/pci/msi.h"
#include "vmw_pvscsi.h"
#include "trace.h"


#define PVSCSI_USE_64BIT         (true)
#define PVSCSI_PER_VECTOR_MASK   (false)

#define PVSCSI_MAX_DEVS                   (64)
#define PVSCSI_MSIX_NUM_VECTORS           (1)

#define PVSCSI_MAX_SG_ELEM                2048

#define PVSCSI_MAX_CMD_DATA_WORDS \
    (sizeof(PVSCSICmdDescSetupRings)/sizeof(uint32_t))

#define RS_GET_FIELD(m, field) \
    (ldl_le_pci_dma(&container_of(m, PVSCSIState, rings)->parent_obj, \
                 (m)->rs_pa + offsetof(struct PVSCSIRingsState, field)))
#define RS_SET_FIELD(m, field, val) \
    (stl_le_pci_dma(&container_of(m, PVSCSIState, rings)->parent_obj, \
                 (m)->rs_pa + offsetof(struct PVSCSIRingsState, field), val))

typedef struct PVSCSIClass {
    PCIDeviceClass parent_class;
    DeviceRealize parent_dc_realize;
} PVSCSIClass;

#define TYPE_PVSCSI "pvscsi"
#define PVSCSI(obj) OBJECT_CHECK(PVSCSIState, (obj), TYPE_PVSCSI)

#define PVSCSI_DEVICE_CLASS(klass) \
    OBJECT_CLASS_CHECK(PVSCSIClass, (klass), TYPE_PVSCSI)
#define PVSCSI_DEVICE_GET_CLASS(obj) \
    OBJECT_GET_CLASS(PVSCSIClass, (obj), TYPE_PVSCSI)

<<<<<<< HEAD
/* Compatability flags for migration */
=======
/* Compatibility flags for migration */
>>>>>>> 7124ccf8
#define PVSCSI_COMPAT_OLD_PCI_CONFIGURATION_BIT 0
#define PVSCSI_COMPAT_OLD_PCI_CONFIGURATION \
    (1 << PVSCSI_COMPAT_OLD_PCI_CONFIGURATION_BIT)
#define PVSCSI_COMPAT_DISABLE_PCIE_BIT 1
#define PVSCSI_COMPAT_DISABLE_PCIE \
    (1 << PVSCSI_COMPAT_DISABLE_PCIE_BIT)

#define PVSCSI_USE_OLD_PCI_CONFIGURATION(s) \
    ((s)->compat_flags & PVSCSI_COMPAT_OLD_PCI_CONFIGURATION)
#define PVSCSI_MSI_OFFSET(s) \
    (PVSCSI_USE_OLD_PCI_CONFIGURATION(s) ? 0x50 : 0x7c)
#define PVSCSI_EXP_EP_OFFSET (0x40)

typedef struct PVSCSIRingInfo {
    uint64_t            rs_pa;
    uint32_t            txr_len_mask;
    uint32_t            rxr_len_mask;
    uint32_t            msg_len_mask;
    uint64_t            req_ring_pages_pa[PVSCSI_SETUP_RINGS_MAX_NUM_PAGES];
    uint64_t            cmp_ring_pages_pa[PVSCSI_SETUP_RINGS_MAX_NUM_PAGES];
    uint64_t            msg_ring_pages_pa[PVSCSI_SETUP_MSG_RING_MAX_NUM_PAGES];
    uint64_t            consumed_ptr;
    uint64_t            filled_cmp_ptr;
    uint64_t            filled_msg_ptr;
} PVSCSIRingInfo;

typedef struct PVSCSISGState {
    hwaddr elemAddr;
    hwaddr dataAddr;
    uint32_t resid;
} PVSCSISGState;

typedef QTAILQ_HEAD(, PVSCSIRequest) PVSCSIRequestList;

typedef struct {
    PCIDevice parent_obj;
    MemoryRegion io_space;
    SCSIBus bus;
    QEMUBH *completion_worker;
    PVSCSIRequestList pending_queue;
    PVSCSIRequestList completion_queue;

    uint64_t reg_interrupt_status;        /* Interrupt status register value */
    uint64_t reg_interrupt_enabled;       /* Interrupt mask register value   */
    uint64_t reg_command_status;          /* Command status register value   */

    /* Command data adoption mechanism */
    uint64_t curr_cmd;                   /* Last command arrived             */
    uint32_t curr_cmd_data_cntr;         /* Amount of data for last command  */

    /* Collector for current command data */
    uint32_t curr_cmd_data[PVSCSI_MAX_CMD_DATA_WORDS];

    uint8_t rings_info_valid;            /* Whether data rings initialized   */
    uint8_t msg_ring_info_valid;         /* Whether message ring initialized */
    uint8_t use_msg;                     /* Whether to use message ring      */

    uint8_t msi_used;                    /* For migration compatibility      */
    PVSCSIRingInfo rings;                /* Data transfer rings manager      */
    uint32_t resetting;                  /* Reset in progress                */

    uint32_t compat_flags;
} PVSCSIState;

typedef struct PVSCSIRequest {
    SCSIRequest *sreq;
    PVSCSIState *dev;
    uint8_t sense_key;
    uint8_t completed;
    int lun;
    QEMUSGList sgl;
    PVSCSISGState sg;
    struct PVSCSIRingReqDesc req;
    struct PVSCSIRingCmpDesc cmp;
    QTAILQ_ENTRY(PVSCSIRequest) next;
} PVSCSIRequest;

/* Integer binary logarithm */
static int
pvscsi_log2(uint32_t input)
{
    int log = 0;
    assert(input > 0);
    while (input >> ++log) {
    }
    return log;
}

static void
pvscsi_ring_init_data(PVSCSIRingInfo *m, PVSCSICmdDescSetupRings *ri)
{
    int i;
    uint32_t txr_len_log2, rxr_len_log2;
    uint32_t req_ring_size, cmp_ring_size;
    m->rs_pa = ri->ringsStatePPN << VMW_PAGE_SHIFT;

    req_ring_size = ri->reqRingNumPages * PVSCSI_MAX_NUM_REQ_ENTRIES_PER_PAGE;
    cmp_ring_size = ri->cmpRingNumPages * PVSCSI_MAX_NUM_CMP_ENTRIES_PER_PAGE;
    txr_len_log2 = pvscsi_log2(req_ring_size - 1);
    rxr_len_log2 = pvscsi_log2(cmp_ring_size - 1);

    m->txr_len_mask = MASK(txr_len_log2);
    m->rxr_len_mask = MASK(rxr_len_log2);

    m->consumed_ptr = 0;
    m->filled_cmp_ptr = 0;

    for (i = 0; i < ri->reqRingNumPages; i++) {
        m->req_ring_pages_pa[i] = ri->reqRingPPNs[i] << VMW_PAGE_SHIFT;
    }

    for (i = 0; i < ri->cmpRingNumPages; i++) {
        m->cmp_ring_pages_pa[i] = ri->cmpRingPPNs[i] << VMW_PAGE_SHIFT;
    }

    RS_SET_FIELD(m, reqProdIdx, 0);
    RS_SET_FIELD(m, reqConsIdx, 0);
    RS_SET_FIELD(m, reqNumEntriesLog2, txr_len_log2);

    RS_SET_FIELD(m, cmpProdIdx, 0);
    RS_SET_FIELD(m, cmpConsIdx, 0);
    RS_SET_FIELD(m, cmpNumEntriesLog2, rxr_len_log2);

    trace_pvscsi_ring_init_data(txr_len_log2, rxr_len_log2);

    /* Flush ring state page changes */
    smp_wmb();
}

static int
pvscsi_ring_init_msg(PVSCSIRingInfo *m, PVSCSICmdDescSetupMsgRing *ri)
{
    int i;
    uint32_t len_log2;
    uint32_t ring_size;

    if (ri->numPages > PVSCSI_SETUP_MSG_RING_MAX_NUM_PAGES) {
        return -1;
    }
    ring_size = ri->numPages * PVSCSI_MAX_NUM_MSG_ENTRIES_PER_PAGE;
    len_log2 = pvscsi_log2(ring_size - 1);

    m->msg_len_mask = MASK(len_log2);

    m->filled_msg_ptr = 0;

    for (i = 0; i < ri->numPages; i++) {
        m->msg_ring_pages_pa[i] = ri->ringPPNs[i] << VMW_PAGE_SHIFT;
    }

    RS_SET_FIELD(m, msgProdIdx, 0);
    RS_SET_FIELD(m, msgConsIdx, 0);
    RS_SET_FIELD(m, msgNumEntriesLog2, len_log2);

    trace_pvscsi_ring_init_msg(len_log2);

    /* Flush ring state page changes */
    smp_wmb();

    return 0;
}

static void
pvscsi_ring_cleanup(PVSCSIRingInfo *mgr)
{
    mgr->rs_pa = 0;
    mgr->txr_len_mask = 0;
    mgr->rxr_len_mask = 0;
    mgr->msg_len_mask = 0;
    mgr->consumed_ptr = 0;
    mgr->filled_cmp_ptr = 0;
    mgr->filled_msg_ptr = 0;
    memset(mgr->req_ring_pages_pa, 0, sizeof(mgr->req_ring_pages_pa));
    memset(mgr->cmp_ring_pages_pa, 0, sizeof(mgr->cmp_ring_pages_pa));
    memset(mgr->msg_ring_pages_pa, 0, sizeof(mgr->msg_ring_pages_pa));
}

static hwaddr
pvscsi_ring_pop_req_descr(PVSCSIRingInfo *mgr)
{
    uint32_t ready_ptr = RS_GET_FIELD(mgr, reqProdIdx);
<<<<<<< HEAD
=======
    uint32_t ring_size = PVSCSI_MAX_NUM_PAGES_REQ_RING
                            * PVSCSI_MAX_NUM_REQ_ENTRIES_PER_PAGE;
>>>>>>> 7124ccf8

    if (ready_ptr != mgr->consumed_ptr
        && ready_ptr - mgr->consumed_ptr < ring_size) {
        uint32_t next_ready_ptr =
            mgr->consumed_ptr++ & mgr->txr_len_mask;
        uint32_t next_ready_page =
            next_ready_ptr / PVSCSI_MAX_NUM_REQ_ENTRIES_PER_PAGE;
        uint32_t inpage_idx =
            next_ready_ptr % PVSCSI_MAX_NUM_REQ_ENTRIES_PER_PAGE;

        return mgr->req_ring_pages_pa[next_ready_page] +
               inpage_idx * sizeof(PVSCSIRingReqDesc);
    } else {
        return 0;
    }
}

static void
pvscsi_ring_flush_req(PVSCSIRingInfo *mgr)
{
    RS_SET_FIELD(mgr, reqConsIdx, mgr->consumed_ptr);
}

static hwaddr
pvscsi_ring_pop_cmp_descr(PVSCSIRingInfo *mgr)
{
    /*
     * According to Linux driver code it explicitly verifies that number
     * of requests being processed by device is less then the size of
     * completion queue, so device may omit completion queue overflow
     * conditions check. We assume that this is true for other (Windows)
     * drivers as well.
     */

    uint32_t free_cmp_ptr =
        mgr->filled_cmp_ptr++ & mgr->rxr_len_mask;
    uint32_t free_cmp_page =
        free_cmp_ptr / PVSCSI_MAX_NUM_CMP_ENTRIES_PER_PAGE;
    uint32_t inpage_idx =
        free_cmp_ptr % PVSCSI_MAX_NUM_CMP_ENTRIES_PER_PAGE;
    return mgr->cmp_ring_pages_pa[free_cmp_page] +
           inpage_idx * sizeof(PVSCSIRingCmpDesc);
}

static hwaddr
pvscsi_ring_pop_msg_descr(PVSCSIRingInfo *mgr)
{
    uint32_t free_msg_ptr =
        mgr->filled_msg_ptr++ & mgr->msg_len_mask;
    uint32_t free_msg_page =
        free_msg_ptr / PVSCSI_MAX_NUM_MSG_ENTRIES_PER_PAGE;
    uint32_t inpage_idx =
        free_msg_ptr % PVSCSI_MAX_NUM_MSG_ENTRIES_PER_PAGE;
    return mgr->msg_ring_pages_pa[free_msg_page] +
           inpage_idx * sizeof(PVSCSIRingMsgDesc);
}

static void
pvscsi_ring_flush_cmp(PVSCSIRingInfo *mgr)
{
    /* Flush descriptor changes */
    smp_wmb();

    trace_pvscsi_ring_flush_cmp(mgr->filled_cmp_ptr);

    RS_SET_FIELD(mgr, cmpProdIdx, mgr->filled_cmp_ptr);
}

static bool
pvscsi_ring_msg_has_room(PVSCSIRingInfo *mgr)
{
    uint32_t prodIdx = RS_GET_FIELD(mgr, msgProdIdx);
    uint32_t consIdx = RS_GET_FIELD(mgr, msgConsIdx);

    return (prodIdx - consIdx) < (mgr->msg_len_mask + 1);
}

static void
pvscsi_ring_flush_msg(PVSCSIRingInfo *mgr)
{
    /* Flush descriptor changes */
    smp_wmb();

    trace_pvscsi_ring_flush_msg(mgr->filled_msg_ptr);

    RS_SET_FIELD(mgr, msgProdIdx, mgr->filled_msg_ptr);
}

static void
pvscsi_reset_state(PVSCSIState *s)
{
    s->curr_cmd = PVSCSI_CMD_FIRST;
    s->curr_cmd_data_cntr = 0;
    s->reg_command_status = PVSCSI_COMMAND_PROCESSING_SUCCEEDED;
    s->reg_interrupt_status = 0;
    pvscsi_ring_cleanup(&s->rings);
    s->rings_info_valid = FALSE;
    s->msg_ring_info_valid = FALSE;
    QTAILQ_INIT(&s->pending_queue);
    QTAILQ_INIT(&s->completion_queue);
}

static void
pvscsi_update_irq_status(PVSCSIState *s)
{
    PCIDevice *d = PCI_DEVICE(s);
    bool should_raise = s->reg_interrupt_enabled & s->reg_interrupt_status;

    trace_pvscsi_update_irq_level(should_raise, s->reg_interrupt_enabled,
                                  s->reg_interrupt_status);

    if (msi_enabled(d)) {
        if (should_raise) {
            trace_pvscsi_update_irq_msi();
            msi_notify(d, PVSCSI_VECTOR_COMPLETION);
        }
        return;
    }

    pci_set_irq(d, !!should_raise);
}

static void
pvscsi_raise_completion_interrupt(PVSCSIState *s)
{
    s->reg_interrupt_status |= PVSCSI_INTR_CMPL_0;

    /* Memory barrier to flush interrupt status register changes*/
    smp_wmb();

    pvscsi_update_irq_status(s);
}

static void
pvscsi_raise_message_interrupt(PVSCSIState *s)
{
    s->reg_interrupt_status |= PVSCSI_INTR_MSG_0;

    /* Memory barrier to flush interrupt status register changes*/
    smp_wmb();

    pvscsi_update_irq_status(s);
}

static void
pvscsi_cmp_ring_put(PVSCSIState *s, struct PVSCSIRingCmpDesc *cmp_desc)
{
    hwaddr cmp_descr_pa;

    cmp_descr_pa = pvscsi_ring_pop_cmp_descr(&s->rings);
    trace_pvscsi_cmp_ring_put(cmp_descr_pa);
    cpu_physical_memory_write(cmp_descr_pa, (void *)cmp_desc,
                              sizeof(*cmp_desc));
}

static void
pvscsi_msg_ring_put(PVSCSIState *s, struct PVSCSIRingMsgDesc *msg_desc)
{
    hwaddr msg_descr_pa;

    msg_descr_pa = pvscsi_ring_pop_msg_descr(&s->rings);
    trace_pvscsi_msg_ring_put(msg_descr_pa);
    cpu_physical_memory_write(msg_descr_pa, (void *)msg_desc,
                              sizeof(*msg_desc));
}

static void
pvscsi_process_completion_queue(void *opaque)
{
    PVSCSIState *s = opaque;
    PVSCSIRequest *pvscsi_req;
    bool has_completed = false;

    while (!QTAILQ_EMPTY(&s->completion_queue)) {
        pvscsi_req = QTAILQ_FIRST(&s->completion_queue);
        QTAILQ_REMOVE(&s->completion_queue, pvscsi_req, next);
        pvscsi_cmp_ring_put(s, &pvscsi_req->cmp);
        g_free(pvscsi_req);
        has_completed = true;
    }

    if (has_completed) {
        pvscsi_ring_flush_cmp(&s->rings);
        pvscsi_raise_completion_interrupt(s);
    }
}

static void
pvscsi_reset_adapter(PVSCSIState *s)
{
    s->resetting++;
    qbus_reset_all_fn(&s->bus);
    s->resetting--;
    pvscsi_process_completion_queue(s);
    assert(QTAILQ_EMPTY(&s->pending_queue));
    pvscsi_reset_state(s);
}

static void
pvscsi_schedule_completion_processing(PVSCSIState *s)
{
    /* Try putting more complete requests on the ring. */
    if (!QTAILQ_EMPTY(&s->completion_queue)) {
        qemu_bh_schedule(s->completion_worker);
    }
}

static void
pvscsi_complete_request(PVSCSIState *s, PVSCSIRequest *r)
{
    assert(!r->completed);

    trace_pvscsi_complete_request(r->cmp.context, r->cmp.dataLen,
                                  r->sense_key);
    if (r->sreq != NULL) {
        scsi_req_unref(r->sreq);
        r->sreq = NULL;
    }
    r->completed = 1;
    QTAILQ_REMOVE(&s->pending_queue, r, next);
    QTAILQ_INSERT_TAIL(&s->completion_queue, r, next);
    pvscsi_schedule_completion_processing(s);
}

static QEMUSGList *pvscsi_get_sg_list(SCSIRequest *r)
{
    PVSCSIRequest *req = r->hba_private;

    trace_pvscsi_get_sg_list(req->sgl.nsg, req->sgl.size);

    return &req->sgl;
}

static void
pvscsi_get_next_sg_elem(PVSCSISGState *sg)
{
    struct PVSCSISGElement elem;

    cpu_physical_memory_read(sg->elemAddr, (void *)&elem, sizeof(elem));
    if ((elem.flags & ~PVSCSI_KNOWN_FLAGS) != 0) {
        /*
            * There is PVSCSI_SGE_FLAG_CHAIN_ELEMENT flag described in
            * header file but its value is unknown. This flag requires
            * additional processing, so we put warning here to catch it
            * some day and make proper implementation
            */
        trace_pvscsi_get_next_sg_elem(elem.flags);
    }

    sg->elemAddr += sizeof(elem);
    sg->dataAddr = elem.addr;
    sg->resid = elem.length;
}

static void
pvscsi_write_sense(PVSCSIRequest *r, uint8_t *sense, int len)
{
    r->cmp.senseLen = MIN(r->req.senseLen, len);
    r->sense_key = sense[(sense[0] & 2) ? 1 : 2];
    cpu_physical_memory_write(r->req.senseAddr, sense, r->cmp.senseLen);
}

static void
pvscsi_command_complete(SCSIRequest *req, uint32_t status, size_t resid)
{
    PVSCSIRequest *pvscsi_req = req->hba_private;
    PVSCSIState *s;

    if (!pvscsi_req) {
        trace_pvscsi_command_complete_not_found(req->tag);
        return;
    }
    s = pvscsi_req->dev;

    if (resid) {
        /* Short transfer.  */
        trace_pvscsi_command_complete_data_run();
        pvscsi_req->cmp.hostStatus = BTSTAT_DATARUN;
    }

    pvscsi_req->cmp.scsiStatus = status;
    if (pvscsi_req->cmp.scsiStatus == CHECK_CONDITION) {
        uint8_t sense[SCSI_SENSE_BUF_SIZE];
        int sense_len =
            scsi_req_get_sense(pvscsi_req->sreq, sense, sizeof(sense));

        trace_pvscsi_command_complete_sense_len(sense_len);
        pvscsi_write_sense(pvscsi_req, sense, sense_len);
    }
    qemu_sglist_destroy(&pvscsi_req->sgl);
    pvscsi_complete_request(s, pvscsi_req);
}

static void
pvscsi_send_msg(PVSCSIState *s, SCSIDevice *dev, uint32_t msg_type)
{
    if (s->msg_ring_info_valid && pvscsi_ring_msg_has_room(&s->rings)) {
        PVSCSIMsgDescDevStatusChanged msg = {0};

        msg.type = msg_type;
        msg.bus = dev->channel;
        msg.target = dev->id;
        msg.lun[1] = dev->lun;

        pvscsi_msg_ring_put(s, (PVSCSIRingMsgDesc *)&msg);
        pvscsi_ring_flush_msg(&s->rings);
        pvscsi_raise_message_interrupt(s);
    }
}

static void
pvscsi_hotplug(HotplugHandler *hotplug_dev, DeviceState *dev, Error **errp)
{
    PVSCSIState *s = PVSCSI(hotplug_dev);

    pvscsi_send_msg(s, SCSI_DEVICE(dev), PVSCSI_MSG_DEV_ADDED);
}

static void
pvscsi_hot_unplug(HotplugHandler *hotplug_dev, DeviceState *dev, Error **errp)
{
    PVSCSIState *s = PVSCSI(hotplug_dev);

    pvscsi_send_msg(s, SCSI_DEVICE(dev), PVSCSI_MSG_DEV_REMOVED);
    qdev_simple_device_unplug_cb(hotplug_dev, dev, errp);
}

static void
pvscsi_request_cancelled(SCSIRequest *req)
{
    PVSCSIRequest *pvscsi_req = req->hba_private;
    PVSCSIState *s = pvscsi_req->dev;

    if (pvscsi_req->completed) {
        return;
    }

   if (pvscsi_req->dev->resetting) {
       pvscsi_req->cmp.hostStatus = BTSTAT_BUSRESET;
    } else {
       pvscsi_req->cmp.hostStatus = BTSTAT_ABORTQUEUE;
    }

    pvscsi_complete_request(s, pvscsi_req);
}

static SCSIDevice*
pvscsi_device_find(PVSCSIState *s, int channel, int target,
                   uint8_t *requested_lun, uint8_t *target_lun)
{
    if (requested_lun[0] || requested_lun[2] || requested_lun[3] ||
        requested_lun[4] || requested_lun[5] || requested_lun[6] ||
        requested_lun[7] || (target > PVSCSI_MAX_DEVS)) {
        return NULL;
    } else {
        *target_lun = requested_lun[1];
        return scsi_device_find(&s->bus, channel, target, *target_lun);
    }
}

static PVSCSIRequest *
pvscsi_queue_pending_descriptor(PVSCSIState *s, SCSIDevice **d,
                                struct PVSCSIRingReqDesc *descr)
{
    PVSCSIRequest *pvscsi_req;
    uint8_t lun;

    pvscsi_req = g_malloc0(sizeof(*pvscsi_req));
    pvscsi_req->dev = s;
    pvscsi_req->req = *descr;
    pvscsi_req->cmp.context = pvscsi_req->req.context;
    QTAILQ_INSERT_TAIL(&s->pending_queue, pvscsi_req, next);

    *d = pvscsi_device_find(s, descr->bus, descr->target, descr->lun, &lun);
    if (*d) {
        pvscsi_req->lun = lun;
    }

    return pvscsi_req;
}

static void
pvscsi_convert_sglist(PVSCSIRequest *r)
{
    uint32_t chunk_size, elmcnt = 0;
    uint64_t data_length = r->req.dataLen;
    PVSCSISGState sg = r->sg;
    while (data_length && elmcnt < PVSCSI_MAX_SG_ELEM) {
        while (!sg.resid && elmcnt++ < PVSCSI_MAX_SG_ELEM) {
            pvscsi_get_next_sg_elem(&sg);
            trace_pvscsi_convert_sglist(r->req.context, r->sg.dataAddr,
                                        r->sg.resid);
        }
        chunk_size = MIN(data_length, sg.resid);
        if (chunk_size) {
            qemu_sglist_add(&r->sgl, sg.dataAddr, chunk_size);
        }

        sg.dataAddr += chunk_size;
        data_length -= chunk_size;
        sg.resid -= chunk_size;
    }
}

static void
pvscsi_build_sglist(PVSCSIState *s, PVSCSIRequest *r)
{
    PCIDevice *d = PCI_DEVICE(s);

    pci_dma_sglist_init(&r->sgl, d, 1);
    if (r->req.flags & PVSCSI_FLAG_CMD_WITH_SG_LIST) {
        pvscsi_convert_sglist(r);
    } else {
        qemu_sglist_add(&r->sgl, r->req.dataAddr, r->req.dataLen);
    }
}

static void
pvscsi_process_request_descriptor(PVSCSIState *s,
                                  struct PVSCSIRingReqDesc *descr)
{
    SCSIDevice *d;
    PVSCSIRequest *r = pvscsi_queue_pending_descriptor(s, &d, descr);
    int64_t n;

    trace_pvscsi_process_req_descr(descr->cdb[0], descr->context);

    if (!d) {
        r->cmp.hostStatus = BTSTAT_SELTIMEO;
        trace_pvscsi_process_req_descr_unknown_device();
        pvscsi_complete_request(s, r);
        return;
    }

    if (descr->flags & PVSCSI_FLAG_CMD_WITH_SG_LIST) {
        r->sg.elemAddr = descr->dataAddr;
    }

    r->sreq = scsi_req_new(d, descr->context, r->lun, descr->cdb, r);
    if (r->sreq->cmd.mode == SCSI_XFER_FROM_DEV &&
        (descr->flags & PVSCSI_FLAG_CMD_DIR_TODEVICE)) {
        r->cmp.hostStatus = BTSTAT_BADMSG;
        trace_pvscsi_process_req_descr_invalid_dir();
        scsi_req_cancel(r->sreq);
        return;
    }
    if (r->sreq->cmd.mode == SCSI_XFER_TO_DEV &&
        (descr->flags & PVSCSI_FLAG_CMD_DIR_TOHOST)) {
        r->cmp.hostStatus = BTSTAT_BADMSG;
        trace_pvscsi_process_req_descr_invalid_dir();
        scsi_req_cancel(r->sreq);
        return;
    }

    pvscsi_build_sglist(s, r);
    n = scsi_req_enqueue(r->sreq);

    if (n) {
        scsi_req_continue(r->sreq);
    }
}

static void
pvscsi_process_io(PVSCSIState *s)
{
    PVSCSIRingReqDesc descr;
    hwaddr next_descr_pa;

    assert(s->rings_info_valid);
    while ((next_descr_pa = pvscsi_ring_pop_req_descr(&s->rings)) != 0) {

        /* Only read after production index verification */
        smp_rmb();

        trace_pvscsi_process_io(next_descr_pa);
        cpu_physical_memory_read(next_descr_pa, &descr, sizeof(descr));
        pvscsi_process_request_descriptor(s, &descr);
    }

    pvscsi_ring_flush_req(&s->rings);
}

static void
pvscsi_dbg_dump_tx_rings_config(PVSCSICmdDescSetupRings *rc)
{
    int i;
    trace_pvscsi_tx_rings_ppn("Rings State", rc->ringsStatePPN);

    trace_pvscsi_tx_rings_num_pages("Request Ring", rc->reqRingNumPages);
    for (i = 0; i < rc->reqRingNumPages; i++) {
        trace_pvscsi_tx_rings_ppn("Request Ring", rc->reqRingPPNs[i]);
    }

    trace_pvscsi_tx_rings_num_pages("Confirm Ring", rc->cmpRingNumPages);
    for (i = 0; i < rc->cmpRingNumPages; i++) {
        trace_pvscsi_tx_rings_ppn("Confirm Ring", rc->cmpRingPPNs[i]);
    }
}

static uint64_t
pvscsi_on_cmd_config(PVSCSIState *s)
{
    trace_pvscsi_on_cmd_noimpl("PVSCSI_CMD_CONFIG");
    return PVSCSI_COMMAND_PROCESSING_FAILED;
}

static uint64_t
pvscsi_on_cmd_unplug(PVSCSIState *s)
{
    trace_pvscsi_on_cmd_noimpl("PVSCSI_CMD_DEVICE_UNPLUG");
    return PVSCSI_COMMAND_PROCESSING_FAILED;
}

static uint64_t
pvscsi_on_issue_scsi(PVSCSIState *s)
{
    trace_pvscsi_on_cmd_noimpl("PVSCSI_CMD_ISSUE_SCSI");
    return PVSCSI_COMMAND_PROCESSING_FAILED;
}

static uint64_t
pvscsi_on_cmd_setup_rings(PVSCSIState *s)
{
    PVSCSICmdDescSetupRings *rc =
        (PVSCSICmdDescSetupRings *) s->curr_cmd_data;

    trace_pvscsi_on_cmd_arrived("PVSCSI_CMD_SETUP_RINGS");

    if (!rc->reqRingNumPages
        || rc->reqRingNumPages > PVSCSI_SETUP_RINGS_MAX_NUM_PAGES
        || !rc->cmpRingNumPages
        || rc->cmpRingNumPages > PVSCSI_SETUP_RINGS_MAX_NUM_PAGES) {
        return PVSCSI_COMMAND_PROCESSING_FAILED;
    }

    pvscsi_dbg_dump_tx_rings_config(rc);
    pvscsi_ring_init_data(&s->rings, rc);

    s->rings_info_valid = TRUE;
    return PVSCSI_COMMAND_PROCESSING_SUCCEEDED;
}

static uint64_t
pvscsi_on_cmd_abort(PVSCSIState *s)
{
    PVSCSICmdDescAbortCmd *cmd = (PVSCSICmdDescAbortCmd *) s->curr_cmd_data;
    PVSCSIRequest *r, *next;

    trace_pvscsi_on_cmd_abort(cmd->context, cmd->target);

    QTAILQ_FOREACH_SAFE(r, &s->pending_queue, next, next) {
        if (r->req.context == cmd->context) {
            break;
        }
    }
    if (r) {
        assert(!r->completed);
        r->cmp.hostStatus = BTSTAT_ABORTQUEUE;
        scsi_req_cancel(r->sreq);
    }

    return PVSCSI_COMMAND_PROCESSING_SUCCEEDED;
}

static uint64_t
pvscsi_on_cmd_unknown(PVSCSIState *s)
{
    trace_pvscsi_on_cmd_unknown_data(s->curr_cmd_data[0]);
    return PVSCSI_COMMAND_PROCESSING_FAILED;
}

static uint64_t
pvscsi_on_cmd_reset_device(PVSCSIState *s)
{
    uint8_t target_lun = 0;
    struct PVSCSICmdDescResetDevice *cmd =
        (struct PVSCSICmdDescResetDevice *) s->curr_cmd_data;
    SCSIDevice *sdev;

    sdev = pvscsi_device_find(s, 0, cmd->target, cmd->lun, &target_lun);

    trace_pvscsi_on_cmd_reset_dev(cmd->target, (int) target_lun, sdev);

    if (sdev != NULL) {
        s->resetting++;
        device_reset(&sdev->qdev);
        s->resetting--;
        return PVSCSI_COMMAND_PROCESSING_SUCCEEDED;
    }

    return PVSCSI_COMMAND_PROCESSING_FAILED;
}

static uint64_t
pvscsi_on_cmd_reset_bus(PVSCSIState *s)
{
    trace_pvscsi_on_cmd_arrived("PVSCSI_CMD_RESET_BUS");

    s->resetting++;
    qbus_reset_all_fn(&s->bus);
    s->resetting--;
    return PVSCSI_COMMAND_PROCESSING_SUCCEEDED;
}

static uint64_t
pvscsi_on_cmd_setup_msg_ring(PVSCSIState *s)
{
    PVSCSICmdDescSetupMsgRing *rc =
        (PVSCSICmdDescSetupMsgRing *) s->curr_cmd_data;

    trace_pvscsi_on_cmd_arrived("PVSCSI_CMD_SETUP_MSG_RING");

    if (!s->use_msg) {
        return PVSCSI_COMMAND_PROCESSING_FAILED;
    }

    if (s->rings_info_valid) {
        if (pvscsi_ring_init_msg(&s->rings, rc) < 0) {
            return PVSCSI_COMMAND_PROCESSING_FAILED;
        }
        s->msg_ring_info_valid = TRUE;
    }
    return sizeof(PVSCSICmdDescSetupMsgRing) / sizeof(uint32_t);
}

static uint64_t
pvscsi_on_cmd_adapter_reset(PVSCSIState *s)
{
    trace_pvscsi_on_cmd_arrived("PVSCSI_CMD_ADAPTER_RESET");

    pvscsi_reset_adapter(s);
    return PVSCSI_COMMAND_PROCESSING_SUCCEEDED;
}

static const struct {
    int       data_size;
    uint64_t  (*handler_fn)(PVSCSIState *s);
} pvscsi_commands[] = {
    [PVSCSI_CMD_FIRST] = {
        .data_size = 0,
        .handler_fn = pvscsi_on_cmd_unknown,
    },

    /* Not implemented, data size defined based on what arrives on windows */
    [PVSCSI_CMD_CONFIG] = {
        .data_size = 6 * sizeof(uint32_t),
        .handler_fn = pvscsi_on_cmd_config,
    },

    /* Command not implemented, data size is unknown */
    [PVSCSI_CMD_ISSUE_SCSI] = {
        .data_size = 0,
        .handler_fn = pvscsi_on_issue_scsi,
    },

    /* Command not implemented, data size is unknown */
    [PVSCSI_CMD_DEVICE_UNPLUG] = {
        .data_size = 0,
        .handler_fn = pvscsi_on_cmd_unplug,
    },

    [PVSCSI_CMD_SETUP_RINGS] = {
        .data_size = sizeof(PVSCSICmdDescSetupRings),
        .handler_fn = pvscsi_on_cmd_setup_rings,
    },

    [PVSCSI_CMD_RESET_DEVICE] = {
        .data_size = sizeof(struct PVSCSICmdDescResetDevice),
        .handler_fn = pvscsi_on_cmd_reset_device,
    },

    [PVSCSI_CMD_RESET_BUS] = {
        .data_size = 0,
        .handler_fn = pvscsi_on_cmd_reset_bus,
    },

    [PVSCSI_CMD_SETUP_MSG_RING] = {
        .data_size = sizeof(PVSCSICmdDescSetupMsgRing),
        .handler_fn = pvscsi_on_cmd_setup_msg_ring,
    },

    [PVSCSI_CMD_ADAPTER_RESET] = {
        .data_size = 0,
        .handler_fn = pvscsi_on_cmd_adapter_reset,
    },

    [PVSCSI_CMD_ABORT_CMD] = {
        .data_size = sizeof(struct PVSCSICmdDescAbortCmd),
        .handler_fn = pvscsi_on_cmd_abort,
    },
};

static void
pvscsi_do_command_processing(PVSCSIState *s)
{
    size_t bytes_arrived = s->curr_cmd_data_cntr * sizeof(uint32_t);

    assert(s->curr_cmd < PVSCSI_CMD_LAST);
    if (bytes_arrived >= pvscsi_commands[s->curr_cmd].data_size) {
        s->reg_command_status = pvscsi_commands[s->curr_cmd].handler_fn(s);
        s->curr_cmd = PVSCSI_CMD_FIRST;
        s->curr_cmd_data_cntr   = 0;
    }
}

static void
pvscsi_on_command_data(PVSCSIState *s, uint32_t value)
{
    size_t bytes_arrived = s->curr_cmd_data_cntr * sizeof(uint32_t);

    assert(bytes_arrived < sizeof(s->curr_cmd_data));
    s->curr_cmd_data[s->curr_cmd_data_cntr++] = value;

    pvscsi_do_command_processing(s);
}

static void
pvscsi_on_command(PVSCSIState *s, uint64_t cmd_id)
{
    if ((cmd_id > PVSCSI_CMD_FIRST) && (cmd_id < PVSCSI_CMD_LAST)) {
        s->curr_cmd = cmd_id;
    } else {
        s->curr_cmd = PVSCSI_CMD_FIRST;
        trace_pvscsi_on_cmd_unknown(cmd_id);
    }

    s->curr_cmd_data_cntr = 0;
    s->reg_command_status = PVSCSI_COMMAND_NOT_ENOUGH_DATA;

    pvscsi_do_command_processing(s);
}

static void
pvscsi_io_write(void *opaque, hwaddr addr,
                uint64_t val, unsigned size)
{
    PVSCSIState *s = opaque;

    switch (addr) {
    case PVSCSI_REG_OFFSET_COMMAND:
        pvscsi_on_command(s, val);
        break;

    case PVSCSI_REG_OFFSET_COMMAND_DATA:
        pvscsi_on_command_data(s, (uint32_t) val);
        break;

    case PVSCSI_REG_OFFSET_INTR_STATUS:
        trace_pvscsi_io_write("PVSCSI_REG_OFFSET_INTR_STATUS", val);
        s->reg_interrupt_status &= ~val;
        pvscsi_update_irq_status(s);
        pvscsi_schedule_completion_processing(s);
        break;

    case PVSCSI_REG_OFFSET_INTR_MASK:
        trace_pvscsi_io_write("PVSCSI_REG_OFFSET_INTR_MASK", val);
        s->reg_interrupt_enabled = val;
        pvscsi_update_irq_status(s);
        break;

    case PVSCSI_REG_OFFSET_KICK_NON_RW_IO:
        trace_pvscsi_io_write("PVSCSI_REG_OFFSET_KICK_NON_RW_IO", val);
        pvscsi_process_io(s);
        break;

    case PVSCSI_REG_OFFSET_KICK_RW_IO:
        trace_pvscsi_io_write("PVSCSI_REG_OFFSET_KICK_RW_IO", val);
        pvscsi_process_io(s);
        break;

    case PVSCSI_REG_OFFSET_DEBUG:
        trace_pvscsi_io_write("PVSCSI_REG_OFFSET_DEBUG", val);
        break;

    default:
        trace_pvscsi_io_write_unknown(addr, size, val);
        break;
    }

}

static uint64_t
pvscsi_io_read(void *opaque, hwaddr addr, unsigned size)
{
    PVSCSIState *s = opaque;

    switch (addr) {
    case PVSCSI_REG_OFFSET_INTR_STATUS:
        trace_pvscsi_io_read("PVSCSI_REG_OFFSET_INTR_STATUS",
                             s->reg_interrupt_status);
        return s->reg_interrupt_status;

    case PVSCSI_REG_OFFSET_INTR_MASK:
        trace_pvscsi_io_read("PVSCSI_REG_OFFSET_INTR_MASK",
                             s->reg_interrupt_status);
        return s->reg_interrupt_enabled;

    case PVSCSI_REG_OFFSET_COMMAND_STATUS:
        trace_pvscsi_io_read("PVSCSI_REG_OFFSET_COMMAND_STATUS",
                             s->reg_interrupt_status);
        return s->reg_command_status;

    default:
        trace_pvscsi_io_read_unknown(addr, size);
        return 0;
    }
}


static void
pvscsi_init_msi(PVSCSIState *s)
{
    int res;
    PCIDevice *d = PCI_DEVICE(s);

    res = msi_init(d, PVSCSI_MSI_OFFSET(s), PVSCSI_MSIX_NUM_VECTORS,
<<<<<<< HEAD
                   PVSCSI_USE_64BIT, PVSCSI_PER_VECTOR_MASK);
=======
                   PVSCSI_USE_64BIT, PVSCSI_PER_VECTOR_MASK, NULL);
>>>>>>> 7124ccf8
    if (res < 0) {
        trace_pvscsi_init_msi_fail(res);
        s->msi_used = false;
    } else {
        s->msi_used = true;
    }
}

static void
pvscsi_cleanup_msi(PVSCSIState *s)
{
    PCIDevice *d = PCI_DEVICE(s);

    msi_uninit(d);
}

static const MemoryRegionOps pvscsi_ops = {
        .read = pvscsi_io_read,
        .write = pvscsi_io_write,
        .endianness = DEVICE_LITTLE_ENDIAN,
        .impl = {
                .min_access_size = 4,
                .max_access_size = 4,
        },
};

static const struct SCSIBusInfo pvscsi_scsi_info = {
        .tcq = true,
        .max_target = PVSCSI_MAX_DEVS,
        .max_channel = 0,
        .max_lun = 0,

        .get_sg_list = pvscsi_get_sg_list,
        .complete = pvscsi_command_complete,
        .cancel = pvscsi_request_cancelled,
};

static int
pvscsi_init(PCIDevice *pci_dev)
{
    PVSCSIState *s = PVSCSI(pci_dev);

    trace_pvscsi_state("init");

    /* PCI subsystem ID, subsystem vendor ID, revision */
    if (PVSCSI_USE_OLD_PCI_CONFIGURATION(s)) {
        pci_set_word(pci_dev->config + PCI_SUBSYSTEM_ID, 0x1000);
    } else {
        pci_set_word(pci_dev->config + PCI_SUBSYSTEM_VENDOR_ID,
                     PCI_VENDOR_ID_VMWARE);
        pci_set_word(pci_dev->config + PCI_SUBSYSTEM_ID,
                     PCI_DEVICE_ID_VMWARE_PVSCSI);
        pci_config_set_revision(pci_dev->config, 0x2);
    }

    /* PCI latency timer = 255 */
    pci_dev->config[PCI_LATENCY_TIMER] = 0xff;

    /* Interrupt pin A */
    pci_config_set_interrupt_pin(pci_dev->config, 1);

    memory_region_init_io(&s->io_space, OBJECT(s), &pvscsi_ops, s,
                          "pvscsi-io", PVSCSI_MEM_SPACE_SIZE);
    pci_register_bar(pci_dev, 0, PCI_BASE_ADDRESS_SPACE_MEMORY, &s->io_space);

    pvscsi_init_msi(s);

    if (pci_is_express(pci_dev) && pci_bus_is_express(pci_dev->bus)) {
        pcie_endpoint_cap_init(pci_dev, PVSCSI_EXP_EP_OFFSET);
    }

    s->completion_worker = qemu_bh_new(pvscsi_process_completion_queue, s);
    if (!s->completion_worker) {
        pvscsi_cleanup_msi(s);
        return -ENOMEM;
    }

    scsi_bus_new(&s->bus, sizeof(s->bus), DEVICE(pci_dev),
                 &pvscsi_scsi_info, NULL);
    /* override default SCSI bus hotplug-handler, with pvscsi's one */
    qbus_set_hotplug_handler(BUS(&s->bus), DEVICE(s), &error_abort);
    pvscsi_reset_state(s);

    return 0;
}

static void
pvscsi_uninit(PCIDevice *pci_dev)
{
    PVSCSIState *s = PVSCSI(pci_dev);

    trace_pvscsi_state("uninit");
    qemu_bh_delete(s->completion_worker);

    pvscsi_cleanup_msi(s);
}

static void
pvscsi_reset(DeviceState *dev)
{
    PCIDevice *d = PCI_DEVICE(dev);
    PVSCSIState *s = PVSCSI(d);

    trace_pvscsi_state("reset");
    pvscsi_reset_adapter(s);
}

static void
pvscsi_pre_save(void *opaque)
{
    PVSCSIState *s = (PVSCSIState *) opaque;

    trace_pvscsi_state("presave");

    assert(QTAILQ_EMPTY(&s->pending_queue));
    assert(QTAILQ_EMPTY(&s->completion_queue));
}

static int
pvscsi_post_load(void *opaque, int version_id)
{
    trace_pvscsi_state("postload");
    return 0;
}

static bool pvscsi_vmstate_need_pcie_device(void *opaque)
{
    PVSCSIState *s = PVSCSI(opaque);

    return !(s->compat_flags & PVSCSI_COMPAT_DISABLE_PCIE);
}

static bool pvscsi_vmstate_test_pci_device(void *opaque, int version_id)
{
    return !pvscsi_vmstate_need_pcie_device(opaque);
}

static const VMStateDescription vmstate_pvscsi_pcie_device = {
    .name = "pvscsi/pcie",
    .needed = pvscsi_vmstate_need_pcie_device,
    .fields = (VMStateField[]) {
        VMSTATE_PCIE_DEVICE(parent_obj, PVSCSIState),
        VMSTATE_END_OF_LIST()
    }
};

static const VMStateDescription vmstate_pvscsi = {
    .name = "pvscsi",
    .version_id = 0,
    .minimum_version_id = 0,
    .pre_save = pvscsi_pre_save,
    .post_load = pvscsi_post_load,
    .fields = (VMStateField[]) {
        VMSTATE_STRUCT_TEST(parent_obj, PVSCSIState,
                            pvscsi_vmstate_test_pci_device, 0,
                            vmstate_pci_device, PCIDevice),
        VMSTATE_UINT8(msi_used, PVSCSIState),
        VMSTATE_UINT32(resetting, PVSCSIState),
        VMSTATE_UINT64(reg_interrupt_status, PVSCSIState),
        VMSTATE_UINT64(reg_interrupt_enabled, PVSCSIState),
        VMSTATE_UINT64(reg_command_status, PVSCSIState),
        VMSTATE_UINT64(curr_cmd, PVSCSIState),
        VMSTATE_UINT32(curr_cmd_data_cntr, PVSCSIState),
        VMSTATE_UINT32_ARRAY(curr_cmd_data, PVSCSIState,
                             ARRAY_SIZE(((PVSCSIState *)NULL)->curr_cmd_data)),
        VMSTATE_UINT8(rings_info_valid, PVSCSIState),
        VMSTATE_UINT8(msg_ring_info_valid, PVSCSIState),
        VMSTATE_UINT8(use_msg, PVSCSIState),

        VMSTATE_UINT64(rings.rs_pa, PVSCSIState),
        VMSTATE_UINT32(rings.txr_len_mask, PVSCSIState),
        VMSTATE_UINT32(rings.rxr_len_mask, PVSCSIState),
        VMSTATE_UINT64_ARRAY(rings.req_ring_pages_pa, PVSCSIState,
                             PVSCSI_SETUP_RINGS_MAX_NUM_PAGES),
        VMSTATE_UINT64_ARRAY(rings.cmp_ring_pages_pa, PVSCSIState,
                             PVSCSI_SETUP_RINGS_MAX_NUM_PAGES),
        VMSTATE_UINT64(rings.consumed_ptr, PVSCSIState),
        VMSTATE_UINT64(rings.filled_cmp_ptr, PVSCSIState),

        VMSTATE_END_OF_LIST()
    },
    .subsections = (const VMStateDescription*[]) {
        &vmstate_pvscsi_pcie_device,
        NULL
    }
};

static Property pvscsi_properties[] = {
    DEFINE_PROP_UINT8("use_msg", PVSCSIState, use_msg, 1),
    DEFINE_PROP_BIT("x-old-pci-configuration", PVSCSIState, compat_flags,
                    PVSCSI_COMPAT_OLD_PCI_CONFIGURATION_BIT, false),
    DEFINE_PROP_BIT("x-disable-pcie", PVSCSIState, compat_flags,
                    PVSCSI_COMPAT_DISABLE_PCIE_BIT, false),
    DEFINE_PROP_END_OF_LIST(),
};

static void pvscsi_realize(DeviceState *qdev, Error **errp)
{
    PVSCSIClass *pvs_c = PVSCSI_DEVICE_GET_CLASS(qdev);
    PCIDevice *pci_dev = PCI_DEVICE(qdev);
    PVSCSIState *s = PVSCSI(qdev);

    if (!(s->compat_flags & PVSCSI_COMPAT_DISABLE_PCIE)) {
        pci_dev->cap_present |= QEMU_PCI_CAP_EXPRESS;
    }

    pvs_c->parent_dc_realize(qdev, errp);
}

static void pvscsi_class_init(ObjectClass *klass, void *data)
{
    DeviceClass *dc = DEVICE_CLASS(klass);
    PCIDeviceClass *k = PCI_DEVICE_CLASS(klass);
    PVSCSIClass *pvs_k = PVSCSI_DEVICE_CLASS(klass);
    HotplugHandlerClass *hc = HOTPLUG_HANDLER_CLASS(klass);

    k->init = pvscsi_init;
    k->exit = pvscsi_uninit;
    k->vendor_id = PCI_VENDOR_ID_VMWARE;
    k->device_id = PCI_DEVICE_ID_VMWARE_PVSCSI;
    k->class_id = PCI_CLASS_STORAGE_SCSI;
    k->subsystem_id = 0x1000;
    pvs_k->parent_dc_realize = dc->realize;
    dc->realize = pvscsi_realize;
    dc->reset = pvscsi_reset;
    dc->vmsd = &vmstate_pvscsi;
    dc->props = pvscsi_properties;
    set_bit(DEVICE_CATEGORY_STORAGE, dc->categories);
    hc->unplug = pvscsi_hot_unplug;
    hc->plug = pvscsi_hotplug;
}

static const TypeInfo pvscsi_info = {
    .name          = TYPE_PVSCSI,
    .parent        = TYPE_PCI_DEVICE,
    .class_size    = sizeof(PVSCSIClass),
    .instance_size = sizeof(PVSCSIState),
    .class_init    = pvscsi_class_init,
    .interfaces = (InterfaceInfo[]) {
        { TYPE_HOTPLUG_HANDLER },
        { }
    }
};

static void
pvscsi_register_types(void)
{
    type_register_static(&pvscsi_info);
}

type_init(pvscsi_register_types);<|MERGE_RESOLUTION|>--- conflicted
+++ resolved
@@ -65,11 +65,7 @@
 #define PVSCSI_DEVICE_GET_CLASS(obj) \
     OBJECT_GET_CLASS(PVSCSIClass, (obj), TYPE_PVSCSI)
 
-<<<<<<< HEAD
-/* Compatability flags for migration */
-=======
 /* Compatibility flags for migration */
->>>>>>> 7124ccf8
 #define PVSCSI_COMPAT_OLD_PCI_CONFIGURATION_BIT 0
 #define PVSCSI_COMPAT_OLD_PCI_CONFIGURATION \
     (1 << PVSCSI_COMPAT_OLD_PCI_CONFIGURATION_BIT)
@@ -251,11 +247,8 @@
 pvscsi_ring_pop_req_descr(PVSCSIRingInfo *mgr)
 {
     uint32_t ready_ptr = RS_GET_FIELD(mgr, reqProdIdx);
-<<<<<<< HEAD
-=======
     uint32_t ring_size = PVSCSI_MAX_NUM_PAGES_REQ_RING
                             * PVSCSI_MAX_NUM_REQ_ENTRIES_PER_PAGE;
->>>>>>> 7124ccf8
 
     if (ready_ptr != mgr->consumed_ptr
         && ready_ptr - mgr->consumed_ptr < ring_size) {
@@ -1072,11 +1065,7 @@
     PCIDevice *d = PCI_DEVICE(s);
 
     res = msi_init(d, PVSCSI_MSI_OFFSET(s), PVSCSI_MSIX_NUM_VECTORS,
-<<<<<<< HEAD
-                   PVSCSI_USE_64BIT, PVSCSI_PER_VECTOR_MASK);
-=======
                    PVSCSI_USE_64BIT, PVSCSI_PER_VECTOR_MASK, NULL);
->>>>>>> 7124ccf8
     if (res < 0) {
         trace_pvscsi_init_msi_fail(res);
         s->msi_used = false;
