--- conflicted
+++ resolved
@@ -354,12 +354,9 @@
     select XILINX_AXI
     select XILINX_SPIPS
     select XLNX_ZYNQMP
-<<<<<<< HEAD
     select USB_DWC3
     select USB_XHCI_SYSBUS
-=======
     select XLNX_ZDMA
->>>>>>> 1de3b490
 
 config XLNX_VERSAL
     bool
