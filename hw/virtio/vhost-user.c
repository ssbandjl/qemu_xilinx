/*
 * vhost-user
 *
 * Copyright (c) 2013 Virtual Open Systems Sarl.
 *
 * This work is licensed under the terms of the GNU GPL, version 2 or later.
 * See the COPYING file in the top-level directory.
 *
 */

#include "qemu/osdep.h"
#include "qapi/error.h"
#include "hw/virtio/vhost.h"
#include "hw/virtio/vhost-user.h"
#include "hw/virtio/vhost-backend.h"
#include "hw/virtio/virtio.h"
#include "hw/virtio/virtio-net.h"
#include "chardev/char-fe.h"
#include "sysemu/kvm.h"
#include "qemu/error-report.h"
#include "qemu/sockets.h"
#include "sysemu/cryptodev.h"
#include "migration/migration.h"
#include "migration/postcopy-ram.h"
#include "trace.h"

#include <sys/ioctl.h>
#include <sys/socket.h>
#include <sys/un.h>

#include "standard-headers/linux/vhost_types.h"

#ifdef CONFIG_LINUX
#include <linux/userfaultfd.h>
#endif

#define VHOST_MEMORY_MAX_NREGIONS    8
#define VHOST_USER_F_PROTOCOL_FEATURES 30
#define VHOST_USER_SLAVE_MAX_FDS     8

/*
 * Maximum size of virtio device config space
 */
#define VHOST_USER_MAX_CONFIG_SIZE 256

enum VhostUserProtocolFeature {
    VHOST_USER_PROTOCOL_F_MQ = 0,
    VHOST_USER_PROTOCOL_F_LOG_SHMFD = 1,
    VHOST_USER_PROTOCOL_F_RARP = 2,
    VHOST_USER_PROTOCOL_F_REPLY_ACK = 3,
    VHOST_USER_PROTOCOL_F_NET_MTU = 4,
    VHOST_USER_PROTOCOL_F_SLAVE_REQ = 5,
    VHOST_USER_PROTOCOL_F_CROSS_ENDIAN = 6,
    VHOST_USER_PROTOCOL_F_CRYPTO_SESSION = 7,
    VHOST_USER_PROTOCOL_F_PAGEFAULT = 8,
    VHOST_USER_PROTOCOL_F_CONFIG = 9,
    VHOST_USER_PROTOCOL_F_SLAVE_SEND_FD = 10,
    VHOST_USER_PROTOCOL_F_HOST_NOTIFIER = 11,
    VHOST_USER_PROTOCOL_F_INFLIGHT_SHMFD = 12,
    VHOST_USER_PROTOCOL_F_MAX
};

#define VHOST_USER_PROTOCOL_FEATURE_MASK ((1 << VHOST_USER_PROTOCOL_F_MAX) - 1)

typedef enum VhostUserRequest {
    VHOST_USER_NONE = 0,
    VHOST_USER_GET_FEATURES = 1,
    VHOST_USER_SET_FEATURES = 2,
    VHOST_USER_SET_OWNER = 3,
    VHOST_USER_RESET_OWNER = 4,
    VHOST_USER_SET_MEM_TABLE = 5,
    VHOST_USER_SET_LOG_BASE = 6,
    VHOST_USER_SET_LOG_FD = 7,
    VHOST_USER_SET_VRING_NUM = 8,
    VHOST_USER_SET_VRING_ADDR = 9,
    VHOST_USER_SET_VRING_BASE = 10,
    VHOST_USER_GET_VRING_BASE = 11,
    VHOST_USER_SET_VRING_KICK = 12,
    VHOST_USER_SET_VRING_CALL = 13,
    VHOST_USER_SET_VRING_ERR = 14,
    VHOST_USER_GET_PROTOCOL_FEATURES = 15,
    VHOST_USER_SET_PROTOCOL_FEATURES = 16,
    VHOST_USER_GET_QUEUE_NUM = 17,
    VHOST_USER_SET_VRING_ENABLE = 18,
    VHOST_USER_SEND_RARP = 19,
    VHOST_USER_NET_SET_MTU = 20,
    VHOST_USER_SET_SLAVE_REQ_FD = 21,
    VHOST_USER_IOTLB_MSG = 22,
    VHOST_USER_SET_VRING_ENDIAN = 23,
    VHOST_USER_GET_CONFIG = 24,
    VHOST_USER_SET_CONFIG = 25,
    VHOST_USER_CREATE_CRYPTO_SESSION = 26,
    VHOST_USER_CLOSE_CRYPTO_SESSION = 27,
    VHOST_USER_POSTCOPY_ADVISE  = 28,
    VHOST_USER_POSTCOPY_LISTEN  = 29,
    VHOST_USER_POSTCOPY_END     = 30,
    VHOST_USER_GET_INFLIGHT_FD = 31,
    VHOST_USER_SET_INFLIGHT_FD = 32,
    VHOST_USER_MAX
} VhostUserRequest;

typedef enum VhostUserSlaveRequest {
    VHOST_USER_SLAVE_NONE = 0,
    VHOST_USER_SLAVE_IOTLB_MSG = 1,
    VHOST_USER_SLAVE_CONFIG_CHANGE_MSG = 2,
    VHOST_USER_SLAVE_VRING_HOST_NOTIFIER_MSG = 3,
    VHOST_USER_SLAVE_MAX
}  VhostUserSlaveRequest;

typedef struct VhostUserMemoryRegion {
    uint64_t guest_phys_addr;
    uint64_t memory_size;
    uint64_t userspace_addr;
    uint64_t mmap_offset;
} VhostUserMemoryRegion;

typedef struct VhostUserMemory {
    uint32_t nregions;
    uint32_t padding;
    VhostUserMemoryRegion regions[VHOST_MEMORY_MAX_NREGIONS];
} VhostUserMemory;

typedef struct VhostUserLog {
    uint64_t mmap_size;
    uint64_t mmap_offset;
} VhostUserLog;

typedef struct VhostUserConfig {
    uint32_t offset;
    uint32_t size;
    uint32_t flags;
    uint8_t region[VHOST_USER_MAX_CONFIG_SIZE];
} VhostUserConfig;

#define VHOST_CRYPTO_SYM_HMAC_MAX_KEY_LEN    512
#define VHOST_CRYPTO_SYM_CIPHER_MAX_KEY_LEN  64

typedef struct VhostUserCryptoSession {
    /* session id for success, -1 on errors */
    int64_t session_id;
    CryptoDevBackendSymSessionInfo session_setup_data;
    uint8_t key[VHOST_CRYPTO_SYM_CIPHER_MAX_KEY_LEN];
    uint8_t auth_key[VHOST_CRYPTO_SYM_HMAC_MAX_KEY_LEN];
} VhostUserCryptoSession;

static VhostUserConfig c __attribute__ ((unused));
#define VHOST_USER_CONFIG_HDR_SIZE (sizeof(c.offset) \
                                   + sizeof(c.size) \
                                   + sizeof(c.flags))

typedef struct VhostUserVringArea {
    uint64_t u64;
    uint64_t size;
    uint64_t offset;
} VhostUserVringArea;

typedef struct VhostUserInflight {
    uint64_t mmap_size;
    uint64_t mmap_offset;
    uint16_t num_queues;
    uint16_t queue_size;
} VhostUserInflight;

typedef struct {
    VhostUserRequest request;

#define VHOST_USER_VERSION_MASK     (0x3)
#define VHOST_USER_REPLY_MASK       (0x1<<2)
#define VHOST_USER_NEED_REPLY_MASK  (0x1 << 3)
    uint32_t flags;
    uint32_t size; /* the following payload size */
} QEMU_PACKED VhostUserHeader;

typedef union {
#define VHOST_USER_VRING_IDX_MASK   (0xff)
#define VHOST_USER_VRING_NOFD_MASK  (0x1<<8)
        uint64_t u64;
        struct vhost_vring_state state;
        struct vhost_vring_addr addr;
        VhostUserMemory memory;
        VhostUserLog log;
        struct vhost_iotlb_msg iotlb;
        VhostUserConfig config;
        VhostUserCryptoSession session;
        VhostUserVringArea area;
        VhostUserInflight inflight;
} VhostUserPayload;

typedef struct VhostUserMsg {
    VhostUserHeader hdr;
    VhostUserPayload payload;
} QEMU_PACKED VhostUserMsg;

static VhostUserMsg m __attribute__ ((unused));
#define VHOST_USER_HDR_SIZE (sizeof(VhostUserHeader))

#define VHOST_USER_PAYLOAD_SIZE (sizeof(VhostUserPayload))

/* The version of the protocol we support */
#define VHOST_USER_VERSION    (0x1)

struct vhost_user {
    struct vhost_dev *dev;
    /* Shared between vhost devs of the same virtio device */
    VhostUserState *user;
    int slave_fd;
    NotifierWithReturn postcopy_notifier;
    struct PostCopyFD  postcopy_fd;
    uint64_t           postcopy_client_bases[VHOST_MEMORY_MAX_NREGIONS];
    /* Length of the region_rb and region_rb_offset arrays */
    size_t             region_rb_len;
    /* RAMBlock associated with a given region */
    RAMBlock         **region_rb;
    /* The offset from the start of the RAMBlock to the start of the
     * vhost region.
     */
    ram_addr_t        *region_rb_offset;

    /* True once we've entered postcopy_listen */
    bool               postcopy_listen;
};

static bool ioeventfd_enabled(void)
{
    return !kvm_enabled() || kvm_eventfds_enabled();
}

static int vhost_user_read_header(struct vhost_dev *dev, VhostUserMsg *msg)
{
    struct vhost_user *u = dev->opaque;
    CharBackend *chr = u->user->chr;
    uint8_t *p = (uint8_t *) msg;
    int r, size = VHOST_USER_HDR_SIZE;

    r = qemu_chr_fe_read_all(chr, p, size);
    if (r != size) {
        error_report("Failed to read msg header. Read %d instead of %d."
                     " Original request %d.", r, size, msg->hdr.request);
        return -1;
    }

    /* validate received flags */
    if (msg->hdr.flags != (VHOST_USER_REPLY_MASK | VHOST_USER_VERSION)) {
        error_report("Failed to read msg header."
                " Flags 0x%x instead of 0x%x.", msg->hdr.flags,
                VHOST_USER_REPLY_MASK | VHOST_USER_VERSION);
        return -1;
    }

    return 0;
}

static int vhost_user_read(struct vhost_dev *dev, VhostUserMsg *msg)
{
    struct vhost_user *u = dev->opaque;
    CharBackend *chr = u->user->chr;
    uint8_t *p = (uint8_t *) msg;
    int r, size;

    if (vhost_user_read_header(dev, msg) < 0) {
        return -1;
    }

    /* validate message size is sane */
    if (msg->hdr.size > VHOST_USER_PAYLOAD_SIZE) {
        error_report("Failed to read msg header."
                " Size %d exceeds the maximum %zu.", msg->hdr.size,
                VHOST_USER_PAYLOAD_SIZE);
        return -1;
    }

    if (msg->hdr.size) {
        p += VHOST_USER_HDR_SIZE;
        size = msg->hdr.size;
        r = qemu_chr_fe_read_all(chr, p, size);
        if (r != size) {
            error_report("Failed to read msg payload."
                         " Read %d instead of %d.", r, msg->hdr.size);
            return -1;
        }
    }

    return 0;
}

static int process_message_reply(struct vhost_dev *dev,
                                 const VhostUserMsg *msg)
{
    VhostUserMsg msg_reply;

    if ((msg->hdr.flags & VHOST_USER_NEED_REPLY_MASK) == 0) {
        return 0;
    }

    if (vhost_user_read(dev, &msg_reply) < 0) {
        return -1;
    }

    if (msg_reply.hdr.request != msg->hdr.request) {
        error_report("Received unexpected msg type."
                     "Expected %d received %d",
                     msg->hdr.request, msg_reply.hdr.request);
        return -1;
    }

    return msg_reply.payload.u64 ? -1 : 0;
}

static bool vhost_user_one_time_request(VhostUserRequest request)
{
    switch (request) {
    case VHOST_USER_SET_OWNER:
    case VHOST_USER_RESET_OWNER:
    case VHOST_USER_SET_MEM_TABLE:
    case VHOST_USER_GET_QUEUE_NUM:
    case VHOST_USER_NET_SET_MTU:
        return true;
    default:
        return false;
    }
}

/* most non-init callers ignore the error */
static int vhost_user_write(struct vhost_dev *dev, VhostUserMsg *msg,
                            int *fds, int fd_num)
{
    struct vhost_user *u = dev->opaque;
    CharBackend *chr = u->user->chr;
    int ret, size = VHOST_USER_HDR_SIZE + msg->hdr.size;

    /*
     * For non-vring specific requests, like VHOST_USER_SET_MEM_TABLE,
     * we just need send it once in the first time. For later such
     * request, we just ignore it.
     */
    if (vhost_user_one_time_request(msg->hdr.request) && dev->vq_index != 0) {
        msg->hdr.flags &= ~VHOST_USER_NEED_REPLY_MASK;
        return 0;
    }

    if (qemu_chr_fe_set_msgfds(chr, fds, fd_num) < 0) {
        error_report("Failed to set msg fds.");
        return -1;
    }

    ret = qemu_chr_fe_write_all(chr, (const uint8_t *) msg, size);
    if (ret != size) {
        error_report("Failed to write msg."
                     " Wrote %d instead of %d.", ret, size);
        return -1;
    }

    return 0;
}

static int vhost_user_set_log_base(struct vhost_dev *dev, uint64_t base,
                                   struct vhost_log *log)
{
    int fds[VHOST_MEMORY_MAX_NREGIONS];
    size_t fd_num = 0;
    bool shmfd = virtio_has_feature(dev->protocol_features,
                                    VHOST_USER_PROTOCOL_F_LOG_SHMFD);
    VhostUserMsg msg = {
        .hdr.request = VHOST_USER_SET_LOG_BASE,
        .hdr.flags = VHOST_USER_VERSION,
        .payload.log.mmap_size = log->size * sizeof(*(log->log)),
        .payload.log.mmap_offset = 0,
        .hdr.size = sizeof(msg.payload.log),
    };

    if (shmfd && log->fd != -1) {
        fds[fd_num++] = log->fd;
    }

    if (vhost_user_write(dev, &msg, fds, fd_num) < 0) {
        return -1;
    }

    if (shmfd) {
        msg.hdr.size = 0;
        if (vhost_user_read(dev, &msg) < 0) {
            return -1;
        }

        if (msg.hdr.request != VHOST_USER_SET_LOG_BASE) {
            error_report("Received unexpected msg type. "
                         "Expected %d received %d",
                         VHOST_USER_SET_LOG_BASE, msg.hdr.request);
            return -1;
        }
    }

    return 0;
}

static int vhost_user_set_mem_table_postcopy(struct vhost_dev *dev,
                                             struct vhost_memory *mem)
{
    struct vhost_user *u = dev->opaque;
    int fds[VHOST_MEMORY_MAX_NREGIONS];
    int i, fd;
    size_t fd_num = 0;
    VhostUserMsg msg_reply;
    int region_i, msg_i;

    VhostUserMsg msg = {
        .hdr.request = VHOST_USER_SET_MEM_TABLE,
        .hdr.flags = VHOST_USER_VERSION,
    };

    if (u->region_rb_len < dev->mem->nregions) {
        u->region_rb = g_renew(RAMBlock*, u->region_rb, dev->mem->nregions);
        u->region_rb_offset = g_renew(ram_addr_t, u->region_rb_offset,
                                      dev->mem->nregions);
        memset(&(u->region_rb[u->region_rb_len]), '\0',
               sizeof(RAMBlock *) * (dev->mem->nregions - u->region_rb_len));
        memset(&(u->region_rb_offset[u->region_rb_len]), '\0',
               sizeof(ram_addr_t) * (dev->mem->nregions - u->region_rb_len));
        u->region_rb_len = dev->mem->nregions;
    }

    for (i = 0; i < dev->mem->nregions; ++i) {
        struct vhost_memory_region *reg = dev->mem->regions + i;
        ram_addr_t offset;
        MemoryRegion *mr;

        assert((uintptr_t)reg->userspace_addr == reg->userspace_addr);
        mr = memory_region_from_host((void *)(uintptr_t)reg->userspace_addr,
                                     &offset);
        fd = memory_region_get_fd(mr);
        if (fd > 0) {
            trace_vhost_user_set_mem_table_withfd(fd_num, mr->name,
                                                  reg->memory_size,
                                                  reg->guest_phys_addr,
                                                  reg->userspace_addr, offset);
            u->region_rb_offset[i] = offset;
            u->region_rb[i] = mr->ram_block;
            msg.payload.memory.regions[fd_num].userspace_addr =
                reg->userspace_addr;
            msg.payload.memory.regions[fd_num].memory_size  = reg->memory_size;
            msg.payload.memory.regions[fd_num].guest_phys_addr =
                reg->guest_phys_addr;
            msg.payload.memory.regions[fd_num].mmap_offset = offset;
            assert(fd_num < VHOST_MEMORY_MAX_NREGIONS);
            fds[fd_num++] = fd;
        } else {
            u->region_rb_offset[i] = 0;
            u->region_rb[i] = NULL;
        }
    }

    msg.payload.memory.nregions = fd_num;

    if (!fd_num) {
        error_report("Failed initializing vhost-user memory map, "
                     "consider using -object memory-backend-file share=on");
        return -1;
    }

    msg.hdr.size = sizeof(msg.payload.memory.nregions);
    msg.hdr.size += sizeof(msg.payload.memory.padding);
    msg.hdr.size += fd_num * sizeof(VhostUserMemoryRegion);

    if (vhost_user_write(dev, &msg, fds, fd_num) < 0) {
        return -1;
    }

    if (vhost_user_read(dev, &msg_reply) < 0) {
        return -1;
    }

    if (msg_reply.hdr.request != VHOST_USER_SET_MEM_TABLE) {
        error_report("%s: Received unexpected msg type."
                     "Expected %d received %d", __func__,
                     VHOST_USER_SET_MEM_TABLE, msg_reply.hdr.request);
        return -1;
    }
    /* We're using the same structure, just reusing one of the
     * fields, so it should be the same size.
     */
    if (msg_reply.hdr.size != msg.hdr.size) {
        error_report("%s: Unexpected size for postcopy reply "
                     "%d vs %d", __func__, msg_reply.hdr.size, msg.hdr.size);
        return -1;
    }

    memset(u->postcopy_client_bases, 0,
           sizeof(uint64_t) * VHOST_MEMORY_MAX_NREGIONS);

    /* They're in the same order as the regions that were sent
     * but some of the regions were skipped (above) if they
     * didn't have fd's
    */
    for (msg_i = 0, region_i = 0;
         region_i < dev->mem->nregions;
        region_i++) {
        if (msg_i < fd_num &&
            msg_reply.payload.memory.regions[msg_i].guest_phys_addr ==
            dev->mem->regions[region_i].guest_phys_addr) {
            u->postcopy_client_bases[region_i] =
                msg_reply.payload.memory.regions[msg_i].userspace_addr;
            trace_vhost_user_set_mem_table_postcopy(
                msg_reply.payload.memory.regions[msg_i].userspace_addr,
                msg.payload.memory.regions[msg_i].userspace_addr,
                msg_i, region_i);
            msg_i++;
        }
    }
    if (msg_i != fd_num) {
        error_report("%s: postcopy reply not fully consumed "
                     "%d vs %zd",
                     __func__, msg_i, fd_num);
        return -1;
    }
    /* Now we've registered this with the postcopy code, we ack to the client,
     * because now we're in the position to be able to deal with any faults
     * it generates.
     */
    /* TODO: Use this for failure cases as well with a bad value */
    msg.hdr.size = sizeof(msg.payload.u64);
    msg.payload.u64 = 0; /* OK */
    if (vhost_user_write(dev, &msg, NULL, 0) < 0) {
        return -1;
    }

    return 0;
}

static int vhost_user_set_mem_table(struct vhost_dev *dev,
                                    struct vhost_memory *mem)
{
    struct vhost_user *u = dev->opaque;
    int fds[VHOST_MEMORY_MAX_NREGIONS];
    int i, fd;
    size_t fd_num = 0;
    bool do_postcopy = u->postcopy_listen && u->postcopy_fd.handler;
    bool reply_supported = virtio_has_feature(dev->protocol_features,
                                              VHOST_USER_PROTOCOL_F_REPLY_ACK);

    if (do_postcopy) {
        /* Postcopy has enough differences that it's best done in it's own
         * version
         */
        return vhost_user_set_mem_table_postcopy(dev, mem);
    }

    VhostUserMsg msg = {
        .hdr.request = VHOST_USER_SET_MEM_TABLE,
        .hdr.flags = VHOST_USER_VERSION,
    };

    if (reply_supported) {
        msg.hdr.flags |= VHOST_USER_NEED_REPLY_MASK;
    }

    for (i = 0; i < dev->mem->nregions; ++i) {
        struct vhost_memory_region *reg = dev->mem->regions + i;
        ram_addr_t offset;
        MemoryRegion *mr;

        assert((uintptr_t)reg->userspace_addr == reg->userspace_addr);
        mr = memory_region_from_host((void *)(uintptr_t)reg->userspace_addr,
                                     &offset);
        fd = memory_region_get_fd(mr);
        if (fd > 0) {
            if (fd_num == VHOST_MEMORY_MAX_NREGIONS) {
                error_report("Failed preparing vhost-user memory table msg");
                return -1;
            }
<<<<<<< HEAD
            msg.payload.memory.regions[fd_num].userspace_addr = reg->userspace_addr;
=======
            msg.payload.memory.regions[fd_num].userspace_addr =
                reg->userspace_addr;
>>>>>>> 82b2865e
            msg.payload.memory.regions[fd_num].memory_size  = reg->memory_size;
            msg.payload.memory.regions[fd_num].guest_phys_addr =
                reg->guest_phys_addr;
            msg.payload.memory.regions[fd_num].mmap_offset = offset;
            fds[fd_num++] = fd;
        }
    }

    msg.payload.memory.nregions = fd_num;

    if (!fd_num) {
        error_report("Failed initializing vhost-user memory map, "
                     "consider using -object memory-backend-file share=on");
        return -1;
    }

    msg.hdr.size = sizeof(msg.payload.memory.nregions);
    msg.hdr.size += sizeof(msg.payload.memory.padding);
    msg.hdr.size += fd_num * sizeof(VhostUserMemoryRegion);

    if (vhost_user_write(dev, &msg, fds, fd_num) < 0) {
        return -1;
    }

    if (reply_supported) {
        return process_message_reply(dev, &msg);
    }

    return 0;
}

static int vhost_user_set_vring_addr(struct vhost_dev *dev,
                                     struct vhost_vring_addr *addr)
{
    VhostUserMsg msg = {
        .hdr.request = VHOST_USER_SET_VRING_ADDR,
        .hdr.flags = VHOST_USER_VERSION,
        .payload.addr = *addr,
        .hdr.size = sizeof(msg.payload.addr),
    };

    if (vhost_user_write(dev, &msg, NULL, 0) < 0) {
        return -1;
    }

    return 0;
}

static int vhost_user_set_vring_endian(struct vhost_dev *dev,
                                       struct vhost_vring_state *ring)
{
    bool cross_endian = virtio_has_feature(dev->protocol_features,
                                           VHOST_USER_PROTOCOL_F_CROSS_ENDIAN);
    VhostUserMsg msg = {
        .hdr.request = VHOST_USER_SET_VRING_ENDIAN,
        .hdr.flags = VHOST_USER_VERSION,
        .payload.state = *ring,
        .hdr.size = sizeof(msg.payload.state),
    };

    if (!cross_endian) {
        error_report("vhost-user trying to send unhandled ioctl");
        return -1;
    }

    if (vhost_user_write(dev, &msg, NULL, 0) < 0) {
        return -1;
    }

    return 0;
}

static int vhost_set_vring(struct vhost_dev *dev,
                           unsigned long int request,
                           struct vhost_vring_state *ring)
{
    VhostUserMsg msg = {
        .hdr.request = request,
        .hdr.flags = VHOST_USER_VERSION,
        .payload.state = *ring,
        .hdr.size = sizeof(msg.payload.state),
    };

    if (vhost_user_write(dev, &msg, NULL, 0) < 0) {
        return -1;
    }

    return 0;
}

static int vhost_user_set_vring_num(struct vhost_dev *dev,
                                    struct vhost_vring_state *ring)
{
    return vhost_set_vring(dev, VHOST_USER_SET_VRING_NUM, ring);
}

static void vhost_user_host_notifier_restore(struct vhost_dev *dev,
                                             int queue_idx)
{
    struct vhost_user *u = dev->opaque;
    VhostUserHostNotifier *n = &u->user->notifier[queue_idx];
    VirtIODevice *vdev = dev->vdev;

    if (n->addr && !n->set) {
        virtio_queue_set_host_notifier_mr(vdev, queue_idx, &n->mr, true);
        n->set = true;
    }
}

static void vhost_user_host_notifier_remove(struct vhost_dev *dev,
                                            int queue_idx)
{
    struct vhost_user *u = dev->opaque;
    VhostUserHostNotifier *n = &u->user->notifier[queue_idx];
    VirtIODevice *vdev = dev->vdev;

    if (n->addr && n->set) {
        virtio_queue_set_host_notifier_mr(vdev, queue_idx, &n->mr, false);
        n->set = false;
    }
}

static int vhost_user_set_vring_base(struct vhost_dev *dev,
                                     struct vhost_vring_state *ring)
{
    vhost_user_host_notifier_restore(dev, ring->index);

    return vhost_set_vring(dev, VHOST_USER_SET_VRING_BASE, ring);
}

static int vhost_user_set_vring_enable(struct vhost_dev *dev, int enable)
{
    int i;

    if (!virtio_has_feature(dev->features, VHOST_USER_F_PROTOCOL_FEATURES)) {
        return -1;
    }

    for (i = 0; i < dev->nvqs; ++i) {
        struct vhost_vring_state state = {
            .index = dev->vq_index + i,
            .num   = enable,
        };

        vhost_set_vring(dev, VHOST_USER_SET_VRING_ENABLE, &state);
    }

    return 0;
}

static int vhost_user_get_vring_base(struct vhost_dev *dev,
                                     struct vhost_vring_state *ring)
{
    VhostUserMsg msg = {
        .hdr.request = VHOST_USER_GET_VRING_BASE,
        .hdr.flags = VHOST_USER_VERSION,
        .payload.state = *ring,
        .hdr.size = sizeof(msg.payload.state),
    };

    vhost_user_host_notifier_remove(dev, ring->index);

    if (vhost_user_write(dev, &msg, NULL, 0) < 0) {
        return -1;
    }

    if (vhost_user_read(dev, &msg) < 0) {
        return -1;
    }

    if (msg.hdr.request != VHOST_USER_GET_VRING_BASE) {
        error_report("Received unexpected msg type. Expected %d received %d",
                     VHOST_USER_GET_VRING_BASE, msg.hdr.request);
        return -1;
    }

    if (msg.hdr.size != sizeof(msg.payload.state)) {
        error_report("Received bad msg size.");
        return -1;
    }

    *ring = msg.payload.state;

    return 0;
}

static int vhost_set_vring_file(struct vhost_dev *dev,
                                VhostUserRequest request,
                                struct vhost_vring_file *file)
{
    int fds[VHOST_MEMORY_MAX_NREGIONS];
    size_t fd_num = 0;
    VhostUserMsg msg = {
        .hdr.request = request,
        .hdr.flags = VHOST_USER_VERSION,
        .payload.u64 = file->index & VHOST_USER_VRING_IDX_MASK,
        .hdr.size = sizeof(msg.payload.u64),
    };

    if (ioeventfd_enabled() && file->fd > 0) {
        fds[fd_num++] = file->fd;
    } else {
        msg.payload.u64 |= VHOST_USER_VRING_NOFD_MASK;
    }

    if (vhost_user_write(dev, &msg, fds, fd_num) < 0) {
        return -1;
    }

    return 0;
}

static int vhost_user_set_vring_kick(struct vhost_dev *dev,
                                     struct vhost_vring_file *file)
{
    return vhost_set_vring_file(dev, VHOST_USER_SET_VRING_KICK, file);
}

static int vhost_user_set_vring_call(struct vhost_dev *dev,
                                     struct vhost_vring_file *file)
{
    return vhost_set_vring_file(dev, VHOST_USER_SET_VRING_CALL, file);
}

static int vhost_user_set_u64(struct vhost_dev *dev, int request, uint64_t u64)
{
    VhostUserMsg msg = {
        .hdr.request = request,
        .hdr.flags = VHOST_USER_VERSION,
        .payload.u64 = u64,
        .hdr.size = sizeof(msg.payload.u64),
    };

    if (vhost_user_write(dev, &msg, NULL, 0) < 0) {
        return -1;
    }

    return 0;
}

static int vhost_user_set_features(struct vhost_dev *dev,
                                   uint64_t features)
{
    return vhost_user_set_u64(dev, VHOST_USER_SET_FEATURES, features);
}

static int vhost_user_set_protocol_features(struct vhost_dev *dev,
                                            uint64_t features)
{
    return vhost_user_set_u64(dev, VHOST_USER_SET_PROTOCOL_FEATURES, features);
}

static int vhost_user_get_u64(struct vhost_dev *dev, int request, uint64_t *u64)
{
    VhostUserMsg msg = {
        .hdr.request = request,
        .hdr.flags = VHOST_USER_VERSION,
    };

    if (vhost_user_one_time_request(request) && dev->vq_index != 0) {
        return 0;
    }

    if (vhost_user_write(dev, &msg, NULL, 0) < 0) {
        return -1;
    }

    if (vhost_user_read(dev, &msg) < 0) {
        return -1;
    }

    if (msg.hdr.request != request) {
        error_report("Received unexpected msg type. Expected %d received %d",
                     request, msg.hdr.request);
        return -1;
    }

    if (msg.hdr.size != sizeof(msg.payload.u64)) {
        error_report("Received bad msg size.");
        return -1;
    }

    *u64 = msg.payload.u64;

    return 0;
}

static int vhost_user_get_features(struct vhost_dev *dev, uint64_t *features)
{
    return vhost_user_get_u64(dev, VHOST_USER_GET_FEATURES, features);
}

static int vhost_user_set_owner(struct vhost_dev *dev)
{
    VhostUserMsg msg = {
        .hdr.request = VHOST_USER_SET_OWNER,
        .hdr.flags = VHOST_USER_VERSION,
    };

    if (vhost_user_write(dev, &msg, NULL, 0) < 0) {
        return -1;
    }

    return 0;
}

static int vhost_user_reset_device(struct vhost_dev *dev)
{
    VhostUserMsg msg = {
        .hdr.request = VHOST_USER_RESET_OWNER,
        .hdr.flags = VHOST_USER_VERSION,
    };

    if (vhost_user_write(dev, &msg, NULL, 0) < 0) {
        return -1;
    }

    return 0;
}

static int vhost_user_slave_handle_config_change(struct vhost_dev *dev)
{
    int ret = -1;

    if (!dev->config_ops) {
        return -1;
    }

    if (dev->config_ops->vhost_dev_config_notifier) {
        ret = dev->config_ops->vhost_dev_config_notifier(dev);
    }

    return ret;
}

static int vhost_user_slave_handle_vring_host_notifier(struct vhost_dev *dev,
                                                       VhostUserVringArea *area,
                                                       int fd)
{
    int queue_idx = area->u64 & VHOST_USER_VRING_IDX_MASK;
    size_t page_size = qemu_real_host_page_size;
    struct vhost_user *u = dev->opaque;
    VhostUserState *user = u->user;
    VirtIODevice *vdev = dev->vdev;
    VhostUserHostNotifier *n;
    void *addr;
    char *name;

    if (!virtio_has_feature(dev->protocol_features,
                            VHOST_USER_PROTOCOL_F_HOST_NOTIFIER) ||
        vdev == NULL || queue_idx >= virtio_get_num_queues(vdev)) {
        return -1;
    }

    n = &user->notifier[queue_idx];

    if (n->addr) {
        virtio_queue_set_host_notifier_mr(vdev, queue_idx, &n->mr, false);
        object_unparent(OBJECT(&n->mr));
        munmap(n->addr, page_size);
        n->addr = NULL;
    }

    if (area->u64 & VHOST_USER_VRING_NOFD_MASK) {
        return 0;
    }

    /* Sanity check. */
    if (area->size != page_size) {
        return -1;
    }

    addr = mmap(NULL, page_size, PROT_READ | PROT_WRITE, MAP_SHARED,
                fd, area->offset);
    if (addr == MAP_FAILED) {
        return -1;
    }

    name = g_strdup_printf("vhost-user/host-notifier@%p mmaps[%d]",
                           user, queue_idx);
    memory_region_init_ram_device_ptr(&n->mr, OBJECT(vdev), name,
                                      page_size, addr);
    g_free(name);

    if (virtio_queue_set_host_notifier_mr(vdev, queue_idx, &n->mr, true)) {
        munmap(addr, page_size);
        return -1;
    }

    n->addr = addr;
    n->set = true;

    return 0;
}

static void slave_read(void *opaque)
{
    struct vhost_dev *dev = opaque;
    struct vhost_user *u = dev->opaque;
    VhostUserHeader hdr = { 0, };
    VhostUserPayload payload = { 0, };
    int size, ret = 0;
    struct iovec iov;
    struct msghdr msgh;
    int fd[VHOST_USER_SLAVE_MAX_FDS];
    char control[CMSG_SPACE(sizeof(fd))];
    struct cmsghdr *cmsg;
    int i, fdsize = 0;

    memset(&msgh, 0, sizeof(msgh));
    msgh.msg_iov = &iov;
    msgh.msg_iovlen = 1;
    msgh.msg_control = control;
    msgh.msg_controllen = sizeof(control);

    memset(fd, -1, sizeof(fd));

    /* Read header */
    iov.iov_base = &hdr;
    iov.iov_len = VHOST_USER_HDR_SIZE;

    do {
        size = recvmsg(u->slave_fd, &msgh, 0);
    } while (size < 0 && (errno == EINTR || errno == EAGAIN));

    if (size != VHOST_USER_HDR_SIZE) {
        error_report("Failed to read from slave.");
        goto err;
    }

    if (msgh.msg_flags & MSG_CTRUNC) {
        error_report("Truncated message.");
        goto err;
    }

    for (cmsg = CMSG_FIRSTHDR(&msgh); cmsg != NULL;
         cmsg = CMSG_NXTHDR(&msgh, cmsg)) {
            if (cmsg->cmsg_level == SOL_SOCKET &&
                cmsg->cmsg_type == SCM_RIGHTS) {
                    fdsize = cmsg->cmsg_len - CMSG_LEN(0);
                    memcpy(fd, CMSG_DATA(cmsg), fdsize);
                    break;
            }
    }

    if (hdr.size > VHOST_USER_PAYLOAD_SIZE) {
        error_report("Failed to read msg header."
                " Size %d exceeds the maximum %zu.", hdr.size,
                VHOST_USER_PAYLOAD_SIZE);
        goto err;
    }

    /* Read payload */
    do {
        size = read(u->slave_fd, &payload, hdr.size);
    } while (size < 0 && (errno == EINTR || errno == EAGAIN));

    if (size != hdr.size) {
        error_report("Failed to read payload from slave.");
        goto err;
    }

    switch (hdr.request) {
    case VHOST_USER_SLAVE_IOTLB_MSG:
        ret = vhost_backend_handle_iotlb_msg(dev, &payload.iotlb);
        break;
    case VHOST_USER_SLAVE_CONFIG_CHANGE_MSG :
        ret = vhost_user_slave_handle_config_change(dev);
        break;
    case VHOST_USER_SLAVE_VRING_HOST_NOTIFIER_MSG:
        ret = vhost_user_slave_handle_vring_host_notifier(dev, &payload.area,
                                                          fd[0]);
        break;
    default:
        error_report("Received unexpected msg type.");
        ret = -EINVAL;
    }

    /* Close the remaining file descriptors. */
    for (i = 0; i < fdsize; i++) {
        if (fd[i] != -1) {
            close(fd[i]);
        }
    }

    /*
     * REPLY_ACK feature handling. Other reply types has to be managed
     * directly in their request handlers.
     */
    if (hdr.flags & VHOST_USER_NEED_REPLY_MASK) {
        struct iovec iovec[2];


        hdr.flags &= ~VHOST_USER_NEED_REPLY_MASK;
        hdr.flags |= VHOST_USER_REPLY_MASK;

        payload.u64 = !!ret;
        hdr.size = sizeof(payload.u64);

        iovec[0].iov_base = &hdr;
        iovec[0].iov_len = VHOST_USER_HDR_SIZE;
        iovec[1].iov_base = &payload;
        iovec[1].iov_len = hdr.size;

        do {
            size = writev(u->slave_fd, iovec, ARRAY_SIZE(iovec));
        } while (size < 0 && (errno == EINTR || errno == EAGAIN));

        if (size != VHOST_USER_HDR_SIZE + hdr.size) {
            error_report("Failed to send msg reply to slave.");
            goto err;
        }
    }

    return;

err:
    qemu_set_fd_handler(u->slave_fd, NULL, NULL, NULL);
    close(u->slave_fd);
    u->slave_fd = -1;
    for (i = 0; i < fdsize; i++) {
        if (fd[i] != -1) {
            close(fd[i]);
        }
    }
    return;
}

static int vhost_setup_slave_channel(struct vhost_dev *dev)
{
    VhostUserMsg msg = {
        .hdr.request = VHOST_USER_SET_SLAVE_REQ_FD,
        .hdr.flags = VHOST_USER_VERSION,
    };
    struct vhost_user *u = dev->opaque;
    int sv[2], ret = 0;
    bool reply_supported = virtio_has_feature(dev->protocol_features,
                                              VHOST_USER_PROTOCOL_F_REPLY_ACK);

    if (!virtio_has_feature(dev->protocol_features,
                            VHOST_USER_PROTOCOL_F_SLAVE_REQ)) {
        return 0;
    }

    if (socketpair(PF_UNIX, SOCK_STREAM, 0, sv) == -1) {
        error_report("socketpair() failed");
        return -1;
    }

    u->slave_fd = sv[0];
    qemu_set_fd_handler(u->slave_fd, slave_read, NULL, dev);

    if (reply_supported) {
        msg.hdr.flags |= VHOST_USER_NEED_REPLY_MASK;
    }

    ret = vhost_user_write(dev, &msg, &sv[1], 1);
    if (ret) {
        goto out;
    }

    if (reply_supported) {
        ret = process_message_reply(dev, &msg);
    }

out:
    close(sv[1]);
    if (ret) {
        qemu_set_fd_handler(u->slave_fd, NULL, NULL, NULL);
        close(u->slave_fd);
        u->slave_fd = -1;
    }

    return ret;
}

#ifdef CONFIG_LINUX
/*
 * Called back from the postcopy fault thread when a fault is received on our
 * ufd.
 * TODO: This is Linux specific
 */
static int vhost_user_postcopy_fault_handler(struct PostCopyFD *pcfd,
                                             void *ufd)
{
    struct vhost_dev *dev = pcfd->data;
    struct vhost_user *u = dev->opaque;
    struct uffd_msg *msg = ufd;
    uint64_t faultaddr = msg->arg.pagefault.address;
    RAMBlock *rb = NULL;
    uint64_t rb_offset;
    int i;

    trace_vhost_user_postcopy_fault_handler(pcfd->idstr, faultaddr,
                                            dev->mem->nregions);
    for (i = 0; i < MIN(dev->mem->nregions, u->region_rb_len); i++) {
        trace_vhost_user_postcopy_fault_handler_loop(i,
                u->postcopy_client_bases[i], dev->mem->regions[i].memory_size);
        if (faultaddr >= u->postcopy_client_bases[i]) {
            /* Ofset of the fault address in the vhost region */
            uint64_t region_offset = faultaddr - u->postcopy_client_bases[i];
            if (region_offset < dev->mem->regions[i].memory_size) {
                rb_offset = region_offset + u->region_rb_offset[i];
                trace_vhost_user_postcopy_fault_handler_found(i,
                        region_offset, rb_offset);
                rb = u->region_rb[i];
                return postcopy_request_shared_page(pcfd, rb, faultaddr,
                                                    rb_offset);
            }
        }
    }
    error_report("%s: Failed to find region for fault %" PRIx64,
                 __func__, faultaddr);
    return -1;
}

static int vhost_user_postcopy_waker(struct PostCopyFD *pcfd, RAMBlock *rb,
                                     uint64_t offset)
{
    struct vhost_dev *dev = pcfd->data;
    struct vhost_user *u = dev->opaque;
    int i;

    trace_vhost_user_postcopy_waker(qemu_ram_get_idstr(rb), offset);

    if (!u) {
        return 0;
    }
    /* Translate the offset into an address in the clients address space */
    for (i = 0; i < MIN(dev->mem->nregions, u->region_rb_len); i++) {
        if (u->region_rb[i] == rb &&
            offset >= u->region_rb_offset[i] &&
            offset < (u->region_rb_offset[i] +
                      dev->mem->regions[i].memory_size)) {
            uint64_t client_addr = (offset - u->region_rb_offset[i]) +
                                   u->postcopy_client_bases[i];
            trace_vhost_user_postcopy_waker_found(client_addr);
            return postcopy_wake_shared(pcfd, client_addr, rb);
        }
    }

    trace_vhost_user_postcopy_waker_nomatch(qemu_ram_get_idstr(rb), offset);
    return 0;
}
#endif

/*
 * Called at the start of an inbound postcopy on reception of the
 * 'advise' command.
 */
static int vhost_user_postcopy_advise(struct vhost_dev *dev, Error **errp)
{
#ifdef CONFIG_LINUX
    struct vhost_user *u = dev->opaque;
    CharBackend *chr = u->user->chr;
    int ufd;
    VhostUserMsg msg = {
        .hdr.request = VHOST_USER_POSTCOPY_ADVISE,
        .hdr.flags = VHOST_USER_VERSION,
    };

    if (vhost_user_write(dev, &msg, NULL, 0) < 0) {
        error_setg(errp, "Failed to send postcopy_advise to vhost");
        return -1;
    }

    if (vhost_user_read(dev, &msg) < 0) {
        error_setg(errp, "Failed to get postcopy_advise reply from vhost");
        return -1;
    }

    if (msg.hdr.request != VHOST_USER_POSTCOPY_ADVISE) {
        error_setg(errp, "Unexpected msg type. Expected %d received %d",
                     VHOST_USER_POSTCOPY_ADVISE, msg.hdr.request);
        return -1;
    }

    if (msg.hdr.size) {
        error_setg(errp, "Received bad msg size.");
        return -1;
    }
    ufd = qemu_chr_fe_get_msgfd(chr);
    if (ufd < 0) {
        error_setg(errp, "%s: Failed to get ufd", __func__);
        return -1;
    }
    qemu_set_nonblock(ufd);

    /* register ufd with userfault thread */
    u->postcopy_fd.fd = ufd;
    u->postcopy_fd.data = dev;
    u->postcopy_fd.handler = vhost_user_postcopy_fault_handler;
    u->postcopy_fd.waker = vhost_user_postcopy_waker;
    u->postcopy_fd.idstr = "vhost-user"; /* Need to find unique name */
    postcopy_register_shared_ufd(&u->postcopy_fd);
    return 0;
#else
    error_setg(errp, "Postcopy not supported on non-Linux systems");
    return -1;
#endif
}

/*
 * Called at the switch to postcopy on reception of the 'listen' command.
 */
static int vhost_user_postcopy_listen(struct vhost_dev *dev, Error **errp)
{
    struct vhost_user *u = dev->opaque;
    int ret;
    VhostUserMsg msg = {
        .hdr.request = VHOST_USER_POSTCOPY_LISTEN,
        .hdr.flags = VHOST_USER_VERSION | VHOST_USER_NEED_REPLY_MASK,
    };
    u->postcopy_listen = true;
    trace_vhost_user_postcopy_listen();
    if (vhost_user_write(dev, &msg, NULL, 0) < 0) {
        error_setg(errp, "Failed to send postcopy_listen to vhost");
        return -1;
    }

    ret = process_message_reply(dev, &msg);
    if (ret) {
        error_setg(errp, "Failed to receive reply to postcopy_listen");
        return ret;
    }

    return 0;
}

/*
 * Called at the end of postcopy
 */
static int vhost_user_postcopy_end(struct vhost_dev *dev, Error **errp)
{
    VhostUserMsg msg = {
        .hdr.request = VHOST_USER_POSTCOPY_END,
        .hdr.flags = VHOST_USER_VERSION | VHOST_USER_NEED_REPLY_MASK,
    };
    int ret;
    struct vhost_user *u = dev->opaque;

    trace_vhost_user_postcopy_end_entry();
    if (vhost_user_write(dev, &msg, NULL, 0) < 0) {
        error_setg(errp, "Failed to send postcopy_end to vhost");
        return -1;
    }

    ret = process_message_reply(dev, &msg);
    if (ret) {
        error_setg(errp, "Failed to receive reply to postcopy_end");
        return ret;
    }
    postcopy_unregister_shared_ufd(&u->postcopy_fd);
    close(u->postcopy_fd.fd);
    u->postcopy_fd.handler = NULL;

    trace_vhost_user_postcopy_end_exit();

    return 0;
}

static int vhost_user_postcopy_notifier(NotifierWithReturn *notifier,
                                        void *opaque)
{
    struct PostcopyNotifyData *pnd = opaque;
    struct vhost_user *u = container_of(notifier, struct vhost_user,
                                         postcopy_notifier);
    struct vhost_dev *dev = u->dev;

    switch (pnd->reason) {
    case POSTCOPY_NOTIFY_PROBE:
        if (!virtio_has_feature(dev->protocol_features,
                                VHOST_USER_PROTOCOL_F_PAGEFAULT)) {
            /* TODO: Get the device name into this error somehow */
            error_setg(pnd->errp,
                       "vhost-user backend not capable of postcopy");
            return -ENOENT;
        }
        break;

    case POSTCOPY_NOTIFY_INBOUND_ADVISE:
        return vhost_user_postcopy_advise(dev, pnd->errp);

    case POSTCOPY_NOTIFY_INBOUND_LISTEN:
        return vhost_user_postcopy_listen(dev, pnd->errp);

    case POSTCOPY_NOTIFY_INBOUND_END:
        return vhost_user_postcopy_end(dev, pnd->errp);

    default:
        /* We ignore notifications we don't know */
        break;
    }

    return 0;
}

static int vhost_user_backend_init(struct vhost_dev *dev, void *opaque)
{
    uint64_t features, protocol_features;
    struct vhost_user *u;
    int err;

    assert(dev->vhost_ops->backend_type == VHOST_BACKEND_TYPE_USER);

    u = g_new0(struct vhost_user, 1);
    u->user = opaque;
    u->slave_fd = -1;
    u->dev = dev;
    dev->opaque = u;

    err = vhost_user_get_features(dev, &features);
    if (err < 0) {
        return err;
    }

    if (virtio_has_feature(features, VHOST_USER_F_PROTOCOL_FEATURES)) {
        dev->backend_features |= 1ULL << VHOST_USER_F_PROTOCOL_FEATURES;

        err = vhost_user_get_u64(dev, VHOST_USER_GET_PROTOCOL_FEATURES,
                                 &protocol_features);
        if (err < 0) {
            return err;
        }

        dev->protocol_features =
            protocol_features & VHOST_USER_PROTOCOL_FEATURE_MASK;

        if (!dev->config_ops || !dev->config_ops->vhost_dev_config_notifier) {
            /* Don't acknowledge CONFIG feature if device doesn't support it */
            dev->protocol_features &= ~(1ULL << VHOST_USER_PROTOCOL_F_CONFIG);
        } else if (!(protocol_features &
                    (1ULL << VHOST_USER_PROTOCOL_F_CONFIG))) {
            error_report("Device expects VHOST_USER_PROTOCOL_F_CONFIG "
                    "but backend does not support it.");
            return -1;
        }

        err = vhost_user_set_protocol_features(dev, dev->protocol_features);
        if (err < 0) {
            return err;
        }

        /* query the max queues we support if backend supports Multiple Queue */
        if (dev->protocol_features & (1ULL << VHOST_USER_PROTOCOL_F_MQ)) {
            err = vhost_user_get_u64(dev, VHOST_USER_GET_QUEUE_NUM,
                                     &dev->max_queues);
            if (err < 0) {
                return err;
            }
        }

        if (virtio_has_feature(features, VIRTIO_F_IOMMU_PLATFORM) &&
                !(virtio_has_feature(dev->protocol_features,
                    VHOST_USER_PROTOCOL_F_SLAVE_REQ) &&
                 virtio_has_feature(dev->protocol_features,
                    VHOST_USER_PROTOCOL_F_REPLY_ACK))) {
            error_report("IOMMU support requires reply-ack and "
                         "slave-req protocol features.");
            return -1;
        }
    }

    if (dev->migration_blocker == NULL &&
        !virtio_has_feature(dev->protocol_features,
                            VHOST_USER_PROTOCOL_F_LOG_SHMFD)) {
        error_setg(&dev->migration_blocker,
                   "Migration disabled: vhost-user backend lacks "
                   "VHOST_USER_PROTOCOL_F_LOG_SHMFD feature.");
    }

    err = vhost_setup_slave_channel(dev);
    if (err < 0) {
        return err;
    }

    u->postcopy_notifier.notify = vhost_user_postcopy_notifier;
    postcopy_add_notifier(&u->postcopy_notifier);

    return 0;
}

static int vhost_user_backend_cleanup(struct vhost_dev *dev)
{
    struct vhost_user *u;

    assert(dev->vhost_ops->backend_type == VHOST_BACKEND_TYPE_USER);

    u = dev->opaque;
    if (u->postcopy_notifier.notify) {
        postcopy_remove_notifier(&u->postcopy_notifier);
        u->postcopy_notifier.notify = NULL;
    }
    u->postcopy_listen = false;
    if (u->postcopy_fd.handler) {
        postcopy_unregister_shared_ufd(&u->postcopy_fd);
        close(u->postcopy_fd.fd);
        u->postcopy_fd.handler = NULL;
    }
    if (u->slave_fd >= 0) {
        qemu_set_fd_handler(u->slave_fd, NULL, NULL, NULL);
        close(u->slave_fd);
        u->slave_fd = -1;
    }
    g_free(u->region_rb);
    u->region_rb = NULL;
    g_free(u->region_rb_offset);
    u->region_rb_offset = NULL;
    u->region_rb_len = 0;
    g_free(u);
    dev->opaque = 0;

    return 0;
}

static int vhost_user_get_vq_index(struct vhost_dev *dev, int idx)
{
    assert(idx >= dev->vq_index && idx < dev->vq_index + dev->nvqs);

    return idx;
}

static int vhost_user_memslots_limit(struct vhost_dev *dev)
{
    return VHOST_MEMORY_MAX_NREGIONS;
}

static bool vhost_user_requires_shm_log(struct vhost_dev *dev)
{
    assert(dev->vhost_ops->backend_type == VHOST_BACKEND_TYPE_USER);

    return virtio_has_feature(dev->protocol_features,
                              VHOST_USER_PROTOCOL_F_LOG_SHMFD);
}

static int vhost_user_migration_done(struct vhost_dev *dev, char* mac_addr)
{
    VhostUserMsg msg = { };

    assert(dev->vhost_ops->backend_type == VHOST_BACKEND_TYPE_USER);

    /* If guest supports GUEST_ANNOUNCE do nothing */
    if (virtio_has_feature(dev->acked_features, VIRTIO_NET_F_GUEST_ANNOUNCE)) {
        return 0;
    }

    /* if backend supports VHOST_USER_PROTOCOL_F_RARP ask it to send the RARP */
    if (virtio_has_feature(dev->protocol_features,
                           VHOST_USER_PROTOCOL_F_RARP)) {
        msg.hdr.request = VHOST_USER_SEND_RARP;
        msg.hdr.flags = VHOST_USER_VERSION;
        memcpy((char *)&msg.payload.u64, mac_addr, 6);
        msg.hdr.size = sizeof(msg.payload.u64);

        return vhost_user_write(dev, &msg, NULL, 0);
    }
    return -1;
}

static bool vhost_user_can_merge(struct vhost_dev *dev,
                                 uint64_t start1, uint64_t size1,
                                 uint64_t start2, uint64_t size2)
{
    ram_addr_t offset;
    int mfd, rfd;
    MemoryRegion *mr;

    mr = memory_region_from_host((void *)(uintptr_t)start1, &offset);
    mfd = memory_region_get_fd(mr);

    mr = memory_region_from_host((void *)(uintptr_t)start2, &offset);
    rfd = memory_region_get_fd(mr);

    return mfd == rfd;
}

static int vhost_user_net_set_mtu(struct vhost_dev *dev, uint16_t mtu)
{
    VhostUserMsg msg;
    bool reply_supported = virtio_has_feature(dev->protocol_features,
                                              VHOST_USER_PROTOCOL_F_REPLY_ACK);

    if (!(dev->protocol_features & (1ULL << VHOST_USER_PROTOCOL_F_NET_MTU))) {
        return 0;
    }

    msg.hdr.request = VHOST_USER_NET_SET_MTU;
    msg.payload.u64 = mtu;
    msg.hdr.size = sizeof(msg.payload.u64);
    msg.hdr.flags = VHOST_USER_VERSION;
    if (reply_supported) {
        msg.hdr.flags |= VHOST_USER_NEED_REPLY_MASK;
    }

    if (vhost_user_write(dev, &msg, NULL, 0) < 0) {
        return -1;
    }

    /* If reply_ack supported, slave has to ack specified MTU is valid */
    if (reply_supported) {
        return process_message_reply(dev, &msg);
    }

    return 0;
}

static int vhost_user_send_device_iotlb_msg(struct vhost_dev *dev,
                                            struct vhost_iotlb_msg *imsg)
{
    VhostUserMsg msg = {
        .hdr.request = VHOST_USER_IOTLB_MSG,
        .hdr.size = sizeof(msg.payload.iotlb),
        .hdr.flags = VHOST_USER_VERSION | VHOST_USER_NEED_REPLY_MASK,
        .payload.iotlb = *imsg,
    };

    if (vhost_user_write(dev, &msg, NULL, 0) < 0) {
        return -EFAULT;
    }

    return process_message_reply(dev, &msg);
}


static void vhost_user_set_iotlb_callback(struct vhost_dev *dev, int enabled)
{
    /* No-op as the receive channel is not dedicated to IOTLB messages. */
}

static int vhost_user_get_config(struct vhost_dev *dev, uint8_t *config,
                                 uint32_t config_len)
{
    VhostUserMsg msg = {
        .hdr.request = VHOST_USER_GET_CONFIG,
        .hdr.flags = VHOST_USER_VERSION,
        .hdr.size = VHOST_USER_CONFIG_HDR_SIZE + config_len,
    };

    if (!virtio_has_feature(dev->protocol_features,
                VHOST_USER_PROTOCOL_F_CONFIG)) {
        return -1;
    }

    if (config_len > VHOST_USER_MAX_CONFIG_SIZE) {
        return -1;
    }

    msg.payload.config.offset = 0;
    msg.payload.config.size = config_len;
    if (vhost_user_write(dev, &msg, NULL, 0) < 0) {
        return -1;
    }

    if (vhost_user_read(dev, &msg) < 0) {
        return -1;
    }

    if (msg.hdr.request != VHOST_USER_GET_CONFIG) {
        error_report("Received unexpected msg type. Expected %d received %d",
                     VHOST_USER_GET_CONFIG, msg.hdr.request);
        return -1;
    }

    if (msg.hdr.size != VHOST_USER_CONFIG_HDR_SIZE + config_len) {
        error_report("Received bad msg size.");
        return -1;
    }

    memcpy(config, msg.payload.config.region, config_len);

    return 0;
}

static int vhost_user_set_config(struct vhost_dev *dev, const uint8_t *data,
                                 uint32_t offset, uint32_t size, uint32_t flags)
{
    uint8_t *p;
    bool reply_supported = virtio_has_feature(dev->protocol_features,
                                              VHOST_USER_PROTOCOL_F_REPLY_ACK);

    VhostUserMsg msg = {
        .hdr.request = VHOST_USER_SET_CONFIG,
        .hdr.flags = VHOST_USER_VERSION,
        .hdr.size = VHOST_USER_CONFIG_HDR_SIZE + size,
    };

    if (!virtio_has_feature(dev->protocol_features,
                VHOST_USER_PROTOCOL_F_CONFIG)) {
        return -1;
    }

    if (reply_supported) {
        msg.hdr.flags |= VHOST_USER_NEED_REPLY_MASK;
    }

    if (size > VHOST_USER_MAX_CONFIG_SIZE) {
        return -1;
    }

    msg.payload.config.offset = offset,
    msg.payload.config.size = size,
    msg.payload.config.flags = flags,
    p = msg.payload.config.region;
    memcpy(p, data, size);

    if (vhost_user_write(dev, &msg, NULL, 0) < 0) {
        return -1;
    }

    if (reply_supported) {
        return process_message_reply(dev, &msg);
    }

    return 0;
}

static int vhost_user_crypto_create_session(struct vhost_dev *dev,
                                            void *session_info,
                                            uint64_t *session_id)
{
    bool crypto_session = virtio_has_feature(dev->protocol_features,
                                       VHOST_USER_PROTOCOL_F_CRYPTO_SESSION);
    CryptoDevBackendSymSessionInfo *sess_info = session_info;
    VhostUserMsg msg = {
        .hdr.request = VHOST_USER_CREATE_CRYPTO_SESSION,
        .hdr.flags = VHOST_USER_VERSION,
        .hdr.size = sizeof(msg.payload.session),
    };

    assert(dev->vhost_ops->backend_type == VHOST_BACKEND_TYPE_USER);

    if (!crypto_session) {
        error_report("vhost-user trying to send unhandled ioctl");
        return -1;
    }

    memcpy(&msg.payload.session.session_setup_data, sess_info,
              sizeof(CryptoDevBackendSymSessionInfo));
    if (sess_info->key_len) {
        memcpy(&msg.payload.session.key, sess_info->cipher_key,
               sess_info->key_len);
    }
    if (sess_info->auth_key_len > 0) {
        memcpy(&msg.payload.session.auth_key, sess_info->auth_key,
               sess_info->auth_key_len);
    }
    if (vhost_user_write(dev, &msg, NULL, 0) < 0) {
        error_report("vhost_user_write() return -1, create session failed");
        return -1;
    }

    if (vhost_user_read(dev, &msg) < 0) {
        error_report("vhost_user_read() return -1, create session failed");
        return -1;
    }

    if (msg.hdr.request != VHOST_USER_CREATE_CRYPTO_SESSION) {
        error_report("Received unexpected msg type. Expected %d received %d",
                     VHOST_USER_CREATE_CRYPTO_SESSION, msg.hdr.request);
        return -1;
    }

    if (msg.hdr.size != sizeof(msg.payload.session)) {
        error_report("Received bad msg size.");
        return -1;
    }

    if (msg.payload.session.session_id < 0) {
        error_report("Bad session id: %" PRId64 "",
                              msg.payload.session.session_id);
        return -1;
    }
    *session_id = msg.payload.session.session_id;

    return 0;
}

static int
vhost_user_crypto_close_session(struct vhost_dev *dev, uint64_t session_id)
{
    bool crypto_session = virtio_has_feature(dev->protocol_features,
                                       VHOST_USER_PROTOCOL_F_CRYPTO_SESSION);
    VhostUserMsg msg = {
        .hdr.request = VHOST_USER_CLOSE_CRYPTO_SESSION,
        .hdr.flags = VHOST_USER_VERSION,
        .hdr.size = sizeof(msg.payload.u64),
    };
    msg.payload.u64 = session_id;

    if (!crypto_session) {
        error_report("vhost-user trying to send unhandled ioctl");
        return -1;
    }

    if (vhost_user_write(dev, &msg, NULL, 0) < 0) {
        error_report("vhost_user_write() return -1, close session failed");
        return -1;
    }

    return 0;
}

static bool vhost_user_mem_section_filter(struct vhost_dev *dev,
                                          MemoryRegionSection *section)
{
    bool result;

    result = memory_region_get_fd(section->mr) >= 0;

    return result;
}

static int vhost_user_get_inflight_fd(struct vhost_dev *dev,
                                      uint16_t queue_size,
                                      struct vhost_inflight *inflight)
{
    void *addr;
    int fd;
    struct vhost_user *u = dev->opaque;
    CharBackend *chr = u->user->chr;
    VhostUserMsg msg = {
        .hdr.request = VHOST_USER_GET_INFLIGHT_FD,
        .hdr.flags = VHOST_USER_VERSION,
        .payload.inflight.num_queues = dev->nvqs,
        .payload.inflight.queue_size = queue_size,
        .hdr.size = sizeof(msg.payload.inflight),
    };

    if (!virtio_has_feature(dev->protocol_features,
                            VHOST_USER_PROTOCOL_F_INFLIGHT_SHMFD)) {
        return 0;
    }

    if (vhost_user_write(dev, &msg, NULL, 0) < 0) {
        return -1;
    }

    if (vhost_user_read(dev, &msg) < 0) {
        return -1;
    }

    if (msg.hdr.request != VHOST_USER_GET_INFLIGHT_FD) {
        error_report("Received unexpected msg type. "
                     "Expected %d received %d",
                     VHOST_USER_GET_INFLIGHT_FD, msg.hdr.request);
        return -1;
    }

    if (msg.hdr.size != sizeof(msg.payload.inflight)) {
        error_report("Received bad msg size.");
        return -1;
    }

    if (!msg.payload.inflight.mmap_size) {
        return 0;
    }

    fd = qemu_chr_fe_get_msgfd(chr);
    if (fd < 0) {
        error_report("Failed to get mem fd");
        return -1;
    }

    addr = mmap(0, msg.payload.inflight.mmap_size, PROT_READ | PROT_WRITE,
                MAP_SHARED, fd, msg.payload.inflight.mmap_offset);

    if (addr == MAP_FAILED) {
        error_report("Failed to mmap mem fd");
        close(fd);
        return -1;
    }

    inflight->addr = addr;
    inflight->fd = fd;
    inflight->size = msg.payload.inflight.mmap_size;
    inflight->offset = msg.payload.inflight.mmap_offset;
    inflight->queue_size = queue_size;

    return 0;
}

static int vhost_user_set_inflight_fd(struct vhost_dev *dev,
                                      struct vhost_inflight *inflight)
{
    VhostUserMsg msg = {
        .hdr.request = VHOST_USER_SET_INFLIGHT_FD,
        .hdr.flags = VHOST_USER_VERSION,
        .payload.inflight.mmap_size = inflight->size,
        .payload.inflight.mmap_offset = inflight->offset,
        .payload.inflight.num_queues = dev->nvqs,
        .payload.inflight.queue_size = inflight->queue_size,
        .hdr.size = sizeof(msg.payload.inflight),
    };

    if (!virtio_has_feature(dev->protocol_features,
                            VHOST_USER_PROTOCOL_F_INFLIGHT_SHMFD)) {
        return 0;
    }

    if (vhost_user_write(dev, &msg, &inflight->fd, 1) < 0) {
        return -1;
    }

    return 0;
}

bool vhost_user_init(VhostUserState *user, CharBackend *chr, Error **errp)
{
    if (user->chr) {
        error_setg(errp, "Cannot initialize vhost-user state");
        return false;
    }
    user->chr = chr;
    return true;
}

void vhost_user_cleanup(VhostUserState *user)
{
    int i;

    if (!user->chr) {
        return;
    }

    for (i = 0; i < VIRTIO_QUEUE_MAX; i++) {
        if (user->notifier[i].addr) {
            object_unparent(OBJECT(&user->notifier[i].mr));
            munmap(user->notifier[i].addr, qemu_real_host_page_size);
            user->notifier[i].addr = NULL;
        }
    }
    user->chr = NULL;
}

const VhostOps user_ops = {
        .backend_type = VHOST_BACKEND_TYPE_USER,
        .vhost_backend_init = vhost_user_backend_init,
        .vhost_backend_cleanup = vhost_user_backend_cleanup,
        .vhost_backend_memslots_limit = vhost_user_memslots_limit,
        .vhost_set_log_base = vhost_user_set_log_base,
        .vhost_set_mem_table = vhost_user_set_mem_table,
        .vhost_set_vring_addr = vhost_user_set_vring_addr,
        .vhost_set_vring_endian = vhost_user_set_vring_endian,
        .vhost_set_vring_num = vhost_user_set_vring_num,
        .vhost_set_vring_base = vhost_user_set_vring_base,
        .vhost_get_vring_base = vhost_user_get_vring_base,
        .vhost_set_vring_kick = vhost_user_set_vring_kick,
        .vhost_set_vring_call = vhost_user_set_vring_call,
        .vhost_set_features = vhost_user_set_features,
        .vhost_get_features = vhost_user_get_features,
        .vhost_set_owner = vhost_user_set_owner,
        .vhost_reset_device = vhost_user_reset_device,
        .vhost_get_vq_index = vhost_user_get_vq_index,
        .vhost_set_vring_enable = vhost_user_set_vring_enable,
        .vhost_requires_shm_log = vhost_user_requires_shm_log,
        .vhost_migration_done = vhost_user_migration_done,
        .vhost_backend_can_merge = vhost_user_can_merge,
        .vhost_net_set_mtu = vhost_user_net_set_mtu,
        .vhost_set_iotlb_callback = vhost_user_set_iotlb_callback,
        .vhost_send_device_iotlb_msg = vhost_user_send_device_iotlb_msg,
        .vhost_get_config = vhost_user_get_config,
        .vhost_set_config = vhost_user_set_config,
        .vhost_crypto_create_session = vhost_user_crypto_create_session,
        .vhost_crypto_close_session = vhost_user_crypto_close_session,
        .vhost_backend_mem_section_filter = vhost_user_mem_section_filter,
        .vhost_get_inflight_fd = vhost_user_get_inflight_fd,
        .vhost_set_inflight_fd = vhost_user_set_inflight_fd,
};<|MERGE_RESOLUTION|>--- conflicted
+++ resolved
@@ -567,12 +567,8 @@
                 error_report("Failed preparing vhost-user memory table msg");
                 return -1;
             }
-<<<<<<< HEAD
-            msg.payload.memory.regions[fd_num].userspace_addr = reg->userspace_addr;
-=======
             msg.payload.memory.regions[fd_num].userspace_addr =
                 reg->userspace_addr;
->>>>>>> 82b2865e
             msg.payload.memory.regions[fd_num].memory_size  = reg->memory_size;
             msg.payload.memory.regions[fd_num].guest_phys_addr =
                 reg->guest_phys_addr;
