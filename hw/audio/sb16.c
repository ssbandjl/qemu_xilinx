--- conflicted
+++ resolved
@@ -1390,17 +1390,6 @@
     k = ISADMA_GET_CLASS(s->isa_dma);
     k->register_channel(s->isa_dma, s->dma, SB_read_DMA, s);
 
-<<<<<<< HEAD
-    s->isa_hdma = isa_get_dma(isa_bus_from_device(isadev), s->hdma);
-    k = ISADMA_GET_CLASS(s->isa_hdma);
-    k->register_channel(s->isa_hdma, s->hdma, SB_read_DMA, s);
-
-    s->isa_dma = isa_get_dma(isa_bus_from_device(isadev), s->dma);
-    k = ISADMA_GET_CLASS(s->isa_dma);
-    k->register_channel(s->isa_dma, s->dma, SB_read_DMA, s);
-
-=======
->>>>>>> 7124ccf8
     s->can_write = 1;
 
     AUD_register_card ("sb16", &s->card);
