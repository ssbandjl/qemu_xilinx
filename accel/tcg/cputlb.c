--- conflicted
+++ resolved
@@ -712,17 +712,13 @@
     hwaddr iotlb, xlat, sz, paddr_page;
     target_ulong vaddr_page;
     int asidx = cpu_asidx_from_attrs(cpu, attrs);
-<<<<<<< HEAD
+    int wp_flags;
+    bool is_ram, is_romd;
     /* Xiilnx: Make sure we override attr with what was configured
      * through properties. Needed for the IOMMU parts.
      */
     CPUIOTLBEntry *attr = &env_tlb(env)->memattr[attrs.secure];
     attrs = attr->attrs;
-=======
-    int wp_flags;
-    bool is_ram, is_romd;
->>>>>>> 4f591025
-
     assert_cpu_is_self(cpu);
 
     if (size <= TARGET_PAGE_SIZE) {
@@ -942,22 +938,17 @@
         qemu_mutex_lock_iothread();
         locked = true;
     }
-<<<<<<< HEAD
 
     /* Xilinx: Make sure we first check if the MemoryRegion is an IOMMU region.
      * This is required to make sure the XMPU works as expected.
      */
     if (memory_region_get_iommu(mr)) {
         r = address_space_rw(cpu->as, mr_offset, iotlbentry->attrs,
-                             (void *) &val, size, false);
+                             (void *) &val, memop_size(op), false);
     } else {
-        r = memory_region_dispatch_read(mr, mr_offset,
-                                        &val, size, iotlbentry->attrs);
-    }
-
-=======
-    r = memory_region_dispatch_read(mr, mr_offset, &val, op, iotlbentry->attrs);
->>>>>>> 4f591025
+        r = memory_region_dispatch_read(mr, mr_offset, &val, op, iotlbentry->attrs);
+    }
+
     if (r != MEMTX_OK) {
         hwaddr physaddr = mr_offset +
             section->offset_within_address_space -
@@ -996,21 +987,16 @@
         qemu_mutex_lock_iothread();
         locked = true;
     }
-<<<<<<< HEAD
     /* Xilinx: Make sure we first check if iommu_ops is avaliable. This is
      * required to make sure the XMPU works as expected.
      */
     if (memory_region_get_iommu(mr)) {
         r = address_space_rw(cpu->as, mr_offset, iotlbentry->attrs,
-                             (void *) &val, size, true);
+                             (void *) &val, memop_size(op), true);
     } else {
-        r = memory_region_dispatch_write(mr, mr_offset,
-                                     val, size, iotlbentry->attrs);
-    }
-
-=======
-    r = memory_region_dispatch_write(mr, mr_offset, val, op, iotlbentry->attrs);
->>>>>>> 4f591025
+        r = memory_region_dispatch_write(mr, mr_offset, val, op, iotlbentry->attrs);
+    }
+
     if (r != MEMTX_OK) {
         hwaddr physaddr = mr_offset +
             section->offset_within_address_space -
