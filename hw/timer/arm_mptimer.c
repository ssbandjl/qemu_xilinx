--- conflicted
+++ resolved
@@ -51,13 +51,19 @@
 
 static void timerblock_reload(TimerBlock *tb, int restart)
 {
+    int64_t now = qemu_clock_get_ns(QEMU_CLOCK_VIRTUAL);
+
     if (tb->count == 0) {
         return;
     }
     if (restart) {
-        tb->tick = qemu_clock_get_ns(QEMU_CLOCK_VIRTUAL);
-    }
-    tb->tick += (int64_t)tb->count * timerblock_scale(tb);
+        tb->tick = now;
+    }
+
+    assert(tb->tick <= now);
+    while (tb->tick <= now) {
+        tb->tick += (int64_t)tb->count * timerblock_scale(tb);
+    }
     timer_mod(tb->timer, tb->tick);
 }
 
@@ -213,18 +219,13 @@
     SysBusDevice *sbd = SYS_BUS_DEVICE(dev);
     ARMMPTimerState *s = ARM_MPTIMER(dev);
     int i;
-<<<<<<< HEAD
-
+
+    if (!s->num_cpu) {
+        s->num_cpu = fdt_generic_num_cpus;
+    }
     if (s->num_cpu < 1 || s->num_cpu > ARM_MPTIMER_MAX_CPUS) {
         hw_error("%s: num-cpu must be between 1 and %d\n",
                  __func__, ARM_MPTIMER_MAX_CPUS);
-=======
-    if (!s->num_cpu) {
-        s->num_cpu = fdt_generic_num_cpus;
-    }
-    if (s->num_cpu < 1 || s->num_cpu > MAX_CPUS) {
-        hw_error("%s: num-cpu must be between 1 and %d\n", __func__, MAX_CPUS);
->>>>>>> 732f3483
     }
     /* We implement one timer block per CPU, and expose multiple MMIO regions:
      *  * region 0 is "timer for this core"
