/*
 *  Alpha emulation cpu definitions for qemu.
 *
 *  Copyright (c) 2007 Jocelyn Mayer
 *
 * This library is free software; you can redistribute it and/or
 * modify it under the terms of the GNU Lesser General Public
 * License as published by the Free Software Foundation; either
 * version 2 of the License, or (at your option) any later version.
 *
 * This library is distributed in the hope that it will be useful,
 * but WITHOUT ANY WARRANTY; without even the implied warranty of
 * MERCHANTABILITY or FITNESS FOR A PARTICULAR PURPOSE.  See the GNU
 * Lesser General Public License for more details.
 *
 * You should have received a copy of the GNU Lesser General Public
 * License along with this library; if not, see <http://www.gnu.org/licenses/>.
 */

#ifndef ALPHA_CPU_H
#define ALPHA_CPU_H

#include "qemu-common.h"
#include "cpu-qom.h"

#define TARGET_LONG_BITS 64
#define ALIGNED_ONLY

#define CPUArchState struct CPUAlphaState

#include "exec/cpu-defs.h"

#include "fpu/softfloat.h"

#define ICACHE_LINE_SIZE 32
#define DCACHE_LINE_SIZE 32

#define TARGET_PAGE_BITS 13

#ifdef CONFIG_USER_ONLY
/* ??? The kernel likes to give addresses in high memory.  If the host has
   more virtual address space than the guest, this can lead to impossible
   allocations.  Honor the long-standing assumption that only kernel addrs
   are negative, but otherwise allow allocations anywhere.  This could lead
   to tricky emulation problems for programs doing tagged addressing, but
   that's far fewer than encounter the impossible allocation problem.  */
#define TARGET_PHYS_ADDR_SPACE_BITS  63
#define TARGET_VIRT_ADDR_SPACE_BITS  63
#else
/* ??? EV4 has 34 phys addr bits, EV5 has 40, EV6 has 44.  */
#define TARGET_PHYS_ADDR_SPACE_BITS  44
#define TARGET_VIRT_ADDR_SPACE_BITS  (30 + TARGET_PAGE_BITS)
#endif

/* Alpha major type */
enum {
    ALPHA_EV3  = 1,
    ALPHA_EV4  = 2,
    ALPHA_SIM  = 3,
    ALPHA_LCA  = 4,
    ALPHA_EV5  = 5, /* 21164 */
    ALPHA_EV45 = 6, /* 21064A */
    ALPHA_EV56 = 7, /* 21164A */
};

/* EV4 minor type */
enum {
    ALPHA_EV4_2 = 0,
    ALPHA_EV4_3 = 1,
};

/* LCA minor type */
enum {
    ALPHA_LCA_1 = 1, /* 21066 */
    ALPHA_LCA_2 = 2, /* 20166 */
    ALPHA_LCA_3 = 3, /* 21068 */
    ALPHA_LCA_4 = 4, /* 21068 */
    ALPHA_LCA_5 = 5, /* 21066A */
    ALPHA_LCA_6 = 6, /* 21068A */
};

/* EV5 minor type */
enum {
    ALPHA_EV5_1 = 1, /* Rev BA, CA */
    ALPHA_EV5_2 = 2, /* Rev DA, EA */
    ALPHA_EV5_3 = 3, /* Pass 3 */
    ALPHA_EV5_4 = 4, /* Pass 3.2 */
    ALPHA_EV5_5 = 5, /* Pass 4 */
};

/* EV45 minor type */
enum {
    ALPHA_EV45_1 = 1, /* Pass 1 */
    ALPHA_EV45_2 = 2, /* Pass 1.1 */
    ALPHA_EV45_3 = 3, /* Pass 2 */
};

/* EV56 minor type */
enum {
    ALPHA_EV56_1 = 1, /* Pass 1 */
    ALPHA_EV56_2 = 2, /* Pass 2 */
};

enum {
    IMPLVER_2106x = 0, /* EV4, EV45 & LCA45 */
    IMPLVER_21164 = 1, /* EV5, EV56 & PCA45 */
    IMPLVER_21264 = 2, /* EV6, EV67 & EV68x */
    IMPLVER_21364 = 3, /* EV7 & EV79 */
};

enum {
    AMASK_BWX      = 0x00000001,
    AMASK_FIX      = 0x00000002,
    AMASK_CIX      = 0x00000004,
    AMASK_MVI      = 0x00000100,
    AMASK_TRAP     = 0x00000200,
    AMASK_PREFETCH = 0x00001000,
};

enum {
    VAX_ROUND_NORMAL = 0,
    VAX_ROUND_CHOPPED,
};

enum {
    IEEE_ROUND_NORMAL = 0,
    IEEE_ROUND_DYNAMIC,
    IEEE_ROUND_PLUS,
    IEEE_ROUND_MINUS,
    IEEE_ROUND_CHOPPED,
};

/* IEEE floating-point operations encoding */
/* Trap mode */
enum {
    FP_TRAP_I   = 0x0,
    FP_TRAP_U   = 0x1,
    FP_TRAP_S  = 0x4,
    FP_TRAP_SU  = 0x5,
    FP_TRAP_SUI = 0x7,
};

/* Rounding mode */
enum {
    FP_ROUND_CHOPPED = 0x0,
    FP_ROUND_MINUS   = 0x1,
    FP_ROUND_NORMAL  = 0x2,
    FP_ROUND_DYNAMIC = 0x3,
};

/* FPCR bits -- right-shifted 32 so we can use a uint32_t.  */
#define FPCR_SUM                (1U << (63 - 32))
#define FPCR_INED               (1U << (62 - 32))
#define FPCR_UNFD               (1U << (61 - 32))
#define FPCR_UNDZ               (1U << (60 - 32))
#define FPCR_DYN_SHIFT          (58 - 32)
#define FPCR_DYN_CHOPPED        (0U << FPCR_DYN_SHIFT)
#define FPCR_DYN_MINUS          (1U << FPCR_DYN_SHIFT)
#define FPCR_DYN_NORMAL         (2U << FPCR_DYN_SHIFT)
#define FPCR_DYN_PLUS           (3U << FPCR_DYN_SHIFT)
#define FPCR_DYN_MASK           (3U << FPCR_DYN_SHIFT)
#define FPCR_IOV                (1U << (57 - 32))
#define FPCR_INE                (1U << (56 - 32))
#define FPCR_UNF                (1U << (55 - 32))
#define FPCR_OVF                (1U << (54 - 32))
#define FPCR_DZE                (1U << (53 - 32))
#define FPCR_INV                (1U << (52 - 32))
#define FPCR_OVFD               (1U << (51 - 32))
#define FPCR_DZED               (1U << (50 - 32))
#define FPCR_INVD               (1U << (49 - 32))
#define FPCR_DNZ                (1U << (48 - 32))
#define FPCR_DNOD               (1U << (47 - 32))
#define FPCR_STATUS_MASK        (FPCR_IOV | FPCR_INE | FPCR_UNF \
                                 | FPCR_OVF | FPCR_DZE | FPCR_INV)

/* The silly software trap enables implemented by the kernel emulation.
   These are more or less architecturally required, since the real hardware
   has read-as-zero bits in the FPCR when the features aren't implemented.
   For the purposes of QEMU, we pretend the FPCR can hold everything.  */
#define SWCR_TRAP_ENABLE_INV    (1U << 1)
#define SWCR_TRAP_ENABLE_DZE    (1U << 2)
#define SWCR_TRAP_ENABLE_OVF    (1U << 3)
#define SWCR_TRAP_ENABLE_UNF    (1U << 4)
#define SWCR_TRAP_ENABLE_INE    (1U << 5)
#define SWCR_TRAP_ENABLE_DNO    (1U << 6)
#define SWCR_TRAP_ENABLE_MASK   ((1U << 7) - (1U << 1))

#define SWCR_MAP_DMZ            (1U << 12)
#define SWCR_MAP_UMZ            (1U << 13)
#define SWCR_MAP_MASK           (SWCR_MAP_DMZ | SWCR_MAP_UMZ)

#define SWCR_STATUS_INV         (1U << 17)
#define SWCR_STATUS_DZE         (1U << 18)
#define SWCR_STATUS_OVF         (1U << 19)
#define SWCR_STATUS_UNF         (1U << 20)
#define SWCR_STATUS_INE         (1U << 21)
#define SWCR_STATUS_DNO         (1U << 22)
#define SWCR_STATUS_MASK        ((1U << 23) - (1U << 17))

#define SWCR_MASK  (SWCR_TRAP_ENABLE_MASK | SWCR_MAP_MASK | SWCR_STATUS_MASK)

/* MMU modes definitions */

/* Alpha has 5 MMU modes: PALcode, Kernel, Executive, Supervisor, and User.
   The Unix PALcode only exposes the kernel and user modes; presumably
   executive and supervisor are used by VMS.

   PALcode itself uses physical mode for code and kernel mode for data;
   there are PALmode instructions that can access data via physical mode
   or via an os-installed "alternate mode", which is one of the 4 above.

   That said, we're only emulating Unix PALcode, and not attempting VMS,
   so we don't need to implement Executive and Supervisor.  QEMU's own
   PALcode cheats and usees the KSEG mapping for its code+data rather than
   physical addresses.  */

#define NB_MMU_MODES 3

#define MMU_MODE0_SUFFIX _kernel
#define MMU_MODE1_SUFFIX _user
#define MMU_KERNEL_IDX   0
#define MMU_USER_IDX     1
#define MMU_PHYS_IDX     2

typedef struct CPUAlphaState CPUAlphaState;

struct CPUAlphaState {
    uint64_t ir[31];
    float64 fir[31];
    uint64_t pc;
    uint64_t unique;
    uint64_t lock_addr;
    uint64_t lock_value;

    /* The FPCR, and disassembled portions thereof.  */
    uint32_t fpcr;
    uint32_t fpcr_exc_enable;
    float_status fp_status;
    uint8_t fpcr_dyn_round;
    uint8_t fpcr_flush_to_zero;

    /* The Internal Processor Registers.  Some of these we assume always
       exist for use in user-mode.  */
    uint8_t ps;
    uint8_t intr_flag;
    uint8_t pal_mode;
    uint8_t fen;

    uint32_t pcc_ofs;

    /* These pass data from the exception logic in the translator and
       helpers to the OS entry point.  This is used for both system
       emulation and user-mode.  */
    uint64_t trap_arg0;
    uint64_t trap_arg1;
    uint64_t trap_arg2;

#if !defined(CONFIG_USER_ONLY)
    /* The internal data required by our emulation of the Unix PALcode.  */
    uint64_t exc_addr;
    uint64_t palbr;
    uint64_t ptbr;
    uint64_t vptptr;
    uint64_t sysval;
    uint64_t usp;
    uint64_t shadow[8];
    uint64_t scratch[24];
#endif

    /* This alarm doesn't exist in real hardware; we wish it did.  */
    uint64_t alarm_expire;

    /* Those resources are used only in QEMU core */
    CPU_COMMON

    int error_code;

    uint32_t features;
    uint32_t amask;
    int implver;
};

/**
 * AlphaCPU:
 * @env: #CPUAlphaState
 *
 * An Alpha CPU.
 */
struct AlphaCPU {
    /*< private >*/
    CPUState parent_obj;
    /*< public >*/

    CPUAlphaState env;

    /* This alarm doesn't exist in real hardware; we wish it did.  */
    QEMUTimer *alarm_timer;
};

static inline AlphaCPU *alpha_env_get_cpu(CPUAlphaState *env)
{
    return container_of(env, AlphaCPU, env);
}

#define ENV_GET_CPU(e) CPU(alpha_env_get_cpu(e))

#define ENV_OFFSET offsetof(AlphaCPU, env)

#ifndef CONFIG_USER_ONLY
extern const struct VMStateDescription vmstate_alpha_cpu;
#endif

void alpha_cpu_do_interrupt(CPUState *cpu);
bool alpha_cpu_exec_interrupt(CPUState *cpu, int int_req);
void alpha_cpu_dump_state(CPUState *cs, FILE *f, fprintf_function cpu_fprintf,
                          int flags);
hwaddr alpha_cpu_get_phys_page_debug(CPUState *cpu, vaddr addr);
int alpha_cpu_gdb_read_register(CPUState *cpu, uint8_t *buf, int reg);
int alpha_cpu_gdb_write_register(CPUState *cpu, uint8_t *buf, int reg);
void alpha_cpu_do_unaligned_access(CPUState *cpu, vaddr addr,
                                   MMUAccessType access_type,
                                   int mmu_idx, uintptr_t retaddr);

#define cpu_list alpha_cpu_list
<<<<<<< HEAD
#define cpu_exec cpu_alpha_exec
=======
>>>>>>> 7124ccf8
#define cpu_signal_handler cpu_alpha_signal_handler

#include "exec/cpu-all.h"

enum {
    FEATURE_ASN    = 0x00000001,
    FEATURE_SPS    = 0x00000002,
    FEATURE_VIRBND = 0x00000004,
    FEATURE_TBCHK  = 0x00000008,
};

enum {
    EXCP_RESET,
    EXCP_MCHK,
    EXCP_SMP_INTERRUPT,
    EXCP_CLK_INTERRUPT,
    EXCP_DEV_INTERRUPT,
    EXCP_MMFAULT,
    EXCP_UNALIGN,
    EXCP_OPCDEC,
    EXCP_ARITH,
    EXCP_FEN,
    EXCP_CALL_PAL,
};

/* Alpha-specific interrupt pending bits.  */
#define CPU_INTERRUPT_TIMER	CPU_INTERRUPT_TGT_EXT_0
#define CPU_INTERRUPT_SMP	CPU_INTERRUPT_TGT_EXT_1
#define CPU_INTERRUPT_MCHK	CPU_INTERRUPT_TGT_EXT_2

/* OSF/1 Page table bits.  */
enum {
    PTE_VALID = 0x0001,
    PTE_FOR   = 0x0002,  /* used for page protection (fault on read) */
    PTE_FOW   = 0x0004,  /* used for page protection (fault on write) */
    PTE_FOE   = 0x0008,  /* used for page protection (fault on exec) */
    PTE_ASM   = 0x0010,
    PTE_KRE   = 0x0100,
    PTE_URE   = 0x0200,
    PTE_KWE   = 0x1000,
    PTE_UWE   = 0x2000
};

/* Hardware interrupt (entInt) constants.  */
enum {
    INT_K_IP,
    INT_K_CLK,
    INT_K_MCHK,
    INT_K_DEV,
    INT_K_PERF,
};

/* Memory management (entMM) constants.  */
enum {
    MM_K_TNV,
    MM_K_ACV,
    MM_K_FOR,
    MM_K_FOE,
    MM_K_FOW
};

/* Arithmetic exception (entArith) constants.  */
enum {
    EXC_M_SWC = 1,      /* Software completion */
    EXC_M_INV = 2,      /* Invalid operation */
    EXC_M_DZE = 4,      /* Division by zero */
    EXC_M_FOV = 8,      /* Overflow */
    EXC_M_UNF = 16,     /* Underflow */
    EXC_M_INE = 32,     /* Inexact result */
    EXC_M_IOV = 64      /* Integer Overflow */
};

/* Processor status constants.  */
enum {
    /* Low 3 bits are interrupt mask level.  */
    PS_INT_MASK = 7,

    /* Bits 4 and 5 are the mmu mode.  The VMS PALcode uses all 4 modes;
       The Unix PALcode only uses bit 4.  */
    PS_USER_MODE = 8
};

static inline int cpu_mmu_index(CPUAlphaState *env, bool ifetch)
{
    if (env->pal_mode) {
        return MMU_KERNEL_IDX;
    } else if (env->ps & PS_USER_MODE) {
        return MMU_USER_IDX;
    } else {
        return MMU_KERNEL_IDX;
    }
}

enum {
    IR_V0   = 0,
    IR_T0   = 1,
    IR_T1   = 2,
    IR_T2   = 3,
    IR_T3   = 4,
    IR_T4   = 5,
    IR_T5   = 6,
    IR_T6   = 7,
    IR_T7   = 8,
    IR_S0   = 9,
    IR_S1   = 10,
    IR_S2   = 11,
    IR_S3   = 12,
    IR_S4   = 13,
    IR_S5   = 14,
    IR_S6   = 15,
    IR_FP   = IR_S6,
    IR_A0   = 16,
    IR_A1   = 17,
    IR_A2   = 18,
    IR_A3   = 19,
    IR_A4   = 20,
    IR_A5   = 21,
    IR_T8   = 22,
    IR_T9   = 23,
    IR_T10  = 24,
    IR_T11  = 25,
    IR_RA   = 26,
    IR_T12  = 27,
    IR_PV   = IR_T12,
    IR_AT   = 28,
    IR_GP   = 29,
    IR_SP   = 30,
    IR_ZERO = 31,
};

void alpha_translate_init(void);

AlphaCPU *cpu_alpha_init(const char *cpu_model);

#define cpu_init(cpu_model) CPU(cpu_alpha_init(cpu_model))

void alpha_cpu_list(FILE *f, fprintf_function cpu_fprintf);
<<<<<<< HEAD
int cpu_alpha_exec(CPUState *cpu);
=======
>>>>>>> 7124ccf8
/* you can call this signal handler from your SIGBUS and SIGSEGV
   signal handlers to inform the virtual CPU of exceptions. non zero
   is returned if the signal was handled by the virtual CPU.  */
int cpu_alpha_signal_handler(int host_signum, void *pinfo,
                             void *puc);
int alpha_cpu_handle_mmu_fault(CPUState *cpu, vaddr address, int rw,
                               int mmu_idx);
void QEMU_NORETURN dynamic_excp(CPUAlphaState *, uintptr_t, int, int);
void QEMU_NORETURN arith_excp(CPUAlphaState *, uintptr_t, int, uint64_t);

uint64_t cpu_alpha_load_fpcr (CPUAlphaState *env);
void cpu_alpha_store_fpcr (CPUAlphaState *env, uint64_t val);
uint64_t cpu_alpha_load_gr(CPUAlphaState *env, unsigned reg);
void cpu_alpha_store_gr(CPUAlphaState *env, unsigned reg, uint64_t val);
#ifndef CONFIG_USER_ONLY
QEMU_NORETURN void alpha_cpu_unassigned_access(CPUState *cpu, hwaddr addr,
                                               bool is_write, bool is_exec,
                                               int unused, unsigned size);
#endif

/* Bits in TB->FLAGS that control how translation is processed.  */
enum {
    TB_FLAGS_PAL_MODE = 1,
    TB_FLAGS_FEN = 2,
    TB_FLAGS_USER_MODE = 8,

    TB_FLAGS_AMASK_SHIFT = 4,
    TB_FLAGS_AMASK_BWX = AMASK_BWX << TB_FLAGS_AMASK_SHIFT,
    TB_FLAGS_AMASK_FIX = AMASK_FIX << TB_FLAGS_AMASK_SHIFT,
    TB_FLAGS_AMASK_CIX = AMASK_CIX << TB_FLAGS_AMASK_SHIFT,
    TB_FLAGS_AMASK_MVI = AMASK_MVI << TB_FLAGS_AMASK_SHIFT,
    TB_FLAGS_AMASK_TRAP = AMASK_TRAP << TB_FLAGS_AMASK_SHIFT,
    TB_FLAGS_AMASK_PREFETCH = AMASK_PREFETCH << TB_FLAGS_AMASK_SHIFT,
};

static inline void cpu_get_tb_cpu_state(CPUAlphaState *env, target_ulong *pc,
                                        target_ulong *cs_base, uint32_t *pflags)
{
    int flags = 0;

    *pc = env->pc;
    *cs_base = 0;

    if (env->pal_mode) {
        flags = TB_FLAGS_PAL_MODE;
    } else {
        flags = env->ps & PS_USER_MODE;
    }
    if (env->fen) {
        flags |= TB_FLAGS_FEN;
    }
    flags |= env->amask << TB_FLAGS_AMASK_SHIFT;

    *pflags = flags;
}

#endif /* ALPHA_CPU_H */<|MERGE_RESOLUTION|>--- conflicted
+++ resolved
@@ -322,10 +322,6 @@
                                    int mmu_idx, uintptr_t retaddr);
 
 #define cpu_list alpha_cpu_list
-<<<<<<< HEAD
-#define cpu_exec cpu_alpha_exec
-=======
->>>>>>> 7124ccf8
 #define cpu_signal_handler cpu_alpha_signal_handler
 
 #include "exec/cpu-all.h"
@@ -463,10 +459,6 @@
 #define cpu_init(cpu_model) CPU(cpu_alpha_init(cpu_model))
 
 void alpha_cpu_list(FILE *f, fprintf_function cpu_fprintf);
-<<<<<<< HEAD
-int cpu_alpha_exec(CPUState *cpu);
-=======
->>>>>>> 7124ccf8
 /* you can call this signal handler from your SIGBUS and SIGSEGV
    signal handlers to inform the virtual CPU of exceptions. non zero
    is returned if the signal was handled by the virtual CPU.  */
