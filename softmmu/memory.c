/*
 * Physical memory management
 *
 * Copyright 2011 Red Hat, Inc. and/or its affiliates
 *
 * Authors:
 *  Avi Kivity <avi@redhat.com>
 *
 * This work is licensed under the terms of the GNU GPL, version 2.  See
 * the COPYING file in the top-level directory.
 *
 * Contributions after 2012-01-13 are licensed under the terms of the
 * GNU GPL, version 2 or (at your option) any later version.
 */

#include "qemu/osdep.h"
#include "qemu/log.h"
#include "qapi/error.h"
#include "cpu.h"
#include "exec/memory.h"
#include "exec/address-spaces.h"
#include "qapi/visitor.h"
#include "qemu/bitops.h"
#include "qemu/error-report.h"
#include "qemu/main-loop.h"
#include "qemu/qemu-print.h"
#include "qom/object.h"
#include "trace.h"

#include "exec/memory-internal.h"
#include "exec/ram_addr.h"
#include "sysemu/kvm.h"
#include "sysemu/runstate.h"
#include "sysemu/tcg.h"
#include "sysemu/accel.h"
#include "hw/boards.h"
#include "migration/vmstate.h"

#include "hw/fdt_generic_util.h"
#include "hw/qdev-core.h"

//#define DEBUG_UNASSIGNED

static unsigned memory_region_transaction_depth;
static bool memory_region_update_pending;
static bool ioeventfd_update_pending;
bool global_dirty_log;

static QTAILQ_HEAD(, MemoryListener) memory_listeners
    = QTAILQ_HEAD_INITIALIZER(memory_listeners);

static QTAILQ_HEAD(, AddressSpace) address_spaces
    = QTAILQ_HEAD_INITIALIZER(address_spaces);

static GHashTable *flat_views;

typedef struct AddrRange AddrRange;

static void memory_region_update_container_subregions(MemoryRegion *subregion);
static void memory_region_readd_subregion(MemoryRegion *mr);

/*
 * Note that signed integers are needed for negative offsetting in aliases
 * (large MemoryRegion::alias_offset).
 */
struct AddrRange {
    Int128 start;
    Int128 size;
};

static AddrRange addrrange_make(Int128 start, Int128 size)
{
    return (AddrRange) { start, size };
}

static bool addrrange_equal(AddrRange r1, AddrRange r2)
{
    return int128_eq(r1.start, r2.start) && int128_eq(r1.size, r2.size);
}

static Int128 addrrange_end(AddrRange r)
{
    return int128_add(r.start, r.size);
}

static AddrRange addrrange_shift(AddrRange range, Int128 delta)
{
    int128_addto(&range.start, delta);
    return range;
}

static bool addrrange_contains(AddrRange range, Int128 addr)
{
    return int128_ge(addr, range.start)
        && int128_lt(addr, addrrange_end(range));
}

static bool addrrange_intersects(AddrRange r1, AddrRange r2)
{
    return addrrange_contains(r1, r2.start)
        || addrrange_contains(r2, r1.start);
}

static AddrRange addrrange_intersection(AddrRange r1, AddrRange r2)
{
    Int128 start = int128_max(r1.start, r2.start);
    Int128 end = int128_min(addrrange_end(r1), addrrange_end(r2));
    return addrrange_make(start, int128_sub(end, start));
}

enum ListenerDirection { Forward, Reverse };

#define MEMORY_LISTENER_CALL_GLOBAL(_callback, _direction, _args...)    \
    do {                                                                \
        MemoryListener *_listener;                                      \
                                                                        \
        switch (_direction) {                                           \
        case Forward:                                                   \
            QTAILQ_FOREACH(_listener, &memory_listeners, link) {        \
                if (_listener->_callback) {                             \
                    _listener->_callback(_listener, ##_args);           \
                }                                                       \
            }                                                           \
            break;                                                      \
        case Reverse:                                                   \
            QTAILQ_FOREACH_REVERSE(_listener, &memory_listeners, link) { \
                if (_listener->_callback) {                             \
                    _listener->_callback(_listener, ##_args);           \
                }                                                       \
            }                                                           \
            break;                                                      \
        default:                                                        \
            abort();                                                    \
        }                                                               \
    } while (0)

#define MEMORY_LISTENER_CALL(_as, _callback, _direction, _section, _args...) \
    do {                                                                \
        MemoryListener *_listener;                                      \
                                                                        \
        switch (_direction) {                                           \
        case Forward:                                                   \
            QTAILQ_FOREACH(_listener, &(_as)->listeners, link_as) {     \
                if (_listener->_callback) {                             \
                    _listener->_callback(_listener, _section, ##_args); \
                }                                                       \
            }                                                           \
            break;                                                      \
        case Reverse:                                                   \
            QTAILQ_FOREACH_REVERSE(_listener, &(_as)->listeners, link_as) { \
                if (_listener->_callback) {                             \
                    _listener->_callback(_listener, _section, ##_args); \
                }                                                       \
            }                                                           \
            break;                                                      \
        default:                                                        \
            abort();                                                    \
        }                                                               \
    } while (0)

/* No need to ref/unref .mr, the FlatRange keeps it alive.  */
#define MEMORY_LISTENER_UPDATE_REGION(fr, as, dir, callback, _args...)  \
    do {                                                                \
        MemoryRegionSection mrs = section_from_flat_range(fr,           \
                address_space_to_flatview(as));                         \
        MEMORY_LISTENER_CALL(as, callback, dir, &mrs, ##_args);         \
    } while(0)

struct CoalescedMemoryRange {
    AddrRange addr;
    QTAILQ_ENTRY(CoalescedMemoryRange) link;
};

struct MemoryRegionIoeventfd {
    AddrRange addr;
    bool match_data;
    uint64_t data;
    EventNotifier *e;
};

static bool memory_region_ioeventfd_before(MemoryRegionIoeventfd *a,
                                           MemoryRegionIoeventfd *b)
{
    if (int128_lt(a->addr.start, b->addr.start)) {
        return true;
    } else if (int128_gt(a->addr.start, b->addr.start)) {
        return false;
    } else if (int128_lt(a->addr.size, b->addr.size)) {
        return true;
    } else if (int128_gt(a->addr.size, b->addr.size)) {
        return false;
    } else if (a->match_data < b->match_data) {
        return true;
    } else  if (a->match_data > b->match_data) {
        return false;
    } else if (a->match_data) {
        if (a->data < b->data) {
            return true;
        } else if (a->data > b->data) {
            return false;
        }
    }
    if (a->e < b->e) {
        return true;
    } else if (a->e > b->e) {
        return false;
    }
    return false;
}

static bool memory_region_ioeventfd_equal(MemoryRegionIoeventfd *a,
                                          MemoryRegionIoeventfd *b)
{
    if (int128_eq(a->addr.start, b->addr.start) &&
        (!int128_nz(a->addr.size) || !int128_nz(b->addr.size) ||
         (int128_eq(a->addr.size, b->addr.size) &&
          (a->match_data == b->match_data) &&
          ((a->match_data && (a->data == b->data)) || !a->match_data) &&
          (a->e == b->e))))
        return true;

    return false;
}

/* Range of memory in the global map.  Addresses are absolute. */
struct FlatRange {
    MemoryRegion *mr;
    hwaddr offset_in_region;
    AddrRange addr;
    uint8_t dirty_log_mask;
    bool romd_mode;
    bool readonly;
    bool nonvolatile;
};

#define FOR_EACH_FLAT_RANGE(var, view)          \
    for (var = (view)->ranges; var < (view)->ranges + (view)->nr; ++var)

static inline MemoryRegionSection
section_from_flat_range(FlatRange *fr, FlatView *fv)
{
    return (MemoryRegionSection) {
        .mr = fr->mr,
        .fv = fv,
        .offset_within_region = fr->offset_in_region,
        .size = fr->addr.size,
        .offset_within_address_space = int128_get64(fr->addr.start),
        .readonly = fr->readonly,
        .nonvolatile = fr->nonvolatile,
    };
}

static bool flatrange_equal(FlatRange *a, FlatRange *b)
{
    return a->mr == b->mr
        && addrrange_equal(a->addr, b->addr)
        && a->offset_in_region == b->offset_in_region
        && a->romd_mode == b->romd_mode
        && a->readonly == b->readonly
        && a->nonvolatile == b->nonvolatile;
}

static FlatView *flatview_new(MemoryRegion *mr_root)
{
    FlatView *view;

    view = g_new0(FlatView, 1);
    view->ref = 1;
    view->root = mr_root;
    memory_region_ref(mr_root);
    trace_flatview_new(view, mr_root);

    return view;
}

/* Insert a range into a given position.  Caller is responsible for maintaining
 * sorting order.
 */
static void flatview_insert(FlatView *view, unsigned pos, FlatRange *range)
{
    if (view->nr == view->nr_allocated) {
        view->nr_allocated = MAX(2 * view->nr, 10);
        view->ranges = g_realloc(view->ranges,
                                    view->nr_allocated * sizeof(*view->ranges));
    }
    memmove(view->ranges + pos + 1, view->ranges + pos,
            (view->nr - pos) * sizeof(FlatRange));
    view->ranges[pos] = *range;
    memory_region_ref(range->mr);
    ++view->nr;
}

static void flatview_destroy(FlatView *view)
{
    int i;

    trace_flatview_destroy(view, view->root);
    if (view->dispatch) {
        address_space_dispatch_free(view->dispatch);
    }
    for (i = 0; i < view->nr; i++) {
        memory_region_unref(view->ranges[i].mr);
    }
    g_free(view->ranges);
    memory_region_unref(view->root);
    g_free(view);
}

static bool flatview_ref(FlatView *view)
{
    return qatomic_fetch_inc_nonzero(&view->ref) > 0;
}

void flatview_unref(FlatView *view)
{
    if (qatomic_fetch_dec(&view->ref) == 1) {
        trace_flatview_destroy_rcu(view, view->root);
        assert(view->root);
        call_rcu(view, flatview_destroy, rcu);
    }
}

static bool can_merge(FlatRange *r1, FlatRange *r2)
{
    return int128_eq(addrrange_end(r1->addr), r2->addr.start)
        && r1->mr == r2->mr
        && int128_eq(int128_add(int128_make64(r1->offset_in_region),
                                r1->addr.size),
                     int128_make64(r2->offset_in_region))
        && r1->dirty_log_mask == r2->dirty_log_mask
        && r1->romd_mode == r2->romd_mode
        && r1->readonly == r2->readonly
        && r1->nonvolatile == r2->nonvolatile;
}

/* Attempt to simplify a view by merging adjacent ranges */
static void flatview_simplify(FlatView *view)
{
    unsigned i, j, k;

    i = 0;
    while (i < view->nr) {
        j = i + 1;
        while (j < view->nr
               && can_merge(&view->ranges[j-1], &view->ranges[j])) {
            int128_addto(&view->ranges[i].addr.size, view->ranges[j].addr.size);
            ++j;
        }
        ++i;
        for (k = i; k < j; k++) {
            memory_region_unref(view->ranges[k].mr);
        }
        memmove(&view->ranges[i], &view->ranges[j],
                (view->nr - j) * sizeof(view->ranges[j]));
        view->nr -= j - i;
    }
}

static bool memory_region_big_endian(MemoryRegion *mr)
{
#ifdef TARGET_WORDS_BIGENDIAN
    return mr->ops->endianness != DEVICE_LITTLE_ENDIAN;
#else
    return mr->ops->endianness == DEVICE_BIG_ENDIAN;
#endif
}

static void adjust_endianness(MemoryRegion *mr, uint64_t *data, MemOp op)
{
    if ((op & MO_BSWAP) != devend_memop(mr->ops->endianness)) {
        switch (op & MO_SIZE) {
        case MO_8:
            break;
        case MO_16:
            *data = bswap16(*data);
            break;
        case MO_32:
            *data = bswap32(*data);
            break;
        case MO_64:
            *data = bswap64(*data);
            break;
        default:
            g_assert_not_reached();
        }
    }
}

static inline void memory_region_shift_read_access(uint64_t *value,
                                                   signed shift,
                                                   uint64_t mask,
                                                   uint64_t tmp)
{
    if (shift >= 0) {
        *value |= (tmp & mask) << shift;
    } else {
        *value |= (tmp & mask) >> -shift;
    }
}

static inline uint64_t memory_region_shift_write_access(uint64_t *value,
                                                        signed shift,
                                                        uint64_t mask)
{
    uint64_t tmp;

    if (shift >= 0) {
        tmp = (*value >> shift) & mask;
    } else {
        tmp = (*value << -shift) & mask;
    }

    return tmp;
}

static hwaddr memory_region_to_absolute_addr(MemoryRegion *mr, hwaddr offset)
{
    MemoryRegion *root;
    hwaddr abs_addr = offset;

    abs_addr += mr->addr;
    for (root = mr; root->container; ) {
        root = root->container;
        abs_addr += root->addr;
    }

    return abs_addr;
}

static int get_cpu_index(void)
{
    if (current_cpu) {
        return current_cpu->cpu_index;
    }
    return -1;
}

/* FIXME: Remove */
static MemTxResult memory_region_read_accessor_attr(MemoryRegion *mr,
                                                    hwaddr addr,
                                                    uint64_t *value,
                                                    unsigned size,
                                                    signed shift,
                                                    uint64_t mask,
                                                    MemTxAttrs attrs)
{
    MemoryTransaction tr = {{0}};
    MemTxResult ret;

    if (mr->flush_coalesced_mmio) {
        qemu_flush_coalesced_mmio_buffer();
    }

    tr.opaque = mr->opaque;
    tr.addr = addr;
    tr.size = size;
    tr.attr = attrs;
    ret = mr->ops->access(&tr);
    *value |= (tr.data.u64 & mask) << shift;

    return ret;
}

static MemTxResult  memory_region_read_accessor(MemoryRegion *mr,
                                                hwaddr addr,
                                                uint64_t *value,
                                                unsigned size,
                                                signed shift,
                                                uint64_t mask,
                                                MemTxAttrs attrs)
{
    uint64_t tmp;

    tmp = mr->ops->read(mr->opaque, addr, size);
    if (mr->subpage) {
        trace_memory_region_subpage_read(get_cpu_index(), mr, addr, tmp, size);
    } else if (trace_event_get_state_backends(TRACE_MEMORY_REGION_OPS_READ)) {
        hwaddr abs_addr = memory_region_to_absolute_addr(mr, addr);
        trace_memory_region_ops_read(get_cpu_index(), mr, abs_addr, tmp, size);
    }
    memory_region_shift_read_access(value, shift, mask, tmp);
    return MEMTX_OK;
}

static MemTxResult memory_region_read_with_attrs_accessor(MemoryRegion *mr,
                                                          hwaddr addr,
                                                          uint64_t *value,
                                                          unsigned size,
                                                          signed shift,
                                                          uint64_t mask,
                                                          MemTxAttrs attrs)
{
    uint64_t tmp = 0;
    MemTxResult r;

    r = mr->ops->read_with_attrs(mr->opaque, addr, &tmp, size, attrs);
    if (mr->subpage) {
        trace_memory_region_subpage_read(get_cpu_index(), mr, addr, tmp, size);
    } else if (trace_event_get_state_backends(TRACE_MEMORY_REGION_OPS_READ)) {
        hwaddr abs_addr = memory_region_to_absolute_addr(mr, addr);
        trace_memory_region_ops_read(get_cpu_index(), mr, abs_addr, tmp, size);
    }
    memory_region_shift_read_access(value, shift, mask, tmp);
    return r;
}

/* FIXME: Remove */
static MemTxResult memory_region_write_accessor_attr(MemoryRegion *mr,
                                                     hwaddr addr,
                                                     uint64_t *value,
                                                     unsigned size,
                                                     signed shift,
                                                     uint64_t mask,
                                                     MemTxAttrs attrs)
{
    MemoryTransaction tr = {{0}};

    if (mr->flush_coalesced_mmio) {
        qemu_flush_coalesced_mmio_buffer();
    }

    tr.opaque = mr->opaque;
    tr.rw = true;
    tr.addr = addr;
    tr.size = size;
    tr.attr = attrs;
    tr.data.u64 = (*value >> shift) & mask;
    trace_memory_region_ops_write(get_cpu_index(), mr, tr.addr, tr.data.u64, tr.size);
    return mr->ops->access(&tr);
}

static MemTxResult memory_region_write_accessor(MemoryRegion *mr,
                                                hwaddr addr,
                                                uint64_t *value,
                                                unsigned size,
                                                signed shift,
                                                uint64_t mask,
                                                MemTxAttrs attrs)
{
    uint64_t tmp = memory_region_shift_write_access(value, shift, mask);

    if (mr->subpage) {
        trace_memory_region_subpage_write(get_cpu_index(), mr, addr, tmp, size);
    } else if (trace_event_get_state_backends(TRACE_MEMORY_REGION_OPS_WRITE)) {
        hwaddr abs_addr = memory_region_to_absolute_addr(mr, addr);
        trace_memory_region_ops_write(get_cpu_index(), mr, abs_addr, tmp, size);
    }
    mr->ops->write(mr->opaque, addr, tmp, size);
    return MEMTX_OK;
}

static MemTxResult memory_region_write_with_attrs_accessor(MemoryRegion *mr,
                                                           hwaddr addr,
                                                           uint64_t *value,
                                                           unsigned size,
                                                           signed shift,
                                                           uint64_t mask,
                                                           MemTxAttrs attrs)
{
    uint64_t tmp = memory_region_shift_write_access(value, shift, mask);

    if (mr->subpage) {
        trace_memory_region_subpage_write(get_cpu_index(), mr, addr, tmp, size);
    } else if (trace_event_get_state_backends(TRACE_MEMORY_REGION_OPS_WRITE)) {
        hwaddr abs_addr = memory_region_to_absolute_addr(mr, addr);
        trace_memory_region_ops_write(get_cpu_index(), mr, abs_addr, tmp, size);
    }
    return mr->ops->write_with_attrs(mr->opaque, addr, tmp, size, attrs);
}

/* Xilinx: Checks qdev reset GPIO level */
static bool memory_owner_is_in_reset(MemoryRegion *mr)
{
    if (object_dynamic_cast(mr->owner, TYPE_DEVICE)) {
        return DEVICE(mr->owner)->reset_level;
    }
    return false;
}

static MemTxResult access_with_adjusted_size(hwaddr addr,
                                      uint64_t *value,
                                      unsigned size,
                                      unsigned access_size_min,
                                      unsigned access_size_max,
                                      MemTxResult (*access_fn)
                                                  (MemoryRegion *mr,
                                                   hwaddr addr,
                                                   uint64_t *value,
                                                   unsigned size,
                                                   signed shift,
                                                   uint64_t mask,
                                                   MemTxAttrs attrs),
                                      MemoryRegion *mr,
                                      MemTxAttrs attrs)
{
    uint64_t access_mask;
    unsigned access_size;
    unsigned i;
    MemTxResult r = MEMTX_OK;

    if (!access_size_min) {
        access_size_min = 1;
    }
    if (!access_size_max) {
        access_size_max = 4;
    }

    /*
     * Xilinx: If devices are held in reset, we should allow the access and warn
     * the user of what they're doing.
     * We allow the access to avoid breaking compatibility with flows that do
     * not bring devices out of reset.
     */
    if (memory_owner_is_in_reset(mr)) {
        qemu_log_mask(LOG_GUEST_ERROR, "%s: Accessing 0x%" HWADDR_PRIx" when "
                      "held in reset.\n",
                      object_get_canonical_path(OBJECT(mr->owner)), addr);
    }

    /* FIXME: support unaligned access? */
    access_size = MAX(MIN(size, access_size_max), access_size_min);
    access_mask = MAKE_64BIT_MASK(0, access_size * 8);
    if (memory_region_big_endian(mr)) {
        for (i = 0; i < size; i += access_size) {
            r |= access_fn(mr, addr + i, value, access_size,
                        (size - access_size - i) * 8, access_mask, attrs);
        }
    } else {
        for (i = 0; i < size; i += access_size) {
            r |= access_fn(mr, addr + i, value, access_size, i * 8,
                        access_mask, attrs);
        }
    }
    return r;
}

static AddressSpace *memory_region_to_address_space(MemoryRegion *mr)
{
    AddressSpace *as;

    while (mr->container) {
        mr = mr->container;
    }
    QTAILQ_FOREACH(as, &address_spaces, address_spaces_link) {
        if (mr == as->root) {
            return as;
        }
    }
    return NULL;
}

/* Render a memory region into the global view.  Ranges in @view obscure
 * ranges in @mr.
 */
static void render_memory_region(FlatView *view,
                                 MemoryRegion *mr,
                                 Int128 base,
                                 AddrRange clip,
                                 bool readonly,
                                 bool nonvolatile)
{
    MemoryRegion *subregion;
    unsigned i;
    hwaddr offset_in_region;
    Int128 remain;
    Int128 now;
    FlatRange fr;
    AddrRange tmp;

    if (!mr->enabled) {
        return;
    }

    int128_addto(&base, int128_make64(mr->addr));
    readonly |= mr->readonly;
    nonvolatile |= mr->nonvolatile;

    tmp = addrrange_make(base, mr->size);

    if (!addrrange_intersects(tmp, clip)) {
        return;
    }

    clip = addrrange_intersection(tmp, clip);

    if (mr->alias) {
        int128_subfrom(&base, int128_make64(mr->alias->addr));
        int128_subfrom(&base, int128_make64(mr->alias_offset));
        render_memory_region(view, mr->alias, base, clip,
                             readonly, nonvolatile);
        return;
    }

    /* Render subregions in priority order. */
    QTAILQ_FOREACH(subregion, &mr->subregions, subregions_link) {
        render_memory_region(view, subregion, base, clip,
                             readonly, nonvolatile);
    }

    if (!mr->terminates) {
        return;
    }

    offset_in_region = int128_get64(int128_sub(clip.start, base));
    base = clip.start;
    remain = clip.size;

    fr.mr = mr;
    fr.dirty_log_mask = memory_region_get_dirty_log_mask(mr);
    fr.romd_mode = mr->romd_mode;
    fr.readonly = readonly;
    fr.nonvolatile = nonvolatile;

    /* Render the region itself into any gaps left by the current view. */
    for (i = 0; i < view->nr && int128_nz(remain); ++i) {
        if (int128_ge(base, addrrange_end(view->ranges[i].addr))) {
            continue;
        }
        if (int128_lt(base, view->ranges[i].addr.start)) {
            now = int128_min(remain,
                             int128_sub(view->ranges[i].addr.start, base));
            fr.offset_in_region = offset_in_region;
            fr.addr = addrrange_make(base, now);
            flatview_insert(view, i, &fr);
            ++i;
            int128_addto(&base, now);
            offset_in_region += int128_get64(now);
            int128_subfrom(&remain, now);
        }
        now = int128_sub(int128_min(int128_add(base, remain),
                                    addrrange_end(view->ranges[i].addr)),
                         base);
        int128_addto(&base, now);
        offset_in_region += int128_get64(now);
        int128_subfrom(&remain, now);
    }
    if (int128_nz(remain)) {
        fr.offset_in_region = offset_in_region;
        fr.addr = addrrange_make(base, remain);
        flatview_insert(view, i, &fr);
    }
}

void flatview_for_each_range(FlatView *fv, flatview_cb cb , void *opaque)
{
    FlatRange *fr;

    assert(fv);
    assert(cb);

    FOR_EACH_FLAT_RANGE(fr, fv) {
        if (cb(fr->addr.start, fr->addr.size, fr->mr, opaque))
            break;
    }
}

static MemoryRegion *memory_region_get_flatview_root(MemoryRegion *mr)
{
    while (mr->enabled) {
        if (mr->alias) {
            if (!mr->alias_offset && int128_ge(mr->size, mr->alias->size)) {
                /* The alias is included in its entirety.  Use it as
                 * the "real" root, so that we can share more FlatViews.
                 */
                mr = mr->alias;
                continue;
            }
        } else if (!mr->terminates) {
            unsigned int found = 0;
            MemoryRegion *child, *next = NULL;
            QTAILQ_FOREACH(child, &mr->subregions, subregions_link) {
                if (child->enabled) {
                    if (++found > 1) {
                        next = NULL;
                        break;
                    }
                    if (!child->addr && int128_ge(mr->size, child->size)) {
                        /* A child is included in its entirety.  If it's the only
                         * enabled one, use it in the hope of finding an alias down the
                         * way. This will also let us share FlatViews.
                         */
                        next = child;
                    }
                }
            }
            if (found == 0) {
                return NULL;
            }
            if (next) {
                mr = next;
                continue;
            }
        }

        return mr;
    }

    return NULL;
}

/* Render a memory topology into a list of disjoint absolute ranges. */
static FlatView *generate_memory_topology(MemoryRegion *mr)
{
    int i;
    FlatView *view;

    view = flatview_new(mr);

    if (mr) {
        render_memory_region(view, mr, int128_zero(),
                             addrrange_make(int128_zero(), int128_2_64()),
                             false, false);
    }
    flatview_simplify(view);

    view->dispatch = address_space_dispatch_new(view);
    for (i = 0; i < view->nr; i++) {
        MemoryRegionSection mrs =
            section_from_flat_range(&view->ranges[i], view);
        flatview_add_to_dispatch(view, &mrs);
    }
    address_space_dispatch_compact(view->dispatch);
    g_hash_table_replace(flat_views, mr, view);

    return view;
}

static void address_space_add_del_ioeventfds(AddressSpace *as,
                                             MemoryRegionIoeventfd *fds_new,
                                             unsigned fds_new_nb,
                                             MemoryRegionIoeventfd *fds_old,
                                             unsigned fds_old_nb)
{
    unsigned iold, inew;
    MemoryRegionIoeventfd *fd;
    MemoryRegionSection section;

    /* Generate a symmetric difference of the old and new fd sets, adding
     * and deleting as necessary.
     */

    iold = inew = 0;
    while (iold < fds_old_nb || inew < fds_new_nb) {
        if (iold < fds_old_nb
            && (inew == fds_new_nb
                || memory_region_ioeventfd_before(&fds_old[iold],
                                                  &fds_new[inew]))) {
            fd = &fds_old[iold];
            section = (MemoryRegionSection) {
                .fv = address_space_to_flatview(as),
                .offset_within_address_space = int128_get64(fd->addr.start),
                .size = fd->addr.size,
            };
            MEMORY_LISTENER_CALL(as, eventfd_del, Forward, &section,
                                 fd->match_data, fd->data, fd->e);
            ++iold;
        } else if (inew < fds_new_nb
                   && (iold == fds_old_nb
                       || memory_region_ioeventfd_before(&fds_new[inew],
                                                         &fds_old[iold]))) {
            fd = &fds_new[inew];
            section = (MemoryRegionSection) {
                .fv = address_space_to_flatview(as),
                .offset_within_address_space = int128_get64(fd->addr.start),
                .size = fd->addr.size,
            };
            MEMORY_LISTENER_CALL(as, eventfd_add, Reverse, &section,
                                 fd->match_data, fd->data, fd->e);
            ++inew;
        } else {
            ++iold;
            ++inew;
        }
    }
}

FlatView *address_space_get_flatview(AddressSpace *as)
{
    FlatView *view;

    RCU_READ_LOCK_GUARD();
    do {
        view = address_space_to_flatview(as);
        /* If somebody has replaced as->current_map concurrently,
         * flatview_ref returns false.
         */
    } while (!flatview_ref(view));
    return view;
}

static void address_space_update_ioeventfds(AddressSpace *as)
{
    FlatView *view;
    FlatRange *fr;
    unsigned ioeventfd_nb = 0;
    unsigned ioeventfd_max;
    MemoryRegionIoeventfd *ioeventfds;
    AddrRange tmp;
    unsigned i;

    /*
     * It is likely that the number of ioeventfds hasn't changed much, so use
     * the previous size as the starting value, with some headroom to avoid
     * gratuitous reallocations.
     */
    ioeventfd_max = QEMU_ALIGN_UP(as->ioeventfd_nb, 4);
    ioeventfds = g_new(MemoryRegionIoeventfd, ioeventfd_max);

    view = address_space_get_flatview(as);
    FOR_EACH_FLAT_RANGE(fr, view) {
        for (i = 0; i < fr->mr->ioeventfd_nb; ++i) {
            tmp = addrrange_shift(fr->mr->ioeventfds[i].addr,
                                  int128_sub(fr->addr.start,
                                             int128_make64(fr->offset_in_region)));
            if (addrrange_intersects(fr->addr, tmp)) {
                ++ioeventfd_nb;
                if (ioeventfd_nb > ioeventfd_max) {
                    ioeventfd_max = MAX(ioeventfd_max * 2, 4);
                    ioeventfds = g_realloc(ioeventfds,
                            ioeventfd_max * sizeof(*ioeventfds));
                }
                ioeventfds[ioeventfd_nb-1] = fr->mr->ioeventfds[i];
                ioeventfds[ioeventfd_nb-1].addr = tmp;
            }
        }
    }

    address_space_add_del_ioeventfds(as, ioeventfds, ioeventfd_nb,
                                     as->ioeventfds, as->ioeventfd_nb);

    g_free(as->ioeventfds);
    as->ioeventfds = ioeventfds;
    as->ioeventfd_nb = ioeventfd_nb;
    flatview_unref(view);
}

/*
 * Notify the memory listeners about the coalesced IO change events of
 * range `cmr'.  Only the part that has intersection of the specified
 * FlatRange will be sent.
 */
static void flat_range_coalesced_io_notify(FlatRange *fr, AddressSpace *as,
                                           CoalescedMemoryRange *cmr, bool add)
{
    AddrRange tmp;

    tmp = addrrange_shift(cmr->addr,
                          int128_sub(fr->addr.start,
                                     int128_make64(fr->offset_in_region)));
    if (!addrrange_intersects(tmp, fr->addr)) {
        return;
    }
    tmp = addrrange_intersection(tmp, fr->addr);

    if (add) {
        MEMORY_LISTENER_UPDATE_REGION(fr, as, Forward, coalesced_io_add,
                                      int128_get64(tmp.start),
                                      int128_get64(tmp.size));
    } else {
        MEMORY_LISTENER_UPDATE_REGION(fr, as, Reverse, coalesced_io_del,
                                      int128_get64(tmp.start),
                                      int128_get64(tmp.size));
    }
}

static void flat_range_coalesced_io_del(FlatRange *fr, AddressSpace *as)
{
    CoalescedMemoryRange *cmr;

    QTAILQ_FOREACH(cmr, &fr->mr->coalesced, link) {
        flat_range_coalesced_io_notify(fr, as, cmr, false);
    }
}

static void flat_range_coalesced_io_add(FlatRange *fr, AddressSpace *as)
{
    MemoryRegion *mr = fr->mr;
    CoalescedMemoryRange *cmr;

    if (QTAILQ_EMPTY(&mr->coalesced)) {
        return;
    }

    QTAILQ_FOREACH(cmr, &mr->coalesced, link) {
        flat_range_coalesced_io_notify(fr, as, cmr, true);
    }
}

static void address_space_update_topology_pass(AddressSpace *as,
                                               const FlatView *old_view,
                                               const FlatView *new_view,
                                               bool adding)
{
    unsigned iold, inew;
    FlatRange *frold, *frnew;

    /* Generate a symmetric difference of the old and new memory maps.
     * Kill ranges in the old map, and instantiate ranges in the new map.
     */
    iold = inew = 0;
    while (iold < old_view->nr || inew < new_view->nr) {
        if (iold < old_view->nr) {
            frold = &old_view->ranges[iold];
        } else {
            frold = NULL;
        }
        if (inew < new_view->nr) {
            frnew = &new_view->ranges[inew];
        } else {
            frnew = NULL;
        }

        if (frold
            && (!frnew
                || int128_lt(frold->addr.start, frnew->addr.start)
                || (int128_eq(frold->addr.start, frnew->addr.start)
                    && !flatrange_equal(frold, frnew)))) {
            /* In old but not in new, or in both but attributes changed. */

            if (!adding) {
                flat_range_coalesced_io_del(frold, as);
                MEMORY_LISTENER_UPDATE_REGION(frold, as, Reverse, region_del);
            }

            ++iold;
        } else if (frold && frnew && flatrange_equal(frold, frnew)) {
            /* In both and unchanged (except logging may have changed) */

            if (adding) {
                MEMORY_LISTENER_UPDATE_REGION(frnew, as, Forward, region_nop);
                if (frnew->dirty_log_mask & ~frold->dirty_log_mask) {
                    MEMORY_LISTENER_UPDATE_REGION(frnew, as, Forward, log_start,
                                                  frold->dirty_log_mask,
                                                  frnew->dirty_log_mask);
                }
                if (frold->dirty_log_mask & ~frnew->dirty_log_mask) {
                    MEMORY_LISTENER_UPDATE_REGION(frnew, as, Reverse, log_stop,
                                                  frold->dirty_log_mask,
                                                  frnew->dirty_log_mask);
                }
            }

            ++iold;
            ++inew;
        } else {
            /* In new */

            if (adding) {
                MEMORY_LISTENER_UPDATE_REGION(frnew, as, Forward, region_add);
                flat_range_coalesced_io_add(frnew, as);
            }

            ++inew;
        }
    }
}

static void flatviews_init(void)
{
    static FlatView *empty_view;

    if (flat_views) {
        return;
    }

    flat_views = g_hash_table_new_full(g_direct_hash, g_direct_equal, NULL,
                                       (GDestroyNotify) flatview_unref);
    if (!empty_view) {
        empty_view = generate_memory_topology(NULL);
        /* We keep it alive forever in the global variable.  */
        flatview_ref(empty_view);
    } else {
        g_hash_table_replace(flat_views, NULL, empty_view);
        flatview_ref(empty_view);
    }
}

static void flatviews_reset(void)
{
    AddressSpace *as;

    if (flat_views) {
        g_hash_table_unref(flat_views);
        flat_views = NULL;
    }
    flatviews_init();

    /* Render unique FVs */
    QTAILQ_FOREACH(as, &address_spaces, address_spaces_link) {
        MemoryRegion *physmr = memory_region_get_flatview_root(as->root);

        if (g_hash_table_lookup(flat_views, physmr)) {
            continue;
        }

        generate_memory_topology(physmr);
    }
}

static void address_space_set_flatview(AddressSpace *as)
{
    FlatView *old_view = address_space_to_flatview(as);
    MemoryRegion *physmr = memory_region_get_flatview_root(as->root);
    FlatView *new_view = g_hash_table_lookup(flat_views, physmr);

    assert(new_view);

    if (old_view == new_view) {
        return;
    }

    if (old_view) {
        flatview_ref(old_view);
    }

    flatview_ref(new_view);

    if (!QTAILQ_EMPTY(&as->listeners)) {
        FlatView tmpview = { .nr = 0 }, *old_view2 = old_view;

        if (!old_view2) {
            old_view2 = &tmpview;
        }
        address_space_update_topology_pass(as, old_view2, new_view, false);
        address_space_update_topology_pass(as, old_view2, new_view, true);
    }

    /* Writes are protected by the BQL.  */
    qatomic_rcu_set(&as->current_map, new_view);
    if (old_view) {
        flatview_unref(old_view);
    }

    /* Note that all the old MemoryRegions are still alive up to this
     * point.  This relieves most MemoryListeners from the need to
     * ref/unref the MemoryRegions they get---unless they use them
     * outside the iothread mutex, in which case precise reference
     * counting is necessary.
     */
    if (old_view) {
        flatview_unref(old_view);
    }
}

static void address_space_update_topology(AddressSpace *as)
{
    MemoryRegion *physmr = memory_region_get_flatview_root(as->root);

    flatviews_init();
    if (!g_hash_table_lookup(flat_views, physmr)) {
        generate_memory_topology(physmr);
    }
    address_space_set_flatview(as);
}

void memory_region_transaction_begin(void)
{
    qemu_flush_coalesced_mmio_buffer();
    ++memory_region_transaction_depth;
}

void memory_region_transaction_commit(void)
{
    AddressSpace *as;

    assert(memory_region_transaction_depth);
    assert(qemu_mutex_iothread_locked());

    --memory_region_transaction_depth;
    if (!memory_region_transaction_depth) {
        if (memory_region_update_pending) {
            flatviews_reset();

            MEMORY_LISTENER_CALL_GLOBAL(begin, Forward);

            QTAILQ_FOREACH(as, &address_spaces, address_spaces_link) {
                address_space_set_flatview(as);
                address_space_update_ioeventfds(as);
            }
            memory_region_update_pending = false;
            ioeventfd_update_pending = false;
            MEMORY_LISTENER_CALL_GLOBAL(commit, Forward);
        } else if (ioeventfd_update_pending) {
            QTAILQ_FOREACH(as, &address_spaces, address_spaces_link) {
                address_space_update_ioeventfds(as);
            }
            ioeventfd_update_pending = false;
        }
   }
}

static void memory_region_destructor_none(MemoryRegion *mr)
{
}

static void memory_region_destructor_ram(MemoryRegion *mr)
{
    qemu_ram_free(mr->ram_block);
}

static bool memory_region_need_escape(char c)
{
    return c == '/' || c == '[' || c == '\\' || c == ']';
}

static char *memory_region_escape_name(const char *name)
{
    const char *p;
    char *escaped, *q;
    uint8_t c;
    size_t bytes = 0;

    for (p = name; *p; p++) {
        bytes += memory_region_need_escape(*p) ? 4 : 1;
    }
    if (bytes == p - name) {
       return g_memdup(name, bytes + 1);
    }

    escaped = g_malloc(bytes + 1);
    for (p = name, q = escaped; *p; p++) {
        c = *p;
        if (unlikely(memory_region_need_escape(c))) {
            *q++ = '\\';
            *q++ = 'x';
            *q++ = "0123456789abcdef"[c >> 4];
            c = "0123456789abcdef"[c & 15];
        }
        *q++ = c;
    }
    *q = 0;
    return escaped;
}

static void memory_region_do_init(MemoryRegion *mr,
                                  Object *owner,
                                  const char *name,
                                  uint64_t size)
{
    mr->size = int128_make64(size);
    if (size == UINT64_MAX) {
        mr->size = int128_2_64();
    }
    mr->name = g_strdup(name);
    mr->owner = owner;
    mr->ram_block = NULL;

    if (name) {
        char *escaped_name = memory_region_escape_name(name);
        char *name_array = g_strdup_printf("%s[*]", escaped_name);

        if (!owner) {
            owner = container_get(qdev_get_machine(), "/unattached");
        }

        object_property_add_child(owner, name_array, OBJECT(mr));
        object_unref(OBJECT(mr));
        g_free(name_array);
        g_free(escaped_name);
    }
}

void memory_region_init(MemoryRegion *mr,
                        Object *owner,
                        const char *name,
                        uint64_t size)
{
    object_initialize(mr, sizeof(*mr), TYPE_MEMORY_REGION);
    memory_region_do_init(mr, owner, name, size);
}

static void memory_region_get_addr(Object *obj, Visitor *v, const char *name,
                                   void *opaque, Error **errp)
{
    MemoryRegion *mr = MEMORY_REGION(obj);
    uint64_t value = mr->addr;

    visit_type_uint64(v, name, &value, errp);
}

static void memory_region_set_addr(Object *obj, Visitor *v, const char *name,
                                   void *opaque, Error **errp)
{
    MemoryRegion *mr = MEMORY_REGION(obj);
    Error *local_err = NULL;
    uint64_t value;

    visit_type_uint64(v, name, &value, &local_err);
    if (local_err) {
        error_propagate(errp, local_err);
        return;
    }

    memory_region_set_address(mr, value);
}

static void memory_region_set_container(Object *obj, Visitor *v, const char *name,
                                        void *opaque, Error **errp)
{
    MemoryRegion *mr = MEMORY_REGION(obj);
    Error *local_err = NULL;
    MemoryRegion *old_container = mr->container;
    MemoryRegion *new_container = NULL;
    char *path = NULL;

    visit_type_str(v, name, &path, &local_err);

    if (!local_err && strcmp(path, "") != 0) {
        new_container = MEMORY_REGION(object_resolve_link(obj, name, path,
                                      &local_err));
        while (new_container->alias) {
            new_container = new_container->alias;
        }
    }

    if (local_err) {
        error_propagate(errp, local_err);
        return;
    }

    object_ref(OBJECT(new_container));

    memory_region_transaction_begin();
    memory_region_ref(mr);
    if (old_container) {
        memory_region_del_subregion(old_container, mr);
    }
    mr->container = new_container;
    if (new_container) {
        memory_region_update_container_subregions(mr);
    }
    memory_region_unref(mr);
    memory_region_transaction_commit();

    object_unref(OBJECT(old_container));
}

static void memory_region_get_container(Object *obj, Visitor *v,
                                        const char *name, void *opaque,
                                        Error **errp)
{
    MemoryRegion *mr = MEMORY_REGION(obj);
    char *path = (char *)"";

    if (mr->container) {
        path = object_get_canonical_path(OBJECT(mr->container));
    }
    visit_type_str(v, name, &path, errp);
    if (mr->container) {
        g_free(path);
    }
}

static Object *memory_region_resolve_container(Object *obj, void *opaque,
                                               const char *part)
{
    MemoryRegion *mr = MEMORY_REGION(obj);

    return OBJECT(mr->container);
}

static void memory_region_set_alias(const Object *obj, const char *name,
                                    Object *val, Error **errp)
{
    MemoryRegion *mr = MEMORY_REGION(obj);
    MemoryRegion *subregion, *next;

    /* Be conservative and only allow one shotting for the mo */
    /* FIXME: Use a softer error than assert */
    assert (!mr->alias);

    /* FIXME: check we don't already have subregions and
     * anything else that might be mutex with aliasing
     */

    memory_region_transaction_begin();
    QTAILQ_FOREACH_SAFE(subregion, &mr->subregions, subregions_link, next) {
        object_property_set_link(OBJECT(subregion), "container", OBJECT(val), errp);
    }
    memory_region_ref(mr);
    mr->alias = MEMORY_REGION(val);
    memory_region_unref(mr);
    memory_region_transaction_commit();
    /* FIXME: add cleanup destructors etc etc */
}

static void memory_region_get_priority(Object *obj, Visitor *v,
                                       const char *name, void *opaque,
                                       Error **errp)
{
    MemoryRegion *mr = MEMORY_REGION(obj);
    int32_t value = mr->priority;

    visit_type_int32(v, name, &value, errp);
}

static void memory_region_set_priority(Object *obj, Visitor *v, const char *name,
                                       void *opaque, Error **errp)
{
    MemoryRegion *mr = MEMORY_REGION(obj);
    Error *local_err = NULL;
    int32_t value;

    visit_type_uint32(v, name, (uint32_t *)&value, &error_abort);
    if (local_err) {
        error_propagate(errp, local_err);
        return;
    }

    if (mr->priority != value) {
        mr->priority = value;
        memory_region_readd_subregion(mr);
    }
}

static void memory_region_do_set_ram(MemoryRegion *mr)
{
    char *c, *filename, *sanitized_name;

    if (mr->addr) {
        qemu_ram_free(mr->ram_block);
    }
    if (int128_eq(mr->size, int128_make64(0))) {
        return;
    }
    switch (mr->ram) {
    case(0):
        mr->ram_block = NULL;
        break;
    case(1):
        mr->ram_block = qemu_ram_alloc(int128_get64(mr->size), true, mr, &error_abort);
        break;
    case(2):
        if (mr->filename) {
            filename = g_strdup_printf("%s%s%s",
                                       machine_path ? machine_path : "",
                                       machine_path ? G_DIR_SEPARATOR_S : "",
                                       mr->filename);
        } else {
            sanitized_name = g_strdup(object_get_canonical_path(OBJECT(mr)));

            for (c = sanitized_name; *c != '\0'; c++) {
                if (*c == '/') {
                    *c = '_';
                }
            }
            filename = g_strdup_printf("%s" G_DIR_SEPARATOR_S "qemu-memory-%s",
                                       machine_path ? machine_path : ".",
                                       sanitized_name);
            g_free(sanitized_name);
        }
        mr->ram_block = qemu_ram_alloc_from_file(int128_get64(mr->size), mr,
                                                 RAM_SHARED, filename, &error_abort);
        g_free(filename);
        break;
    default:
        abort();
    }
}

static void memory_region_set_ram(Object *obj, Visitor *v, const char *name,
                                  void *opaque, Error **errp)
{
    MemoryRegion *mr = MEMORY_REGION(obj);
    Error *local_err = NULL;
    uint8_t value;

    visit_type_uint8(v, name, &value, &error_abort);
    if (local_err) {
        error_propagate(errp, local_err);
        return;
    }

    mr->dirty_log_mask |= tcg_enabled() ? (1 << DIRTY_MEMORY_CODE) : 0;
    /* FIXME: Sanitize error handling */
    /* FIXME: Probably need all that transactions stuff */
    if (mr->ram == value) {
        return;
    }

    mr->ram = value;
    mr->terminates = !!value; /*FIXME: Wrong */

    if (int128_eq(int128_2_64(), mr->size)) {
        return;
    }

    memory_region_do_set_ram(mr);
}

static void memory_region_get_size(Object *obj, Visitor *v, const char *name,
                                   void *opaque, Error **errp)
{
    MemoryRegion *mr = MEMORY_REGION(obj);
    uint64_t value = memory_region_size(mr);

    visit_type_uint64(v, name, &value, errp);
}

static void memory_region_set_object_size(Object *obj, Visitor *v, const char *name,
                                          void *opaque, Error **errp)
{
    MemoryRegion *mr = MEMORY_REGION(obj);
    Error *local_err = NULL;
    uint64_t size;

    visit_type_uint64(v, name, &size, &local_err);

    memory_region_set_size(mr, size);
}

static void memory_region_get_filename(Object *obj, Visitor *v,
                                       const char *name,
                                       void *opaque, Error **errp)
{
    MemoryRegion *mr = MEMORY_REGION(obj);
    char *filename = mr->filename;

    visit_type_str(v, name, &filename, errp);
}

static void memory_region_set_filename(Object *obj, Visitor *v,
                                       const char *name,
                                       void *opaque, Error **errp)
{
    MemoryRegion *mr = MEMORY_REGION(obj);
    Error *local_err = NULL;
    char *filename;

    visit_type_str(v, name, &filename, &local_err);
    mr->filename = filename;
}

static void memory_region_initfn(Object *obj)
{
    MemoryRegion *mr = MEMORY_REGION(obj);
    ObjectProperty *op;

    mr->ops = &unassigned_mem_ops;
    mr->enabled = true;
    mr->romd_mode = true;
    mr->destructor = memory_region_destructor_none;
    /* Xilinx: We need this as the default to allow the amba memory regions
     * to be created correctly.
     */
    mr->size = int128_2_64();
    QTAILQ_INIT(&mr->subregions);
    QTAILQ_INIT(&mr->coalesced);

    op = object_property_add(OBJECT(mr), "container",
                             "link<" TYPE_MEMORY_REGION ">",
                             memory_region_get_container,
                             memory_region_set_container,
                             NULL, NULL);
    op->resolve = memory_region_resolve_container;

    object_property_add_link(OBJECT(mr), "alias", TYPE_MEMORY_REGION,
                             (Object **)&mr->alias,
                             memory_region_set_alias,
                             0);
    object_property_add(OBJECT(mr), "addr", "uint64",
                        memory_region_get_addr,
                        memory_region_set_addr,
                        NULL, NULL);
    object_property_add(OBJECT(mr), "priority", "uint32",
                        memory_region_get_priority,
                        memory_region_set_priority,
                        NULL, NULL);
    object_property_add(OBJECT(mr), "ram", "uint8",
                        NULL, /* FIXME: Add getter */
                        memory_region_set_ram,
                        NULL, NULL);
    object_property_add(OBJECT(mr), "filename", "string",
                        memory_region_get_filename,
                        memory_region_set_filename,
                        NULL, NULL);
    object_property_add(OBJECT(mr), "size", "uint64",
                        memory_region_get_size,
                        memory_region_set_object_size,
                        NULL, NULL);
}

static void iommu_memory_region_initfn(Object *obj)
{
    MemoryRegion *mr = MEMORY_REGION(obj);

    mr->is_iommu = true;
}

static uint64_t unassigned_mem_read(void *opaque, hwaddr addr,
                                    unsigned size)
{
#ifdef DEBUG_UNASSIGNED
    printf("Unassigned mem read " TARGET_FMT_plx "\n", addr);
#endif
    return 0;
}

static void unassigned_mem_write(void *opaque, hwaddr addr,
                                 uint64_t val, unsigned size)
{
#ifdef DEBUG_UNASSIGNED
    printf("Unassigned mem write " TARGET_FMT_plx " = 0x%"PRIx64"\n", addr, val);
#endif
}

static bool unassigned_mem_accepts(void *opaque, hwaddr addr,
                                   unsigned size, bool is_write,
                                   MemTxAttrs attrs)
{
    return false;
}

const MemoryRegionOps unassigned_mem_ops = {
    .valid.accepts = unassigned_mem_accepts,
    .endianness = DEVICE_NATIVE_ENDIAN,
};

static uint64_t memory_region_ram_device_read(void *opaque,
                                              hwaddr addr, unsigned size)
{
    MemoryRegion *mr = opaque;
    uint64_t data = (uint64_t)~0;

    switch (size) {
    case 1:
        data = *(uint8_t *)(mr->ram_block->host + addr);
        break;
    case 2:
        data = *(uint16_t *)(mr->ram_block->host + addr);
        break;
    case 4:
        data = *(uint32_t *)(mr->ram_block->host + addr);
        break;
    case 8:
        data = *(uint64_t *)(mr->ram_block->host + addr);
        break;
    }

    trace_memory_region_ram_device_read(get_cpu_index(), mr, addr, data, size);

    return data;
}

static void memory_region_ram_device_write(void *opaque, hwaddr addr,
                                           uint64_t data, unsigned size)
{
    MemoryRegion *mr = opaque;

    trace_memory_region_ram_device_write(get_cpu_index(), mr, addr, data, size);

    switch (size) {
    case 1:
        *(uint8_t *)(mr->ram_block->host + addr) = (uint8_t)data;
        break;
    case 2:
        *(uint16_t *)(mr->ram_block->host + addr) = (uint16_t)data;
        break;
    case 4:
        *(uint32_t *)(mr->ram_block->host + addr) = (uint32_t)data;
        break;
    case 8:
        *(uint64_t *)(mr->ram_block->host + addr) = data;
        break;
    }
}

static const MemoryRegionOps ram_device_mem_ops = {
    .read = memory_region_ram_device_read,
    .write = memory_region_ram_device_write,
    .endianness = DEVICE_HOST_ENDIAN,
    .valid = {
        .min_access_size = 1,
        .max_access_size = 8,
        .unaligned = true,
    },
    .impl = {
        .min_access_size = 1,
        .max_access_size = 8,
        .unaligned = true,
    },
};

bool memory_region_access_valid(MemoryRegion *mr,
                                hwaddr addr,
                                unsigned size,
                                bool is_write,
                                MemTxAttrs attrs)
{
    if (mr->ops->valid.accepts
        && !mr->ops->valid.accepts(mr->opaque, addr, size, is_write, attrs)) {
        qemu_log_mask(LOG_GUEST_ERROR, "Invalid access at addr "
                                       "0x%" HWADDR_PRIX ", size %u, "
                                       "region '%s', reason: rejected\n",
                      addr, size, memory_region_name(mr));
        return false;
    }

    if (!mr->ops->valid.unaligned && (addr & (size - 1))) {
        qemu_log_mask(LOG_GUEST_ERROR, "Invalid access at addr "
                                       "0x%" HWADDR_PRIX ", size %u, "
                                       "region '%s', reason: unaligned\n",
                      addr, size, memory_region_name(mr));
        return false;
    }

    /* Treat zero as compatibility all valid */
    if (!mr->ops->valid.max_access_size) {
        return true;
    }

    if (size > mr->ops->valid.max_access_size
        || size < mr->ops->valid.min_access_size) {
        qemu_log_mask(LOG_GUEST_ERROR, "Invalid access at addr "
                                       "0x%" HWADDR_PRIX ", size %u, "
                                       "region '%s', reason: invalid size "
                                       "(min:%u max:%u)\n",
                      addr, size, memory_region_name(mr),
                      mr->ops->valid.min_access_size,
                      mr->ops->valid.max_access_size);
        return false;
    }
    return true;
}

static MemTxResult memory_region_dispatch_read1(MemoryRegion *mr,
                                                hwaddr addr,
                                                uint64_t *pval,
                                                unsigned size,
                                                MemTxAttrs attrs)
{
    *pval = 0;

    if (mr->ops->access) {
        return access_with_adjusted_size(addr, pval, size,
                                         mr->ops->impl.min_access_size,
                                         mr->ops->impl.max_access_size,
                                         memory_region_read_accessor_attr,
                                         mr, attrs);
    } else if (mr->ops->read) {
        return access_with_adjusted_size(addr, pval, size,
                                         mr->ops->impl.min_access_size,
                                         mr->ops->impl.max_access_size,
                                         memory_region_read_accessor,
                                         mr, attrs);
    } else {
        return access_with_adjusted_size(addr, pval, size,
                                         mr->ops->impl.min_access_size,
                                         mr->ops->impl.max_access_size,
                                         memory_region_read_with_attrs_accessor,
                                         mr, attrs);
    }
}

MemTxResult memory_region_dispatch_read(MemoryRegion *mr,
                                        hwaddr addr,
                                        uint64_t *pval,
                                        MemOp op,
                                        MemTxAttrs attrs)
{
    unsigned size = memop_size(op);
    MemTxResult r;

    fuzz_dma_read_cb(addr, size, mr, false);
    if (!memory_region_access_valid(mr, addr, size, false, attrs)) {
        *pval = unassigned_mem_read(mr, addr, size);
        return MEMTX_DECODE_ERROR;
    }

    r = memory_region_dispatch_read1(mr, addr, pval, size, attrs);
    adjust_endianness(mr, pval, op);
    return r;
}

/* Return true if an eventfd was signalled */
static bool memory_region_dispatch_write_eventfds(MemoryRegion *mr,
                                                    hwaddr addr,
                                                    uint64_t data,
                                                    unsigned size,
                                                    MemTxAttrs attrs)
{
    MemoryRegionIoeventfd ioeventfd = {
        .addr = addrrange_make(int128_make64(addr), int128_make64(size)),
        .data = data,
    };
    unsigned i;

    for (i = 0; i < mr->ioeventfd_nb; i++) {
        ioeventfd.match_data = mr->ioeventfds[i].match_data;
        ioeventfd.e = mr->ioeventfds[i].e;

        if (memory_region_ioeventfd_equal(&ioeventfd, &mr->ioeventfds[i])) {
            event_notifier_set(ioeventfd.e);
            return true;
        }
    }

    return false;
}

MemTxResult memory_region_dispatch_write(MemoryRegion *mr,
                                         hwaddr addr,
                                         uint64_t data,
                                         MemOp op,
                                         MemTxAttrs attrs)
{
    unsigned size = memop_size(op);

    if (!memory_region_access_valid(mr, addr, size, true, attrs)) {
        unassigned_mem_write(mr, addr, data, size);
        return MEMTX_DECODE_ERROR;
    }

    adjust_endianness(mr, &data, op);

    if ((!kvm_eventfds_enabled()) &&
        memory_region_dispatch_write_eventfds(mr, addr, data, size, attrs)) {
        return MEMTX_OK;
    }

    if (mr->ops->access) {
        return access_with_adjusted_size(addr, &data, size,
                                         mr->ops->impl.min_access_size,
                                         mr->ops->impl.max_access_size,
                                         memory_region_write_accessor_attr,
                                         mr, attrs);
    } else if (mr->ops->write) {
        return access_with_adjusted_size(addr, &data, size,
                                         mr->ops->impl.min_access_size,
                                         mr->ops->impl.max_access_size,
                                         memory_region_write_accessor, mr,
                                         attrs);
    } else {
        return
            access_with_adjusted_size(addr, &data, size,
                                      mr->ops->impl.min_access_size,
                                      mr->ops->impl.max_access_size,
                                      memory_region_write_with_attrs_accessor,
                                      mr, attrs);
    }
}

void memory_region_init_io(MemoryRegion *mr,
                           Object *owner,
                           const MemoryRegionOps *ops,
                           void *opaque,
                           const char *name,
                           uint64_t size)
{
    memory_region_init(mr, owner, name, size);
    mr->ops = ops ? ops : &unassigned_mem_ops;
    mr->opaque = opaque;
    mr->terminates = true;
}

void memory_region_init_ram_nomigrate(MemoryRegion *mr,
                                      Object *owner,
                                      const char *name,
                                      uint64_t size,
                                      Error **errp)
{
    memory_region_init_ram_shared_nomigrate(mr, owner, name, size, false, errp);
}

void memory_region_init_ram_shared_nomigrate(MemoryRegion *mr,
                                             Object *owner,
                                             const char *name,
                                             uint64_t size,
                                             bool share,
                                             Error **errp)
{
    Error *err = NULL;
    memory_region_init(mr, owner, name, size);
    mr->ram = 1;
    mr->terminates = true;
    mr->destructor = memory_region_destructor_ram;
    mr->ram_block = qemu_ram_alloc(size, share, mr, &err);
    if (err) {
        mr->size = int128_zero();
        object_unparent(OBJECT(mr));
        error_propagate(errp, err);
    }
}

void memory_region_init_resizeable_ram(MemoryRegion *mr,
                                       Object *owner,
                                       const char *name,
                                       uint64_t size,
                                       uint64_t max_size,
                                       void (*resized)(const char*,
                                                       uint64_t length,
                                                       void *host),
                                       Error **errp)
{
    Error *err = NULL;
    memory_region_init(mr, owner, name, size);
    mr->ram = true;
    mr->terminates = true;
    mr->destructor = memory_region_destructor_ram;
    mr->ram_block = qemu_ram_alloc_resizeable(size, max_size, resized,
                                              mr, &err);
    if (err) {
        mr->size = int128_zero();
        object_unparent(OBJECT(mr));
        error_propagate(errp, err);
    }
}

#ifdef CONFIG_POSIX
void memory_region_init_ram_from_file(MemoryRegion *mr,
                                      struct Object *owner,
                                      const char *name,
                                      uint64_t size,
                                      uint64_t align,
                                      uint32_t ram_flags,
                                      const char *path,
                                      bool readonly,
                                      Error **errp)
{
    Error *err = NULL;
    memory_region_init(mr, owner, name, size);
<<<<<<< HEAD
    mr->ram = 2;
=======
    mr->ram = true;
    mr->readonly = readonly;
>>>>>>> 2f74f45e
    mr->terminates = true;
    mr->destructor = memory_region_destructor_ram;
    mr->align = align;
    mr->ram_block = qemu_ram_alloc_from_file(size, mr, ram_flags, path,
                                             readonly, &err);
    if (err) {
        mr->size = int128_zero();
        object_unparent(OBJECT(mr));
        error_propagate(errp, err);
    }
}

void memory_region_init_ram_from_fd(MemoryRegion *mr,
                                    struct Object *owner,
                                    const char *name,
                                    uint64_t size,
                                    bool share,
                                    int fd,
                                    Error **errp)
{
    Error *err = NULL;
    memory_region_init(mr, owner, name, size);
    mr->ram = true;
    mr->terminates = true;
    mr->destructor = memory_region_destructor_ram;
    mr->ram_block = qemu_ram_alloc_from_fd(size, mr,
                                           share ? RAM_SHARED : 0,
                                           fd, false, &err);
    if (err) {
        mr->size = int128_zero();
        object_unparent(OBJECT(mr));
        error_propagate(errp, err);
    }
}
#endif

void memory_region_init_ram_ptr(MemoryRegion *mr,
                                Object *owner,
                                const char *name,
                                uint64_t size,
                                void *ptr)
{
    memory_region_init(mr, owner, name, size);
    mr->ram = 3;
    mr->terminates = true;
    mr->destructor = memory_region_destructor_ram;

    /* qemu_ram_alloc_from_ptr cannot fail with ptr != NULL.  */
    assert(ptr != NULL);
    mr->ram_block = qemu_ram_alloc_from_ptr(size, ptr, mr, &error_fatal);
}

void memory_region_init_ram_device_ptr(MemoryRegion *mr,
                                       Object *owner,
                                       const char *name,
                                       uint64_t size,
                                       void *ptr)
{
    memory_region_init(mr, owner, name, size);
    mr->ram = true;
    mr->terminates = true;
    mr->ram_device = true;
    mr->ops = &ram_device_mem_ops;
    mr->opaque = mr;
    mr->destructor = memory_region_destructor_ram;

    /* qemu_ram_alloc_from_ptr cannot fail with ptr != NULL.  */
    assert(ptr != NULL);
    mr->ram_block = qemu_ram_alloc_from_ptr(size, ptr, mr, &error_fatal);
}

void memory_region_init_alias(MemoryRegion *mr,
                              Object *owner,
                              const char *name,
                              MemoryRegion *orig,
                              hwaddr offset,
                              uint64_t size)
{
    memory_region_init(mr, owner, name, size);
    mr->alias = orig;
    mr->alias_offset = offset;
}

void memory_region_init_rom_nomigrate(MemoryRegion *mr,
                                      struct Object *owner,
                                      const char *name,
                                      uint64_t size,
                                      Error **errp)
{
    memory_region_init_ram_shared_nomigrate(mr, owner, name, size, false, errp);
    mr->readonly = true;
}

void memory_region_init_rom_device_nomigrate(MemoryRegion *mr,
                                             Object *owner,
                                             const MemoryRegionOps *ops,
                                             void *opaque,
                                             const char *name,
                                             uint64_t size,
                                             Error **errp)
{
    Error *err = NULL;
    assert(ops);
    memory_region_init(mr, owner, name, size);
    mr->ops = ops;
    mr->opaque = opaque;
    mr->terminates = true;
    mr->rom_device = true;
    mr->destructor = memory_region_destructor_ram;
    mr->ram_block = qemu_ram_alloc(size, false,  mr, &err);
    if (err) {
        mr->size = int128_zero();
        object_unparent(OBJECT(mr));
        error_propagate(errp, err);
    }
}

void memory_region_init_iommu(void *_iommu_mr,
                              size_t instance_size,
                              const char *mrtypename,
                              Object *owner,
                              const char *name,
                              uint64_t size)
{
    struct IOMMUMemoryRegion *iommu_mr;
    struct MemoryRegion *mr;

    object_initialize(_iommu_mr, instance_size, mrtypename);
    mr = MEMORY_REGION(_iommu_mr);
    memory_region_do_init(mr, owner, name, size);
    iommu_mr = IOMMU_MEMORY_REGION(mr);
    mr->terminates = true;  /* then re-forwards */
    QLIST_INIT(&iommu_mr->iommu_notify);
    iommu_mr->iommu_notify_flags = IOMMU_NOTIFIER_NONE;
}

static void memory_region_finalize(Object *obj)
{
    MemoryRegion *mr = MEMORY_REGION(obj);

    assert(!mr->container);

    /* We know the region is not visible in any address space (it
     * does not have a container and cannot be a root either because
     * it has no references, so we can blindly clear mr->enabled.
     * memory_region_set_enabled instead could trigger a transaction
     * and cause an infinite loop.
     */
    mr->enabled = false;
    memory_region_transaction_begin();
    while (!QTAILQ_EMPTY(&mr->subregions)) {
        MemoryRegion *subregion = QTAILQ_FIRST(&mr->subregions);
        memory_region_del_subregion(mr, subregion);
    }
    memory_region_transaction_commit();

    mr->destructor(mr);
    memory_region_clear_coalescing(mr);
    g_free((char *)mr->name);
    g_free(mr->ioeventfds);
}

Object *memory_region_owner(MemoryRegion *mr)
{
    Object *obj = OBJECT(mr);
    return obj->parent;
}

void memory_region_ref(MemoryRegion *mr)
{
    /* MMIO callbacks most likely will access data that belongs
     * to the owner, hence the need to ref/unref the owner whenever
     * the memory region is in use.
     *
     * The memory region is a child of its owner.  As long as the
     * owner doesn't call unparent itself on the memory region,
     * ref-ing the owner will also keep the memory region alive.
     * Memory regions without an owner are supposed to never go away;
     * we do not ref/unref them because it slows down DMA sensibly.
     */
    if (mr && mr->owner) {
        object_ref(mr->owner);
    }
}

void memory_region_unref(MemoryRegion *mr)
{
    if (mr && mr->owner) {
        object_unref(mr->owner);
    }
}

uint64_t memory_region_size(MemoryRegion *mr)
{
    if (int128_eq(mr->size, int128_2_64())) {
        return UINT64_MAX;
    }
    return int128_get64(mr->size);
}

const char *memory_region_name(const MemoryRegion *mr)
{
    if (!mr->name) {
        ((MemoryRegion *)mr)->name =
            g_strdup(object_get_canonical_path_component(OBJECT(mr)));
    }
    return mr->name;
}

bool memory_region_is_ram_device(MemoryRegion *mr)
{
    return mr->ram_device;
}

uint8_t memory_region_get_dirty_log_mask(MemoryRegion *mr)
{
    uint8_t mask = mr->dirty_log_mask;
    RAMBlock *rb = mr->ram_block;

    if (global_dirty_log && ((rb && qemu_ram_is_migratable(rb)) ||
                             memory_region_is_iommu(mr))) {
        mask |= (1 << DIRTY_MEMORY_MIGRATION);
    }

    if (tcg_enabled() && rb) {
        /* TCG only cares about dirty memory logging for RAM, not IOMMU.  */
        mask |= (1 << DIRTY_MEMORY_CODE);
    }
    return mask;
}

bool memory_region_is_logging(MemoryRegion *mr, uint8_t client)
{
    return memory_region_get_dirty_log_mask(mr) & (1 << client);
}

static int memory_region_update_iommu_notify_flags(IOMMUMemoryRegion *iommu_mr,
                                                   Error **errp)
{
    IOMMUNotifierFlag flags = IOMMU_NOTIFIER_NONE;
    IOMMUNotifier *iommu_notifier;
    IOMMUMemoryRegionClass *imrc = IOMMU_MEMORY_REGION_GET_CLASS(iommu_mr);
    int ret = 0;

    IOMMU_NOTIFIER_FOREACH(iommu_notifier, iommu_mr) {
        flags |= iommu_notifier->notifier_flags;
    }

    if (flags != iommu_mr->iommu_notify_flags && imrc->notify_flag_changed) {
        ret = imrc->notify_flag_changed(iommu_mr,
                                        iommu_mr->iommu_notify_flags,
                                        flags, errp);
    }

    if (!ret) {
        iommu_mr->iommu_notify_flags = flags;
    }
    return ret;
}

int memory_region_iommu_set_page_size_mask(IOMMUMemoryRegion *iommu_mr,
                                           uint64_t page_size_mask,
                                           Error **errp)
{
    IOMMUMemoryRegionClass *imrc = IOMMU_MEMORY_REGION_GET_CLASS(iommu_mr);
    int ret = 0;

    if (imrc->iommu_set_page_size_mask) {
        ret = imrc->iommu_set_page_size_mask(iommu_mr, page_size_mask, errp);
    }
    return ret;
}

int memory_region_register_iommu_notifier(MemoryRegion *mr,
                                          IOMMUNotifier *n, Error **errp)
{
    IOMMUMemoryRegion *iommu_mr;
    int ret;

    if (mr->alias) {
        return memory_region_register_iommu_notifier(mr->alias, n, errp);
    }

    /* We need to register for at least one bitfield */
    iommu_mr = IOMMU_MEMORY_REGION(mr);
    assert(n->notifier_flags != IOMMU_NOTIFIER_NONE);
    assert(n->start <= n->end);
    assert(n->iommu_idx >= 0 &&
           n->iommu_idx < memory_region_iommu_num_indexes(iommu_mr));

    QLIST_INSERT_HEAD(&iommu_mr->iommu_notify, n, node);
    ret = memory_region_update_iommu_notify_flags(iommu_mr, errp);
    if (ret) {
        QLIST_REMOVE(n, node);
    }
    return ret;
}

uint64_t memory_region_iommu_get_min_page_size(IOMMUMemoryRegion *iommu_mr)
{
    IOMMUMemoryRegionClass *imrc = IOMMU_MEMORY_REGION_GET_CLASS(iommu_mr);

    if (imrc->get_min_page_size) {
        return imrc->get_min_page_size(iommu_mr);
    }
    return TARGET_PAGE_SIZE;
}

void memory_region_iommu_replay(IOMMUMemoryRegion *iommu_mr, IOMMUNotifier *n)
{
    MemoryRegion *mr = MEMORY_REGION(iommu_mr);
    IOMMUMemoryRegionClass *imrc = IOMMU_MEMORY_REGION_GET_CLASS(iommu_mr);
    hwaddr addr, granularity;
    IOMMUTLBEntry iotlb;

    /* If the IOMMU has its own replay callback, override */
    if (imrc->replay) {
        imrc->replay(iommu_mr, n);
        return;
    }

    granularity = memory_region_iommu_get_min_page_size(iommu_mr);

    for (addr = 0; addr < memory_region_size(mr); addr += granularity) {
        iotlb = imrc->translate(iommu_mr, addr, IOMMU_NONE, n->iommu_idx);
        if (iotlb.perm != IOMMU_NONE) {
            n->notify(n, &iotlb);
        }

        /* if (2^64 - MR size) < granularity, it's possible to get an
         * infinite loop here.  This should catch such a wraparound */
        if ((addr + granularity) < addr) {
            break;
        }
    }
}

void memory_region_unregister_iommu_notifier(MemoryRegion *mr,
                                             IOMMUNotifier *n)
{
    IOMMUMemoryRegion *iommu_mr;

    if (mr->alias) {
        memory_region_unregister_iommu_notifier(mr->alias, n);
        return;
    }
    QLIST_REMOVE(n, node);
    iommu_mr = IOMMU_MEMORY_REGION(mr);
    memory_region_update_iommu_notify_flags(iommu_mr, NULL);
}

void memory_region_notify_iommu_one(IOMMUNotifier *notifier,
                                    IOMMUTLBEvent *event)
{
    IOMMUTLBEntry *entry = &event->entry;
    hwaddr entry_end = entry->iova + entry->addr_mask;
    IOMMUTLBEntry tmp = *entry;

    if (event->type == IOMMU_NOTIFIER_UNMAP) {
        assert(entry->perm == IOMMU_NONE);
    }

    /*
     * Skip the notification if the notification does not overlap
     * with registered range.
     */
    if (notifier->start > entry_end || notifier->end < entry->iova) {
        return;
    }

    if (notifier->notifier_flags & IOMMU_NOTIFIER_DEVIOTLB_UNMAP) {
        /* Crop (iova, addr_mask) to range */
        tmp.iova = MAX(tmp.iova, notifier->start);
        tmp.addr_mask = MIN(entry_end, notifier->end) - tmp.iova;
    } else {
        assert(entry->iova >= notifier->start && entry_end <= notifier->end);
    }

    if (event->type & notifier->notifier_flags) {
        notifier->notify(notifier, &tmp);
    }
}

void memory_region_notify_iommu(IOMMUMemoryRegion *iommu_mr,
                                int iommu_idx,
                                IOMMUTLBEvent event)
{
    IOMMUNotifier *iommu_notifier;

    assert(memory_region_is_iommu(MEMORY_REGION(iommu_mr)));

    IOMMU_NOTIFIER_FOREACH(iommu_notifier, iommu_mr) {
        if (iommu_notifier->iommu_idx == iommu_idx) {
            memory_region_notify_iommu_one(iommu_notifier, &event);
        }
    }
}

int memory_region_iommu_get_attr(IOMMUMemoryRegion *iommu_mr,
                                 enum IOMMUMemoryRegionAttr attr,
                                 void *data)
{
    IOMMUMemoryRegionClass *imrc = IOMMU_MEMORY_REGION_GET_CLASS(iommu_mr);

    if (!imrc->get_attr) {
        return -EINVAL;
    }

    return imrc->get_attr(iommu_mr, attr, data);
}

int memory_region_iommu_attrs_to_index(IOMMUMemoryRegion *iommu_mr,
                                       MemTxAttrs attrs)
{
    IOMMUMemoryRegionClass *imrc = IOMMU_MEMORY_REGION_GET_CLASS(iommu_mr);

    if (!imrc->attrs_to_index) {
        return 0;
    }

    return imrc->attrs_to_index(iommu_mr, attrs);
}

int memory_region_iommu_num_indexes(IOMMUMemoryRegion *iommu_mr)
{
    IOMMUMemoryRegionClass *imrc = IOMMU_MEMORY_REGION_GET_CLASS(iommu_mr);

    if (!imrc->num_indexes) {
        return 1;
    }

    return imrc->num_indexes(iommu_mr);
}

void memory_region_set_log(MemoryRegion *mr, bool log, unsigned client)
{
    uint8_t mask = 1 << client;
    uint8_t old_logging;

    assert(client == DIRTY_MEMORY_VGA);
    old_logging = mr->vga_logging_count;
    mr->vga_logging_count += log ? 1 : -1;
    if (!!old_logging == !!mr->vga_logging_count) {
        return;
    }

    memory_region_transaction_begin();
    mr->dirty_log_mask = (mr->dirty_log_mask & ~mask) | (log * mask);
    memory_region_update_pending |= mr->enabled;
    memory_region_transaction_commit();
}

void memory_region_set_dirty(MemoryRegion *mr, hwaddr addr,
                             hwaddr size)
{
    assert(mr->ram_block);
    cpu_physical_memory_set_dirty_range(memory_region_get_ram_addr(mr) + addr,
                                        size,
                                        memory_region_get_dirty_log_mask(mr));
}

static void memory_region_sync_dirty_bitmap(MemoryRegion *mr)
{
    MemoryListener *listener;
    AddressSpace *as;
    FlatView *view;
    FlatRange *fr;

    /* If the same address space has multiple log_sync listeners, we
     * visit that address space's FlatView multiple times.  But because
     * log_sync listeners are rare, it's still cheaper than walking each
     * address space once.
     */
    QTAILQ_FOREACH(listener, &memory_listeners, link) {
        if (!listener->log_sync) {
            continue;
        }
        as = listener->address_space;
        view = address_space_get_flatview(as);
        FOR_EACH_FLAT_RANGE(fr, view) {
            if (fr->dirty_log_mask && (!mr || fr->mr == mr)) {
                MemoryRegionSection mrs = section_from_flat_range(fr, view);
                listener->log_sync(listener, &mrs);
            }
        }
        flatview_unref(view);
    }
}

void memory_region_clear_dirty_bitmap(MemoryRegion *mr, hwaddr start,
                                      hwaddr len)
{
    MemoryRegionSection mrs;
    MemoryListener *listener;
    AddressSpace *as;
    FlatView *view;
    FlatRange *fr;
    hwaddr sec_start, sec_end, sec_size;

    QTAILQ_FOREACH(listener, &memory_listeners, link) {
        if (!listener->log_clear) {
            continue;
        }
        as = listener->address_space;
        view = address_space_get_flatview(as);
        FOR_EACH_FLAT_RANGE(fr, view) {
            if (!fr->dirty_log_mask || fr->mr != mr) {
                /*
                 * Clear dirty bitmap operation only applies to those
                 * regions whose dirty logging is at least enabled
                 */
                continue;
            }

            mrs = section_from_flat_range(fr, view);

            sec_start = MAX(mrs.offset_within_region, start);
            sec_end = mrs.offset_within_region + int128_get64(mrs.size);
            sec_end = MIN(sec_end, start + len);

            if (sec_start >= sec_end) {
                /*
                 * If this memory region section has no intersection
                 * with the requested range, skip.
                 */
                continue;
            }

            /* Valid case; shrink the section if needed */
            mrs.offset_within_address_space +=
                sec_start - mrs.offset_within_region;
            mrs.offset_within_region = sec_start;
            sec_size = sec_end - sec_start;
            mrs.size = int128_make64(sec_size);
            listener->log_clear(listener, &mrs);
        }
        flatview_unref(view);
    }
}

DirtyBitmapSnapshot *memory_region_snapshot_and_clear_dirty(MemoryRegion *mr,
                                                            hwaddr addr,
                                                            hwaddr size,
                                                            unsigned client)
{
    DirtyBitmapSnapshot *snapshot;
    assert(mr->ram_block);
    memory_region_sync_dirty_bitmap(mr);
    snapshot = cpu_physical_memory_snapshot_and_clear_dirty(mr, addr, size, client);
    memory_global_after_dirty_log_sync();
    return snapshot;
}

bool memory_region_snapshot_get_dirty(MemoryRegion *mr, DirtyBitmapSnapshot *snap,
                                      hwaddr addr, hwaddr size)
{
    assert(mr->ram_block);
    return cpu_physical_memory_snapshot_get_dirty(snap,
                memory_region_get_ram_addr(mr) + addr, size);
}

void memory_region_set_readonly(MemoryRegion *mr, bool readonly)
{
    if (mr->readonly != readonly) {
        memory_region_transaction_begin();
        mr->readonly = readonly;
        memory_region_update_pending |= mr->enabled;
        memory_region_transaction_commit();
    }
}

void memory_region_set_nonvolatile(MemoryRegion *mr, bool nonvolatile)
{
    if (mr->nonvolatile != nonvolatile) {
        memory_region_transaction_begin();
        mr->nonvolatile = nonvolatile;
        memory_region_update_pending |= mr->enabled;
        memory_region_transaction_commit();
    }
}

void memory_region_rom_device_set_romd(MemoryRegion *mr, bool romd_mode)
{
    if (mr->romd_mode != romd_mode) {
        memory_region_transaction_begin();
        mr->romd_mode = romd_mode;
        memory_region_update_pending |= mr->enabled;
        memory_region_transaction_commit();
    }
}

void memory_region_reset_dirty(MemoryRegion *mr, hwaddr addr,
                               hwaddr size, unsigned client)
{
    assert(mr->ram_block);
    cpu_physical_memory_test_and_clear_dirty(
        memory_region_get_ram_addr(mr) + addr, size, client);
}

int memory_region_get_fd(MemoryRegion *mr)
{
    int fd;

    RCU_READ_LOCK_GUARD();
    while (mr->alias) {
        mr = mr->alias;
    }
    fd = mr->ram_block->fd;

    return fd;
}

void *memory_region_get_ram_ptr(MemoryRegion *mr)
{
    void *ptr;
    uint64_t offset = 0;

    RCU_READ_LOCK_GUARD();
    while (mr->alias) {
        offset += mr->alias_offset;
        mr = mr->alias;
    }
    assert(mr->ram_block);
    ptr = qemu_map_ram_ptr(mr->ram_block, offset);

    return ptr;
}

MemoryRegion *memory_region_from_host(void *ptr, ram_addr_t *offset)
{
    RAMBlock *block;

    block = qemu_ram_block_from_host(ptr, false, offset);
    if (!block) {
        return NULL;
    }

    return block->mr;
}

ram_addr_t memory_region_get_ram_addr(MemoryRegion *mr)
{
    return mr->ram_block ? mr->ram_block->offset : RAM_ADDR_INVALID;
}

void memory_region_ram_resize(MemoryRegion *mr, ram_addr_t newsize, Error **errp)
{
    assert(mr->ram_block);

    qemu_ram_resize(mr->ram_block, newsize, errp);
}

void memory_region_msync(MemoryRegion *mr, hwaddr addr, hwaddr size)
{
    if (mr->ram_block) {
        qemu_ram_msync(mr->ram_block, addr, size);
    }
}

void memory_region_writeback(MemoryRegion *mr, hwaddr addr, hwaddr size)
{
    /*
     * Might be extended case needed to cover
     * different types of memory regions
     */
    if (mr->dirty_log_mask) {
        memory_region_msync(mr, addr, size);
    }
}

/*
 * Call proper memory listeners about the change on the newly
 * added/removed CoalescedMemoryRange.
 */
static void memory_region_update_coalesced_range(MemoryRegion *mr,
                                                 CoalescedMemoryRange *cmr,
                                                 bool add)
{
    AddressSpace *as;
    FlatView *view;
    FlatRange *fr;

    QTAILQ_FOREACH(as, &address_spaces, address_spaces_link) {
        view = address_space_get_flatview(as);
        FOR_EACH_FLAT_RANGE(fr, view) {
            if (fr->mr == mr) {
                flat_range_coalesced_io_notify(fr, as, cmr, add);
            }
        }
        flatview_unref(view);
    }
}

void memory_region_set_coalescing(MemoryRegion *mr)
{
    memory_region_clear_coalescing(mr);
    memory_region_add_coalescing(mr, 0, int128_get64(mr->size));
}

void memory_region_add_coalescing(MemoryRegion *mr,
                                  hwaddr offset,
                                  uint64_t size)
{
    CoalescedMemoryRange *cmr = g_malloc(sizeof(*cmr));

    cmr->addr = addrrange_make(int128_make64(offset), int128_make64(size));
    QTAILQ_INSERT_TAIL(&mr->coalesced, cmr, link);
    memory_region_update_coalesced_range(mr, cmr, true);
    memory_region_set_flush_coalesced(mr);
}

void memory_region_clear_coalescing(MemoryRegion *mr)
{
    CoalescedMemoryRange *cmr;

    if (QTAILQ_EMPTY(&mr->coalesced)) {
        return;
    }

    qemu_flush_coalesced_mmio_buffer();
    mr->flush_coalesced_mmio = false;

    while (!QTAILQ_EMPTY(&mr->coalesced)) {
        cmr = QTAILQ_FIRST(&mr->coalesced);
        QTAILQ_REMOVE(&mr->coalesced, cmr, link);
        memory_region_update_coalesced_range(mr, cmr, false);
        g_free(cmr);
    }
}

void memory_region_set_flush_coalesced(MemoryRegion *mr)
{
    mr->flush_coalesced_mmio = true;
}

void memory_region_clear_flush_coalesced(MemoryRegion *mr)
{
    qemu_flush_coalesced_mmio_buffer();
    if (QTAILQ_EMPTY(&mr->coalesced)) {
        mr->flush_coalesced_mmio = false;
    }
}

static bool userspace_eventfd_warning;

void memory_region_add_eventfd(MemoryRegion *mr,
                               hwaddr addr,
                               unsigned size,
                               bool match_data,
                               uint64_t data,
                               EventNotifier *e)
{
    MemoryRegionIoeventfd mrfd = {
        .addr.start = int128_make64(addr),
        .addr.size = int128_make64(size),
        .match_data = match_data,
        .data = data,
        .e = e,
    };
    unsigned i;

    if (kvm_enabled() && (!(kvm_eventfds_enabled() ||
                            userspace_eventfd_warning))) {
        userspace_eventfd_warning = true;
        error_report("Using eventfd without MMIO binding in KVM. "
                     "Suboptimal performance expected");
    }

    if (size) {
        adjust_endianness(mr, &mrfd.data, size_memop(size) | MO_TE);
    }
    memory_region_transaction_begin();
    for (i = 0; i < mr->ioeventfd_nb; ++i) {
        if (memory_region_ioeventfd_before(&mrfd, &mr->ioeventfds[i])) {
            break;
        }
    }
    ++mr->ioeventfd_nb;
    mr->ioeventfds = g_realloc(mr->ioeventfds,
                                  sizeof(*mr->ioeventfds) * mr->ioeventfd_nb);
    memmove(&mr->ioeventfds[i+1], &mr->ioeventfds[i],
            sizeof(*mr->ioeventfds) * (mr->ioeventfd_nb-1 - i));
    mr->ioeventfds[i] = mrfd;
    ioeventfd_update_pending |= mr->enabled;
    memory_region_transaction_commit();
}

void memory_region_del_eventfd(MemoryRegion *mr,
                               hwaddr addr,
                               unsigned size,
                               bool match_data,
                               uint64_t data,
                               EventNotifier *e)
{
    MemoryRegionIoeventfd mrfd = {
        .addr.start = int128_make64(addr),
        .addr.size = int128_make64(size),
        .match_data = match_data,
        .data = data,
        .e = e,
    };
    unsigned i;

    if (size) {
        adjust_endianness(mr, &mrfd.data, size_memop(size) | MO_TE);
    }
    memory_region_transaction_begin();
    for (i = 0; i < mr->ioeventfd_nb; ++i) {
        if (memory_region_ioeventfd_equal(&mrfd, &mr->ioeventfds[i])) {
            break;
        }
    }
    assert(i != mr->ioeventfd_nb);
    memmove(&mr->ioeventfds[i], &mr->ioeventfds[i+1],
            sizeof(*mr->ioeventfds) * (mr->ioeventfd_nb - (i+1)));
    --mr->ioeventfd_nb;
    mr->ioeventfds = g_realloc(mr->ioeventfds,
                                  sizeof(*mr->ioeventfds)*mr->ioeventfd_nb + 1);
    ioeventfd_update_pending |= mr->enabled;
    memory_region_transaction_commit();
}

static void memory_region_update_container_subregions(MemoryRegion *subregion)
{
    MemoryRegion *mr = subregion->container;
    MemoryRegion *other;

    memory_region_transaction_begin();

    memory_region_ref(subregion);
    QTAILQ_FOREACH(other, &mr->subregions, subregions_link) {
        if (subregion->priority >= other->priority) {
            QTAILQ_INSERT_BEFORE(other, subregion, subregions_link);
            goto done;
        }
    }
    QTAILQ_INSERT_TAIL(&mr->subregions, subregion, subregions_link);
done:
    memory_region_update_pending |= mr->enabled && subregion->enabled;
    memory_region_transaction_commit();
}

static void memory_region_add_subregion_common(MemoryRegion *mr,
                                               hwaddr offset,
                                               MemoryRegion *subregion)
{
    assert(!subregion->container);
    subregion->container = mr;
    subregion->addr = offset;
    memory_region_update_container_subregions(subregion);
}

void memory_region_add_subregion(MemoryRegion *mr,
                                 hwaddr offset,
                                 MemoryRegion *subregion)
{
    subregion->priority = 0;
    memory_region_add_subregion_common(mr, offset, subregion);
}

void memory_region_add_subregion_overlap(MemoryRegion *mr,
                                         hwaddr offset,
                                         MemoryRegion *subregion,
                                         int priority)
{
    subregion->priority = priority;
    memory_region_add_subregion_common(mr, offset, subregion);
}

void memory_region_del_subregion(MemoryRegion *mr,
                                 MemoryRegion *subregion)
{
    memory_region_transaction_begin();
    assert(subregion->container == mr);
    subregion->container = NULL;
    QTAILQ_REMOVE(&mr->subregions, subregion, subregions_link);
    memory_region_unref(subregion);
    memory_region_update_pending |= mr->enabled && subregion->enabled;
    memory_region_transaction_commit();
}

void memory_region_set_enabled(MemoryRegion *mr, bool enabled)
{
    if (enabled == mr->enabled) {
        return;
    }
    memory_region_transaction_begin();
    mr->enabled = enabled;
    memory_region_update_pending = true;
    memory_region_transaction_commit();
}

void memory_region_set_size(MemoryRegion *mr, uint64_t size)
{
    Int128 s = int128_make64(size);

    if (size == UINT64_MAX) {
        s = int128_2_64();
    }
    if (int128_eq(s, mr->size)) {
        return;
    }
    memory_region_transaction_begin();
    mr->size = s;
    if (mr->ram) {
        memory_region_do_set_ram(mr);
    }
    memory_region_update_pending = true;
    memory_region_transaction_commit();
}

static void memory_region_readd_subregion(MemoryRegion *mr)
{
    MemoryRegion *container = mr->container;

    if (container) {
        memory_region_transaction_begin();
        memory_region_ref(mr);
        memory_region_del_subregion(container, mr);
        mr->container = container;
        memory_region_update_container_subregions(mr);
        memory_region_unref(mr);
        memory_region_transaction_commit();
    }
}

void memory_region_set_address(MemoryRegion *mr, hwaddr addr)
{
    if (addr != mr->addr) {
        mr->addr = addr;
        memory_region_readd_subregion(mr);
    }
}

void memory_region_set_alias_offset(MemoryRegion *mr, hwaddr offset)
{
    assert(mr->alias);

    if (offset == mr->alias_offset) {
        return;
    }

    memory_region_transaction_begin();
    mr->alias_offset = offset;
    memory_region_update_pending |= mr->enabled;
    memory_region_transaction_commit();
}

uint64_t memory_region_get_alignment(const MemoryRegion *mr)
{
    return mr->align;
}

static int cmp_flatrange_addr(const void *addr_, const void *fr_)
{
    const AddrRange *addr = addr_;
    const FlatRange *fr = fr_;

    if (int128_le(addrrange_end(*addr), fr->addr.start)) {
        return -1;
    } else if (int128_ge(addr->start, addrrange_end(fr->addr))) {
        return 1;
    }
    return 0;
}

static FlatRange *flatview_lookup(FlatView *view, AddrRange addr)
{
    return bsearch(&addr, view->ranges, view->nr,
                   sizeof(FlatRange), cmp_flatrange_addr);
}

bool memory_region_is_mapped(MemoryRegion *mr)
{
    return mr->container ? true : false;
}

/* Same as memory_region_find, but it does not add a reference to the
 * returned region.  It must be called from an RCU critical section.
 */
static MemoryRegionSection memory_region_find_rcu(MemoryRegion *mr,
                                                  hwaddr addr, uint64_t size)
{
    MemoryRegionSection ret = { .mr = NULL };
    MemoryRegion *root;
    AddressSpace *as;
    AddrRange range;
    FlatView *view;
    FlatRange *fr;

    addr += mr->addr;
    for (root = mr; root->container; ) {
        root = root->container;
        addr += root->addr;
    }

    as = memory_region_to_address_space(root);
    if (!as) {
        return ret;
    }
    range = addrrange_make(int128_make64(addr), int128_make64(size));

    view = address_space_to_flatview(as);
    fr = flatview_lookup(view, range);
    if (!fr) {
        return ret;
    }

    while (fr > view->ranges && addrrange_intersects(fr[-1].addr, range)) {
        --fr;
    }

    ret.mr = fr->mr;
    ret.fv = view;
    range = addrrange_intersection(range, fr->addr);
    ret.offset_within_region = fr->offset_in_region;
    ret.offset_within_region += int128_get64(int128_sub(range.start,
                                                        fr->addr.start));
    ret.size = range.size;
    ret.offset_within_address_space = int128_get64(range.start);
    ret.readonly = fr->readonly;
    ret.nonvolatile = fr->nonvolatile;
    return ret;
}

MemoryRegionSection memory_region_find(MemoryRegion *mr,
                                       hwaddr addr, uint64_t size)
{
    MemoryRegionSection ret;
    RCU_READ_LOCK_GUARD();
    ret = memory_region_find_rcu(mr, addr, size);
    if (ret.mr) {
        memory_region_ref(ret.mr);
    }
    return ret;
}

bool memory_region_present(MemoryRegion *container, hwaddr addr)
{
    MemoryRegion *mr;

    RCU_READ_LOCK_GUARD();
    mr = memory_region_find_rcu(container, addr, 1).mr;
    return mr && mr != container;
}

void memory_global_dirty_log_sync(void)
{
    memory_region_sync_dirty_bitmap(NULL);
}

void memory_global_after_dirty_log_sync(void)
{
    MEMORY_LISTENER_CALL_GLOBAL(log_global_after_sync, Forward);
}

static VMChangeStateEntry *vmstate_change;

void memory_global_dirty_log_start(void)
{
    if (vmstate_change) {
        qemu_del_vm_change_state_handler(vmstate_change);
        vmstate_change = NULL;
    }

    global_dirty_log = true;

    MEMORY_LISTENER_CALL_GLOBAL(log_global_start, Forward);

    /* Refresh DIRTY_MEMORY_MIGRATION bit.  */
    memory_region_transaction_begin();
    memory_region_update_pending = true;
    memory_region_transaction_commit();
}

static void memory_global_dirty_log_do_stop(void)
{
    global_dirty_log = false;

    /* Refresh DIRTY_MEMORY_MIGRATION bit.  */
    memory_region_transaction_begin();
    memory_region_update_pending = true;
    memory_region_transaction_commit();

    MEMORY_LISTENER_CALL_GLOBAL(log_global_stop, Reverse);
}

static void memory_vm_change_state_handler(void *opaque, int running,
                                           RunState state)
{
    if (running) {
        memory_global_dirty_log_do_stop();

        if (vmstate_change) {
            qemu_del_vm_change_state_handler(vmstate_change);
            vmstate_change = NULL;
        }
    }
}

void memory_global_dirty_log_stop(void)
{
    if (!runstate_is_running()) {
        if (vmstate_change) {
            return;
        }
        vmstate_change = qemu_add_vm_change_state_handler(
                                memory_vm_change_state_handler, NULL);
        return;
    }

    memory_global_dirty_log_do_stop();
}

static void listener_add_address_space(MemoryListener *listener,
                                       AddressSpace *as)
{
    FlatView *view;
    FlatRange *fr;

    if (listener->begin) {
        listener->begin(listener);
    }
    if (global_dirty_log) {
        if (listener->log_global_start) {
            listener->log_global_start(listener);
        }
    }

    view = address_space_get_flatview(as);
    FOR_EACH_FLAT_RANGE(fr, view) {
        MemoryRegionSection section = section_from_flat_range(fr, view);

        if (listener->region_add) {
            listener->region_add(listener, &section);
        }
        if (fr->dirty_log_mask && listener->log_start) {
            listener->log_start(listener, &section, 0, fr->dirty_log_mask);
        }
    }
    if (listener->commit) {
        listener->commit(listener);
    }
    flatview_unref(view);
}

static void listener_del_address_space(MemoryListener *listener,
                                       AddressSpace *as)
{
    FlatView *view;
    FlatRange *fr;

    if (listener->begin) {
        listener->begin(listener);
    }
    view = address_space_get_flatview(as);
    FOR_EACH_FLAT_RANGE(fr, view) {
        MemoryRegionSection section = section_from_flat_range(fr, view);

        if (fr->dirty_log_mask && listener->log_stop) {
            listener->log_stop(listener, &section, fr->dirty_log_mask, 0);
        }
        if (listener->region_del) {
            listener->region_del(listener, &section);
        }
    }
    if (listener->commit) {
        listener->commit(listener);
    }
    flatview_unref(view);
}

void memory_listener_register(MemoryListener *listener, AddressSpace *as)
{
    MemoryListener *other = NULL;

    listener->address_space = as;
    if (QTAILQ_EMPTY(&memory_listeners)
        || listener->priority >= QTAILQ_LAST(&memory_listeners)->priority) {
        QTAILQ_INSERT_TAIL(&memory_listeners, listener, link);
    } else {
        QTAILQ_FOREACH(other, &memory_listeners, link) {
            if (listener->priority < other->priority) {
                break;
            }
        }
        QTAILQ_INSERT_BEFORE(other, listener, link);
    }

    if (QTAILQ_EMPTY(&as->listeners)
        || listener->priority >= QTAILQ_LAST(&as->listeners)->priority) {
        QTAILQ_INSERT_TAIL(&as->listeners, listener, link_as);
    } else {
        QTAILQ_FOREACH(other, &as->listeners, link_as) {
            if (listener->priority < other->priority) {
                break;
            }
        }
        QTAILQ_INSERT_BEFORE(other, listener, link_as);
    }

    listener_add_address_space(listener, as);
}

void memory_listener_unregister(MemoryListener *listener)
{
    if (!listener->address_space) {
        return;
    }

    listener_del_address_space(listener, listener->address_space);
    QTAILQ_REMOVE(&memory_listeners, listener, link);
    QTAILQ_REMOVE(&listener->address_space->listeners, listener, link_as);
    listener->address_space = NULL;
}

void address_space_remove_listeners(AddressSpace *as)
{
    while (!QTAILQ_EMPTY(&as->listeners)) {
        memory_listener_unregister(QTAILQ_FIRST(&as->listeners));
    }
}

void address_space_init(AddressSpace *as, MemoryRegion *root, const char *name)
{
    memory_region_ref(root);
    as->root = root;
    as->current_map = NULL;
    as->ioeventfd_nb = 0;
    as->ioeventfds = NULL;
    QTAILQ_INIT(&as->listeners);
    QTAILQ_INSERT_TAIL(&address_spaces, as, address_spaces_link);

    /* XILINX
     *
     * Use the root MemoryRegion's name as name if nothing was specified.
     * Since we use device-trees to create the machine, we always
     * have sensible names for the root MR.
     */
    as->name = g_strdup(name ? name : object_get_canonical_path(OBJECT(root)));
    address_space_update_topology(as);
    address_space_update_ioeventfds(as);
}

static void do_address_space_destroy(AddressSpace *as)
{
    assert(QTAILQ_EMPTY(&as->listeners));

    flatview_unref(as->current_map);
    g_free(as->name);
    g_free(as->ioeventfds);
    memory_region_unref(as->root);
}

/* REMOVE THIS */
AddressSpace *address_space_init_shareable(MemoryRegion *root, const char *name)
{
    AddressSpace *as;

    as = g_malloc0(sizeof *as);
    address_space_init(as, root, name);
    return as;
}

void address_space_destroy(AddressSpace *as)
{
    MemoryRegion *root = as->root;

    /* Flush out anything from MemoryListeners listening in on this */
    memory_region_transaction_begin();
    as->root = NULL;
    memory_region_transaction_commit();
    QTAILQ_REMOVE(&address_spaces, as, address_spaces_link);

    /* At this point, as->dispatch and as->current_map are dummy
     * entries that the guest should never use.  Wait for the old
     * values to expire before freeing the data.
     */
    as->root = root;
    call_rcu(as, do_address_space_destroy, rcu);
}

static const char *memory_region_type(MemoryRegion *mr)
{
    if (mr->alias) {
        return memory_region_type(mr->alias);
    }
    if (memory_region_is_ram_device(mr)) {
        return "ramd";
    } else if (memory_region_is_romd(mr)) {
        return "romd";
    } else if (memory_region_is_rom(mr)) {
        return "rom";
    } else if (memory_region_is_ram(mr)) {
        return "ram";
    } else {
        return "i/o";
    }
}

typedef struct MemoryRegionList MemoryRegionList;

struct MemoryRegionList {
    const MemoryRegion *mr;
    QTAILQ_ENTRY(MemoryRegionList) mrqueue;
};

typedef QTAILQ_HEAD(, MemoryRegionList) MemoryRegionListHead;

#define MR_SIZE(size) (int128_nz(size) ? (hwaddr)int128_get64( \
                           int128_sub((size), int128_one())) : 0)
#define MTREE_INDENT "  "

static void mtree_expand_owner(const char *label, Object *obj)
{
    DeviceState *dev = (DeviceState *) object_dynamic_cast(obj, TYPE_DEVICE);

    qemu_printf(" %s:{%s", label, dev ? "dev" : "obj");
    if (dev && dev->id) {
        qemu_printf(" id=%s", dev->id);
    } else {
        char *canonical_path = object_get_canonical_path(obj);
        if (canonical_path) {
            qemu_printf(" path=%s", canonical_path);
            g_free(canonical_path);
        } else {
            qemu_printf(" type=%s", object_get_typename(obj));
        }
    }
    qemu_printf("}");
}

static void mtree_print_mr_owner(const MemoryRegion *mr)
{
    Object *owner = mr->owner;
    Object *parent = memory_region_owner((MemoryRegion *)mr);

    if (!owner && !parent) {
        qemu_printf(" orphan");
        return;
    }
    if (owner) {
        mtree_expand_owner("owner", owner);
    }
    if (parent && parent != owner) {
        mtree_expand_owner("parent", parent);
    }
}

static void mtree_print_mr(const MemoryRegion *mr, unsigned int level,
                           hwaddr base,
                           MemoryRegionListHead *alias_print_queue,
                           bool owner, bool display_disabled)
{
    MemoryRegionList *new_ml, *ml, *next_ml;
    MemoryRegionListHead submr_print_queue;
    const MemoryRegion *submr;
    unsigned int i;
    hwaddr cur_start, cur_end;

    if (!mr) {
        return;
    }

    cur_start = base + mr->addr;
    cur_end = cur_start + MR_SIZE(mr->size);

    /*
     * Try to detect overflow of memory region. This should never
     * happen normally. When it happens, we dump something to warn the
     * user who is observing this.
     */
    if (cur_start < base || cur_end < cur_start) {
        qemu_printf("[DETECTED OVERFLOW!] ");
    }

    if (mr->alias) {
        MemoryRegionList *ml;
        bool found = false;

        /* check if the alias is already in the queue */
        QTAILQ_FOREACH(ml, alias_print_queue, mrqueue) {
            if (ml->mr == mr->alias) {
                found = true;
            }
        }

        if (!found) {
            ml = g_new(MemoryRegionList, 1);
            ml->mr = mr->alias;
            QTAILQ_INSERT_TAIL(alias_print_queue, ml, mrqueue);
        }
        if (mr->enabled || display_disabled) {
            for (i = 0; i < level; i++) {
                qemu_printf(MTREE_INDENT);
            }
            qemu_printf(TARGET_FMT_plx "-" TARGET_FMT_plx
                        " (prio %d, %s%s): alias %s @%s " TARGET_FMT_plx
                        "-" TARGET_FMT_plx "%s",
                        cur_start, cur_end,
                        mr->priority,
                        mr->nonvolatile ? "nv-" : "",
                        memory_region_type((MemoryRegion *)mr),
                        memory_region_name(mr),
                        memory_region_name(mr->alias),
                        mr->alias_offset,
                        mr->alias_offset + MR_SIZE(mr->size),
                        mr->enabled ? "" : " [disabled]");
            if (owner) {
                mtree_print_mr_owner(mr);
            }
            qemu_printf("\n");
        }
    } else {
        if (mr->enabled || display_disabled) {
            for (i = 0; i < level; i++) {
                qemu_printf(MTREE_INDENT);
            }
            qemu_printf(TARGET_FMT_plx "-" TARGET_FMT_plx
                        " (prio %d, %s%s): %s%s",
                        cur_start, cur_end,
                        mr->priority,
                        mr->nonvolatile ? "nv-" : "",
                        memory_region_type((MemoryRegion *)mr),
                        memory_region_name(mr),
                        mr->enabled ? "" : " [disabled]");
            if (owner) {
                mtree_print_mr_owner(mr);
            }
            qemu_printf("\n");
        }
    }

    QTAILQ_INIT(&submr_print_queue);

    QTAILQ_FOREACH(submr, &mr->subregions, subregions_link) {
        new_ml = g_new(MemoryRegionList, 1);
        new_ml->mr = submr;
        QTAILQ_FOREACH(ml, &submr_print_queue, mrqueue) {
            if (new_ml->mr->addr < ml->mr->addr ||
                (new_ml->mr->addr == ml->mr->addr &&
                 new_ml->mr->priority > ml->mr->priority)) {
                QTAILQ_INSERT_BEFORE(ml, new_ml, mrqueue);
                new_ml = NULL;
                break;
            }
        }
        if (new_ml) {
            QTAILQ_INSERT_TAIL(&submr_print_queue, new_ml, mrqueue);
        }
    }

    QTAILQ_FOREACH(ml, &submr_print_queue, mrqueue) {
        mtree_print_mr(ml->mr, level + 1, cur_start,
                       alias_print_queue, owner, display_disabled);
    }

    QTAILQ_FOREACH_SAFE(ml, &submr_print_queue, mrqueue, next_ml) {
        g_free(ml);
    }
}

struct FlatViewInfo {
    int counter;
    bool dispatch_tree;
    bool owner;
    AccelClass *ac;
};

static void mtree_print_flatview(gpointer key, gpointer value,
                                 gpointer user_data)
{
    FlatView *view = key;
    GArray *fv_address_spaces = value;
    struct FlatViewInfo *fvi = user_data;
    FlatRange *range = &view->ranges[0];
    MemoryRegion *mr;
    int n = view->nr;
    int i;
    AddressSpace *as;

    qemu_printf("FlatView #%d\n", fvi->counter);
    ++fvi->counter;

    for (i = 0; i < fv_address_spaces->len; ++i) {
        as = g_array_index(fv_address_spaces, AddressSpace*, i);
        qemu_printf(" AS \"%s\", root: %s",
                    as->name, memory_region_name(as->root));
        if (as->root->alias) {
            qemu_printf(", alias %s", memory_region_name(as->root->alias));
        }
        qemu_printf("\n");
    }

    qemu_printf(" Root memory region: %s\n",
      view->root ? memory_region_name(view->root) : "(none)");

    if (n <= 0) {
        qemu_printf(MTREE_INDENT "No rendered FlatView\n\n");
        return;
    }

    while (n--) {
        mr = range->mr;
        if (range->offset_in_region) {
            qemu_printf(MTREE_INDENT TARGET_FMT_plx "-" TARGET_FMT_plx
                        " (prio %d, %s%s): %s @" TARGET_FMT_plx,
                        int128_get64(range->addr.start),
                        int128_get64(range->addr.start)
                        + MR_SIZE(range->addr.size),
                        mr->priority,
                        range->nonvolatile ? "nv-" : "",
                        range->readonly ? "rom" : memory_region_type(mr),
                        memory_region_name(mr),
                        range->offset_in_region);
        } else {
            qemu_printf(MTREE_INDENT TARGET_FMT_plx "-" TARGET_FMT_plx
                        " (prio %d, %s%s): %s",
                        int128_get64(range->addr.start),
                        int128_get64(range->addr.start)
                        + MR_SIZE(range->addr.size),
                        mr->priority,
                        range->nonvolatile ? "nv-" : "",
                        range->readonly ? "rom" : memory_region_type(mr),
                        memory_region_name(mr));
        }
        if (fvi->owner) {
            mtree_print_mr_owner(mr);
        }

        if (fvi->ac) {
            for (i = 0; i < fv_address_spaces->len; ++i) {
                as = g_array_index(fv_address_spaces, AddressSpace*, i);
                if (fvi->ac->has_memory(current_machine, as,
                                        int128_get64(range->addr.start),
                                        MR_SIZE(range->addr.size) + 1)) {
                    qemu_printf(" %s", fvi->ac->name);
                }
            }
        }
        qemu_printf("\n");
        range++;
    }

#if !defined(CONFIG_USER_ONLY)
    if (fvi->dispatch_tree && view->root) {
        mtree_print_dispatch(view->dispatch, view->root);
    }
#endif

    qemu_printf("\n");
}

static gboolean mtree_info_flatview_free(gpointer key, gpointer value,
                                      gpointer user_data)
{
    FlatView *view = key;
    GArray *fv_address_spaces = value;

    g_array_unref(fv_address_spaces);
    flatview_unref(view);

    return true;
}

void mtree_info(bool flatview, bool dispatch_tree, bool owner, bool disabled)
{
    MemoryRegionListHead ml_head;
    MemoryRegionList *ml, *ml2;
    AddressSpace *as;

    if (flatview) {
        FlatView *view;
        struct FlatViewInfo fvi = {
            .counter = 0,
            .dispatch_tree = dispatch_tree,
            .owner = owner,
        };
        GArray *fv_address_spaces;
        GHashTable *views = g_hash_table_new(g_direct_hash, g_direct_equal);
        AccelClass *ac = ACCEL_GET_CLASS(current_accel());

        if (ac->has_memory) {
            fvi.ac = ac;
        }

        /* Gather all FVs in one table */
        QTAILQ_FOREACH(as, &address_spaces, address_spaces_link) {
            view = address_space_get_flatview(as);

            fv_address_spaces = g_hash_table_lookup(views, view);
            if (!fv_address_spaces) {
                fv_address_spaces = g_array_new(false, false, sizeof(as));
                g_hash_table_insert(views, view, fv_address_spaces);
            }

            g_array_append_val(fv_address_spaces, as);
        }

        /* Print */
        g_hash_table_foreach(views, mtree_print_flatview, &fvi);

        /* Free */
        g_hash_table_foreach_remove(views, mtree_info_flatview_free, 0);
        g_hash_table_unref(views);

        return;
    }

    QTAILQ_INIT(&ml_head);

    QTAILQ_FOREACH(as, &address_spaces, address_spaces_link) {
        qemu_printf("address-space: %s\n", as->name);
        mtree_print_mr(as->root, 1, 0, &ml_head, owner, disabled);
        qemu_printf("\n");
    }

    /* print aliased regions */
    QTAILQ_FOREACH(ml, &ml_head, mrqueue) {
        qemu_printf("memory-region: %s\n", memory_region_name(ml->mr));
        mtree_print_mr(ml->mr, 1, 0, &ml_head, owner, disabled);
        qemu_printf("\n");
    }

    QTAILQ_FOREACH_SAFE(ml, &ml_head, mrqueue, ml2) {
        g_free(ml);
    }
}

static bool memory_region_parse_reg(FDTGenericMMap *obj,
                                    FDTGenericRegPropInfo reg, Error **errp)
{
    MemoryRegion *mr = MEMORY_REGION(obj);
    uint64_t base_addr = ~0ull;
    uint64_t total_size = 0;
    uint64_t max_addr = 0;
    int i;

    if (!reg.n) {
        return false;
    }

    for (i = 0; i < reg.n; ++i) {
        base_addr = MIN(base_addr, reg.a[i]);
        max_addr = MAX(max_addr, reg.a[i] + reg.s[i]);
        total_size += reg.s[i];
        if (reg.p[i] != reg.p[0]) {
            error_setg(errp, "FDT generic memory parser does not support"
                       "mixed priorities\n");
            return false;
        }
    }

    if (total_size != max_addr - base_addr) {
        return false;
        error_setg(errp, "FDT generic memory parse does not "
                   "spport discontiguous or overlapping memory regions");
    }

    /* FIXME: parent should not be optional but we need to implement
     * reg-extended in kernel before we can do things properly
     */
    if (reg.parents[0]) {
        object_property_set_link(OBJECT(mr), "container", reg.parents[0], &error_abort);
    }
    object_property_set_int(OBJECT(mr), "size", total_size, &error_abort);
    object_property_set_int(OBJECT(mr), "addr", base_addr, &error_abort);
    object_property_set_int(OBJECT(mr), "priority", reg.p[0], &error_abort);
    return false;
}

static void memory_region_class_init(ObjectClass *oc, void *data)
{
    FDTGenericMMapClass *fmc = FDT_GENERIC_MMAP_CLASS(oc);

    fmc->parse_reg = memory_region_parse_reg;
}

void memory_region_init_ram(MemoryRegion *mr,
                            struct Object *owner,
                            const char *name,
                            uint64_t size,
                            Error **errp)
{
    DeviceState *owner_dev;
    Error *err = NULL;

    memory_region_init_ram_nomigrate(mr, owner, name, size, &err);
    if (err) {
        error_propagate(errp, err);
        return;
    }
    /* This will assert if owner is neither NULL nor a DeviceState.
     * We only want the owner here for the purposes of defining a
     * unique name for migration. TODO: Ideally we should implement
     * a naming scheme for Objects which are not DeviceStates, in
     * which case we can relax this restriction.
     */
    owner_dev = DEVICE(owner);
    vmstate_register_ram(mr, owner_dev);
}

void memory_region_init_rom(MemoryRegion *mr,
                            struct Object *owner,
                            const char *name,
                            uint64_t size,
                            Error **errp)
{
    DeviceState *owner_dev;
    Error *err = NULL;

    memory_region_init_rom_nomigrate(mr, owner, name, size, &err);
    if (err) {
        error_propagate(errp, err);
        return;
    }
    /* This will assert if owner is neither NULL nor a DeviceState.
     * We only want the owner here for the purposes of defining a
     * unique name for migration. TODO: Ideally we should implement
     * a naming scheme for Objects which are not DeviceStates, in
     * which case we can relax this restriction.
     */
    owner_dev = DEVICE(owner);
    vmstate_register_ram(mr, owner_dev);
}

void memory_region_init_rom_device(MemoryRegion *mr,
                                   struct Object *owner,
                                   const MemoryRegionOps *ops,
                                   void *opaque,
                                   const char *name,
                                   uint64_t size,
                                   Error **errp)
{
    DeviceState *owner_dev;
    Error *err = NULL;

    memory_region_init_rom_device_nomigrate(mr, owner, ops, opaque,
                                            name, size, &err);
    if (err) {
        error_propagate(errp, err);
        return;
    }
    /* This will assert if owner is neither NULL nor a DeviceState.
     * We only want the owner here for the purposes of defining a
     * unique name for migration. TODO: Ideally we should implement
     * a naming scheme for Objects which are not DeviceStates, in
     * which case we can relax this restriction.
     */
    owner_dev = DEVICE(owner);
    vmstate_register_ram(mr, owner_dev);
}

/*
 * Support softmmu builds with CONFIG_FUZZ using a weak symbol and a stub for
 * the fuzz_dma_read_cb callback
 */
#ifdef CONFIG_FUZZ
void __attribute__((weak)) fuzz_dma_read_cb(size_t addr,
                      size_t len,
                      MemoryRegion *mr,
                      bool is_write)
{
}
#endif

static const TypeInfo memory_region_info = {
    .parent             = TYPE_OBJECT,
    .name               = TYPE_MEMORY_REGION,
    .class_size         = sizeof(MemoryRegionClass),
    .instance_size      = sizeof(MemoryRegion),
    .instance_init      = memory_region_initfn,
    .instance_finalize  = memory_region_finalize,
    .class_init         = memory_region_class_init,
    .interfaces         = (InterfaceInfo[]) {
        { TYPE_FDT_GENERIC_MMAP },
        { },
    },
};

static bool memory_transaction_attr_get_secure(Object *obj, Error **errp)
{
    MemTxAttrs *mattr = MEMORY_TRANSACTION_ATTR(obj);
    return mattr->secure;
}

static void memory_transaction_attr_set_secure(Object *obj, bool value,
                                               Error **errp)
{
    MemTxAttrs *mattr = MEMORY_TRANSACTION_ATTR(obj);
    mattr->secure = value;
}

static void mattr_get_requester_id(Object *obj, Visitor *v, const char *name,
                                   void *opaque, Error **errp)
{
    MemTxAttrs *mattr = MEMORY_TRANSACTION_ATTR(obj);
    uint16_t value = mattr->requester_id;

    visit_type_uint16(v, name, &value, errp);
}


static void mattr_set_requester_id(Object *obj, Visitor *v, const char *name,
                                   void *opaque, Error **errp)
{
    MemTxAttrs *mattr = MEMORY_TRANSACTION_ATTR(obj);
    Error *local_err = NULL;
    uint16_t value;

    visit_type_uint16(v, name, &value, &local_err);
    mattr->requester_id = value;
}

static void mattr_set_master_id(Object *obj, Visitor *v, const char *name,
                                void *opaque, Error **errp)
{
    gchar *path = object_get_canonical_path(obj);

    qemu_log("WARNING: %s: The %s property will be deprecated.\n", path, name);
    g_free(path);
    mattr_set_requester_id(obj, v, name, opaque, errp);
}


static void memory_transaction_attr_initfn(Object *obj)
{
    MemTxAttrs *mattr = MEMORY_TRANSACTION_ATTR(obj);

    object_property_add_bool(OBJECT(mattr), "secure",
                        memory_transaction_attr_get_secure,
                        memory_transaction_attr_set_secure);
    object_property_add(OBJECT(mattr), "requester-id", "uint16",
                        mattr_get_requester_id,
                        mattr_set_requester_id,
                        NULL, NULL);
    /* Will be deprecated.  */
    object_property_add(OBJECT(mattr), "master-id", "uint16",
                        mattr_get_requester_id,
                        mattr_set_master_id,
                        NULL, NULL);
}

static const TypeInfo memory_transaction_attr_info = {
    .parent             = TYPE_OBJECT,
    .name               = TYPE_MEMORY_TRANSACTION_ATTR,
    .instance_size      = sizeof(MemTxAttrs),
    .instance_init      = memory_transaction_attr_initfn,
    .interfaces         = (InterfaceInfo[]) {
        { TYPE_FDT_GENERIC_MMAP },
        { },
    },
};

static const TypeInfo iommu_memory_region_info = {
    .parent             = TYPE_MEMORY_REGION,
    .name               = TYPE_IOMMU_MEMORY_REGION,
    .class_size         = sizeof(IOMMUMemoryRegionClass),
    .instance_size      = sizeof(IOMMUMemoryRegion),
    .instance_init      = iommu_memory_region_initfn,
    .abstract           = true,
};

static void memory_register_types(void)
{
    type_register_static(&memory_region_info);
    type_register_static(&memory_transaction_attr_info);
    type_register_static(&iommu_memory_region_info);
}

type_init(memory_register_types)<|MERGE_RESOLUTION|>--- conflicted
+++ resolved
@@ -1450,7 +1450,7 @@
             g_free(sanitized_name);
         }
         mr->ram_block = qemu_ram_alloc_from_file(int128_get64(mr->size), mr,
-                                                 RAM_SHARED, filename, &error_abort);
+                                                 RAM_SHARED, filename, false, &error_abort);
         g_free(filename);
         break;
     default:
@@ -1919,12 +1919,8 @@
 {
     Error *err = NULL;
     memory_region_init(mr, owner, name, size);
-<<<<<<< HEAD
     mr->ram = 2;
-=======
-    mr->ram = true;
     mr->readonly = readonly;
->>>>>>> 2f74f45e
     mr->terminates = true;
     mr->destructor = memory_region_destructor_ram;
     mr->align = align;
