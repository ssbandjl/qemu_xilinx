--- conflicted
+++ resolved
@@ -78,10 +78,7 @@
     int i;
 
     cpu_env = tcg_global_reg_new_ptr(TCG_AREG0, "env");
-<<<<<<< HEAD
-=======
     tcg_ctx.tcg_env = cpu_env;
->>>>>>> 7124ccf8
     cpu_sr = tcg_global_mem_new(cpu_env,
                                 offsetof(CPUOpenRISCState, sr), "sr");
     env_flags = tcg_global_mem_new_i32(cpu_env,
@@ -1751,13 +1748,6 @@
     tb->icount = num_insns;
 
 #ifdef DEBUG_DISAS
-<<<<<<< HEAD
-    if (qemu_loglevel_mask(CPU_LOG_TB_IN_ASM)) {
-        qemu_log("\n");
-        log_target_disas(cs, pc_start, dc->pc - pc_start, 0);
-        qemu_log("\nisize=%d osize=%d\n",
-                 dc->pc - pc_start, tcg_op_buf_count());
-=======
     if (qemu_loglevel_mask(CPU_LOG_TB_IN_ASM)
         && qemu_log_in_addr_range(pc_start)) {
         qemu_log_lock();
@@ -1767,7 +1757,6 @@
         qemu_log("\nisize=%d osize=%d\n",
                  dc->pc - pc_start, tcg_op_buf_count());
         qemu_log_unlock();
->>>>>>> 7124ccf8
     }
 #endif
 }
