--- conflicted
+++ resolved
@@ -106,10 +106,7 @@
         return;
     }
     cpu_env = tcg_global_reg_new_ptr(TCG_AREG0, "env");
-<<<<<<< HEAD
-=======
     tcg_ctx.tcg_env = cpu_env;
->>>>>>> 7124ccf8
     cpu_pc = tcg_global_mem_new_i32(cpu_env,
                                     offsetof(CPUMoxieState, pc), "$pc");
     for (i = 0; i < 16; i++)
