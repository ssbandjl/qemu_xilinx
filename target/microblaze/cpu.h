--- conflicted
+++ resolved
@@ -225,13 +225,9 @@
 #define CC_NE  1
 #define CC_EQ  0
 
-<<<<<<< HEAD
-#define NB_MMU_MODES    3
 #undef NB_MEM_ATTR
 #define NB_MEM_ATTR     1
 
-=======
->>>>>>> a578cdfb
 #define STREAM_EXCEPTION (1 << 0)
 #define STREAM_ATOMIC    (1 << 1)
 #define STREAM_TEST      (1 << 2)
