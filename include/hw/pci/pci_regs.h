--- conflicted
+++ resolved
@@ -1,7 +1,3 @@
-<<<<<<< HEAD
-#include "standard-headers/linux/pci_regs.h"
-=======
 #include "standard-headers/linux/pci_regs.h"
 
-#define  PCI_PM_CAP_VER_1_1     0x0002  /* PCI PM spec ver. 1.1 */
->>>>>>> 7124ccf8
+#define  PCI_PM_CAP_VER_1_1     0x0002  /* PCI PM spec ver. 1.1 */