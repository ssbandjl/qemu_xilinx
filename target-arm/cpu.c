/*
 * QEMU ARM CPU
 *
 * Copyright (c) 2012 SUSE LINUX Products GmbH
 *
 * This program is free software; you can redistribute it and/or
 * modify it under the terms of the GNU General Public License
 * as published by the Free Software Foundation; either version 2
 * of the License, or (at your option) any later version.
 *
 * This program is distributed in the hope that it will be useful,
 * but WITHOUT ANY WARRANTY; without even the implied warranty of
 * MERCHANTABILITY or FITNESS FOR A PARTICULAR PURPOSE.  See the
 * GNU General Public License for more details.
 *
 * You should have received a copy of the GNU General Public License
 * along with this program; if not, see
 * <http://www.gnu.org/licenses/gpl-2.0.html>
 */

#include "cpu.h"
#include "internals.h"
#include "qemu-common.h"
#include "hw/qdev-properties.h"
#include "qapi/qmp/qerror.h"
#if !defined(CONFIG_USER_ONLY)
#include "hw/loader.h"
#endif
#include "hw/arm/arm.h"
#include "sysemu/sysemu.h"
#include "sysemu/kvm.h"
#include "kvm_arm.h"

static void arm_cpu_set_pc(CPUState *cs, vaddr value)
{
    ARMCPU *cpu = ARM_CPU(cs);

    cpu->env.regs[15] = value;
}

static bool arm_cpu_has_work(CPUState *cs)
{
    ARMCPU *cpu = ARM_CPU(cs);

    return !cpu->powered_off
        && cs->interrupt_request &
        (CPU_INTERRUPT_FIQ | CPU_INTERRUPT_HARD
         | CPU_INTERRUPT_VFIQ | CPU_INTERRUPT_VIRQ
         | CPU_INTERRUPT_EXITTB);
}

static void cp_reg_reset(gpointer key, gpointer value, gpointer opaque)
{
    /* Reset a single ARMCPRegInfo register */
    ARMCPRegInfo *ri = value;
    ARMCPU *cpu = opaque;

    if (ri->type & ARM_CP_SPECIAL) {
        return;
    }

    if (ri->resetfn) {
        ri->resetfn(&cpu->env, ri);
        return;
    }

    /* A zero offset is never possible as it would be regs[0]
     * so we use it to indicate that reset is being handled elsewhere.
     * This is basically only used for fields in non-core coprocessors
     * (like the pxa2xx ones).
     */
    if (!ri->fieldoffset) {
        return;
    }

    if (cpreg_field_is_64bit(ri)) {
        CPREG_FIELD64(&cpu->env, ri) = ri->resetvalue;
    } else {
        CPREG_FIELD32(&cpu->env, ri) = ri->resetvalue;
    }
}

/* CPUClass::reset() */
static void arm_cpu_reset(CPUState *s)
{
    ARMCPU *cpu = ARM_CPU(s);
    ARMCPUClass *acc = ARM_CPU_GET_CLASS(cpu);
    CPUARMState *env = &cpu->env;

    acc->parent_reset(s);

    memset(env, 0, offsetof(CPUARMState, features));
    g_hash_table_foreach(cpu->cp_regs, cp_reg_reset, cpu);
    env->vfp.xregs[ARM_VFP_FPSID] = cpu->reset_fpsid;
    env->vfp.xregs[ARM_VFP_MVFR0] = cpu->mvfr0;
    env->vfp.xregs[ARM_VFP_MVFR1] = cpu->mvfr1;
    env->vfp.xregs[ARM_VFP_MVFR2] = cpu->mvfr2;

    cpu->powered_off = cpu->start_powered_off;
    s->halted = cpu->start_powered_off;

    if (arm_feature(env, ARM_FEATURE_IWMMXT)) {
        env->iwmmxt.cregs[ARM_IWMMXT_wCID] = 0x69051000 | 'Q';
    }

    if (arm_feature(env, ARM_FEATURE_AARCH64)) {
        /* 64 bit CPUs always start in 64 bit mode */
        env->aarch64 = 1;
#if defined(CONFIG_USER_ONLY)
        env->pstate = PSTATE_MODE_EL0t;
        /* Userspace expects access to DC ZVA, CTL_EL0 and the cache ops */
        env->cp15.sctlr_el[1] |= SCTLR_UCT | SCTLR_UCI | SCTLR_DZE;
        /* and to the FP/Neon instructions */
        env->cp15.c1_coproc = deposit64(env->cp15.c1_coproc, 20, 2, 3);
#else
        env->pstate = PSTATE_MODE_EL1h;
        env->pc = cpu->rvbar;
#endif
    } else {
#if defined(CONFIG_USER_ONLY)
        /* Userspace expects access to cp10 and cp11 for FP/Neon */
        env->cp15.c1_coproc = deposit64(env->cp15.c1_coproc, 20, 4, 0xf);
#endif
    }

#if defined(CONFIG_USER_ONLY)
    env->uncached_cpsr = ARM_CPU_MODE_USR;
    /* For user mode we must enable access to coprocessors */
    env->vfp.xregs[ARM_VFP_FPEXC] = 1 << 30;
    if (arm_feature(env, ARM_FEATURE_IWMMXT)) {
        env->cp15.c15_cpar = 3;
    } else if (arm_feature(env, ARM_FEATURE_XSCALE)) {
        env->cp15.c15_cpar = 1;
    }
#else
    /* SVC mode with interrupts disabled.  */
    env->uncached_cpsr = ARM_CPU_MODE_SVC;
    env->daif = PSTATE_D | PSTATE_A | PSTATE_I | PSTATE_F;
    /* On ARMv7-M the CPSR_I is the value of the PRIMASK register, and is
     * clear at reset. Initial SP and PC are loaded from ROM.
     */
    if (IS_M(env)) {
        uint32_t initial_msp; /* Loaded from 0x0 */
        uint32_t initial_pc; /* Loaded from 0x4 */
        uint8_t *rom;

        env->daif &= ~PSTATE_I;
        rom = rom_ptr(0);
        if (rom) {
            /* Address zero is covered by ROM which hasn't yet been
             * copied into physical memory.
             */
            initial_msp = ldl_p(rom);
            initial_pc = ldl_p(rom + 4);
        } else {
            /* Address zero not covered by a ROM blob, or the ROM blob
             * is in non-modifiable memory and this is a second reset after
             * it got copied into memory. In the latter case, rom_ptr
             * will return a NULL pointer and we should use ldl_phys instead.
             */
            initial_msp = ldl_phys(s->as, 0);
            initial_pc = ldl_phys(s->as, 4);
        }

        env->regs[13] = initial_msp & 0xFFFFFFFC;
        env->regs[15] = initial_pc & ~1;
        env->thumb = initial_pc & 1;
    }

    /* AArch32 has a hard highvec setting of 0xFFFF0000.  If we are currently
     * executing as AArch32 then check if highvecs are enabled and
     * adjust the PC accordingly.
     */
    if (A32_BANKED_CURRENT_REG_GET(env, sctlr) & SCTLR_V) {
        env->regs[15] = 0xFFFF0000;
    }

    env->vfp.xregs[ARM_VFP_FPEXC] = 0;
#endif
    set_flush_to_zero(1, &env->vfp.standard_fp_status);
    set_flush_inputs_to_zero(1, &env->vfp.standard_fp_status);
    set_default_nan_mode(1, &env->vfp.standard_fp_status);
    set_float_detect_tininess(float_tininess_before_rounding,
                              &env->vfp.fp_status);
    set_float_detect_tininess(float_tininess_before_rounding,
                              &env->vfp.standard_fp_status);
    tlb_flush(s, 1);

#ifndef CONFIG_USER_ONLY
    if (kvm_enabled()) {
        kvm_arm_reset_vcpu(cpu);
    }
#endif

    hw_breakpoint_update_all(cpu);
    hw_watchpoint_update_all(cpu);
}

bool arm_cpu_exec_interrupt(CPUState *cs, int interrupt_request)
{
    CPUClass *cc = CPU_GET_CLASS(cs);
    bool ret = false;

    if (interrupt_request & CPU_INTERRUPT_FIQ
        && arm_excp_unmasked(cs, EXCP_FIQ)) {
        cs->exception_index = EXCP_FIQ;
        cc->do_interrupt(cs);
        ret = true;
    }
    if (interrupt_request & CPU_INTERRUPT_HARD
        && arm_excp_unmasked(cs, EXCP_IRQ)) {
        cs->exception_index = EXCP_IRQ;
        cc->do_interrupt(cs);
        ret = true;
    }
    if (interrupt_request & CPU_INTERRUPT_VIRQ
        && arm_excp_unmasked(cs, EXCP_VIRQ)) {
        cs->exception_index = EXCP_VIRQ;
        cc->do_interrupt(cs);
        ret = true;
    }
    if (interrupt_request & CPU_INTERRUPT_VFIQ
        && arm_excp_unmasked(cs, EXCP_VFIQ)) {
        cs->exception_index = EXCP_VFIQ;
        cc->do_interrupt(cs);
        ret = true;
    }

    return ret;
}

#if !defined(CONFIG_USER_ONLY) || !defined(TARGET_AARCH64)
static bool arm_v7m_cpu_exec_interrupt(CPUState *cs, int interrupt_request)
{
    CPUClass *cc = CPU_GET_CLASS(cs);
    ARMCPU *cpu = ARM_CPU(cs);
    CPUARMState *env = &cpu->env;
    bool ret = false;


    if (interrupt_request & CPU_INTERRUPT_FIQ
        && !(env->daif & PSTATE_F)) {
        cs->exception_index = EXCP_FIQ;
        cc->do_interrupt(cs);
        ret = true;
    }
    /* ARMv7-M interrupt return works by loading a magic value
     * into the PC.  On real hardware the load causes the
     * return to occur.  The qemu implementation performs the
     * jump normally, then does the exception return when the
     * CPU tries to execute code at the magic address.
     * This will cause the magic PC value to be pushed to
     * the stack if an interrupt occurred at the wrong time.
     * We avoid this by disabling interrupts when
     * pc contains a magic address.
     */
    if (interrupt_request & CPU_INTERRUPT_HARD
        && !(env->daif & PSTATE_I)
        && (env->regs[15] < 0xfffffff0)) {
        cs->exception_index = EXCP_IRQ;
        cc->do_interrupt(cs);
        ret = true;
    }
    return ret;
}
#endif

#ifndef CONFIG_USER_ONLY
static void arm_cpu_set_irq(void *opaque, int irq, int level)
{
    ARMCPU *cpu = opaque;
    CPUARMState *env = &cpu->env;
    CPUState *cs = CPU(cpu);
    static const int mask[] = {
        [ARM_CPU_IRQ] = CPU_INTERRUPT_HARD,
        [ARM_CPU_FIQ] = CPU_INTERRUPT_FIQ,
        [ARM_CPU_VIRQ] = CPU_INTERRUPT_VIRQ,
        [ARM_CPU_VFIQ] = CPU_INTERRUPT_VFIQ
    };

    switch (irq) {
    case ARM_CPU_VIRQ:
    case ARM_CPU_VFIQ:
        if (!arm_feature(env, ARM_FEATURE_EL2)) {
            hw_error("%s: Virtual interrupt line %d with no EL2 support\n",
                     __func__, irq);
        }
        /* fall through */
    case ARM_CPU_IRQ:
    case ARM_CPU_FIQ:
        if (level) {
            cpu_interrupt(cs, mask[irq]);
        } else {
            cpu_reset_interrupt(cs, mask[irq]);
        }
        break;
    default:
        hw_error("arm_cpu_set_irq: Bad interrupt line %d\n", irq);
    }
}

static void arm_cpu_kvm_set_irq(void *opaque, int irq, int level)
{
#ifdef CONFIG_KVM
    ARMCPU *cpu = opaque;
    CPUState *cs = CPU(cpu);
    int kvm_irq = KVM_ARM_IRQ_TYPE_CPU << KVM_ARM_IRQ_TYPE_SHIFT;

    switch (irq) {
    case ARM_CPU_IRQ:
        kvm_irq |= KVM_ARM_IRQ_CPU_IRQ;
        break;
    case ARM_CPU_FIQ:
        kvm_irq |= KVM_ARM_IRQ_CPU_FIQ;
        break;
    default:
        hw_error("arm_cpu_kvm_set_irq: Bad interrupt line %d\n", irq);
    }
    kvm_irq |= cs->cpu_index << KVM_ARM_IRQ_VCPU_SHIFT;
    kvm_set_irq(kvm_state, kvm_irq, level ? 1 : 0);
#endif
}
#endif

static inline void set_feature(CPUARMState *env, int feature)
{
    env->features |= 1ULL << feature;
}

static inline void unset_feature(CPUARMState *env, int feature)
{
    env->features &= ~(1ULL << feature);
}

static void arm_cpu_initfn(Object *obj)
{
    CPUState *cs = CPU(obj);
    ARMCPU *cpu = ARM_CPU(obj);
    static bool inited;

    cs->env_ptr = &cpu->env;
    cpu_exec_init(&cpu->env);
    cpu->cp_regs = g_hash_table_new_full(g_int_hash, g_int_equal,
                                         g_free, g_free);

#ifndef CONFIG_USER_ONLY
    /* Our inbound IRQ and FIQ lines */
    if (kvm_enabled()) {
        /* VIRQ and VFIQ are unused with KVM but we add them to maintain
         * the same interface as non-KVM CPUs.
         */
        qdev_init_gpio_in(DEVICE(cpu), arm_cpu_kvm_set_irq, 4);
    } else {
        qdev_init_gpio_in(DEVICE(cpu), arm_cpu_set_irq, 4);
    }

    cpu->gt_timer[GTIMER_PHYS] = timer_new(QEMU_CLOCK_VIRTUAL, GTIMER_SCALE,
                                                arm_gt_ptimer_cb, cpu);
    cpu->gt_timer[GTIMER_VIRT] = timer_new(QEMU_CLOCK_VIRTUAL, GTIMER_SCALE,
                                                arm_gt_vtimer_cb, cpu);
    qdev_init_gpio_out(DEVICE(cpu), cpu->gt_timer_outputs,
                       ARRAY_SIZE(cpu->gt_timer_outputs));
#endif

    /* DTB consumers generally don't in fact care what the 'compatible'
     * string is, so always provide some string and trust that a hypothetical
     * picky DTB consumer will also provide a helpful error message.
     */
    cpu->dtb_compatible = "qemu,unknown";
    cpu->psci_version = 1; /* By default assume PSCI v0.1 */
    cpu->kvm_target = QEMU_KVM_ARM_TARGET_NONE;

    if (tcg_enabled()) {
        cpu->psci_version = 2; /* TCG implements PSCI 0.2 */
        if (!inited) {
            inited = true;
            arm_translate_init();
        }
    }
}

static Property arm_cpu_reset_cbar_property =
            DEFINE_PROP_UINT64("reset-cbar", ARMCPU, reset_cbar, 0);

static Property arm_cpu_reset_hivecs_property =
            DEFINE_PROP_BOOL("reset-hivecs", ARMCPU, reset_hivecs, false);

static Property arm_cpu_rvbar_property =
            DEFINE_PROP_UINT64("rvbar", ARMCPU, rvbar, 0);

static Property arm_cpu_has_el3_property =
            DEFINE_PROP_BOOL("has_el3", ARMCPU, has_el3, true);

static void arm_cpu_post_init(Object *obj)
{
    ARMCPU *cpu = ARM_CPU(obj);

    if (arm_feature(&cpu->env, ARM_FEATURE_CBAR) ||
        arm_feature(&cpu->env, ARM_FEATURE_CBAR_RO)) {
        qdev_property_add_static(DEVICE(obj), &arm_cpu_reset_cbar_property,
                                 &error_abort);
    }

    if (!arm_feature(&cpu->env, ARM_FEATURE_M)) {
        qdev_property_add_static(DEVICE(obj), &arm_cpu_reset_hivecs_property,
                                 &error_abort);
    }

    if (arm_feature(&cpu->env, ARM_FEATURE_AARCH64)) {
        qdev_property_add_static(DEVICE(obj), &arm_cpu_rvbar_property,
                                 &error_abort);
    }

    if (arm_feature(&cpu->env, ARM_FEATURE_EL3)) {
        /* Add the has_el3 state CPU property only if EL3 is allowed.  This will
         * prevent "has_el3" from existing on CPUs which cannot support EL3.
         */
        qdev_property_add_static(DEVICE(obj), &arm_cpu_has_el3_property,
                                 &error_abort);
    }
}

static void arm_cpu_finalizefn(Object *obj)
{
    ARMCPU *cpu = ARM_CPU(obj);
    g_hash_table_destroy(cpu->cp_regs);
}

static void arm_cpu_realizefn(DeviceState *dev, Error **errp)
{
    CPUState *cs = CPU(dev);
    ARMCPU *cpu = ARM_CPU(dev);
    ARMCPUClass *acc = ARM_CPU_GET_CLASS(dev);
    CPUARMState *env = &cpu->env;

    /* Some features automatically imply others: */
    if (arm_feature(env, ARM_FEATURE_V8)) {
        set_feature(env, ARM_FEATURE_V7);
        set_feature(env, ARM_FEATURE_ARM_DIV);
        set_feature(env, ARM_FEATURE_LPAE);
    }
    if (arm_feature(env, ARM_FEATURE_V7)) {
        set_feature(env, ARM_FEATURE_VAPA);
        set_feature(env, ARM_FEATURE_THUMB2);
        set_feature(env, ARM_FEATURE_MPIDR);
        if (!arm_feature(env, ARM_FEATURE_M)) {
            set_feature(env, ARM_FEATURE_V6K);
        } else {
            set_feature(env, ARM_FEATURE_V6);
        }
    }
    if (arm_feature(env, ARM_FEATURE_V6K)) {
        set_feature(env, ARM_FEATURE_V6);
        set_feature(env, ARM_FEATURE_MVFR);
    }
    if (arm_feature(env, ARM_FEATURE_V6)) {
        set_feature(env, ARM_FEATURE_V5);
        if (!arm_feature(env, ARM_FEATURE_M)) {
            set_feature(env, ARM_FEATURE_AUXCR);
        }
    }
    if (arm_feature(env, ARM_FEATURE_V5)) {
        set_feature(env, ARM_FEATURE_V4T);
    }
    if (arm_feature(env, ARM_FEATURE_M)) {
        set_feature(env, ARM_FEATURE_THUMB_DIV);
    }
    if (arm_feature(env, ARM_FEATURE_ARM_DIV)) {
        set_feature(env, ARM_FEATURE_THUMB_DIV);
    }
    if (arm_feature(env, ARM_FEATURE_VFP4)) {
        set_feature(env, ARM_FEATURE_VFP3);
        set_feature(env, ARM_FEATURE_VFP_FP16);
    }
    if (arm_feature(env, ARM_FEATURE_VFP3)) {
        set_feature(env, ARM_FEATURE_VFP);
    }
    if (arm_feature(env, ARM_FEATURE_LPAE)) {
        set_feature(env, ARM_FEATURE_V7MP);
        set_feature(env, ARM_FEATURE_PXN);
    }
    if (arm_feature(env, ARM_FEATURE_CBAR_RO)) {
        set_feature(env, ARM_FEATURE_CBAR);
    }

    if (cpu->reset_hivecs) {
            cpu->reset_sctlr |= (1 << 13);
    }

    if (!cpu->has_el3) {
        /* If the has_el3 CPU property is disabled then we need to disable the
         * feature.
         */
        unset_feature(env, ARM_FEATURE_EL3);

        /* Disable the security extension feature bits in the processor feature
         * register as well.  This is id_pfr1[7:4].
         */
        cpu->id_pfr1 &= ~0xf0;
    }

    register_cp_regs_for_features(cpu);
    arm_cpu_register_gdb_regs_for_features(cpu);

    init_cpreg_list(cpu);

    qemu_init_vcpu(cs);
    cpu_reset(cs);

    acc->parent_realize(dev, errp);
}

static ObjectClass *arm_cpu_class_by_name(const char *cpu_model)
{
    ObjectClass *oc;
    char *typename;

    if (!cpu_model) {
        return NULL;
    }

    typename = g_strdup_printf("%s-" TYPE_ARM_CPU, cpu_model);
    oc = object_class_by_name(typename);
    g_free(typename);
    if (!oc || !object_class_dynamic_cast(oc, TYPE_ARM_CPU) ||
        object_class_is_abstract(oc)) {
        return NULL;
    }
    return oc;
}

/* CPU models. These are not needed for the AArch64 linux-user build. */
#if !defined(CONFIG_USER_ONLY) || !defined(TARGET_AARCH64)

static void arm926_initfn(Object *obj)
{
    ARMCPU *cpu = ARM_CPU(obj);

    cpu->dtb_compatible = "arm,arm926";
    set_feature(&cpu->env, ARM_FEATURE_V5);
    set_feature(&cpu->env, ARM_FEATURE_VFP);
    set_feature(&cpu->env, ARM_FEATURE_DUMMY_C15_REGS);
    set_feature(&cpu->env, ARM_FEATURE_CACHE_TEST_CLEAN);
    cpu->midr = 0x41069265;
    cpu->reset_fpsid = 0x41011090;
    cpu->ctr = 0x1dd20d2;
    cpu->reset_sctlr = 0x00090078;
}

static void arm946_initfn(Object *obj)
{
    ARMCPU *cpu = ARM_CPU(obj);

    cpu->dtb_compatible = "arm,arm946";
    set_feature(&cpu->env, ARM_FEATURE_V5);
    set_feature(&cpu->env, ARM_FEATURE_MPU);
    set_feature(&cpu->env, ARM_FEATURE_DUMMY_C15_REGS);
    cpu->midr = 0x41059461;
    cpu->ctr = 0x0f004006;
    cpu->reset_sctlr = 0x00000078;
}

static void arm1026_initfn(Object *obj)
{
    ARMCPU *cpu = ARM_CPU(obj);

    cpu->dtb_compatible = "arm,arm1026";
    set_feature(&cpu->env, ARM_FEATURE_V5);
    set_feature(&cpu->env, ARM_FEATURE_VFP);
    set_feature(&cpu->env, ARM_FEATURE_AUXCR);
    set_feature(&cpu->env, ARM_FEATURE_DUMMY_C15_REGS);
    set_feature(&cpu->env, ARM_FEATURE_CACHE_TEST_CLEAN);
    cpu->midr = 0x4106a262;
    cpu->reset_fpsid = 0x410110a0;
    cpu->ctr = 0x1dd20d2;
    cpu->reset_sctlr = 0x00090078;
    cpu->reset_auxcr = 1;
    {
        /* The 1026 had an IFAR at c6,c0,0,1 rather than the ARMv6 c6,c0,0,2 */
        ARMCPRegInfo ifar = {
            .name = "IFAR", .cp = 15, .crn = 6, .crm = 0, .opc1 = 0, .opc2 = 1,
            .access = PL1_RW,
            .fieldoffset = offsetof(CPUARMState, cp15.ifar_ns),
            .resetvalue = 0
        };
        define_one_arm_cp_reg(cpu, &ifar);
    }
}

static void arm1136_r2_initfn(Object *obj)
{
    ARMCPU *cpu = ARM_CPU(obj);
    /* What qemu calls "arm1136_r2" is actually the 1136 r0p2, ie an
     * older core than plain "arm1136". In particular this does not
     * have the v6K features.
     * These ID register values are correct for 1136 but may be wrong
     * for 1136_r2 (in particular r0p2 does not actually implement most
     * of the ID registers).
     */

    cpu->dtb_compatible = "arm,arm1136";
    set_feature(&cpu->env, ARM_FEATURE_V6);
    set_feature(&cpu->env, ARM_FEATURE_VFP);
    set_feature(&cpu->env, ARM_FEATURE_DUMMY_C15_REGS);
    set_feature(&cpu->env, ARM_FEATURE_CACHE_DIRTY_REG);
    set_feature(&cpu->env, ARM_FEATURE_CACHE_BLOCK_OPS);
    cpu->midr = 0x4107b362;
    cpu->reset_fpsid = 0x410120b4;
    cpu->mvfr0 = 0x11111111;
    cpu->mvfr1 = 0x00000000;
    cpu->ctr = 0x1dd20d2;
    cpu->reset_sctlr = 0x00050078;
    cpu->id_pfr0 = 0x111;
    cpu->id_pfr1 = 0x1;
    cpu->id_dfr0 = 0x2;
    cpu->id_afr0 = 0x3;
    cpu->id_mmfr0 = 0x01130003;
    cpu->id_mmfr1 = 0x10030302;
    cpu->id_mmfr2 = 0x01222110;
    cpu->id_isar0 = 0x00140011;
    cpu->id_isar1 = 0x12002111;
    cpu->id_isar2 = 0x11231111;
    cpu->id_isar3 = 0x01102131;
    cpu->id_isar4 = 0x141;
    cpu->reset_auxcr = 7;
}

static void arm1136_initfn(Object *obj)
{
    ARMCPU *cpu = ARM_CPU(obj);

    cpu->dtb_compatible = "arm,arm1136";
    set_feature(&cpu->env, ARM_FEATURE_V6K);
    set_feature(&cpu->env, ARM_FEATURE_V6);
    set_feature(&cpu->env, ARM_FEATURE_VFP);
    set_feature(&cpu->env, ARM_FEATURE_DUMMY_C15_REGS);
    set_feature(&cpu->env, ARM_FEATURE_CACHE_DIRTY_REG);
    set_feature(&cpu->env, ARM_FEATURE_CACHE_BLOCK_OPS);
    cpu->midr = 0x4117b363;
    cpu->reset_fpsid = 0x410120b4;
    cpu->mvfr0 = 0x11111111;
    cpu->mvfr1 = 0x00000000;
    cpu->ctr = 0x1dd20d2;
    cpu->reset_sctlr = 0x00050078;
    cpu->id_pfr0 = 0x111;
    cpu->id_pfr1 = 0x1;
    cpu->id_dfr0 = 0x2;
    cpu->id_afr0 = 0x3;
    cpu->id_mmfr0 = 0x01130003;
    cpu->id_mmfr1 = 0x10030302;
    cpu->id_mmfr2 = 0x01222110;
    cpu->id_isar0 = 0x00140011;
    cpu->id_isar1 = 0x12002111;
    cpu->id_isar2 = 0x11231111;
    cpu->id_isar3 = 0x01102131;
    cpu->id_isar4 = 0x141;
    cpu->reset_auxcr = 7;
}

static void arm1176_initfn(Object *obj)
{
    ARMCPU *cpu = ARM_CPU(obj);

    cpu->dtb_compatible = "arm,arm1176";
    set_feature(&cpu->env, ARM_FEATURE_V6K);
    set_feature(&cpu->env, ARM_FEATURE_VFP);
    set_feature(&cpu->env, ARM_FEATURE_VAPA);
    set_feature(&cpu->env, ARM_FEATURE_DUMMY_C15_REGS);
    set_feature(&cpu->env, ARM_FEATURE_CACHE_DIRTY_REG);
    set_feature(&cpu->env, ARM_FEATURE_CACHE_BLOCK_OPS);
    set_feature(&cpu->env, ARM_FEATURE_EL3);
    cpu->midr = 0x410fb767;
    cpu->reset_fpsid = 0x410120b5;
    cpu->mvfr0 = 0x11111111;
    cpu->mvfr1 = 0x00000000;
    cpu->ctr = 0x1dd20d2;
    cpu->reset_sctlr = 0x00050078;
    cpu->id_pfr0 = 0x111;
    cpu->id_pfr1 = 0x11;
    cpu->id_dfr0 = 0x33;
    cpu->id_afr0 = 0;
    cpu->id_mmfr0 = 0x01130003;
    cpu->id_mmfr1 = 0x10030302;
    cpu->id_mmfr2 = 0x01222100;
    cpu->id_isar0 = 0x0140011;
    cpu->id_isar1 = 0x12002111;
    cpu->id_isar2 = 0x11231121;
    cpu->id_isar3 = 0x01102131;
    cpu->id_isar4 = 0x01141;
    cpu->reset_auxcr = 7;
}

static void arm11mpcore_initfn(Object *obj)
{
    ARMCPU *cpu = ARM_CPU(obj);

    cpu->dtb_compatible = "arm,arm11mpcore";
    set_feature(&cpu->env, ARM_FEATURE_V6K);
    set_feature(&cpu->env, ARM_FEATURE_VFP);
    set_feature(&cpu->env, ARM_FEATURE_VAPA);
    set_feature(&cpu->env, ARM_FEATURE_MPIDR);
    set_feature(&cpu->env, ARM_FEATURE_DUMMY_C15_REGS);
    cpu->midr = 0x410fb022;
    cpu->reset_fpsid = 0x410120b4;
    cpu->mvfr0 = 0x11111111;
    cpu->mvfr1 = 0x00000000;
    cpu->ctr = 0x1d192992; /* 32K icache 32K dcache */
    cpu->id_pfr0 = 0x111;
    cpu->id_pfr1 = 0x1;
    cpu->id_dfr0 = 0;
    cpu->id_afr0 = 0x2;
    cpu->id_mmfr0 = 0x01100103;
    cpu->id_mmfr1 = 0x10020302;
    cpu->id_mmfr2 = 0x01222000;
    cpu->id_isar0 = 0x00100011;
    cpu->id_isar1 = 0x12002111;
    cpu->id_isar2 = 0x11221011;
    cpu->id_isar3 = 0x01102131;
    cpu->id_isar4 = 0x141;
    cpu->reset_auxcr = 1;
}

static void cortex_m3_initfn(Object *obj)
{
    ARMCPU *cpu = ARM_CPU(obj);
    set_feature(&cpu->env, ARM_FEATURE_V7);
    set_feature(&cpu->env, ARM_FEATURE_M);
    cpu->midr = 0x410fc231;
}

static void arm_v7m_class_init(ObjectClass *oc, void *data)
{
    CPUClass *cc = CPU_CLASS(oc);

#ifndef CONFIG_USER_ONLY
    cc->do_interrupt = arm_v7m_cpu_do_interrupt;
#endif

    cc->cpu_exec_interrupt = arm_v7m_cpu_exec_interrupt;
}

static const ARMCPRegInfo cortexa8_cp_reginfo[] = {
    { .name = "L2LOCKDOWN", .cp = 15, .crn = 9, .crm = 0, .opc1 = 1, .opc2 = 0,
      .access = PL1_RW, .type = ARM_CP_CONST, .resetvalue = 0 },
    { .name = "L2AUXCR", .cp = 15, .crn = 9, .crm = 0, .opc1 = 1, .opc2 = 2,
      .access = PL1_RW, .type = ARM_CP_CONST, .resetvalue = 0 },
    REGINFO_SENTINEL
};

static void cortex_a8_initfn(Object *obj)
{
    ARMCPU *cpu = ARM_CPU(obj);

    cpu->dtb_compatible = "arm,cortex-a8";
    set_feature(&cpu->env, ARM_FEATURE_V7);
    set_feature(&cpu->env, ARM_FEATURE_VFP3);
    set_feature(&cpu->env, ARM_FEATURE_NEON);
    set_feature(&cpu->env, ARM_FEATURE_THUMB2EE);
    set_feature(&cpu->env, ARM_FEATURE_DUMMY_C15_REGS);
    set_feature(&cpu->env, ARM_FEATURE_EL3);
    cpu->midr = 0x410fc080;
    cpu->reset_fpsid = 0x410330c0;
    cpu->mvfr0 = 0x11110222;
    cpu->mvfr1 = 0x00011100;
    cpu->ctr = 0x82048004;
    cpu->reset_sctlr = 0x00c50078;
    cpu->id_pfr0 = 0x1031;
    cpu->id_pfr1 = 0x11;
    cpu->id_dfr0 = 0x400;
    cpu->id_afr0 = 0;
    cpu->id_mmfr0 = 0x31100003;
    cpu->id_mmfr1 = 0x20000000;
    cpu->id_mmfr2 = 0x01202000;
    cpu->id_mmfr3 = 0x11;
    cpu->id_isar0 = 0x00101111;
    cpu->id_isar1 = 0x12112111;
    cpu->id_isar2 = 0x21232031;
    cpu->id_isar3 = 0x11112131;
    cpu->id_isar4 = 0x00111142;
    cpu->dbgdidr = 0x15141000;
    cpu->clidr = (1 << 27) | (2 << 24) | 3;
    cpu->ccsidr[0] = 0xe007e01a; /* 16k L1 dcache. */
    cpu->ccsidr[1] = 0x2007e01a; /* 16k L1 icache. */
    cpu->ccsidr[2] = 0xf0000000; /* No L2 icache. */
    cpu->reset_auxcr = 2;
    define_arm_cp_regs(cpu, cortexa8_cp_reginfo);
}

static const ARMCPRegInfo cortexa9_cp_reginfo[] = {
    /* power_control should be set to maximum latency. Again,
     * default to 0 and set by private hook
     */
    { .name = "A9_PWRCTL", .cp = 15, .crn = 15, .crm = 0, .opc1 = 0, .opc2 = 0,
      .access = PL1_RW, .resetvalue = 0,
      .fieldoffset = offsetof(CPUARMState, cp15.c15_power_control) },
    { .name = "A9_DIAG", .cp = 15, .crn = 15, .crm = 0, .opc1 = 0, .opc2 = 1,
      .access = PL1_RW, .resetvalue = 0,
      .fieldoffset = offsetof(CPUARMState, cp15.c15_diagnostic) },
    { .name = "A9_PWRDIAG", .cp = 15, .crn = 15, .crm = 0, .opc1 = 0, .opc2 = 2,
      .access = PL1_RW, .resetvalue = 0,
      .fieldoffset = offsetof(CPUARMState, cp15.c15_power_diagnostic) },
    { .name = "NEONBUSY", .cp = 15, .crn = 15, .crm = 1, .opc1 = 0, .opc2 = 0,
      .access = PL1_RW, .resetvalue = 0, .type = ARM_CP_CONST },
    /* TLB lockdown control */
    { .name = "TLB_LOCKR", .cp = 15, .crn = 15, .crm = 4, .opc1 = 5, .opc2 = 2,
      .access = PL1_W, .resetvalue = 0, .type = ARM_CP_NOP },
    { .name = "TLB_LOCKW", .cp = 15, .crn = 15, .crm = 4, .opc1 = 5, .opc2 = 4,
      .access = PL1_W, .resetvalue = 0, .type = ARM_CP_NOP },
    { .name = "TLB_VA", .cp = 15, .crn = 15, .crm = 5, .opc1 = 5, .opc2 = 2,
      .access = PL1_RW, .resetvalue = 0, .type = ARM_CP_CONST },
    { .name = "TLB_PA", .cp = 15, .crn = 15, .crm = 6, .opc1 = 5, .opc2 = 2,
      .access = PL1_RW, .resetvalue = 0, .type = ARM_CP_CONST },
    { .name = "TLB_ATTR", .cp = 15, .crn = 15, .crm = 7, .opc1 = 5, .opc2 = 2,
      .access = PL1_RW, .resetvalue = 0, .type = ARM_CP_CONST },
    REGINFO_SENTINEL
};

static void cortex_a9_initfn(Object *obj)
{
    ARMCPU *cpu = ARM_CPU(obj);

    cpu->dtb_compatible = "arm,cortex-a9";
    set_feature(&cpu->env, ARM_FEATURE_V7);
    set_feature(&cpu->env, ARM_FEATURE_VFP3);
    set_feature(&cpu->env, ARM_FEATURE_VFP_FP16);
    set_feature(&cpu->env, ARM_FEATURE_NEON);
    set_feature(&cpu->env, ARM_FEATURE_THUMB2EE);
    set_feature(&cpu->env, ARM_FEATURE_EL3);
    /* Note that A9 supports the MP extensions even for
     * A9UP and single-core A9MP (which are both different
     * and valid configurations; we don't model A9UP).
     */
    set_feature(&cpu->env, ARM_FEATURE_V7MP);
    set_feature(&cpu->env, ARM_FEATURE_CBAR);
    cpu->midr = 0x410fc090;
    cpu->reset_fpsid = 0x41033090;
    cpu->mvfr0 = 0x11110222;
    cpu->mvfr1 = 0x01111111;
    cpu->ctr = 0x80038003;
    cpu->reset_sctlr = 0x00c50078;
    cpu->id_pfr0 = 0x1031;
    cpu->id_pfr1 = 0x11;
    cpu->id_dfr0 = 0x000;
    cpu->id_afr0 = 0;
    cpu->id_mmfr0 = 0x00100103;
    cpu->id_mmfr1 = 0x20000000;
    cpu->id_mmfr2 = 0x01230000;
    cpu->id_mmfr3 = 0x00002111;
    cpu->id_isar0 = 0x00101111;
    cpu->id_isar1 = 0x13112111;
    cpu->id_isar2 = 0x21232041;
    cpu->id_isar3 = 0x11112131;
    cpu->id_isar4 = 0x00111142;
    cpu->dbgdidr = 0x35141000;
    cpu->clidr = (1 << 27) | (1 << 24) | 3;
    cpu->ccsidr[0] = 0xe00fe019; /* 16k L1 dcache. */
    cpu->ccsidr[1] = 0x200fe019; /* 16k L1 icache. */
<<<<<<< HEAD
    define_arm_cp_regs(cpu, cortexa9_cp_reginfo);
=======
    {
        ARMCPRegInfo cbar = {
            .name = "CBAR", .cp = 15, .crn = 15,  .crm = 0, .opc1 = 4,
            .opc2 = 0, .access = PL1_R|PL3_W, .resetvalue = 0xf8f00000,
            .fieldoffset = offsetof(CPUARMState, cp15.c15_config_base_address)
        };
        define_one_arm_cp_reg(cpu, &cbar);
        define_arm_cp_regs(cpu, cortexa9_cp_reginfo);
    }
>>>>>>> 732f3483
}

#ifndef CONFIG_USER_ONLY
static uint64_t a15_l2ctlr_read(CPUARMState *env, const ARMCPRegInfo *ri)
{
    /* Linux wants the number of processors from here.
     * Might as well set the interrupt-controller bit too.
     */
    return ((smp_cpus - 1) << 24) | (1 << 23);
}
#endif

static const ARMCPRegInfo cortexa15_cp_reginfo[] = {
#ifndef CONFIG_USER_ONLY
    { .name = "L2CTLR", .cp = 15, .crn = 9, .crm = 0, .opc1 = 1, .opc2 = 2,
      .access = PL1_RW, .resetvalue = 0, .readfn = a15_l2ctlr_read,
      .writefn = arm_cp_write_ignore, },
#endif
    { .name = "L2ECTLR", .cp = 15, .crn = 9, .crm = 0, .opc1 = 1, .opc2 = 3,
      .access = PL1_RW, .type = ARM_CP_CONST, .resetvalue = 0 },
    REGINFO_SENTINEL
};

static void cortex_a15_initfn(Object *obj)
{
    ARMCPU *cpu = ARM_CPU(obj);

    cpu->dtb_compatible = "arm,cortex-a15";
    set_feature(&cpu->env, ARM_FEATURE_V7);
    set_feature(&cpu->env, ARM_FEATURE_VFP4);
    set_feature(&cpu->env, ARM_FEATURE_NEON);
    set_feature(&cpu->env, ARM_FEATURE_THUMB2EE);
    set_feature(&cpu->env, ARM_FEATURE_ARM_DIV);
    set_feature(&cpu->env, ARM_FEATURE_GENERIC_TIMER);
    set_feature(&cpu->env, ARM_FEATURE_DUMMY_C15_REGS);
    set_feature(&cpu->env, ARM_FEATURE_CBAR_RO);
    set_feature(&cpu->env, ARM_FEATURE_LPAE);
    set_feature(&cpu->env, ARM_FEATURE_EL3);
    cpu->kvm_target = QEMU_KVM_ARM_TARGET_CORTEX_A15;
    cpu->midr = 0x412fc0f1;
    cpu->reset_fpsid = 0x410430f0;
    cpu->mvfr0 = 0x10110222;
    cpu->mvfr1 = 0x11111111;
    cpu->ctr = 0x8444c004;
    cpu->reset_sctlr = 0x00c50078;
    cpu->id_pfr0 = 0x00001131;
    cpu->id_pfr1 = 0x00011011;
    cpu->id_dfr0 = 0x02010555;
    cpu->id_afr0 = 0x00000000;
    cpu->id_mmfr0 = 0x10201105;
    cpu->id_mmfr1 = 0x20000000;
    cpu->id_mmfr2 = 0x01240000;
    cpu->id_mmfr3 = 0x02102211;
    cpu->id_isar0 = 0x02101110;
    cpu->id_isar1 = 0x13112111;
    cpu->id_isar2 = 0x21232041;
    cpu->id_isar3 = 0x11112131;
    cpu->id_isar4 = 0x10011142;
    cpu->dbgdidr = 0x3515f021;
    cpu->clidr = 0x0a200023;
    cpu->ccsidr[0] = 0x701fe00a; /* 32K L1 dcache */
    cpu->ccsidr[1] = 0x201fe00a; /* 32K L1 icache */
    cpu->ccsidr[2] = 0x711fe07a; /* 4096K L2 unified cache */
    define_arm_cp_regs(cpu, cortexa15_cp_reginfo);
}

static void ti925t_initfn(Object *obj)
{
    ARMCPU *cpu = ARM_CPU(obj);
    set_feature(&cpu->env, ARM_FEATURE_V4T);
    set_feature(&cpu->env, ARM_FEATURE_OMAPCP);
    cpu->midr = ARM_CPUID_TI925T;
    cpu->ctr = 0x5109149;
    cpu->reset_sctlr = 0x00000070;
}

static void sa1100_initfn(Object *obj)
{
    ARMCPU *cpu = ARM_CPU(obj);

    cpu->dtb_compatible = "intel,sa1100";
    set_feature(&cpu->env, ARM_FEATURE_STRONGARM);
    set_feature(&cpu->env, ARM_FEATURE_DUMMY_C15_REGS);
    cpu->midr = 0x4401A11B;
    cpu->reset_sctlr = 0x00000070;
}

static void sa1110_initfn(Object *obj)
{
    ARMCPU *cpu = ARM_CPU(obj);
    set_feature(&cpu->env, ARM_FEATURE_STRONGARM);
    set_feature(&cpu->env, ARM_FEATURE_DUMMY_C15_REGS);
    cpu->midr = 0x6901B119;
    cpu->reset_sctlr = 0x00000070;
}

static void pxa250_initfn(Object *obj)
{
    ARMCPU *cpu = ARM_CPU(obj);

    cpu->dtb_compatible = "marvell,xscale";
    set_feature(&cpu->env, ARM_FEATURE_V5);
    set_feature(&cpu->env, ARM_FEATURE_XSCALE);
    cpu->midr = 0x69052100;
    cpu->ctr = 0xd172172;
    cpu->reset_sctlr = 0x00000078;
}

static void pxa255_initfn(Object *obj)
{
    ARMCPU *cpu = ARM_CPU(obj);

    cpu->dtb_compatible = "marvell,xscale";
    set_feature(&cpu->env, ARM_FEATURE_V5);
    set_feature(&cpu->env, ARM_FEATURE_XSCALE);
    cpu->midr = 0x69052d00;
    cpu->ctr = 0xd172172;
    cpu->reset_sctlr = 0x00000078;
}

static void pxa260_initfn(Object *obj)
{
    ARMCPU *cpu = ARM_CPU(obj);

    cpu->dtb_compatible = "marvell,xscale";
    set_feature(&cpu->env, ARM_FEATURE_V5);
    set_feature(&cpu->env, ARM_FEATURE_XSCALE);
    cpu->midr = 0x69052903;
    cpu->ctr = 0xd172172;
    cpu->reset_sctlr = 0x00000078;
}

static void pxa261_initfn(Object *obj)
{
    ARMCPU *cpu = ARM_CPU(obj);

    cpu->dtb_compatible = "marvell,xscale";
    set_feature(&cpu->env, ARM_FEATURE_V5);
    set_feature(&cpu->env, ARM_FEATURE_XSCALE);
    cpu->midr = 0x69052d05;
    cpu->ctr = 0xd172172;
    cpu->reset_sctlr = 0x00000078;
}

static void pxa262_initfn(Object *obj)
{
    ARMCPU *cpu = ARM_CPU(obj);

    cpu->dtb_compatible = "marvell,xscale";
    set_feature(&cpu->env, ARM_FEATURE_V5);
    set_feature(&cpu->env, ARM_FEATURE_XSCALE);
    cpu->midr = 0x69052d06;
    cpu->ctr = 0xd172172;
    cpu->reset_sctlr = 0x00000078;
}

static void pxa270a0_initfn(Object *obj)
{
    ARMCPU *cpu = ARM_CPU(obj);

    cpu->dtb_compatible = "marvell,xscale";
    set_feature(&cpu->env, ARM_FEATURE_V5);
    set_feature(&cpu->env, ARM_FEATURE_XSCALE);
    set_feature(&cpu->env, ARM_FEATURE_IWMMXT);
    cpu->midr = 0x69054110;
    cpu->ctr = 0xd172172;
    cpu->reset_sctlr = 0x00000078;
}

static void pxa270a1_initfn(Object *obj)
{
    ARMCPU *cpu = ARM_CPU(obj);

    cpu->dtb_compatible = "marvell,xscale";
    set_feature(&cpu->env, ARM_FEATURE_V5);
    set_feature(&cpu->env, ARM_FEATURE_XSCALE);
    set_feature(&cpu->env, ARM_FEATURE_IWMMXT);
    cpu->midr = 0x69054111;
    cpu->ctr = 0xd172172;
    cpu->reset_sctlr = 0x00000078;
}

static void pxa270b0_initfn(Object *obj)
{
    ARMCPU *cpu = ARM_CPU(obj);

    cpu->dtb_compatible = "marvell,xscale";
    set_feature(&cpu->env, ARM_FEATURE_V5);
    set_feature(&cpu->env, ARM_FEATURE_XSCALE);
    set_feature(&cpu->env, ARM_FEATURE_IWMMXT);
    cpu->midr = 0x69054112;
    cpu->ctr = 0xd172172;
    cpu->reset_sctlr = 0x00000078;
}

static void pxa270b1_initfn(Object *obj)
{
    ARMCPU *cpu = ARM_CPU(obj);

    cpu->dtb_compatible = "marvell,xscale";
    set_feature(&cpu->env, ARM_FEATURE_V5);
    set_feature(&cpu->env, ARM_FEATURE_XSCALE);
    set_feature(&cpu->env, ARM_FEATURE_IWMMXT);
    cpu->midr = 0x69054113;
    cpu->ctr = 0xd172172;
    cpu->reset_sctlr = 0x00000078;
}

static void pxa270c0_initfn(Object *obj)
{
    ARMCPU *cpu = ARM_CPU(obj);

    cpu->dtb_compatible = "marvell,xscale";
    set_feature(&cpu->env, ARM_FEATURE_V5);
    set_feature(&cpu->env, ARM_FEATURE_XSCALE);
    set_feature(&cpu->env, ARM_FEATURE_IWMMXT);
    cpu->midr = 0x69054114;
    cpu->ctr = 0xd172172;
    cpu->reset_sctlr = 0x00000078;
}

static void pxa270c5_initfn(Object *obj)
{
    ARMCPU *cpu = ARM_CPU(obj);

    cpu->dtb_compatible = "marvell,xscale";
    set_feature(&cpu->env, ARM_FEATURE_V5);
    set_feature(&cpu->env, ARM_FEATURE_XSCALE);
    set_feature(&cpu->env, ARM_FEATURE_IWMMXT);
    cpu->midr = 0x69054117;
    cpu->ctr = 0xd172172;
    cpu->reset_sctlr = 0x00000078;
}

#ifdef CONFIG_USER_ONLY
static void arm_any_initfn(Object *obj)
{
    ARMCPU *cpu = ARM_CPU(obj);
    set_feature(&cpu->env, ARM_FEATURE_V8);
    set_feature(&cpu->env, ARM_FEATURE_VFP4);
    set_feature(&cpu->env, ARM_FEATURE_NEON);
    set_feature(&cpu->env, ARM_FEATURE_THUMB2EE);
    set_feature(&cpu->env, ARM_FEATURE_V8_AES);
    set_feature(&cpu->env, ARM_FEATURE_V8_SHA1);
    set_feature(&cpu->env, ARM_FEATURE_V8_SHA256);
    set_feature(&cpu->env, ARM_FEATURE_V8_PMULL);
    set_feature(&cpu->env, ARM_FEATURE_CRC);
    cpu->midr = 0xffffffff;
}
#endif

#endif /* !defined(CONFIG_USER_ONLY) || !defined(TARGET_AARCH64) */

typedef struct ARMCPUInfo {
    const char *name;
    void (*initfn)(Object *obj);
    void (*class_init)(ObjectClass *oc, void *data);
} ARMCPUInfo;

static const ARMCPUInfo arm_cpus[] = {
#if !defined(CONFIG_USER_ONLY) || !defined(TARGET_AARCH64)
    { .name = "arm926",      .initfn = arm926_initfn },
    { .name = "arm946",      .initfn = arm946_initfn },
    { .name = "arm1026",     .initfn = arm1026_initfn },
    /* What QEMU calls "arm1136-r2" is actually the 1136 r0p2, i.e. an
     * older core than plain "arm1136". In particular this does not
     * have the v6K features.
     */
    { .name = "arm1136-r2",  .initfn = arm1136_r2_initfn },
    { .name = "arm1136",     .initfn = arm1136_initfn },
    { .name = "arm1176",     .initfn = arm1176_initfn },
    { .name = "arm11mpcore", .initfn = arm11mpcore_initfn },
    { .name = "cortex-m3",   .initfn = cortex_m3_initfn,
                             .class_init = arm_v7m_class_init },
    { .name = "cortex-a8",   .initfn = cortex_a8_initfn },
    { .name = "cortex-a9",   .initfn = cortex_a9_initfn },
    { .name = "cortex-a15",  .initfn = cortex_a15_initfn },
    { .name = "ti925t",      .initfn = ti925t_initfn },
    { .name = "sa1100",      .initfn = sa1100_initfn },
    { .name = "sa1110",      .initfn = sa1110_initfn },
    { .name = "pxa250",      .initfn = pxa250_initfn },
    { .name = "pxa255",      .initfn = pxa255_initfn },
    { .name = "pxa260",      .initfn = pxa260_initfn },
    { .name = "pxa261",      .initfn = pxa261_initfn },
    { .name = "pxa262",      .initfn = pxa262_initfn },
    /* "pxa270" is an alias for "pxa270-a0" */
    { .name = "pxa270",      .initfn = pxa270a0_initfn },
    { .name = "pxa270-a0",   .initfn = pxa270a0_initfn },
    { .name = "pxa270-a1",   .initfn = pxa270a1_initfn },
    { .name = "pxa270-b0",   .initfn = pxa270b0_initfn },
    { .name = "pxa270-b1",   .initfn = pxa270b1_initfn },
    { .name = "pxa270-c0",   .initfn = pxa270c0_initfn },
    { .name = "pxa270-c5",   .initfn = pxa270c5_initfn },
#ifdef CONFIG_USER_ONLY
    { .name = "any",         .initfn = arm_any_initfn },
#endif
#endif
    { .name = NULL }
};

static Property arm_cpu_properties[] = {
    DEFINE_PROP_BOOL("start-powered-off", ARMCPU, start_powered_off, false),
    DEFINE_PROP_UINT32("psci-conduit", ARMCPU, psci_conduit, 0),
    DEFINE_PROP_UINT32("midr", ARMCPU, midr, 0),
    DEFINE_PROP_END_OF_LIST()
};

static void arm_cpu_class_init(ObjectClass *oc, void *data)
{
    ARMCPUClass *acc = ARM_CPU_CLASS(oc);
    CPUClass *cc = CPU_CLASS(acc);
    DeviceClass *dc = DEVICE_CLASS(oc);

    acc->parent_realize = dc->realize;
    dc->realize = arm_cpu_realizefn;
    dc->props = arm_cpu_properties;

    acc->parent_reset = cc->reset;
    cc->reset = arm_cpu_reset;

    cc->class_by_name = arm_cpu_class_by_name;
    cc->has_work = arm_cpu_has_work;
    cc->cpu_exec_interrupt = arm_cpu_exec_interrupt;
    cc->dump_state = arm_cpu_dump_state;
    cc->set_pc = arm_cpu_set_pc;
    cc->gdb_read_register = arm_cpu_gdb_read_register;
    cc->gdb_write_register = arm_cpu_gdb_write_register;
#ifdef CONFIG_USER_ONLY
    cc->handle_mmu_fault = arm_cpu_handle_mmu_fault;
#else
    cc->do_interrupt = arm_cpu_do_interrupt;
    cc->get_phys_page_debug = arm_cpu_get_phys_page_debug;
    cc->vmsd = &vmstate_arm_cpu;
#endif
    cc->gdb_num_core_regs = 26;
    cc->gdb_core_xml_file = "arm-core.xml";
    cc->gdb_stop_before_watchpoint = true;
    cc->debug_excp_handler = arm_debug_excp_handler;
}

static void cpu_register(const ARMCPUInfo *info)
{
    TypeInfo type_info = {
        .parent = TYPE_ARM_CPU,
        .instance_size = sizeof(ARMCPU),
        .instance_init = info->initfn,
        .class_size = sizeof(ARMCPUClass),
        .class_init = info->class_init,
    };

    type_info.name = g_strdup_printf("%s-" TYPE_ARM_CPU, info->name);
    type_register(&type_info);
    g_free((void *)type_info.name);
}

static const TypeInfo arm_cpu_type_info = {
    .name = TYPE_ARM_CPU,
    .parent = TYPE_CPU,
    .instance_size = sizeof(ARMCPU),
    .instance_init = arm_cpu_initfn,
    .instance_post_init = arm_cpu_post_init,
    .instance_finalize = arm_cpu_finalizefn,
    .abstract = true,
    .class_size = sizeof(ARMCPUClass),
    .class_init = arm_cpu_class_init,
};

static void arm_cpu_register_types(void)
{
    const ARMCPUInfo *info = arm_cpus;

    type_register_static(&arm_cpu_type_info);

    while (info->name) {
        cpu_register(info);
        info++;
    }
}

type_init(arm_cpu_register_types)<|MERGE_RESOLUTION|>--- conflicted
+++ resolved
@@ -30,12 +30,22 @@
 #include "sysemu/sysemu.h"
 #include "sysemu/kvm.h"
 #include "kvm_arm.h"
+#include "qapi/visitor.h"
+
+#include "hw/fdt_generic_util.h"
 
 static void arm_cpu_set_pc(CPUState *cs, vaddr value)
 {
     ARMCPU *cpu = ARM_CPU(cs);
 
     cpu->env.regs[15] = value;
+}
+
+static vaddr arm_cpu_get_pc(CPUState *cs)
+{
+    ARMCPU *cpu = ARM_CPU(cs);
+
+    return cpu->env.regs[15];
 }
 
 static bool arm_cpu_has_work(CPUState *cs)
@@ -83,9 +93,11 @@
 /* CPUClass::reset() */
 static void arm_cpu_reset(CPUState *s)
 {
+    CPUClass *cc = CPU_GET_CLASS(s);
     ARMCPU *cpu = ARM_CPU(s);
     ARMCPUClass *acc = ARM_CPU_GET_CLASS(cpu);
     CPUARMState *env = &cpu->env;
+    vaddr old_pc = cc->get_pc(s);
 
     acc->parent_reset(s);
 
@@ -114,6 +126,12 @@
         env->cp15.c1_coproc = deposit64(env->cp15.c1_coproc, 20, 2, 3);
 #else
         env->pstate = PSTATE_MODE_EL1h;
+        if (arm_feature(env, ARM_FEATURE_EL2)) {
+            env->pstate = PSTATE_MODE_EL2h;
+        }
+        if (arm_feature(env, ARM_FEATURE_EL3)) {
+            env->pstate = PSTATE_MODE_EL3h;
+        }
         env->pc = cpu->rvbar;
 #endif
     } else {
@@ -135,6 +153,12 @@
 #else
     /* SVC mode with interrupts disabled.  */
     env->uncached_cpsr = ARM_CPU_MODE_SVC;
+    if (arm_feature(env, ARM_FEATURE_EL2)) {
+        env->uncached_cpsr = ARM_CPU_MODE_HYP;
+    }
+    if (arm_feature(env, ARM_FEATURE_EL3)) {
+        env->uncached_cpsr = ARM_CPU_MODE_MON;
+    }
     env->daif = PSTATE_D | PSTATE_A | PSTATE_I | PSTATE_F;
     /* On ARMv7-M the CPSR_I is the value of the PRIMASK register, and is
      * clear at reset. Initial SP and PC are loaded from ROM.
@@ -184,7 +208,13 @@
                               &env->vfp.fp_status);
     set_float_detect_tininess(float_tininess_before_rounding,
                               &env->vfp.standard_fp_status);
+    arm_secure_state_sync(cpu);
     tlb_flush(s, 1);
+    /* Reset is a state change for some CPUARMState fields which we
+     * bake assumptions about into translated code, so we need to
+     * tb_flush().
+     */
+    tb_flush(env);
 
 #ifndef CONFIG_USER_ONLY
     if (kvm_enabled()) {
@@ -192,8 +222,30 @@
     }
 #endif
 
+    if (!runstate_is_running()) {
+        cc->set_pc(s, old_pc);
+    }
+    cpu->is_in_wfi = true;
+    qemu_set_irq(cpu->wfi, 1);
+
     hw_breakpoint_update_all(cpu);
     hw_watchpoint_update_all(cpu);
+
+    env->memattr[MEM_ATTR_NS].as = cpu->as_ns;
+    if (cpu->env.memattr_ns) {
+        env->memattr[MEM_ATTR_NS].attr = *cpu->env.memattr_ns;
+    }
+
+    env->memattr[MEM_ATTR_SEC].as = cpu->as_secure;
+    if (cpu->env.memattr_s) {
+        env->memattr[MEM_ATTR_SEC].attr = *cpu->env.memattr_s;
+    } else {
+        env->memattr[MEM_ATTR_SEC].attr = (MemoryTransactionAttr) { {0} };
+        if (arm_feature(env, ARM_FEATURE_EL3)) {
+            /* Only set secure mode if the CPU support EL3 */
+            env->memattr[MEM_ATTR_SEC].attr.secure = true;
+        }
+    }
 }
 
 bool arm_cpu_exec_interrupt(CPUState *cs, int interrupt_request)
@@ -327,9 +379,53 @@
     env->features |= 1ULL << feature;
 }
 
+#ifndef CONFIG_USER_ONLY
+static void arm_cpu_set_ncpuhalt(void *opaque, int irq, int level)
+{
+    CPUState *cs = opaque;
+
+    /* FIXME: This code should be active in order to implement the semantic
+     * where an already running CPU cannot be halted. This doesn't work though,
+     * as QEMU can not make any guarantees on initial ordering of setting the
+     * halt/reset GPIOs on machine init. So just make nCPUHALT a regular halt
+     * for the moment.
+     */
+#if 0
+    if (!cs->reset_pin) {
+        return;
+    }
+#endif
+    cpu_halt_reset_common(cs, &cs->arch_halt_pin, level, false);
+}
+#endif
+
 static inline void unset_feature(CPUARMState *env, int feature)
 {
     env->features &= ~(1ULL << feature);
+}
+
+static void arm_cpu_set_mr_secure(Object *obj, Visitor *v, void *opaque,
+                              const char *name, Error **errp)
+{
+    ARMCPU *ac = ARM_CPU(obj);
+    Error *local_err = NULL;
+    char *path = NULL;
+
+    qemu_log("set mr_secure\n");
+    visit_type_str(v, &path, name, &local_err);
+
+    if (!local_err && strcmp(path, "") != 0) {
+        ac->mr_secure = MEMORY_REGION(object_resolve_link(obj, name, path,
+                                      &local_err));
+    }
+
+    if (local_err) {
+        error_propagate(errp, local_err);
+        return;
+    }
+
+    object_ref(OBJECT(ac->mr_secure));
+    ac->as_secure = address_space_init_shareable(ac->mr_secure, NULL);
 }
 
 static void arm_cpu_initfn(Object *obj)
@@ -354,12 +450,20 @@
         qdev_init_gpio_in(DEVICE(cpu), arm_cpu_set_irq, 4);
     }
 
+    qdev_init_gpio_in_named(DEVICE(cpu), arm_cpu_set_ncpuhalt, "ncpuhalt", 1);
+
     cpu->gt_timer[GTIMER_PHYS] = timer_new(QEMU_CLOCK_VIRTUAL, GTIMER_SCALE,
                                                 arm_gt_ptimer_cb, cpu);
     cpu->gt_timer[GTIMER_VIRT] = timer_new(QEMU_CLOCK_VIRTUAL, GTIMER_SCALE,
                                                 arm_gt_vtimer_cb, cpu);
+    cpu->gt_timer[GTIMER_HYP] = timer_new(QEMU_CLOCK_VIRTUAL, GTIMER_SCALE,
+                                                arm_gt_htimer_cb, cpu);
+    cpu->gt_timer[GTIMER_PHYSSEC] = timer_new(QEMU_CLOCK_VIRTUAL, GTIMER_SCALE,
+                                                arm_gt_pstimer_cb, cpu);
     qdev_init_gpio_out(DEVICE(cpu), cpu->gt_timer_outputs,
                        ARRAY_SIZE(cpu->gt_timer_outputs));
+
+    qdev_init_gpio_out_named(DEVICE(cpu), &cpu->wfi, "wfi", 1);
 #endif
 
     /* DTB consumers generally don't in fact care what the 'compatible'
@@ -377,6 +481,24 @@
             arm_translate_init();
         }
     }
+
+    object_property_add(obj, "mr-secure", "link<" TYPE_MEMORY_REGION ">",
+                        NULL, /* FIXME: Implement the getter */
+                        arm_cpu_set_mr_secure,
+                        NULL, /* FIXME: Implement the cleanup */
+                        NULL, &error_abort);
+
+    object_property_add_link(obj, "memattr_ns", TYPE_MEMORY_TRANSACTION_ATTR,
+                             (Object **)&cpu->env.memattr_ns,
+                             qdev_prop_allow_set_link_before_realize,
+                             OBJ_PROP_LINK_UNREF_ON_RELEASE,
+                             &error_abort);
+
+    object_property_add_link(obj, "memattr_s", TYPE_MEMORY_TRANSACTION_ATTR,
+                             (Object **)&cpu->env.memattr_s,
+                             qdev_prop_allow_set_link_before_realize,
+                             OBJ_PROP_LINK_UNREF_ON_RELEASE,
+                             &error_abort);
 }
 
 static Property arm_cpu_reset_cbar_property =
@@ -385,8 +507,31 @@
 static Property arm_cpu_reset_hivecs_property =
             DEFINE_PROP_BOOL("reset-hivecs", ARMCPU, reset_hivecs, false);
 
-static Property arm_cpu_rvbar_property =
-            DEFINE_PROP_UINT64("rvbar", ARMCPU, rvbar, 0);
+static void arm_cpu_get_rvbar(Object *obj, Visitor *v, void *opaque,
+                              const char *name, Error **errp)
+{
+    ARMCPU *cpu = ARM_CPU(obj);
+    Error *local_err = NULL;
+
+    visit_type_uint64(v, &cpu->rvbar, name, &local_err);
+    if (local_err) {
+        error_propagate(errp, local_err);
+    }
+}
+
+static void arm_cpu_set_rvbar(Object *obj, Visitor *v, void *opaque,
+                                   const char *name, Error **errp)
+{
+    ARMCPU *cpu = ARM_CPU(obj);
+    Error *local_err = NULL;
+
+    visit_type_uint64(v, &cpu->rvbar, name, &local_err);
+    if (local_err) {
+        error_propagate(errp, local_err);
+        return;
+    }
+}
+
 
 static Property arm_cpu_has_el3_property =
             DEFINE_PROP_BOOL("has_el3", ARMCPU, has_el3, true);
@@ -406,10 +551,10 @@
                                  &error_abort);
     }
 
-    if (arm_feature(&cpu->env, ARM_FEATURE_AARCH64)) {
-        qdev_property_add_static(DEVICE(obj), &arm_cpu_rvbar_property,
-                                 &error_abort);
-    }
+    object_property_add(OBJECT(cpu), "rvbar", "uint64",
+                        arm_cpu_get_rvbar,
+                        arm_cpu_set_rvbar,
+                        NULL, NULL, &error_abort);
 
     if (arm_feature(&cpu->env, ARM_FEATURE_EL3)) {
         /* Add the has_el3 state CPU property only if EL3 is allowed.  This will
@@ -432,6 +577,12 @@
     ARMCPU *cpu = ARM_CPU(dev);
     ARMCPUClass *acc = ARM_CPU_GET_CLASS(dev);
     CPUARMState *env = &cpu->env;
+
+    /* Use the default AS as the NS one.  */
+    cpu->as_ns = cs->as;
+    if (!cpu->as_secure) {
+        cpu->as_secure = cs->as;
+    }
 
     /* Some features automatically imply others: */
     if (arm_feature(env, ARM_FEATURE_V8)) {
@@ -737,6 +888,51 @@
 #endif
 
     cc->cpu_exec_interrupt = arm_v7m_cpu_exec_interrupt;
+}
+
+static const ARMCPRegInfo cortexr5_cp_reginfo[] = {
+    /* Dummy the TCM region regs for the moment */
+    { .name = "ATCM", .cp = 15, .crn = 9, .crm = 1, .opc1 = 0, .opc2 = 0,
+      .access = PL1_RW, .type = ARM_CP_CONST, .resetvalue = 0x00020021 },
+    { .name = "BTCM", .cp = 15, .crn = 9, .crm = 1, .opc1 = 0, .opc2 = 1,
+      .access = PL1_RW, .type = ARM_CP_CONST, .resetvalue = 0x00000021 },
+    { .name = "DCIALLU", .cp = 15, .crn = 15, .crm = 5, .opc1 = 0, .opc2 = 0,
+      .access = PL1_RW, .type = ARM_CP_NOP },
+    REGINFO_SENTINEL
+};
+
+static void cortex_r4_initfn(Object *obj)
+{
+    ARMCPU *cpu = ARM_CPU(obj);
+    set_feature(&cpu->env, ARM_FEATURE_V7);
+    set_feature(&cpu->env, ARM_FEATURE_THUMB_DIV);
+    set_feature(&cpu->env, ARM_FEATURE_MPU);
+    cpu->midr = 0x411FC144; /* r1p4 */
+    cpu->id_pfr0 = 0x0131;
+    cpu->id_pfr1 = 0x001;
+    cpu->id_dfr0 = 0x010400;
+    cpu->id_afr0 = 0x0;
+    cpu->id_mmfr0 = 0x0210030;
+    cpu->id_mmfr1 = 0x00000000;
+    cpu->id_mmfr2 = 0x01200000;
+    cpu->id_mmfr3 = 0x0211;
+    cpu->id_isar0 = 0x1101111;
+    cpu->id_isar1 = 0x13112111;
+    cpu->id_isar2 = 0x21232131;
+    cpu->id_isar3 = 0x01112131;
+    cpu->id_isar4 = 0x0010142;
+    cpu->id_isar5 = 0x0;
+}
+
+static void cortex_r5_initfn(Object *obj)
+{
+    ARMCPU *cpu = ARM_CPU(obj);
+
+    cortex_r4_initfn(obj);
+    set_feature(&cpu->env, ARM_FEATURE_ARM_DIV);
+    set_feature(&cpu->env, ARM_FEATURE_V7MP);
+    cpu->id_pfr1 = 0x011;
+    define_arm_cp_regs(cpu, cortexr5_cp_reginfo);
 }
 
 static const ARMCPRegInfo cortexa8_cp_reginfo[] = {
@@ -832,7 +1028,7 @@
      */
     set_feature(&cpu->env, ARM_FEATURE_V7MP);
     set_feature(&cpu->env, ARM_FEATURE_CBAR);
-    cpu->midr = 0x410fc090;
+    cpu->midr = 0x414fc091;
     cpu->reset_fpsid = 0x41033090;
     cpu->mvfr0 = 0x11110222;
     cpu->mvfr1 = 0x01111111;
@@ -855,19 +1051,7 @@
     cpu->clidr = (1 << 27) | (1 << 24) | 3;
     cpu->ccsidr[0] = 0xe00fe019; /* 16k L1 dcache. */
     cpu->ccsidr[1] = 0x200fe019; /* 16k L1 icache. */
-<<<<<<< HEAD
     define_arm_cp_regs(cpu, cortexa9_cp_reginfo);
-=======
-    {
-        ARMCPRegInfo cbar = {
-            .name = "CBAR", .cp = 15, .crn = 15,  .crm = 0, .opc1 = 4,
-            .opc2 = 0, .access = PL1_R|PL3_W, .resetvalue = 0xf8f00000,
-            .fieldoffset = offsetof(CPUARMState, cp15.c15_config_base_address)
-        };
-        define_one_arm_cp_reg(cpu, &cbar);
-        define_arm_cp_regs(cpu, cortexa9_cp_reginfo);
-    }
->>>>>>> 732f3483
 }
 
 #ifndef CONFIG_USER_ONLY
@@ -905,6 +1089,7 @@
     set_feature(&cpu->env, ARM_FEATURE_DUMMY_C15_REGS);
     set_feature(&cpu->env, ARM_FEATURE_CBAR_RO);
     set_feature(&cpu->env, ARM_FEATURE_LPAE);
+    set_feature(&cpu->env, ARM_FEATURE_EL2);
     set_feature(&cpu->env, ARM_FEATURE_EL3);
     cpu->kvm_target = QEMU_KVM_ARM_TARGET_CORTEX_A15;
     cpu->midr = 0x412fc0f1;
@@ -1142,6 +1327,8 @@
     { .name = "arm11mpcore", .initfn = arm11mpcore_initfn },
     { .name = "cortex-m3",   .initfn = cortex_m3_initfn,
                              .class_init = arm_v7m_class_init },
+    { .name = "cortex-r4",   .initfn = cortex_r4_initfn },
+    { .name = "cortex-r5",   .initfn = cortex_r5_initfn },
     { .name = "cortex-a8",   .initfn = cortex_a8_initfn },
     { .name = "cortex-a9",   .initfn = cortex_a9_initfn },
     { .name = "cortex-a15",  .initfn = cortex_a15_initfn },
@@ -1172,8 +1359,32 @@
     DEFINE_PROP_BOOL("start-powered-off", ARMCPU, start_powered_off, false),
     DEFINE_PROP_UINT32("psci-conduit", ARMCPU, psci_conduit, 0),
     DEFINE_PROP_UINT32("midr", ARMCPU, midr, 0),
+    DEFINE_PROP_UINT32("tcmtr", ARMCPU, tcmtr, 0),
+    DEFINE_PROP_UINT32("ctr", ARMCPU, ctr, 0),
+    DEFINE_PROP_UINT32("clidr", ARMCPU, clidr, 0),
+    DEFINE_PROP_UINT32("id_pfr0", ARMCPU, id_pfr0, 0),
+    DEFINE_PROP_UINT32("id_pfr1", ARMCPU, id_pfr1, 0),
+    DEFINE_PROP_UINT32("ccsidr0", ARMCPU, ccsidr[0], 0),
+    DEFINE_PROP_UINT32("ccsidr1", ARMCPU, ccsidr[1], 0),
     DEFINE_PROP_END_OF_LIST()
 };
+
+/* Update state of wfi out gpio */
+static void update_wfi_out(void *opaque, int level)
+{
+    ARMCPU *cpu = ARM_CPU(opaque);
+
+    cpu->is_in_wfi = level;
+    qemu_set_irq(cpu->wfi, level);
+}
+
+static void arm_cpu_pwr_cntrl(void *opaque, int n, int level)
+{
+    DeviceClass *dc_parent = DEVICE_CLASS(ARM_CPU_PARENT_CLASS);
+
+    dc_parent->pwr_cntrl(opaque, n, level);
+    update_wfi_out(opaque, level);
+}
 
 static void arm_cpu_class_init(ObjectClass *oc, void *data)
 {
@@ -1184,6 +1395,8 @@
     acc->parent_realize = dc->realize;
     dc->realize = arm_cpu_realizefn;
     dc->props = arm_cpu_properties;
+    dc->pwr_cntrl = arm_cpu_pwr_cntrl;
+    dc->rst_cntrl = cpu_reset_gpio;
 
     acc->parent_reset = cc->reset;
     cc->reset = arm_cpu_reset;
@@ -1193,6 +1406,7 @@
     cc->cpu_exec_interrupt = arm_cpu_exec_interrupt;
     cc->dump_state = arm_cpu_dump_state;
     cc->set_pc = arm_cpu_set_pc;
+    cc->get_pc = arm_cpu_get_pc;
     cc->gdb_read_register = arm_cpu_gdb_read_register;
     cc->gdb_write_register = arm_cpu_gdb_write_register;
 #ifdef CONFIG_USER_ONLY
@@ -1202,6 +1416,7 @@
     cc->get_phys_page_debug = arm_cpu_get_phys_page_debug;
     cc->vmsd = &vmstate_arm_cpu;
 #endif
+    cc->gdb_arch = "arm";
     cc->gdb_num_core_regs = 26;
     cc->gdb_core_xml_file = "arm-core.xml";
     cc->gdb_stop_before_watchpoint = true;
@@ -1212,13 +1427,11 @@
 {
     TypeInfo type_info = {
         .parent = TYPE_ARM_CPU,
-        .instance_size = sizeof(ARMCPU),
         .instance_init = info->initfn,
-        .class_size = sizeof(ARMCPUClass),
         .class_init = info->class_init,
     };
 
-    type_info.name = g_strdup_printf("%s-" TYPE_ARM_CPU, info->name);
+    type_info.name = g_strdup_printf("arm.%s", info->name);
     type_register(&type_info);
     g_free((void *)type_info.name);
 }
@@ -1247,4 +1460,52 @@
     }
 }
 
-type_init(arm_cpu_register_types)+type_init(arm_cpu_register_types)
+
+static int armv8_timer_fdt_init(char *node_path, FDTMachineInfo *fdti,
+                                void *priv)
+{
+    CPUState *cpu;
+    bool map_mode = false;
+    qemu_irq *ns_irqs = fdt_get_irq(fdti, node_path, 1, &map_mode);
+    qemu_irq *v_irqs = fdt_get_irq(fdti, node_path, 2, &map_mode);
+    qemu_irq *h_irqs = fdt_get_irq(fdti, node_path, 3, &map_mode);
+
+    assert(!map_mode); /* not supported for PPI */
+
+    for (cpu = first_cpu; cpu; cpu = CPU_NEXT(cpu)) {
+        ARMCPU *acpu = ARM_CPU(cpu);
+
+        if (!arm_feature(&acpu->env, ARM_FEATURE_GENERIC_TIMER)) {
+            continue;
+        }
+        assert(*ns_irqs);
+        assert(*v_irqs);
+        assert(*h_irqs);
+        qdev_connect_gpio_out(DEVICE(acpu), 0, *ns_irqs++);
+        qdev_connect_gpio_out(DEVICE(acpu), 1, *v_irqs++);
+        qdev_connect_gpio_out(DEVICE(acpu), 2, *h_irqs++);
+    }
+
+    return 0;
+}
+
+fdt_register_compatibility_n(armv8_timer_fdt_init,
+                             "compatible:arm,armv8-timer", 13);
+
+static const TypeInfo fdt_qom_aliases [] = {
+#if defined(TARGET_AARCH64)
+    {   .name = "arm.armv8",                .parent = "cortex-a57-arm-cpu"  },
+#endif
+};
+
+static void fdt_generic_register_types(void)
+{
+    int i;
+
+    for (i = 0; i < ARRAY_SIZE(fdt_qom_aliases); ++i) {
+        type_register_static(&fdt_qom_aliases[i]);
+    }
+}
+
+type_init(fdt_generic_register_types)