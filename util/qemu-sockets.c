--- conflicted
+++ resolved
@@ -16,25 +16,17 @@
  * GNU GPL, version 2 or (at your option) any later version.
  */
 #include "qemu/osdep.h"
-<<<<<<< HEAD
-=======
 
 #ifdef CONFIG_AF_VSOCK
 #include <linux/vm_sockets.h>
 #endif /* CONFIG_AF_VSOCK */
->>>>>>> 7124ccf8
 
 #include "monitor/monitor.h"
 #include "qapi/error.h"
 #include "qemu/sockets.h"
 #include "qemu/main-loop.h"
-<<<<<<< HEAD
-#include "qapi/qmp-input-visitor.h"
-#include "qapi/qmp-output-visitor.h"
-=======
 #include "qapi/qobject-input-visitor.h"
 #include "qapi/qobject-output-visitor.h"
->>>>>>> 7124ccf8
 #include "qapi-visit.h"
 #include "qemu/cutils.h"
 
@@ -108,11 +100,7 @@
  *   t     f       PF_INET
  *   t     t       PF_INET6
  *
-<<<<<<< HEAD
- * NB, this matrix is only about getting the neccessary results
-=======
  * NB, this matrix is only about getting the necessary results
->>>>>>> 7124ccf8
  * from getaddrinfo(). Some of the cases require further work
  * after reading results from getaddrinfo in order to fully
  * apply the logic the end user wants. eg with the last case
@@ -431,13 +419,8 @@
  * function succeeds, callback will be called when the connection
  * completes, with the file descriptor on success, or -1 on error.
  */
-<<<<<<< HEAD
-static int inet_connect_saddr(InetSocketAddress *saddr, Error **errp,
-                              NonBlockingConnectHandler *callback, void *opaque)
-=======
 int inet_connect_saddr(InetSocketAddress *saddr, Error **errp,
                        NonBlockingConnectHandler *callback, void *opaque)
->>>>>>> 7124ccf8
 {
     Error *local_err = NULL;
     struct addrinfo *res, *e;
@@ -515,17 +498,10 @@
         goto err;
     }
 
-<<<<<<< HEAD
-    if (0 != (rc = getaddrinfo(addr, port, &ai, &peer))) {
-        error_setg(errp, "address resolution failed for %s:%s: %s", addr, port,
-                   gai_strerror(rc));
-	goto err;
-=======
     if ((rc = getaddrinfo(addr, port, &ai, &peer)) != 0) {
         error_setg(errp, "address resolution failed for %s:%s: %s", addr, port,
                    gai_strerror(rc));
         goto err;
->>>>>>> 7124ccf8
     }
 
     /* lookup local addr */
@@ -659,37 +635,6 @@
     return NULL;
 }
 
-<<<<<<< HEAD
-int inet_listen(const char *str, char *ostr, int olen,
-                int socktype, int port_offset, Error **errp)
-{
-    char *optstr;
-    int sock = -1;
-    InetSocketAddress *addr;
-
-    addr = inet_parse(str, errp);
-    if (addr != NULL) {
-        sock = inet_listen_saddr(addr, port_offset, true, errp);
-        if (sock != -1 && ostr) {
-            optstr = strchr(str, ',');
-            if (addr->ipv6) {
-                snprintf(ostr, olen, "[%s]:%s%s",
-                         addr->host,
-                         addr->port,
-                         optstr ? optstr : "");
-            } else {
-                snprintf(ostr, olen, "%s:%s%s",
-                         addr->host,
-                         addr->port,
-                         optstr ? optstr : "");
-            }
-        }
-        qapi_free_InetSocketAddress(addr);
-    }
-    return sock;
-}
-=======
->>>>>>> 7124ccf8
 
 /**
  * Create a blocking socket and connect it to an address.
@@ -717,8 +662,6 @@
                                           struct sockaddr_vm *svm,
                                           Error **errp)
 {
-<<<<<<< HEAD
-=======
     unsigned long long val;
 
     memset(svm, 0, sizeof(*svm));
@@ -781,7 +724,6 @@
                                void *opaque)
 {
     struct sockaddr_vm svm;
->>>>>>> 7124ccf8
     int sock = -1;
     bool in_progress;
     ConnectState *connect_state = NULL;
@@ -790,17 +732,10 @@
         return -1;
     }
 
-<<<<<<< HEAD
-    addr = inet_parse(str, errp);
-    if (addr != NULL) {
-        sock = inet_connect_saddr(addr, errp, callback, opaque);
-        qapi_free_InetSocketAddress(addr);
-=======
     if (callback != NULL) {
         connect_state = g_malloc0(sizeof(*connect_state));
         connect_state->callback = callback;
         connect_state->opaque = opaque;
->>>>>>> 7124ccf8
     }
 
     sock = vsock_connect_addr(&svm, &in_progress, connect_state, errp);
@@ -1067,15 +1002,10 @@
 
     sock = unix_listen_saddr(saddr, true, errp);
 
-<<<<<<< HEAD
-    if (sock != -1 && ostr)
-        snprintf(ostr, olen, "%s%s", saddr->path, optstr ? optstr : "");
-=======
     if (sock != -1 && ostr) {
         snprintf(ostr, olen, "%s%s", saddr->path, optstr ? optstr : "");
     }
 
->>>>>>> 7124ccf8
     qapi_free_UnixSocketAddress(saddr);
     return sock;
 }
@@ -1093,25 +1023,6 @@
 }
 
 
-<<<<<<< HEAD
-int unix_nonblocking_connect(const char *path,
-                             NonBlockingConnectHandler *callback,
-                             void *opaque, Error **errp)
-{
-    UnixSocketAddress *saddr;
-    int sock = -1;
-
-    g_assert(callback != NULL);
-
-    saddr = g_new0(UnixSocketAddress, 1);
-    saddr->path = g_strdup(path);
-    sock = unix_connect_saddr(saddr, errp, callback, opaque);
-    qapi_free_UnixSocketAddress(saddr);
-    return sock;
-}
-
-=======
->>>>>>> 7124ccf8
 SocketAddress *socket_parse(const char *str, Error **errp)
 {
     SocketAddress *addr;
@@ -1134,15 +1045,12 @@
             addr->type = SOCKET_ADDRESS_KIND_FD;
             addr->u.fd.data = g_new(String, 1);
             addr->u.fd.data->str = g_strdup(str + 3);
-<<<<<<< HEAD
-=======
         }
     } else if (strstart(str, "vsock:", NULL)) {
         addr->type = SOCKET_ADDRESS_KIND_VSOCK;
         addr->u.vsock.data = vsock_parse(str + strlen("vsock:"), errp);
         if (addr->u.vsock.data == NULL) {
             goto fail;
->>>>>>> 7124ccf8
         }
     } else {
         addr->type = SOCKET_ADDRESS_KIND_INET;
@@ -1205,13 +1113,10 @@
 
     case SOCKET_ADDRESS_KIND_FD:
         fd = monitor_get_fd(cur_mon, addr->u.fd.data->str, errp);
-<<<<<<< HEAD
-=======
         break;
 
     case SOCKET_ADDRESS_KIND_VSOCK:
         fd = vsock_listen_saddr(addr->u.vsock.data, errp);
->>>>>>> 7124ccf8
         break;
 
     default:
@@ -1313,8 +1218,6 @@
 }
 #endif /* WIN32 */
 
-<<<<<<< HEAD
-=======
 #ifdef CONFIG_AF_VSOCK
 static SocketAddress *
 socket_sockaddr_to_address_vsock(struct sockaddr_storage *sa,
@@ -1335,7 +1238,6 @@
 }
 #endif /* CONFIG_AF_VSOCK */
 
->>>>>>> 7124ccf8
 SocketAddress *
 socket_sockaddr_to_address(struct sockaddr_storage *sa,
                            socklen_t salen,
@@ -1351,14 +1253,11 @@
         return socket_sockaddr_to_address_unix(sa, salen, errp);
 #endif /* WIN32 */
 
-<<<<<<< HEAD
-=======
 #ifdef CONFIG_AF_VSOCK
     case AF_VSOCK:
         return socket_sockaddr_to_address_vsock(sa, salen, errp);
 #endif
 
->>>>>>> 7124ccf8
     default:
         error_setg(errp, "socket family %d unsupported",
                    sa->ss_family);
@@ -1397,33 +1296,6 @@
     return socket_sockaddr_to_address(&ss, sslen, errp);
 }
 
-<<<<<<< HEAD
-
-void qapi_copy_SocketAddress(SocketAddress **p_dest,
-                             SocketAddress *src)
-{
-    QmpOutputVisitor *qov;
-    QmpInputVisitor *qiv;
-    Visitor *ov, *iv;
-    QObject *obj;
-
-    *p_dest = NULL;
-
-    qov = qmp_output_visitor_new();
-    ov = qmp_output_get_visitor(qov);
-    visit_type_SocketAddress(ov, NULL, &src, &error_abort);
-    obj = qmp_output_get_qobject(qov);
-    qmp_output_visitor_cleanup(qov);
-    if (!obj) {
-        return;
-    }
-
-    qiv = qmp_input_visitor_new(obj);
-    iv = qmp_input_get_visitor(qiv);
-    visit_type_SocketAddress(iv, NULL, p_dest, &error_abort);
-    qmp_input_visitor_cleanup(qiv);
-    qobject_decref(obj);
-=======
 char *socket_address_to_string(struct SocketAddress *addr, Error **errp)
 {
     char *buf;
@@ -1464,5 +1336,4 @@
         return NULL;
     }
     return buf;
->>>>>>> 7124ccf8
 }