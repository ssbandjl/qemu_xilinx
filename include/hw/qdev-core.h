#ifndef QDEV_CORE_H
#define QDEV_CORE_H

#include "qemu/queue.h"
#include "qemu/option.h"
#include "qemu/bitmap.h"
#include "qom/object.h"
#include "hw/irq.h"
#include "hw/hotplug.h"

enum {
    DEV_NVECTORS_UNSPECIFIED = -1,
};

#define TYPE_DEVICE "device"
#define DEVICE(obj) OBJECT_CHECK(DeviceState, (obj), TYPE_DEVICE)
#define DEVICE_CLASS(klass) OBJECT_CLASS_CHECK(DeviceClass, (klass), TYPE_DEVICE)
#define DEVICE_GET_CLASS(obj) OBJECT_GET_CLASS(DeviceClass, (obj), TYPE_DEVICE)

typedef enum DeviceCategory {
    DEVICE_CATEGORY_BRIDGE,
    DEVICE_CATEGORY_USB,
    DEVICE_CATEGORY_STORAGE,
    DEVICE_CATEGORY_NETWORK,
    DEVICE_CATEGORY_INPUT,
    DEVICE_CATEGORY_DISPLAY,
    DEVICE_CATEGORY_SOUND,
    DEVICE_CATEGORY_MISC,
    DEVICE_CATEGORY_CPU,
    DEVICE_CATEGORY_MAX
} DeviceCategory;

typedef int (*qdev_initfn)(DeviceState *dev);
typedef int (*qdev_event)(DeviceState *dev);
typedef void (*qdev_resetfn)(DeviceState *dev);
typedef void (*DeviceRealize)(DeviceState *dev, Error **errp);
typedef void (*DeviceUnrealize)(DeviceState *dev, Error **errp);
typedef void (*BusRealize)(BusState *bus, Error **errp);
typedef void (*BusUnrealize)(BusState *bus, Error **errp);

struct VMStateDescription;

/**
 * DeviceClass:
 * @props: Properties accessing state fields.
 * @realize: Callback function invoked when the #DeviceState:realized
 * property is changed to %true. The default invokes @init if not %NULL.
 * @unrealize: Callback function invoked when the #DeviceState:realized
 * property is changed to %false.
 * @init: Callback function invoked when the #DeviceState::realized property
 * is changed to %true. Deprecated, new types inheriting directly from
 * TYPE_DEVICE should use @realize instead, new leaf types should consult
 * their respective parent type.
 * @hotpluggable: indicates if #DeviceClass is hotpluggable, available
 * as readonly "hotpluggable" property of #DeviceState instance
 *
 * # Realization #
 * Devices are constructed in two stages,
 * 1) object instantiation via object_initialize() and
 * 2) device realization via #DeviceState:realized property.
 * The former may not fail (it might assert or exit), the latter may return
 * error information to the caller and must be re-entrant.
 * Trivial field initializations should go into #TypeInfo.instance_init.
 * Operations depending on @props static properties should go into @realize.
 * After successful realization, setting static properties will fail.
 *
 * As an interim step, the #DeviceState:realized property can also be
 * set with qdev_init_nofail().
 * In the future, devices will propagate this state change to their children
 * and along busses they expose.
 * The point in time will be deferred to machine creation, so that values
 * set in @realize will not be introspectable beforehand. Therefore devices
 * must not create children during @realize; they should initialize them via
 * object_initialize() in their own #TypeInfo.instance_init and forward the
 * realization events appropriately.
 *
 * The @init callback is considered private to a particular bus implementation
 * (immediate abstract child types of TYPE_DEVICE). Derived leaf types set an
 * "init" callback on their parent class instead.
 *
 * Any type may override the @realize and/or @unrealize callbacks but needs
 * to call the parent type's implementation if keeping their functionality
 * is desired. Refer to QOM documentation for further discussion and examples.
 *
 * <note>
 *   <para>
 * If a type derived directly from TYPE_DEVICE implements @realize, it does
 * not need to implement @init and therefore does not need to store and call
 * #DeviceClass' default @realize callback.
 * For other types consult the documentation and implementation of the
 * respective parent types.
 *   </para>
 * </note>
 */
typedef struct DeviceClass {
    /*< private >*/
    ObjectClass parent_class;
    /*< public >*/

    DECLARE_BITMAP(categories, DEVICE_CATEGORY_MAX);
    const char *fw_name;
    const char *desc;
    Property *props;

    /*
     * Can this device be instantiated with -device / device_add?
     * All devices should support instantiation with device_add, and
     * this flag should not exist.  But we're not there, yet.  Some
     * devices fail to instantiate with cryptic error messages.
     * Others instantiate, but don't work.  Exposing users to such
     * behavior would be cruel; clearing this flag will protect them.
     * It should never be cleared without a comment explaining why it
     * is cleared.
     * TODO remove once we're there
     */
    bool user_creatable;
    bool hotpluggable;

    /* callbacks */
    void (*reset)(DeviceState *dev);
    DeviceRealize realize;
    DeviceUnrealize unrealize;

    /* callbacks for setting of power state */
    void (*pwr_cntrl)(void *opaque, int n, int level);
    void (*hlt_cntrl)(void *opaque, int n, int level);
    /* reset control */
    void (*rst_cntrl)(void *opaque, int n, int level);

    /* device state */
    const struct VMStateDescription *vmsd;

    /* Private to qdev / bus.  */
    qdev_initfn init; /* TODO remove, once users are converted to realize */
    qdev_event exit; /* TODO remove, once users are converted to unrealize */
    const char *bus_type;
} DeviceClass;

typedef struct NamedGPIOList NamedGPIOList;

struct NamedGPIOList {
    char *name;
    qemu_irq *in;
    int num_in;
    int num_out;
    QLIST_ENTRY(NamedGPIOList) node;
};

typedef struct PowerState {
    bool power;
    bool halt;
    bool active;
} PowerState;

/**
 * DeviceState:
 * @realized: Indicates whether the device has been fully constructed.
 *
 * This structure should not be accessed directly.  We declare it here
 * so that it can be embedded in individual device state structures.
 */
struct DeviceState {
    /*< private >*/
    Object parent_obj;
    /*< public >*/

<<<<<<< HEAD
    char *id;
=======
    const char *id;
    char *canonical_path;
>>>>>>> 0a0dc59d
    bool realized;
    bool pending_deleted_event;
    QemuOpts *opts;
    int hotplugged;
    BusState *parent_bus;
    QLIST_HEAD(, NamedGPIOList) gpios;
    QLIST_HEAD(, BusState) child_bus;
    int num_child_bus;
    int instance_id_alias;
    int alias_required_for_version;
    PowerState ps;
};

struct DeviceListener {
    void (*realize)(DeviceListener *listener, DeviceState *dev);
    void (*unrealize)(DeviceListener *listener, DeviceState *dev);
    QTAILQ_ENTRY(DeviceListener) link;
};

#define TYPE_BUS "bus"
#define BUS(obj) OBJECT_CHECK(BusState, (obj), TYPE_BUS)
#define BUS_CLASS(klass) OBJECT_CLASS_CHECK(BusClass, (klass), TYPE_BUS)
#define BUS_GET_CLASS(obj) OBJECT_GET_CLASS(BusClass, (obj), TYPE_BUS)

struct BusClass {
    ObjectClass parent_class;

    /* FIXME first arg should be BusState */
    void (*print_dev)(Monitor *mon, DeviceState *dev, int indent);
    char *(*get_dev_path)(DeviceState *dev);
    /*
     * This callback is used to create Open Firmware device path in accordance
     * with OF spec http://forthworks.com/standards/of1275.pdf. Individual bus
     * bindings can be found at http://playground.sun.com/1275/bindings/.
     */
    char *(*get_fw_dev_path)(DeviceState *dev);
    void (*reset)(BusState *bus);
    BusRealize realize;
    BusUnrealize unrealize;

    /* maximum devices allowed on the bus, 0: no limit. */
    int max_dev;
    /* number of automatically allocated bus ids (e.g. ide.0) */
    int automatic_ids;
};

typedef struct BusChild {
    DeviceState *child;
    int index;
    QTAILQ_ENTRY(BusChild) sibling;
} BusChild;

#define QDEV_HOTPLUG_HANDLER_PROPERTY "hotplug-handler"

/**
 * BusState:
 * @hotplug_device: link to a hotplug device associated with bus.
 */
struct BusState {
    Object obj;
    DeviceState *parent;
    char *name;
    HotplugHandler *hotplug_handler;
    int max_index;
    bool realized;
    QTAILQ_HEAD(ChildrenHead, BusChild) children;
    QLIST_ENTRY(BusState) sibling;
};

/**
 * Property:
 * @set_default: true if the default value should be set from @defval,
 *    in which case @info->set_default_value must not be NULL
 *    (if false then no default value is set by the property system
 *     and the field retains whatever value it was given by instance_init).
 * @defval: default value for the property. This is used only if @set_default
 *     is true.
 */
struct Property {
    const char   *name;
    const PropertyInfo *info;
    ptrdiff_t    offset;
    uint8_t      bitnr;
    bool         set_default;
    union {
        int64_t i;
        uint64_t u;
    } defval;
    int          arrayoffset;
    const PropertyInfo *arrayinfo;
    int          arrayfieldsize;
    const char   *link_type;
};

struct PropertyInfo {
    const char *name;
    const char *description;
    const QEnumLookup *enum_table;
    int (*print)(DeviceState *dev, Property *prop, char *dest, size_t len);
    void (*set_default_value)(Object *obj, const Property *prop);
    void (*create)(Object *obj, Property *prop, Error **errp);
    ObjectPropertyAccessor *get;
    ObjectPropertyAccessor *set;
    ObjectPropertyRelease *release;
};

/**
 * GlobalProperty:
 * @user_provided: Set to true if property comes from user-provided config
 * (command-line or config file).
 * @used: Set to true if property was used when initializing a device.
 * @errp: Error destination, used like first argument of error_setg()
 *        in case property setting fails later. If @errp is NULL, we
 *        print warnings instead of ignoring errors silently. For
 *        hotplugged devices, errp is always ignored and warnings are
 *        printed instead.
 */
typedef struct GlobalProperty {
    const char *driver;
    const char *property;
    const char *value;
    bool user_provided;
    bool used;
    Error **errp;
} GlobalProperty;

/*** Board API.  This should go away once we have a machine config file.  ***/

DeviceState *qdev_create(BusState *bus, const char *name);
DeviceState *qdev_try_create(BusState *bus, const char *name);
void qdev_init_nofail(DeviceState *dev);
void qdev_set_legacy_instance_id(DeviceState *dev, int alias_id,
                                 int required_for_version);
HotplugHandler *qdev_get_hotplug_handler(DeviceState *dev);
void qdev_unplug(DeviceState *dev, Error **errp);
void qdev_simple_device_unplug_cb(HotplugHandler *hotplug_dev,
                                  DeviceState *dev, Error **errp);
void qdev_machine_creation_done(void);
bool qdev_machine_modified(void);

qemu_irq qdev_get_gpio_in(DeviceState *dev, int n);
qemu_irq qdev_get_gpio_in_named(DeviceState *dev, const char *name, int n);
qemu_irq qdev_get_gpio_out(DeviceState *dev, int n);
qemu_irq qdev_get_gpio_out_named(DeviceState *dev, const char *name, int n);

void qdev_connect_gpio_out(DeviceState *dev, int n, qemu_irq pin);
void qdev_connect_gpio_out_named(DeviceState *dev, const char *name, int n,
                                 qemu_irq pin);
qemu_irq qdev_get_gpio_out_connector(DeviceState *dev, const char *name, int n);
qemu_irq qdev_intercept_gpio_out(DeviceState *dev, qemu_irq icpt,
                                 const char *name, int n);

BusState *qdev_get_child_bus(DeviceState *dev, const char *name);

/*** Device API.  ***/

/* Register device properties.  */
/* GPIO inputs also double as IRQ sinks.  */
void qdev_init_gpio_in(DeviceState *dev, qemu_irq_handler handler, int n);
void qdev_init_gpio_out(DeviceState *dev, qemu_irq *pins, int n);
void qdev_init_gpio_in_named(DeviceState *dev, qemu_irq_handler handler,
                             const char *name, int n);
void qdev_init_gpio_out_named(DeviceState *dev, qemu_irq *pins,
                              const char *name, int n);

void qdev_pass_all_gpios(DeviceState *dev, DeviceState *container);
void qdev_pass_gpios(DeviceState *dev, DeviceState *container,
                     const char *name);

BusState *qdev_get_parent_bus(DeviceState *dev);

/*** BUS API. ***/

DeviceState *qdev_find_recursive(BusState *bus, const char *id);

/* Returns 0 to walk children, > 0 to skip walk, < 0 to terminate walk. */
typedef int (qbus_walkerfn)(BusState *bus, void *opaque);
typedef int (qdev_walkerfn)(DeviceState *dev, void *opaque);

void qbus_create_inplace(void *bus, size_t size, const char *typename,
                         DeviceState *parent, const char *name);
BusState *qbus_create(const char *typename, DeviceState *parent, const char *name);
/* Returns > 0 if either devfn or busfn skip walk somewhere in cursion,
 *         < 0 if either devfn or busfn terminate walk somewhere in cursion,
 *           0 otherwise. */
int qbus_walk_children(BusState *bus,
                       qdev_walkerfn *pre_devfn, qbus_walkerfn *pre_busfn,
                       qdev_walkerfn *post_devfn, qbus_walkerfn *post_busfn,
                       void *opaque);
int qdev_walk_children(DeviceState *dev,
                       qdev_walkerfn *pre_devfn, qbus_walkerfn *pre_busfn,
                       qdev_walkerfn *post_devfn, qbus_walkerfn *post_busfn,
                       void *opaque);

void qdev_reset_all(DeviceState *dev);
void qdev_reset_all_fn(void *opaque);

/**
 * @qbus_reset_all:
 * @bus: Bus to be reset.
 *
 * Reset @bus and perform a bus-level ("hard") reset of all devices connected
 * to it, including recursive processing of all buses below @bus itself.  A
 * hard reset means that qbus_reset_all will reset all state of the device.
 * For PCI devices, for example, this will include the base address registers
 * or configuration space.
 */
void qbus_reset_all(BusState *bus);
void qbus_reset_all_fn(void *opaque);

/* This should go away once we get rid of the NULL bus hack */
BusState *sysbus_get_default(void);

char *qdev_get_fw_dev_path(DeviceState *dev);
char *qdev_get_own_fw_dev_path_from_handler(BusState *bus, DeviceState *dev);

/**
 * @qdev_machine_init
 *
 * Initialize platform devices before machine init.  This is a hack until full
 * support for composition is added.
 */
void qdev_machine_init(void);

/**
 * @device_reset
 *
 * Reset a single device (by calling the reset method).
 */
void device_reset(DeviceState *dev);

const struct VMStateDescription *qdev_get_vmsd(DeviceState *dev);

const char *qdev_fw_name(DeviceState *dev);

Object *qdev_get_machine(void);

/* FIXME: make this a link<> */
void qdev_set_parent_bus(DeviceState *dev, BusState *bus);

extern bool qdev_hotplug;
extern bool qdev_hot_removed;

char *qdev_get_dev_path(DeviceState *dev);

GSList *qdev_build_hotpluggable_device_list(Object *peripheral);

void qbus_set_hotplug_handler(BusState *bus, DeviceState *handler,
                              Error **errp);

void qbus_set_bus_hotplug_handler(BusState *bus, Error **errp);

static inline bool qbus_is_hotpluggable(BusState *bus)
{
   return bus->hotplug_handler;
}

void device_listener_register(DeviceListener *listener);
void device_listener_unregister(DeviceListener *listener);

#endif<|MERGE_RESOLUTION|>--- conflicted
+++ resolved
@@ -164,12 +164,8 @@
     Object parent_obj;
     /*< public >*/
 
-<<<<<<< HEAD
     char *id;
-=======
-    const char *id;
     char *canonical_path;
->>>>>>> 0a0dc59d
     bool realized;
     bool pending_deleted_event;
     QemuOpts *opts;
