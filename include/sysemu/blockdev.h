/*
 * QEMU host block devices
 *
 * Copyright (c) 2003-2008 Fabrice Bellard
 *
 * This work is licensed under the terms of the GNU GPL, version 2 or
 * later.  See the COPYING file in the top-level directory.
 */

#ifndef BLOCKDEV_H
#define BLOCKDEV_H

#include "block/block.h"
#include "qemu/queue.h"

void blockdev_mark_auto_del(BlockBackend *blk);
void blockdev_auto_del(BlockBackend *blk);

typedef enum {
    IF_DEFAULT = -1,            /* for use with drive_add() only */
    /*
     * IF_NONE must be zero, because we want MachineClass member
     * block_default_type to default-initialize to IF_NONE
     */
    IF_NONE = 0,
    IF_IDE, IF_SCSI, IF_FLOPPY, IF_PFLASH, IF_MTD, IF_SD, IF_VIRTIO, IF_XEN,
    IF_COUNT
} BlockInterfaceType;

struct DriveInfo {
    BlockInterfaceType type;
    int bus;
    int unit;
    int auto_del;               /* see blockdev_mark_auto_del() */
    bool is_default;            /* Added by default_drive() ?  */
    int media_cd;
    QemuOpts *opts;
    QTAILQ_ENTRY(DriveInfo) next;
};

/* Xilinx: Make this global so blockdev and FDT generic can
 * access it
 */
extern int next_block_unit[IF_COUNT];

DriveInfo *blk_legacy_dinfo(BlockBackend *blk);
DriveInfo *blk_set_legacy_dinfo(BlockBackend *blk, DriveInfo *dinfo);
BlockBackend *blk_by_legacy_dinfo(DriveInfo *dinfo);

void override_max_devs(BlockInterfaceType type, int max_devs);

DriveInfo *drive_get(BlockInterfaceType type, int bus, int unit);
void drive_check_orphaned(void);
DriveInfo *drive_get_by_index(BlockInterfaceType type, int index);
int drive_get_max_bus(BlockInterfaceType type);
<<<<<<< HEAD
int drive_get_max_devs(BlockInterfaceType type);
/* Xilinx: keep for fdt_generic */
DriveInfo *drive_get_next(BlockInterfaceType type);
=======
>>>>>>> 1cd2ad11

QemuOpts *drive_add(BlockInterfaceType type, int index, const char *file,
                    const char *optstr);
DriveInfo *drive_new(QemuOpts *arg, BlockInterfaceType block_default_type,
                     Error **errp);

#endif<|MERGE_RESOLUTION|>--- conflicted
+++ resolved
@@ -53,12 +53,8 @@
 void drive_check_orphaned(void);
 DriveInfo *drive_get_by_index(BlockInterfaceType type, int index);
 int drive_get_max_bus(BlockInterfaceType type);
-<<<<<<< HEAD
-int drive_get_max_devs(BlockInterfaceType type);
 /* Xilinx: keep for fdt_generic */
 DriveInfo *drive_get_next(BlockInterfaceType type);
-=======
->>>>>>> 1cd2ad11
 
 QemuOpts *drive_add(BlockInterfaceType type, int index, const char *file,
                     const char *optstr);
