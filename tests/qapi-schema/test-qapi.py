--- conflicted
+++ resolved
@@ -36,15 +36,6 @@
         self._print_variants(variants)
 
     def visit_command(self, name, info, arg_type, ret_type,
-<<<<<<< HEAD
-                      gen, success_response):
-        print 'command %s %s -> %s' % \
-            (name, arg_type and arg_type.name, ret_type and ret_type.name)
-        print '   gen=%s success_response=%s' % (gen, success_response)
-
-    def visit_event(self, name, info, arg_type):
-        print 'event %s %s' % (name, arg_type and arg_type.name)
-=======
                       gen, success_response, boxed):
         print 'command %s %s -> %s' % \
             (name, arg_type and arg_type.name, ret_type and ret_type.name)
@@ -54,17 +45,11 @@
     def visit_event(self, name, info, arg_type, boxed):
         print 'event %s %s' % (name, arg_type and arg_type.name)
         print '   boxed=%s' % boxed
->>>>>>> 7124ccf8
 
     @staticmethod
     def _print_variants(variants):
         if variants:
-<<<<<<< HEAD
-            if variants.tag_name:
-                print '    tag %s' % variants.tag_name
-=======
             print '    tag %s' % variants.tag_member.name
->>>>>>> 7124ccf8
             for v in variants.variants:
                 print '    case %s: %s' % (v.name, v.type.name)
 
