/*
 *  S/390 misc helper routines
 *
 *  Copyright (c) 2009 Ulrich Hecht
 *  Copyright (c) 2009 Alexander Graf
 *
 * This library is free software; you can redistribute it and/or
 * modify it under the terms of the GNU Lesser General Public
 * License as published by the Free Software Foundation; either
 * version 2 of the License, or (at your option) any later version.
 *
 * This library is distributed in the hope that it will be useful,
 * but WITHOUT ANY WARRANTY; without even the implied warranty of
 * MERCHANTABILITY or FITNESS FOR A PARTICULAR PURPOSE.  See the GNU
 * Lesser General Public License for more details.
 *
 * You should have received a copy of the GNU Lesser General Public
 * License along with this library; if not, see <http://www.gnu.org/licenses/>.
 */

#include "qemu/osdep.h"
#include "cpu.h"
#include "exec/memory.h"
#include "qemu/host-utils.h"
#include "exec/helper-proto.h"
#include "sysemu/kvm.h"
#include "qemu/timer.h"
#include "exec/address-spaces.h"
#ifdef CONFIG_KVM
#include <linux/kvm.h>
#endif
#include "exec/exec-all.h"
#include "exec/cpu_ldst.h"
#include "hw/watchdog/wdt_diag288.h"

#if !defined(CONFIG_USER_ONLY)
#include "hw/watchdog/wdt_diag288.h"
#include "sysemu/cpus.h"
#include "sysemu/sysemu.h"
#include "hw/s390x/ebcdic.h"
#include "hw/s390x/ipl.h"
#endif

/* #define DEBUG_HELPER */
#ifdef DEBUG_HELPER
#define HELPER_LOG(x...) qemu_log(x)
#else
#define HELPER_LOG(x...)
#endif

/* Raise an exception dynamically from a helper function.  */
void QEMU_NORETURN runtime_exception(CPUS390XState *env, int excp,
                                     uintptr_t retaddr)
{
    CPUState *cs = CPU(s390_env_get_cpu(env));
    int t;

    cs->exception_index = EXCP_PGM;
    env->int_pgm_code = excp;

    /* Use the (ultimate) callers address to find the insn that trapped.  */
    cpu_restore_state(cs, retaddr);

    /* Advance past the insn.  */
    t = cpu_ldub_code(env, env->psw.addr);
    env->int_pgm_ilen = t = get_ilen(t);
    env->psw.addr += t;

    cpu_loop_exit(cs);
}

/* Raise an exception statically from a TB.  */
void HELPER(exception)(CPUS390XState *env, uint32_t excp)
{
    CPUState *cs = CPU(s390_env_get_cpu(env));

    HELPER_LOG("%s: exception %d\n", __func__, excp);
    cs->exception_index = excp;
    cpu_loop_exit(cs);
}

#ifndef CONFIG_USER_ONLY

void program_interrupt(CPUS390XState *env, uint32_t code, int ilen)
{
    S390CPU *cpu = s390_env_get_cpu(env);

    qemu_log_mask(CPU_LOG_INT, "program interrupt at %#" PRIx64 "\n",
                  env->psw.addr);

    if (kvm_enabled()) {
#ifdef CONFIG_KVM
        struct kvm_s390_irq irq = {
            .type = KVM_S390_PROGRAM_INT,
            .u.pgm.code = code,
        };

        kvm_s390_vcpu_interrupt(cpu, &irq);
#endif
    } else {
        CPUState *cs = CPU(cpu);

        env->int_pgm_code = code;
        env->int_pgm_ilen = ilen;
        cs->exception_index = EXCP_PGM;
        cpu_loop_exit(cs);
    }
}

/* SCLP service call */
uint32_t HELPER(servc)(CPUS390XState *env, uint64_t r1, uint64_t r2)
{
    int r = sclp_service_call(env, r1, r2);
    if (r < 0) {
        program_interrupt(env, -r, 4);
        return 0;
    }
    return r;
}

#ifndef CONFIG_USER_ONLY
static int modified_clear_reset(S390CPU *cpu)
{
    S390CPUClass *scc = S390_CPU_GET_CLASS(cpu);
    CPUState *t;

    pause_all_vcpus();
    cpu_synchronize_all_states();
    CPU_FOREACH(t) {
        run_on_cpu(t, s390_do_cpu_full_reset, RUN_ON_CPU_NULL);
    }
    s390_cmma_reset();
    subsystem_reset();
    s390_crypto_reset();
    scc->load_normal(CPU(cpu));
    cpu_synchronize_all_post_reset();
    resume_all_vcpus();
    return 0;
}

static int load_normal_reset(S390CPU *cpu)
{
    S390CPUClass *scc = S390_CPU_GET_CLASS(cpu);
    CPUState *t;

    pause_all_vcpus();
    cpu_synchronize_all_states();
    CPU_FOREACH(t) {
        run_on_cpu(t, s390_do_cpu_reset, RUN_ON_CPU_NULL);
    }
    s390_cmma_reset();
    subsystem_reset();
    scc->initial_cpu_reset(CPU(cpu));
    scc->load_normal(CPU(cpu));
    cpu_synchronize_all_post_reset();
    resume_all_vcpus();
    return 0;
}

int handle_diag_288(CPUS390XState *env, uint64_t r1, uint64_t r3)
{
    uint64_t func = env->regs[r1];
    uint64_t timeout = env->regs[r1 + 1];
    uint64_t action = env->regs[r3];
    Object *obj;
    DIAG288State *diag288;
    DIAG288Class *diag288_class;

    if (r1 % 2 || action != 0) {
        return -1;
    }

    /* Timeout must be more than 15 seconds except for timer deletion */
    if (func != WDT_DIAG288_CANCEL && timeout < 15) {
        return -1;
    }

    obj = object_resolve_path_type("", TYPE_WDT_DIAG288, NULL);
    if (!obj) {
        return -1;
    }

    diag288 = DIAG288(obj);
    diag288_class = DIAG288_GET_CLASS(diag288);
    return diag288_class->handle_timer(diag288, func, timeout);
}

#define DIAG_308_RC_OK              0x0001
#define DIAG_308_RC_NO_CONF         0x0102
#define DIAG_308_RC_INVALID         0x0402

void handle_diag_308(CPUS390XState *env, uint64_t r1, uint64_t r3)
{
    uint64_t addr =  env->regs[r1];
    uint64_t subcode = env->regs[r3];
    IplParameterBlock *iplb;

    if (env->psw.mask & PSW_MASK_PSTATE) {
        program_interrupt(env, PGM_PRIVILEGED, ILEN_LATER_INC);
        return;
    }

    if ((subcode & ~0x0ffffULL) || (subcode > 6)) {
        program_interrupt(env, PGM_SPECIFICATION, ILEN_LATER_INC);
        return;
    }

    switch (subcode) {
    case 0:
        modified_clear_reset(s390_env_get_cpu(env));
        if (tcg_enabled()) {
            cpu_loop_exit(CPU(s390_env_get_cpu(env)));
        }
        break;
    case 1:
        load_normal_reset(s390_env_get_cpu(env));
        if (tcg_enabled()) {
            cpu_loop_exit(CPU(s390_env_get_cpu(env)));
        }
        break;
    case 3:
        s390_reipl_request();
        if (tcg_enabled()) {
            cpu_loop_exit(CPU(s390_env_get_cpu(env)));
        }
        break;
    case 5:
        if ((r1 & 1) || (addr & 0x0fffULL)) {
            program_interrupt(env, PGM_SPECIFICATION, ILEN_LATER_INC);
            return;
        }
        if (!address_space_access_valid(&address_space_memory, addr,
<<<<<<< HEAD
                                        sizeof(IplParameterBlock), false,
                                        MEMTXATTRS_UNSPECIFIED)) {
            program_interrupt(env, PGM_ADDRESSING, ILEN_LATER_INC);
            return;
        }
        iplb = g_malloc0(sizeof(struct IplParameterBlock));
        cpu_physical_memory_read(addr, iplb, sizeof(struct IplParameterBlock));
        s390_ipl_update_diag308(iplb);
        env->regs[r1 + 1] = DIAG_308_RC_OK;
=======
                                        sizeof(IplParameterBlock), false)) {
            program_interrupt(env, PGM_ADDRESSING, ILEN_LATER_INC);
            return;
        }
        iplb = g_malloc0(sizeof(IplParameterBlock));
        cpu_physical_memory_read(addr, iplb, sizeof(iplb->len));
        if (!iplb_valid_len(iplb)) {
            env->regs[r1 + 1] = DIAG_308_RC_INVALID;
            goto out;
        }

        cpu_physical_memory_read(addr, iplb, be32_to_cpu(iplb->len));

        if (!iplb_valid_ccw(iplb) && !iplb_valid_fcp(iplb)) {
            env->regs[r1 + 1] = DIAG_308_RC_INVALID;
            goto out;
        }

        s390_ipl_update_diag308(iplb);
        env->regs[r1 + 1] = DIAG_308_RC_OK;
out:
>>>>>>> 7124ccf8
        g_free(iplb);
        return;
    case 6:
        if ((r1 & 1) || (addr & 0x0fffULL)) {
            program_interrupt(env, PGM_SPECIFICATION, ILEN_LATER_INC);
            return;
        }
        if (!address_space_access_valid(&address_space_memory, addr,
<<<<<<< HEAD
                                        sizeof(IplParameterBlock), true,
                                        MEMTXATTRS_UNSPECIFIED)) {
=======
                                        sizeof(IplParameterBlock), true)) {
>>>>>>> 7124ccf8
            program_interrupt(env, PGM_ADDRESSING, ILEN_LATER_INC);
            return;
        }
        iplb = s390_ipl_get_iplb();
        if (iplb) {
<<<<<<< HEAD
            cpu_physical_memory_write(addr, iplb,
                                      sizeof(struct IplParameterBlock));
=======
            cpu_physical_memory_write(addr, iplb, be32_to_cpu(iplb->len));
>>>>>>> 7124ccf8
            env->regs[r1 + 1] = DIAG_308_RC_OK;
        } else {
            env->regs[r1 + 1] = DIAG_308_RC_NO_CONF;
        }
        return;
    default:
        hw_error("Unhandled diag308 subcode %" PRIx64, subcode);
        break;
    }
}
#endif

void HELPER(diag)(CPUS390XState *env, uint32_t r1, uint32_t r3, uint32_t num)
{
    uint64_t r;

    switch (num) {
    case 0x500:
        /* KVM hypercall */
        r = s390_virtio_hypercall(env);
        break;
    case 0x44:
        /* yield */
        r = 0;
        break;
    case 0x308:
        /* ipl */
        handle_diag_308(env, r1, r3);
        r = 0;
        break;
    default:
        r = -1;
        break;
    }

    if (r) {
        program_interrupt(env, PGM_OPERATION, ILEN_LATER_INC);
    }
}

/* Set Prefix */
void HELPER(spx)(CPUS390XState *env, uint64_t a1)
{
    CPUState *cs = CPU(s390_env_get_cpu(env));
    uint32_t prefix = a1 & 0x7fffe000;

    env->psa = prefix;
    HELPER_LOG("prefix: %#x\n", prefix);
    tlb_flush_page(cs, 0);
    tlb_flush_page(cs, TARGET_PAGE_SIZE);
}

/* Store Clock */
uint64_t HELPER(stck)(CPUS390XState *env)
{
    uint64_t time;

    time = env->tod_offset +
        time2tod(qemu_clock_get_ns(QEMU_CLOCK_VIRTUAL) - env->tod_basetime);

    return time;
}

/* Set Clock Comparator */
void HELPER(sckc)(CPUS390XState *env, uint64_t time)
{
    if (time == -1ULL) {
        return;
    }

    env->ckc = time;

    /* difference between origins */
    time -= env->tod_offset;

    /* nanoseconds */
    time = tod2time(time);

    timer_mod(env->tod_timer, env->tod_basetime + time);
}

/* Store Clock Comparator */
uint64_t HELPER(stckc)(CPUS390XState *env)
{
    return env->ckc;
}

/* Set CPU Timer */
void HELPER(spt)(CPUS390XState *env, uint64_t time)
{
    if (time == -1ULL) {
        return;
    }

    /* nanoseconds */
    time = tod2time(time);

    env->cputm = qemu_clock_get_ns(QEMU_CLOCK_VIRTUAL) + time;

    timer_mod(env->cpu_timer, env->cputm);
}

/* Store CPU Timer */
uint64_t HELPER(stpt)(CPUS390XState *env)
{
    return time2tod(env->cputm - qemu_clock_get_ns(QEMU_CLOCK_VIRTUAL));
}

/* Store System Information */
uint32_t HELPER(stsi)(CPUS390XState *env, uint64_t a0,
                      uint64_t r0, uint64_t r1)
{
    int cc = 0;
    int sel1, sel2;

    if ((r0 & STSI_LEVEL_MASK) <= STSI_LEVEL_3 &&
        ((r0 & STSI_R0_RESERVED_MASK) || (r1 & STSI_R1_RESERVED_MASK))) {
        /* valid function code, invalid reserved bits */
        program_interrupt(env, PGM_SPECIFICATION, 2);
    }

    sel1 = r0 & STSI_R0_SEL1_MASK;
    sel2 = r1 & STSI_R1_SEL2_MASK;

    /* XXX: spec exception if sysib is not 4k-aligned */

    switch (r0 & STSI_LEVEL_MASK) {
    case STSI_LEVEL_1:
        if ((sel1 == 1) && (sel2 == 1)) {
            /* Basic Machine Configuration */
            struct sysib_111 sysib;

            memset(&sysib, 0, sizeof(sysib));
            ebcdic_put(sysib.manuf, "QEMU            ", 16);
            /* same as machine type number in STORE CPU ID */
            ebcdic_put(sysib.type, "QEMU", 4);
            /* same as model number in STORE CPU ID */
            ebcdic_put(sysib.model, "QEMU            ", 16);
            ebcdic_put(sysib.sequence, "QEMU            ", 16);
            ebcdic_put(sysib.plant, "QEMU", 4);
            cpu_physical_memory_write(a0, &sysib, sizeof(sysib));
        } else if ((sel1 == 2) && (sel2 == 1)) {
            /* Basic Machine CPU */
            struct sysib_121 sysib;

            memset(&sysib, 0, sizeof(sysib));
            /* XXX make different for different CPUs? */
            ebcdic_put(sysib.sequence, "QEMUQEMUQEMUQEMU", 16);
            ebcdic_put(sysib.plant, "QEMU", 4);
            stw_p(&sysib.cpu_addr, env->cpu_num);
            cpu_physical_memory_write(a0, &sysib, sizeof(sysib));
        } else if ((sel1 == 2) && (sel2 == 2)) {
            /* Basic Machine CPUs */
            struct sysib_122 sysib;

            memset(&sysib, 0, sizeof(sysib));
            stl_p(&sysib.capability, 0x443afc29);
            /* XXX change when SMP comes */
            stw_p(&sysib.total_cpus, 1);
            stw_p(&sysib.active_cpus, 1);
            stw_p(&sysib.standby_cpus, 0);
            stw_p(&sysib.reserved_cpus, 0);
            cpu_physical_memory_write(a0, &sysib, sizeof(sysib));
        } else {
            cc = 3;
        }
        break;
    case STSI_LEVEL_2:
        {
            if ((sel1 == 2) && (sel2 == 1)) {
                /* LPAR CPU */
                struct sysib_221 sysib;

                memset(&sysib, 0, sizeof(sysib));
                /* XXX make different for different CPUs? */
                ebcdic_put(sysib.sequence, "QEMUQEMUQEMUQEMU", 16);
                ebcdic_put(sysib.plant, "QEMU", 4);
                stw_p(&sysib.cpu_addr, env->cpu_num);
                stw_p(&sysib.cpu_id, 0);
                cpu_physical_memory_write(a0, &sysib, sizeof(sysib));
            } else if ((sel1 == 2) && (sel2 == 2)) {
                /* LPAR CPUs */
                struct sysib_222 sysib;

                memset(&sysib, 0, sizeof(sysib));
                stw_p(&sysib.lpar_num, 0);
                sysib.lcpuc = 0;
                /* XXX change when SMP comes */
                stw_p(&sysib.total_cpus, 1);
                stw_p(&sysib.conf_cpus, 1);
                stw_p(&sysib.standby_cpus, 0);
                stw_p(&sysib.reserved_cpus, 0);
                ebcdic_put(sysib.name, "QEMU    ", 8);
                stl_p(&sysib.caf, 1000);
                stw_p(&sysib.dedicated_cpus, 0);
                stw_p(&sysib.shared_cpus, 0);
                cpu_physical_memory_write(a0, &sysib, sizeof(sysib));
            } else {
                cc = 3;
            }
            break;
        }
    case STSI_LEVEL_3:
        {
            if ((sel1 == 2) && (sel2 == 2)) {
                /* VM CPUs */
                struct sysib_322 sysib;

                memset(&sysib, 0, sizeof(sysib));
                sysib.count = 1;
                /* XXX change when SMP comes */
                stw_p(&sysib.vm[0].total_cpus, 1);
                stw_p(&sysib.vm[0].conf_cpus, 1);
                stw_p(&sysib.vm[0].standby_cpus, 0);
                stw_p(&sysib.vm[0].reserved_cpus, 0);
                ebcdic_put(sysib.vm[0].name, "KVMguest", 8);
                stl_p(&sysib.vm[0].caf, 1000);
                ebcdic_put(sysib.vm[0].cpi, "KVM/Linux       ", 16);
                cpu_physical_memory_write(a0, &sysib, sizeof(sysib));
            } else {
                cc = 3;
            }
            break;
        }
    case STSI_LEVEL_CURRENT:
        env->regs[0] = STSI_LEVEL_3;
        break;
    default:
        cc = 3;
        break;
    }

    return cc;
}

uint32_t HELPER(sigp)(CPUS390XState *env, uint64_t order_code, uint32_t r1,
                      uint64_t cpu_addr)
{
    int cc = SIGP_CC_ORDER_CODE_ACCEPTED;

    HELPER_LOG("%s: %016" PRIx64 " %08x %016" PRIx64 "\n",
               __func__, order_code, r1, cpu_addr);

    /* Remember: Use "R1 or R1 + 1, whichever is the odd-numbered register"
       as parameter (input). Status (output) is always R1. */

    switch (order_code) {
    case SIGP_SET_ARCH:
        /* switch arch */
        break;
    case SIGP_SENSE:
        /* enumerate CPU status */
        if (cpu_addr) {
            /* XXX implement when SMP comes */
            return 3;
        }
        env->regs[r1] &= 0xffffffff00000000ULL;
        cc = 1;
        break;
#if !defined(CONFIG_USER_ONLY)
    case SIGP_RESTART:
        qemu_system_reset_request();
        cpu_loop_exit(CPU(s390_env_get_cpu(env)));
        break;
    case SIGP_STOP:
        qemu_system_shutdown_request();
        cpu_loop_exit(CPU(s390_env_get_cpu(env)));
        break;
#endif
    default:
        /* unknown sigp */
        fprintf(stderr, "XXX unknown sigp: 0x%" PRIx64 "\n", order_code);
        cc = SIGP_CC_NOT_OPERATIONAL;
    }

    return cc;
}
#endif

#ifndef CONFIG_USER_ONLY
void HELPER(xsch)(CPUS390XState *env, uint64_t r1)
{
    S390CPU *cpu = s390_env_get_cpu(env);
    ioinst_handle_xsch(cpu, r1);
}

void HELPER(csch)(CPUS390XState *env, uint64_t r1)
{
    S390CPU *cpu = s390_env_get_cpu(env);
    ioinst_handle_csch(cpu, r1);
}

void HELPER(hsch)(CPUS390XState *env, uint64_t r1)
{
    S390CPU *cpu = s390_env_get_cpu(env);
    ioinst_handle_hsch(cpu, r1);
}

void HELPER(msch)(CPUS390XState *env, uint64_t r1, uint64_t inst)
{
    S390CPU *cpu = s390_env_get_cpu(env);
    ioinst_handle_msch(cpu, r1, inst >> 16);
}

void HELPER(rchp)(CPUS390XState *env, uint64_t r1)
{
    S390CPU *cpu = s390_env_get_cpu(env);
    ioinst_handle_rchp(cpu, r1);
}

void HELPER(rsch)(CPUS390XState *env, uint64_t r1)
{
    S390CPU *cpu = s390_env_get_cpu(env);
    ioinst_handle_rsch(cpu, r1);
}

void HELPER(ssch)(CPUS390XState *env, uint64_t r1, uint64_t inst)
{
    S390CPU *cpu = s390_env_get_cpu(env);
    ioinst_handle_ssch(cpu, r1, inst >> 16);
}

void HELPER(stsch)(CPUS390XState *env, uint64_t r1, uint64_t inst)
{
    S390CPU *cpu = s390_env_get_cpu(env);
    ioinst_handle_stsch(cpu, r1, inst >> 16);
}

void HELPER(tsch)(CPUS390XState *env, uint64_t r1, uint64_t inst)
{
    S390CPU *cpu = s390_env_get_cpu(env);
    ioinst_handle_tsch(cpu, r1, inst >> 16);
}

void HELPER(chsc)(CPUS390XState *env, uint64_t inst)
{
    S390CPU *cpu = s390_env_get_cpu(env);
    ioinst_handle_chsc(cpu, inst >> 16);
}
#endif

#ifndef CONFIG_USER_ONLY
void HELPER(per_check_exception)(CPUS390XState *env)
{
    CPUState *cs = CPU(s390_env_get_cpu(env));

    if (env->per_perc_atmid) {
        env->int_pgm_code = PGM_PER;
        env->int_pgm_ilen = get_ilen(cpu_ldub_code(env, env->per_address));

        cs->exception_index = EXCP_PGM;
        cpu_loop_exit(cs);
    }
}

void HELPER(per_branch)(CPUS390XState *env, uint64_t from, uint64_t to)
{
    if ((env->cregs[9] & PER_CR9_EVENT_BRANCH)) {
        if (!(env->cregs[9] & PER_CR9_CONTROL_BRANCH_ADDRESS)
            || get_per_in_range(env, to)) {
            env->per_address = from;
            env->per_perc_atmid = PER_CODE_EVENT_BRANCH | get_per_atmid(env);
        }
    }
}

void HELPER(per_ifetch)(CPUS390XState *env, uint64_t addr)
{
    if ((env->cregs[9] & PER_CR9_EVENT_IFETCH) && get_per_in_range(env, addr)) {
        env->per_address = addr;
        env->per_perc_atmid = PER_CODE_EVENT_IFETCH | get_per_atmid(env);

        /* If the instruction has to be nullified, trigger the
           exception immediately. */
        if (env->cregs[9] & PER_CR9_EVENT_NULLIFICATION) {
            CPUState *cs = CPU(s390_env_get_cpu(env));

            env->int_pgm_code = PGM_PER;
            env->int_pgm_ilen = get_ilen(cpu_ldub_code(env, addr));

            cs->exception_index = EXCP_PGM;
            cpu_loop_exit(cs);
        }
    }
}
#endif<|MERGE_RESOLUTION|>--- conflicted
+++ resolved
@@ -31,7 +31,6 @@
 #endif
 #include "exec/exec-all.h"
 #include "exec/cpu_ldst.h"
-#include "hw/watchdog/wdt_diag288.h"
 
 #if !defined(CONFIG_USER_ONLY)
 #include "hw/watchdog/wdt_diag288.h"
@@ -230,17 +229,6 @@
             return;
         }
         if (!address_space_access_valid(&address_space_memory, addr,
-<<<<<<< HEAD
-                                        sizeof(IplParameterBlock), false,
-                                        MEMTXATTRS_UNSPECIFIED)) {
-            program_interrupt(env, PGM_ADDRESSING, ILEN_LATER_INC);
-            return;
-        }
-        iplb = g_malloc0(sizeof(struct IplParameterBlock));
-        cpu_physical_memory_read(addr, iplb, sizeof(struct IplParameterBlock));
-        s390_ipl_update_diag308(iplb);
-        env->regs[r1 + 1] = DIAG_308_RC_OK;
-=======
                                         sizeof(IplParameterBlock), false)) {
             program_interrupt(env, PGM_ADDRESSING, ILEN_LATER_INC);
             return;
@@ -262,7 +250,6 @@
         s390_ipl_update_diag308(iplb);
         env->regs[r1 + 1] = DIAG_308_RC_OK;
 out:
->>>>>>> 7124ccf8
         g_free(iplb);
         return;
     case 6:
@@ -271,23 +258,13 @@
             return;
         }
         if (!address_space_access_valid(&address_space_memory, addr,
-<<<<<<< HEAD
-                                        sizeof(IplParameterBlock), true,
-                                        MEMTXATTRS_UNSPECIFIED)) {
-=======
                                         sizeof(IplParameterBlock), true)) {
->>>>>>> 7124ccf8
             program_interrupt(env, PGM_ADDRESSING, ILEN_LATER_INC);
             return;
         }
         iplb = s390_ipl_get_iplb();
         if (iplb) {
-<<<<<<< HEAD
-            cpu_physical_memory_write(addr, iplb,
-                                      sizeof(struct IplParameterBlock));
-=======
             cpu_physical_memory_write(addr, iplb, be32_to_cpu(iplb->len));
->>>>>>> 7124ccf8
             env->regs[r1 + 1] = DIAG_308_RC_OK;
         } else {
             env->regs[r1 + 1] = DIAG_308_RC_NO_CONF;
