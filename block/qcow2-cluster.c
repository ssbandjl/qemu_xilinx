/*
 * Block driver for the QCOW version 2 format
 *
 * Copyright (c) 2004-2006 Fabrice Bellard
 *
 * Permission is hereby granted, free of charge, to any person obtaining a copy
 * of this software and associated documentation files (the "Software"), to deal
 * in the Software without restriction, including without limitation the rights
 * to use, copy, modify, merge, publish, distribute, sublicense, and/or sell
 * copies of the Software, and to permit persons to whom the Software is
 * furnished to do so, subject to the following conditions:
 *
 * The above copyright notice and this permission notice shall be included in
 * all copies or substantial portions of the Software.
 *
 * THE SOFTWARE IS PROVIDED "AS IS", WITHOUT WARRANTY OF ANY KIND, EXPRESS OR
 * IMPLIED, INCLUDING BUT NOT LIMITED TO THE WARRANTIES OF MERCHANTABILITY,
 * FITNESS FOR A PARTICULAR PURPOSE AND NONINFRINGEMENT. IN NO EVENT SHALL
 * THE AUTHORS OR COPYRIGHT HOLDERS BE LIABLE FOR ANY CLAIM, DAMAGES OR OTHER
 * LIABILITY, WHETHER IN AN ACTION OF CONTRACT, TORT OR OTHERWISE, ARISING FROM,
 * OUT OF OR IN CONNECTION WITH THE SOFTWARE OR THE USE OR OTHER DEALINGS IN
 * THE SOFTWARE.
 */

#include "qemu/osdep.h"
#include <zlib.h>

#include "qapi/error.h"
#include "qemu-common.h"
#include "block/block_int.h"
#include "block/qcow2.h"
#include "qemu/bswap.h"
#include "trace.h"

int qcow2_grow_l1_table(BlockDriverState *bs, uint64_t min_size,
                        bool exact_size)
{
    BDRVQcow2State *s = bs->opaque;
    int new_l1_size2, ret, i;
    uint64_t *new_l1_table;
    int64_t old_l1_table_offset, old_l1_size;
    int64_t new_l1_table_offset, new_l1_size;
    uint8_t data[12];

    if (min_size <= s->l1_size)
        return 0;

    /* Do a sanity check on min_size before trying to calculate new_l1_size
     * (this prevents overflows during the while loop for the calculation of
     * new_l1_size) */
    if (min_size > INT_MAX / sizeof(uint64_t)) {
        return -EFBIG;
    }

    if (exact_size) {
        new_l1_size = min_size;
    } else {
        /* Bump size up to reduce the number of times we have to grow */
        new_l1_size = s->l1_size;
        if (new_l1_size == 0) {
            new_l1_size = 1;
        }
        while (min_size > new_l1_size) {
            new_l1_size = (new_l1_size * 3 + 1) / 2;
        }
    }

    QEMU_BUILD_BUG_ON(QCOW_MAX_L1_SIZE > INT_MAX);
    if (new_l1_size > QCOW_MAX_L1_SIZE / sizeof(uint64_t)) {
        return -EFBIG;
    }

#ifdef DEBUG_ALLOC2
    fprintf(stderr, "grow l1_table from %d to %" PRId64 "\n",
            s->l1_size, new_l1_size);
#endif

    new_l1_size2 = sizeof(uint64_t) * new_l1_size;
    new_l1_table = qemu_try_blockalign(bs->file->bs,
                                       align_offset(new_l1_size2, 512));
    if (new_l1_table == NULL) {
        return -ENOMEM;
    }
    memset(new_l1_table, 0, align_offset(new_l1_size2, 512));

    if (s->l1_size) {
        memcpy(new_l1_table, s->l1_table, s->l1_size * sizeof(uint64_t));
    }

    /* write new table (align to cluster) */
    BLKDBG_EVENT(bs->file, BLKDBG_L1_GROW_ALLOC_TABLE);
    new_l1_table_offset = qcow2_alloc_clusters(bs, new_l1_size2);
    if (new_l1_table_offset < 0) {
        qemu_vfree(new_l1_table);
        return new_l1_table_offset;
    }

    ret = qcow2_cache_flush(bs, s->refcount_block_cache);
    if (ret < 0) {
        goto fail;
    }

    /* the L1 position has not yet been updated, so these clusters must
     * indeed be completely free */
    ret = qcow2_pre_write_overlap_check(bs, 0, new_l1_table_offset,
                                        new_l1_size2);
    if (ret < 0) {
        goto fail;
    }

    BLKDBG_EVENT(bs->file, BLKDBG_L1_GROW_WRITE_TABLE);
    for(i = 0; i < s->l1_size; i++)
        new_l1_table[i] = cpu_to_be64(new_l1_table[i]);
<<<<<<< HEAD
    ret = bdrv_pwrite_sync(bs->file->bs, new_l1_table_offset,
=======
    ret = bdrv_pwrite_sync(bs->file, new_l1_table_offset,
>>>>>>> 7124ccf8
                           new_l1_table, new_l1_size2);
    if (ret < 0)
        goto fail;
    for(i = 0; i < s->l1_size; i++)
        new_l1_table[i] = be64_to_cpu(new_l1_table[i]);

    /* set new table */
    BLKDBG_EVENT(bs->file, BLKDBG_L1_GROW_ACTIVATE_TABLE);
    stl_be_p(data, new_l1_size);
    stq_be_p(data + 4, new_l1_table_offset);
<<<<<<< HEAD
    ret = bdrv_pwrite_sync(bs->file->bs, offsetof(QCowHeader, l1_size),
=======
    ret = bdrv_pwrite_sync(bs->file, offsetof(QCowHeader, l1_size),
>>>>>>> 7124ccf8
                           data, sizeof(data));
    if (ret < 0) {
        goto fail;
    }
    qemu_vfree(s->l1_table);
    old_l1_table_offset = s->l1_table_offset;
    s->l1_table_offset = new_l1_table_offset;
    s->l1_table = new_l1_table;
    old_l1_size = s->l1_size;
    s->l1_size = new_l1_size;
    qcow2_free_clusters(bs, old_l1_table_offset, old_l1_size * sizeof(uint64_t),
                        QCOW2_DISCARD_OTHER);
    return 0;
 fail:
    qemu_vfree(new_l1_table);
    qcow2_free_clusters(bs, new_l1_table_offset, new_l1_size2,
                        QCOW2_DISCARD_OTHER);
    return ret;
}

/*
 * l2_load
 *
 * Loads a L2 table into memory. If the table is in the cache, the cache
 * is used; otherwise the L2 table is loaded from the image file.
 *
 * Returns a pointer to the L2 table on success, or NULL if the read from
 * the image file failed.
 */

static int l2_load(BlockDriverState *bs, uint64_t l2_offset,
    uint64_t **l2_table)
{
    BDRVQcow2State *s = bs->opaque;
<<<<<<< HEAD
    int ret;

    ret = qcow2_cache_get(bs, s->l2_table_cache, l2_offset, (void**) l2_table);
=======
>>>>>>> 7124ccf8

    return qcow2_cache_get(bs, s->l2_table_cache, l2_offset,
                           (void **)l2_table);
}

/*
 * Writes one sector of the L1 table to the disk (can't update single entries
 * and we really don't want bdrv_pread to perform a read-modify-write)
 */
#define L1_ENTRIES_PER_SECTOR (512 / 8)
int qcow2_write_l1_entry(BlockDriverState *bs, int l1_index)
{
    BDRVQcow2State *s = bs->opaque;
    uint64_t buf[L1_ENTRIES_PER_SECTOR] = { 0 };
    int l1_start_index;
    int i, ret;

    l1_start_index = l1_index & ~(L1_ENTRIES_PER_SECTOR - 1);
    for (i = 0; i < L1_ENTRIES_PER_SECTOR && l1_start_index + i < s->l1_size;
         i++)
    {
        buf[i] = cpu_to_be64(s->l1_table[l1_start_index + i]);
    }

    ret = qcow2_pre_write_overlap_check(bs, QCOW2_OL_ACTIVE_L1,
            s->l1_table_offset + 8 * l1_start_index, sizeof(buf));
    if (ret < 0) {
        return ret;
    }

    BLKDBG_EVENT(bs->file, BLKDBG_L1_UPDATE);
<<<<<<< HEAD
    ret = bdrv_pwrite_sync(bs->file->bs,
=======
    ret = bdrv_pwrite_sync(bs->file,
>>>>>>> 7124ccf8
                           s->l1_table_offset + 8 * l1_start_index,
                           buf, sizeof(buf));
    if (ret < 0) {
        return ret;
    }

    return 0;
}

/*
 * l2_allocate
 *
 * Allocate a new l2 entry in the file. If l1_index points to an already
 * used entry in the L2 table (i.e. we are doing a copy on write for the L2
 * table) copy the contents of the old L2 table into the newly allocated one.
 * Otherwise the new table is initialized with zeros.
 *
 */

static int l2_allocate(BlockDriverState *bs, int l1_index, uint64_t **table)
{
    BDRVQcow2State *s = bs->opaque;
    uint64_t old_l2_offset;
    uint64_t *l2_table = NULL;
    int64_t l2_offset;
    int ret;

    old_l2_offset = s->l1_table[l1_index];

    trace_qcow2_l2_allocate(bs, l1_index);

    /* allocate a new l2 entry */

    l2_offset = qcow2_alloc_clusters(bs, s->l2_size * sizeof(uint64_t));
    if (l2_offset < 0) {
        ret = l2_offset;
        goto fail;
    }

    ret = qcow2_cache_flush(bs, s->refcount_block_cache);
    if (ret < 0) {
        goto fail;
    }

    /* allocate a new entry in the l2 cache */

    trace_qcow2_l2_allocate_get_empty(bs, l1_index);
    ret = qcow2_cache_get_empty(bs, s->l2_table_cache, l2_offset, (void**) table);
    if (ret < 0) {
        goto fail;
    }

    l2_table = *table;

    if ((old_l2_offset & L1E_OFFSET_MASK) == 0) {
        /* if there was no old l2 table, clear the new table */
        memset(l2_table, 0, s->l2_size * sizeof(uint64_t));
    } else {
        uint64_t* old_table;

        /* if there was an old l2 table, read it from the disk */
        BLKDBG_EVENT(bs->file, BLKDBG_L2_ALLOC_COW_READ);
        ret = qcow2_cache_get(bs, s->l2_table_cache,
            old_l2_offset & L1E_OFFSET_MASK,
            (void**) &old_table);
        if (ret < 0) {
            goto fail;
        }

        memcpy(l2_table, old_table, s->cluster_size);

        qcow2_cache_put(bs, s->l2_table_cache, (void **) &old_table);
    }

    /* write the l2 table to the file */
    BLKDBG_EVENT(bs->file, BLKDBG_L2_ALLOC_WRITE);

    trace_qcow2_l2_allocate_write_l2(bs, l1_index);
    qcow2_cache_entry_mark_dirty(bs, s->l2_table_cache, l2_table);
    ret = qcow2_cache_flush(bs, s->l2_table_cache);
    if (ret < 0) {
        goto fail;
    }

    /* update the L1 entry */
    trace_qcow2_l2_allocate_write_l1(bs, l1_index);
    s->l1_table[l1_index] = l2_offset | QCOW_OFLAG_COPIED;
    ret = qcow2_write_l1_entry(bs, l1_index);
    if (ret < 0) {
        goto fail;
    }

    *table = l2_table;
    trace_qcow2_l2_allocate_done(bs, l1_index, 0);
    return 0;

fail:
    trace_qcow2_l2_allocate_done(bs, l1_index, ret);
    if (l2_table != NULL) {
        qcow2_cache_put(bs, s->l2_table_cache, (void**) table);
    }
    s->l1_table[l1_index] = old_l2_offset;
    if (l2_offset > 0) {
        qcow2_free_clusters(bs, l2_offset, s->l2_size * sizeof(uint64_t),
                            QCOW2_DISCARD_ALWAYS);
    }
    return ret;
}

/*
 * Checks how many clusters in a given L2 table are contiguous in the image
 * file. As soon as one of the flags in the bitmask stop_flags changes compared
 * to the first cluster, the search is stopped and the cluster is not counted
 * as contiguous. (This allows it, for example, to stop at the first compressed
 * cluster which may require a different handling)
 */
static int count_contiguous_clusters(int nb_clusters, int cluster_size,
        uint64_t *l2_table, uint64_t stop_flags)
{
    int i;
    uint64_t mask = stop_flags | L2E_OFFSET_MASK | QCOW_OFLAG_COMPRESSED;
    uint64_t first_entry = be64_to_cpu(l2_table[0]);
    uint64_t offset = first_entry & mask;

    if (!offset)
        return 0;

    assert(qcow2_get_cluster_type(first_entry) == QCOW2_CLUSTER_NORMAL);

    for (i = 0; i < nb_clusters; i++) {
        uint64_t l2_entry = be64_to_cpu(l2_table[i]) & mask;
        if (offset + (uint64_t) i * cluster_size != l2_entry) {
            break;
        }
    }

	return i;
}

static int count_contiguous_clusters_by_type(int nb_clusters,
                                             uint64_t *l2_table,
                                             int wanted_type)
{
    int i;

    for (i = 0; i < nb_clusters; i++) {
        int type = qcow2_get_cluster_type(be64_to_cpu(l2_table[i]));

        if (type != wanted_type) {
            break;
        }
    }

    return i;
}

/* The crypt function is compatible with the linux cryptoloop
   algorithm for < 4 GB images. NOTE: out_buf == in_buf is
   supported */
int qcow2_encrypt_sectors(BDRVQcow2State *s, int64_t sector_num,
                          uint8_t *out_buf, const uint8_t *in_buf,
                          int nb_sectors, bool enc,
                          Error **errp)
{
    union {
        uint64_t ll[2];
        uint8_t b[16];
    } ivec;
    int i;
    int ret;

    for(i = 0; i < nb_sectors; i++) {
        ivec.ll[0] = cpu_to_le64(sector_num);
        ivec.ll[1] = 0;
        if (qcrypto_cipher_setiv(s->cipher,
                                 ivec.b, G_N_ELEMENTS(ivec.b),
                                 errp) < 0) {
            return -1;
        }
        if (enc) {
            ret = qcrypto_cipher_encrypt(s->cipher,
                                         in_buf,
                                         out_buf,
                                         512,
                                         errp);
        } else {
            ret = qcrypto_cipher_decrypt(s->cipher,
                                         in_buf,
                                         out_buf,
                                         512,
                                         errp);
        }
        if (ret < 0) {
            return -1;
        }
        sector_num++;
        in_buf += 512;
        out_buf += 512;
    }
    return 0;
}

static int coroutine_fn do_perform_cow(BlockDriverState *bs,
                                       uint64_t src_cluster_offset,
                                       uint64_t cluster_offset,
                                       int offset_in_cluster,
                                       int bytes)
{
    BDRVQcow2State *s = bs->opaque;
    QEMUIOVector qiov;
    struct iovec iov;
    int ret;

    iov.iov_len = bytes;
    iov.iov_base = qemu_try_blockalign(bs, iov.iov_len);
    if (iov.iov_base == NULL) {
        return -ENOMEM;
    }

    qemu_iovec_init_external(&qiov, &iov, 1);

    BLKDBG_EVENT(bs->file, BLKDBG_COW_READ);

    if (!bs->drv) {
        ret = -ENOMEDIUM;
        goto out;
    }

    /* Call .bdrv_co_readv() directly instead of using the public block-layer
     * interface.  This avoids double I/O throttling and request tracking,
     * which can lead to deadlock when block layer copy-on-read is enabled.
     */
    ret = bs->drv->bdrv_co_preadv(bs, src_cluster_offset + offset_in_cluster,
                                  bytes, &qiov, 0);
    if (ret < 0) {
        goto out;
    }

    if (bs->encrypted) {
        Error *err = NULL;
<<<<<<< HEAD
        assert(s->cipher);
        if (qcow2_encrypt_sectors(s, start_sect + n_start,
                                  iov.iov_base, iov.iov_base, n,
                                  true, &err) < 0) {
=======
        int64_t sector = (src_cluster_offset + offset_in_cluster)
                         >> BDRV_SECTOR_BITS;
        assert(s->cipher);
        assert((offset_in_cluster & ~BDRV_SECTOR_MASK) == 0);
        assert((bytes & ~BDRV_SECTOR_MASK) == 0);
        if (qcow2_encrypt_sectors(s, sector, iov.iov_base, iov.iov_base,
                                  bytes >> BDRV_SECTOR_BITS, true, &err) < 0) {
>>>>>>> 7124ccf8
            ret = -EIO;
            error_free(err);
            goto out;
        }
    }

    ret = qcow2_pre_write_overlap_check(bs, 0,
            cluster_offset + offset_in_cluster, bytes);
    if (ret < 0) {
        goto out;
    }

    BLKDBG_EVENT(bs->file, BLKDBG_COW_WRITE);
<<<<<<< HEAD
    ret = bdrv_co_writev(bs->file->bs, (cluster_offset >> 9) + n_start, n,
                         &qiov);
=======
    ret = bdrv_co_pwritev(bs->file, cluster_offset + offset_in_cluster,
                          bytes, &qiov, 0);
>>>>>>> 7124ccf8
    if (ret < 0) {
        goto out;
    }

    ret = 0;
out:
    qemu_vfree(iov.iov_base);
    return ret;
}


/*
 * get_cluster_offset
 *
 * For a given offset of the virtual disk, find the cluster type and offset in
 * the qcow2 file. The offset is stored in *cluster_offset.
 *
 * On entry, *bytes is the maximum number of contiguous bytes starting at
 * offset that we are interested in.
 *
 * On exit, *bytes is the number of bytes starting at offset that have the same
 * cluster type and (if applicable) are stored contiguously in the image file.
 * Compressed clusters are always returned one by one.
 *
 * Returns the cluster type (QCOW2_CLUSTER_*) on success, -errno in error
 * cases.
 */
int qcow2_get_cluster_offset(BlockDriverState *bs, uint64_t offset,
                             unsigned int *bytes, uint64_t *cluster_offset)
{
    BDRVQcow2State *s = bs->opaque;
    unsigned int l2_index;
    uint64_t l1_index, l2_offset, *l2_table;
    int l1_bits, c;
    unsigned int offset_in_cluster;
    uint64_t bytes_available, bytes_needed, nb_clusters;
    int ret;

    offset_in_cluster = offset_into_cluster(s, offset);
    bytes_needed = (uint64_t) *bytes + offset_in_cluster;

    l1_bits = s->l2_bits + s->cluster_bits;

    /* compute how many bytes there are between the start of the cluster
     * containing offset and the end of the l1 entry */
    bytes_available = (1ULL << l1_bits) - (offset & ((1ULL << l1_bits) - 1))
                    + offset_in_cluster;

    if (bytes_needed > bytes_available) {
        bytes_needed = bytes_available;
    }
    assert(nb_needed <= INT_MAX);

    *cluster_offset = 0;

    /* seek to the l2 offset in the l1 table */

    l1_index = offset >> l1_bits;
    if (l1_index >= s->l1_size) {
        ret = QCOW2_CLUSTER_UNALLOCATED;
        goto out;
    }

    l2_offset = s->l1_table[l1_index] & L1E_OFFSET_MASK;
    if (!l2_offset) {
        ret = QCOW2_CLUSTER_UNALLOCATED;
        goto out;
    }

    if (offset_into_cluster(s, l2_offset)) {
        qcow2_signal_corruption(bs, true, -1, -1, "L2 table offset %#" PRIx64
                                " unaligned (L1 index: %#" PRIx64 ")",
                                l2_offset, l1_index);
        return -EIO;
    }

    /* load the l2 table in memory */

    ret = l2_load(bs, l2_offset, &l2_table);
    if (ret < 0) {
        return ret;
    }

    /* find the cluster offset for the given disk offset */

    l2_index = (offset >> s->cluster_bits) & (s->l2_size - 1);
    *cluster_offset = be64_to_cpu(l2_table[l2_index]);

<<<<<<< HEAD
    /* nb_needed <= INT_MAX, thus nb_clusters <= INT_MAX, too */
    nb_clusters = size_to_clusters(s, nb_needed << 9);
=======
    nb_clusters = size_to_clusters(s, bytes_needed);
    /* bytes_needed <= *bytes + offset_in_cluster, both of which are unsigned
     * integers; the minimum cluster size is 512, so this assertion is always
     * true */
    assert(nb_clusters <= INT_MAX);
>>>>>>> 7124ccf8

    ret = qcow2_get_cluster_type(*cluster_offset);
    switch (ret) {
    case QCOW2_CLUSTER_COMPRESSED:
        /* Compressed clusters can only be processed one by one */
        c = 1;
        *cluster_offset &= L2E_COMPRESSED_OFFSET_SIZE_MASK;
        break;
    case QCOW2_CLUSTER_ZERO:
        if (s->qcow_version < 3) {
            qcow2_signal_corruption(bs, true, -1, -1, "Zero cluster entry found"
                                    " in pre-v3 image (L2 offset: %#" PRIx64
                                    ", L2 index: %#x)", l2_offset, l2_index);
            ret = -EIO;
            goto fail;
        }
        c = count_contiguous_clusters_by_type(nb_clusters, &l2_table[l2_index],
                                              QCOW2_CLUSTER_ZERO);
        *cluster_offset = 0;
        break;
    case QCOW2_CLUSTER_UNALLOCATED:
        /* how many empty clusters ? */
        c = count_contiguous_clusters_by_type(nb_clusters, &l2_table[l2_index],
                                              QCOW2_CLUSTER_UNALLOCATED);
        *cluster_offset = 0;
        break;
    case QCOW2_CLUSTER_NORMAL:
        /* how many allocated clusters ? */
        c = count_contiguous_clusters(nb_clusters, s->cluster_size,
                &l2_table[l2_index], QCOW_OFLAG_ZERO);
        *cluster_offset &= L2E_OFFSET_MASK;
        if (offset_into_cluster(s, *cluster_offset)) {
            qcow2_signal_corruption(bs, true, -1, -1, "Data cluster offset %#"
                                    PRIx64 " unaligned (L2 offset: %#" PRIx64
                                    ", L2 index: %#x)", *cluster_offset,
                                    l2_offset, l2_index);
            ret = -EIO;
            goto fail;
        }
        break;
    default:
        abort();
    }

    qcow2_cache_put(bs, s->l2_table_cache, (void**) &l2_table);

    bytes_available = (int64_t)c * s->cluster_size;

out:
    if (bytes_available > bytes_needed) {
        bytes_available = bytes_needed;
    }

    /* bytes_available <= bytes_needed <= *bytes + offset_in_cluster;
     * subtracting offset_in_cluster will therefore definitely yield something
     * not exceeding UINT_MAX */
    assert(bytes_available - offset_in_cluster <= UINT_MAX);
    *bytes = bytes_available - offset_in_cluster;

    return ret;

fail:
    qcow2_cache_put(bs, s->l2_table_cache, (void **)&l2_table);
    return ret;
}

/*
 * get_cluster_table
 *
 * for a given disk offset, load (and allocate if needed)
 * the l2 table.
 *
 * the l2 table offset in the qcow2 file and the cluster index
 * in the l2 table are given to the caller.
 *
 * Returns 0 on success, -errno in failure case
 */
static int get_cluster_table(BlockDriverState *bs, uint64_t offset,
                             uint64_t **new_l2_table,
                             int *new_l2_index)
{
    BDRVQcow2State *s = bs->opaque;
    unsigned int l2_index;
    uint64_t l1_index, l2_offset;
    uint64_t *l2_table = NULL;
    int ret;

    /* seek to the l2 offset in the l1 table */

    l1_index = offset >> (s->l2_bits + s->cluster_bits);
    if (l1_index >= s->l1_size) {
        ret = qcow2_grow_l1_table(bs, l1_index + 1, false);
        if (ret < 0) {
            return ret;
        }
    }

    assert(l1_index < s->l1_size);
    l2_offset = s->l1_table[l1_index] & L1E_OFFSET_MASK;
    if (offset_into_cluster(s, l2_offset)) {
        qcow2_signal_corruption(bs, true, -1, -1, "L2 table offset %#" PRIx64
                                " unaligned (L1 index: %#" PRIx64 ")",
                                l2_offset, l1_index);
        return -EIO;
    }

    /* seek the l2 table of the given l2 offset */

    if (s->l1_table[l1_index] & QCOW_OFLAG_COPIED) {
        /* load the l2 table in memory */
        ret = l2_load(bs, l2_offset, &l2_table);
        if (ret < 0) {
            return ret;
        }
    } else {
        /* First allocate a new L2 table (and do COW if needed) */
        ret = l2_allocate(bs, l1_index, &l2_table);
        if (ret < 0) {
            return ret;
        }

        /* Then decrease the refcount of the old table */
        if (l2_offset) {
            qcow2_free_clusters(bs, l2_offset, s->l2_size * sizeof(uint64_t),
                                QCOW2_DISCARD_OTHER);
        }
    }

    /* find the cluster offset for the given disk offset */

    l2_index = (offset >> s->cluster_bits) & (s->l2_size - 1);

    *new_l2_table = l2_table;
    *new_l2_index = l2_index;

    return 0;
}

/*
 * alloc_compressed_cluster_offset
 *
 * For a given offset of the disk image, return cluster offset in
 * qcow2 file.
 *
 * If the offset is not found, allocate a new compressed cluster.
 *
 * Return the cluster offset if successful,
 * Return 0, otherwise.
 *
 */

uint64_t qcow2_alloc_compressed_cluster_offset(BlockDriverState *bs,
                                               uint64_t offset,
                                               int compressed_size)
{
    BDRVQcow2State *s = bs->opaque;
    int l2_index, ret;
    uint64_t *l2_table;
    int64_t cluster_offset;
    int nb_csectors;

    ret = get_cluster_table(bs, offset, &l2_table, &l2_index);
    if (ret < 0) {
        return 0;
    }

    /* Compression can't overwrite anything. Fail if the cluster was already
     * allocated. */
    cluster_offset = be64_to_cpu(l2_table[l2_index]);
    if (cluster_offset & L2E_OFFSET_MASK) {
        qcow2_cache_put(bs, s->l2_table_cache, (void**) &l2_table);
        return 0;
    }

    cluster_offset = qcow2_alloc_bytes(bs, compressed_size);
    if (cluster_offset < 0) {
        qcow2_cache_put(bs, s->l2_table_cache, (void**) &l2_table);
        return 0;
    }

    nb_csectors = ((cluster_offset + compressed_size - 1) >> 9) -
                  (cluster_offset >> 9);

    cluster_offset |= QCOW_OFLAG_COMPRESSED |
                      ((uint64_t)nb_csectors << s->csize_shift);

    /* update L2 table */

    /* compressed clusters never have the copied flag */

    BLKDBG_EVENT(bs->file, BLKDBG_L2_UPDATE_COMPRESSED);
    qcow2_cache_entry_mark_dirty(bs, s->l2_table_cache, l2_table);
    l2_table[l2_index] = cpu_to_be64(cluster_offset);
    qcow2_cache_put(bs, s->l2_table_cache, (void **) &l2_table);

    return cluster_offset;
}

static int perform_cow(BlockDriverState *bs, QCowL2Meta *m, Qcow2COWRegion *r)
{
    BDRVQcow2State *s = bs->opaque;
    int ret;

    if (r->nb_bytes == 0) {
        return 0;
    }

    qemu_co_mutex_unlock(&s->lock);
    ret = do_perform_cow(bs, m->offset, m->alloc_offset, r->offset, r->nb_bytes);
    qemu_co_mutex_lock(&s->lock);

    if (ret < 0) {
        return ret;
    }

    /*
     * Before we update the L2 table to actually point to the new cluster, we
     * need to be sure that the refcounts have been increased and COW was
     * handled.
     */
    qcow2_cache_depends_on_flush(s->l2_table_cache);

    return 0;
}

int qcow2_alloc_cluster_link_l2(BlockDriverState *bs, QCowL2Meta *m)
{
    BDRVQcow2State *s = bs->opaque;
    int i, j = 0, l2_index, ret;
    uint64_t *old_cluster, *l2_table;
    uint64_t cluster_offset = m->alloc_offset;

    trace_qcow2_cluster_link_l2(qemu_coroutine_self(), m->nb_clusters);
    assert(m->nb_clusters > 0);

    old_cluster = g_try_new(uint64_t, m->nb_clusters);
    if (old_cluster == NULL) {
        ret = -ENOMEM;
        goto err;
    }

    /* copy content of unmodified sectors */
    ret = perform_cow(bs, m, &m->cow_start);
    if (ret < 0) {
        goto err;
    }

    ret = perform_cow(bs, m, &m->cow_end);
    if (ret < 0) {
        goto err;
    }

    /* Update L2 table. */
    if (s->use_lazy_refcounts) {
        qcow2_mark_dirty(bs);
    }
    if (qcow2_need_accurate_refcounts(s)) {
        qcow2_cache_set_dependency(bs, s->l2_table_cache,
                                   s->refcount_block_cache);
    }

    ret = get_cluster_table(bs, m->offset, &l2_table, &l2_index);
    if (ret < 0) {
        goto err;
    }
    qcow2_cache_entry_mark_dirty(bs, s->l2_table_cache, l2_table);

    assert(l2_index + m->nb_clusters <= s->l2_size);
    for (i = 0; i < m->nb_clusters; i++) {
        /* if two concurrent writes happen to the same unallocated cluster
         * each write allocates separate cluster and writes data concurrently.
         * The first one to complete updates l2 table with pointer to its
         * cluster the second one has to do RMW (which is done above by
         * perform_cow()), update l2 table with its cluster pointer and free
         * old cluster. This is what this loop does */
        if (l2_table[l2_index + i] != 0) {
            old_cluster[j++] = l2_table[l2_index + i];
        }

        l2_table[l2_index + i] = cpu_to_be64((cluster_offset +
                    (i << s->cluster_bits)) | QCOW_OFLAG_COPIED);
     }


    qcow2_cache_put(bs, s->l2_table_cache, (void **) &l2_table);

    /*
     * If this was a COW, we need to decrease the refcount of the old cluster.
     *
     * Don't discard clusters that reach a refcount of 0 (e.g. compressed
     * clusters), the next write will reuse them anyway.
     */
    if (j != 0) {
        for (i = 0; i < j; i++) {
            qcow2_free_any_clusters(bs, be64_to_cpu(old_cluster[i]), 1,
                                    QCOW2_DISCARD_NEVER);
        }
    }

    ret = 0;
err:
    g_free(old_cluster);
    return ret;
 }

/*
 * Returns the number of contiguous clusters that can be used for an allocating
 * write, but require COW to be performed (this includes yet unallocated space,
 * which must copy from the backing file)
 */
static int count_cow_clusters(BDRVQcow2State *s, int nb_clusters,
    uint64_t *l2_table, int l2_index)
{
    int i;

    for (i = 0; i < nb_clusters; i++) {
        uint64_t l2_entry = be64_to_cpu(l2_table[l2_index + i]);
        int cluster_type = qcow2_get_cluster_type(l2_entry);

        switch(cluster_type) {
        case QCOW2_CLUSTER_NORMAL:
            if (l2_entry & QCOW_OFLAG_COPIED) {
                goto out;
            }
            break;
        case QCOW2_CLUSTER_UNALLOCATED:
        case QCOW2_CLUSTER_COMPRESSED:
        case QCOW2_CLUSTER_ZERO:
            break;
        default:
            abort();
        }
    }

out:
    assert(i <= nb_clusters);
    return i;
}

/*
 * Check if there already is an AIO write request in flight which allocates
 * the same cluster. In this case we need to wait until the previous
 * request has completed and updated the L2 table accordingly.
 *
 * Returns:
 *   0       if there was no dependency. *cur_bytes indicates the number of
 *           bytes from guest_offset that can be read before the next
 *           dependency must be processed (or the request is complete)
 *
 *   -EAGAIN if we had to wait for another request, previously gathered
 *           information on cluster allocation may be invalid now. The caller
 *           must start over anyway, so consider *cur_bytes undefined.
 */
static int handle_dependencies(BlockDriverState *bs, uint64_t guest_offset,
    uint64_t *cur_bytes, QCowL2Meta **m)
{
    BDRVQcow2State *s = bs->opaque;
    QCowL2Meta *old_alloc;
    uint64_t bytes = *cur_bytes;

    QLIST_FOREACH(old_alloc, &s->cluster_allocs, next_in_flight) {

        uint64_t start = guest_offset;
        uint64_t end = start + bytes;
        uint64_t old_start = l2meta_cow_start(old_alloc);
        uint64_t old_end = l2meta_cow_end(old_alloc);

        if (end <= old_start || start >= old_end) {
            /* No intersection */
        } else {
            if (start < old_start) {
                /* Stop at the start of a running allocation */
                bytes = old_start - start;
            } else {
                bytes = 0;
            }

            /* Stop if already an l2meta exists. After yielding, it wouldn't
             * be valid any more, so we'd have to clean up the old L2Metas
             * and deal with requests depending on them before starting to
             * gather new ones. Not worth the trouble. */
            if (bytes == 0 && *m) {
                *cur_bytes = 0;
                return 0;
            }

            if (bytes == 0) {
                /* Wait for the dependency to complete. We need to recheck
                 * the free/allocated clusters when we continue. */
                qemu_co_mutex_unlock(&s->lock);
                qemu_co_queue_wait(&old_alloc->dependent_requests);
                qemu_co_mutex_lock(&s->lock);
                return -EAGAIN;
            }
        }
    }

    /* Make sure that existing clusters and new allocations are only used up to
     * the next dependency if we shortened the request above */
    *cur_bytes = bytes;

    return 0;
}

/*
 * Checks how many already allocated clusters that don't require a copy on
 * write there are at the given guest_offset (up to *bytes). If
 * *host_offset is not zero, only physically contiguous clusters beginning at
 * this host offset are counted.
 *
 * Note that guest_offset may not be cluster aligned. In this case, the
 * returned *host_offset points to exact byte referenced by guest_offset and
 * therefore isn't cluster aligned as well.
 *
 * Returns:
 *   0:     if no allocated clusters are available at the given offset.
 *          *bytes is normally unchanged. It is set to 0 if the cluster
 *          is allocated and doesn't need COW, but doesn't have the right
 *          physical offset.
 *
 *   1:     if allocated clusters that don't require a COW are available at
 *          the requested offset. *bytes may have decreased and describes
 *          the length of the area that can be written to.
 *
 *  -errno: in error cases
 */
static int handle_copied(BlockDriverState *bs, uint64_t guest_offset,
    uint64_t *host_offset, uint64_t *bytes, QCowL2Meta **m)
{
    BDRVQcow2State *s = bs->opaque;
    int l2_index;
    uint64_t cluster_offset;
    uint64_t *l2_table;
    uint64_t nb_clusters;
    unsigned int keep_clusters;
    int ret;

    trace_qcow2_handle_copied(qemu_coroutine_self(), guest_offset, *host_offset,
                              *bytes);

    assert(*host_offset == 0 ||    offset_into_cluster(s, guest_offset)
                                == offset_into_cluster(s, *host_offset));

    /*
     * Calculate the number of clusters to look for. We stop at L2 table
     * boundaries to keep things simple.
     */
    nb_clusters =
        size_to_clusters(s, offset_into_cluster(s, guest_offset) + *bytes);

    l2_index = offset_to_l2_index(s, guest_offset);
    nb_clusters = MIN(nb_clusters, s->l2_size - l2_index);
    assert(nb_clusters <= INT_MAX);

    /* Find L2 entry for the first involved cluster */
    ret = get_cluster_table(bs, guest_offset, &l2_table, &l2_index);
    if (ret < 0) {
        return ret;
    }

    cluster_offset = be64_to_cpu(l2_table[l2_index]);

    /* Check how many clusters are already allocated and don't need COW */
    if (qcow2_get_cluster_type(cluster_offset) == QCOW2_CLUSTER_NORMAL
        && (cluster_offset & QCOW_OFLAG_COPIED))
    {
        /* If a specific host_offset is required, check it */
        bool offset_matches =
            (cluster_offset & L2E_OFFSET_MASK) == *host_offset;

        if (offset_into_cluster(s, cluster_offset & L2E_OFFSET_MASK)) {
            qcow2_signal_corruption(bs, true, -1, -1, "Data cluster offset "
                                    "%#llx unaligned (guest offset: %#" PRIx64
                                    ")", cluster_offset & L2E_OFFSET_MASK,
                                    guest_offset);
            ret = -EIO;
            goto out;
        }

        if (*host_offset != 0 && !offset_matches) {
            *bytes = 0;
            ret = 0;
            goto out;
        }

        /* We keep all QCOW_OFLAG_COPIED clusters */
        keep_clusters =
            count_contiguous_clusters(nb_clusters, s->cluster_size,
                                      &l2_table[l2_index],
                                      QCOW_OFLAG_COPIED | QCOW_OFLAG_ZERO);
        assert(keep_clusters <= nb_clusters);

        *bytes = MIN(*bytes,
                 keep_clusters * s->cluster_size
                 - offset_into_cluster(s, guest_offset));

        ret = 1;
    } else {
        ret = 0;
    }

    /* Cleanup */
out:
    qcow2_cache_put(bs, s->l2_table_cache, (void **) &l2_table);

    /* Only return a host offset if we actually made progress. Otherwise we
     * would make requirements for handle_alloc() that it can't fulfill */
    if (ret > 0) {
        *host_offset = (cluster_offset & L2E_OFFSET_MASK)
                     + offset_into_cluster(s, guest_offset);
    }

    return ret;
}

/*
 * Allocates new clusters for the given guest_offset.
 *
 * At most *nb_clusters are allocated, and on return *nb_clusters is updated to
 * contain the number of clusters that have been allocated and are contiguous
 * in the image file.
 *
 * If *host_offset is non-zero, it specifies the offset in the image file at
 * which the new clusters must start. *nb_clusters can be 0 on return in this
 * case if the cluster at host_offset is already in use. If *host_offset is
 * zero, the clusters can be allocated anywhere in the image file.
 *
 * *host_offset is updated to contain the offset into the image file at which
 * the first allocated cluster starts.
 *
 * Return 0 on success and -errno in error cases. -EAGAIN means that the
 * function has been waiting for another request and the allocation must be
 * restarted, but the whole request should not be failed.
 */
static int do_alloc_cluster_offset(BlockDriverState *bs, uint64_t guest_offset,
                                   uint64_t *host_offset, uint64_t *nb_clusters)
{
    BDRVQcow2State *s = bs->opaque;

    trace_qcow2_do_alloc_clusters_offset(qemu_coroutine_self(), guest_offset,
                                         *host_offset, *nb_clusters);

    /* Allocate new clusters */
    trace_qcow2_cluster_alloc_phys(qemu_coroutine_self());
    if (*host_offset == 0) {
        int64_t cluster_offset =
            qcow2_alloc_clusters(bs, *nb_clusters * s->cluster_size);
        if (cluster_offset < 0) {
            return cluster_offset;
        }
        *host_offset = cluster_offset;
        return 0;
    } else {
        int64_t ret = qcow2_alloc_clusters_at(bs, *host_offset, *nb_clusters);
        if (ret < 0) {
            return ret;
        }
        *nb_clusters = ret;
        return 0;
    }
}

/*
 * Allocates new clusters for an area that either is yet unallocated or needs a
 * copy on write. If *host_offset is non-zero, clusters are only allocated if
 * the new allocation can match the specified host offset.
 *
 * Note that guest_offset may not be cluster aligned. In this case, the
 * returned *host_offset points to exact byte referenced by guest_offset and
 * therefore isn't cluster aligned as well.
 *
 * Returns:
 *   0:     if no clusters could be allocated. *bytes is set to 0,
 *          *host_offset is left unchanged.
 *
 *   1:     if new clusters were allocated. *bytes may be decreased if the
 *          new allocation doesn't cover all of the requested area.
 *          *host_offset is updated to contain the host offset of the first
 *          newly allocated cluster.
 *
 *  -errno: in error cases
 */
static int handle_alloc(BlockDriverState *bs, uint64_t guest_offset,
    uint64_t *host_offset, uint64_t *bytes, QCowL2Meta **m)
{
    BDRVQcow2State *s = bs->opaque;
    int l2_index;
    uint64_t *l2_table;
    uint64_t entry;
    uint64_t nb_clusters;
    int ret;

    uint64_t alloc_cluster_offset;

    trace_qcow2_handle_alloc(qemu_coroutine_self(), guest_offset, *host_offset,
                             *bytes);
    assert(*bytes > 0);

    /*
     * Calculate the number of clusters to look for. We stop at L2 table
     * boundaries to keep things simple.
     */
    nb_clusters =
        size_to_clusters(s, offset_into_cluster(s, guest_offset) + *bytes);

    l2_index = offset_to_l2_index(s, guest_offset);
    nb_clusters = MIN(nb_clusters, s->l2_size - l2_index);
    assert(nb_clusters <= INT_MAX);

    /* Find L2 entry for the first involved cluster */
    ret = get_cluster_table(bs, guest_offset, &l2_table, &l2_index);
    if (ret < 0) {
        return ret;
    }

    entry = be64_to_cpu(l2_table[l2_index]);

    /* For the moment, overwrite compressed clusters one by one */
    if (entry & QCOW_OFLAG_COMPRESSED) {
        nb_clusters = 1;
    } else {
        nb_clusters = count_cow_clusters(s, nb_clusters, l2_table, l2_index);
    }

    /* This function is only called when there were no non-COW clusters, so if
     * we can't find any unallocated or COW clusters either, something is
     * wrong with our code. */
    assert(nb_clusters > 0);

    qcow2_cache_put(bs, s->l2_table_cache, (void **) &l2_table);

    /* Allocate, if necessary at a given offset in the image file */
    alloc_cluster_offset = start_of_cluster(s, *host_offset);
    ret = do_alloc_cluster_offset(bs, guest_offset, &alloc_cluster_offset,
                                  &nb_clusters);
    if (ret < 0) {
        goto fail;
    }

    /* Can't extend contiguous allocation */
    if (nb_clusters == 0) {
        *bytes = 0;
        return 0;
    }

    /* !*host_offset would overwrite the image header and is reserved for "no
     * host offset preferred". If 0 was a valid host offset, it'd trigger the
     * following overlap check; do that now to avoid having an invalid value in
     * *host_offset. */
    if (!alloc_cluster_offset) {
        ret = qcow2_pre_write_overlap_check(bs, 0, alloc_cluster_offset,
                                            nb_clusters * s->cluster_size);
        assert(ret < 0);
        goto fail;
    }

    /*
     * Save info needed for meta data update.
     *
     * requested_bytes: Number of bytes from the start of the first
     * newly allocated cluster to the end of the (possibly shortened
     * before) write request.
     *
     * avail_bytes: Number of bytes from the start of the first
     * newly allocated to the end of the last newly allocated cluster.
     *
     * nb_bytes: The number of bytes from the start of the first
     * newly allocated cluster to the end of the area that the write
     * request actually writes to (excluding COW at the end)
     */
    uint64_t requested_bytes = *bytes + offset_into_cluster(s, guest_offset);
    int avail_bytes = MIN(INT_MAX, nb_clusters << s->cluster_bits);
    int nb_bytes = MIN(requested_bytes, avail_bytes);
    QCowL2Meta *old_m = *m;

    *m = g_malloc0(sizeof(**m));

    **m = (QCowL2Meta) {
        .next           = old_m,

        .alloc_offset   = alloc_cluster_offset,
        .offset         = start_of_cluster(s, guest_offset),
        .nb_clusters    = nb_clusters,

        .cow_start = {
            .offset     = 0,
            .nb_bytes   = offset_into_cluster(s, guest_offset),
        },
        .cow_end = {
            .offset     = nb_bytes,
            .nb_bytes   = avail_bytes - nb_bytes,
        },
    };
    qemu_co_queue_init(&(*m)->dependent_requests);
    QLIST_INSERT_HEAD(&s->cluster_allocs, *m, next_in_flight);

    *host_offset = alloc_cluster_offset + offset_into_cluster(s, guest_offset);
    *bytes = MIN(*bytes, nb_bytes - offset_into_cluster(s, guest_offset));
    assert(*bytes != 0);

    return 1;

fail:
    if (*m && (*m)->nb_clusters > 0) {
        QLIST_REMOVE(*m, next_in_flight);
    }
    return ret;
}

/*
 * alloc_cluster_offset
 *
 * For a given offset on the virtual disk, find the cluster offset in qcow2
 * file. If the offset is not found, allocate a new cluster.
 *
 * If the cluster was already allocated, m->nb_clusters is set to 0 and
 * other fields in m are meaningless.
 *
 * If the cluster is newly allocated, m->nb_clusters is set to the number of
 * contiguous clusters that have been allocated. In this case, the other
 * fields of m are valid and contain information about the first allocated
 * cluster.
 *
 * If the request conflicts with another write request in flight, the coroutine
 * is queued and will be reentered when the dependency has completed.
 *
 * Return 0 on success and -errno in error cases
 */
int qcow2_alloc_cluster_offset(BlockDriverState *bs, uint64_t offset,
                               unsigned int *bytes, uint64_t *host_offset,
                               QCowL2Meta **m)
{
    BDRVQcow2State *s = bs->opaque;
    uint64_t start, remaining;
    uint64_t cluster_offset;
    uint64_t cur_bytes;
    int ret;

    trace_qcow2_alloc_clusters_offset(qemu_coroutine_self(), offset, *bytes);

again:
    start = offset;
    remaining = *bytes;
    cluster_offset = 0;
    *host_offset = 0;
    cur_bytes = 0;
    *m = NULL;

    while (true) {

        if (!*host_offset) {
            *host_offset = start_of_cluster(s, cluster_offset);
        }

        assert(remaining >= cur_bytes);

        start           += cur_bytes;
        remaining       -= cur_bytes;
        cluster_offset  += cur_bytes;

        if (remaining == 0) {
            break;
        }

        cur_bytes = remaining;

        /*
         * Now start gathering as many contiguous clusters as possible:
         *
         * 1. Check for overlaps with in-flight allocations
         *
         *      a) Overlap not in the first cluster -> shorten this request and
         *         let the caller handle the rest in its next loop iteration.
         *
         *      b) Real overlaps of two requests. Yield and restart the search
         *         for contiguous clusters (the situation could have changed
         *         while we were sleeping)
         *
         *      c) TODO: Request starts in the same cluster as the in-flight
         *         allocation ends. Shorten the COW of the in-fight allocation,
         *         set cluster_offset to write to the same cluster and set up
         *         the right synchronisation between the in-flight request and
         *         the new one.
         */
        ret = handle_dependencies(bs, start, &cur_bytes, m);
        if (ret == -EAGAIN) {
            /* Currently handle_dependencies() doesn't yield if we already had
             * an allocation. If it did, we would have to clean up the L2Meta
             * structs before starting over. */
            assert(*m == NULL);
            goto again;
        } else if (ret < 0) {
            return ret;
        } else if (cur_bytes == 0) {
            break;
        } else {
            /* handle_dependencies() may have decreased cur_bytes (shortened
             * the allocations below) so that the next dependency is processed
             * correctly during the next loop iteration. */
        }

        /*
         * 2. Count contiguous COPIED clusters.
         */
        ret = handle_copied(bs, start, &cluster_offset, &cur_bytes, m);
        if (ret < 0) {
            return ret;
        } else if (ret) {
            continue;
        } else if (cur_bytes == 0) {
            break;
        }

        /*
         * 3. If the request still hasn't completed, allocate new clusters,
         *    considering any cluster_offset of steps 1c or 2.
         */
        ret = handle_alloc(bs, start, &cluster_offset, &cur_bytes, m);
        if (ret < 0) {
            return ret;
        } else if (ret) {
            continue;
        } else {
            assert(cur_bytes == 0);
            break;
        }
    }

    *bytes -= remaining;
    assert(*bytes > 0);
    assert(*host_offset != 0);

    return 0;
}

static int decompress_buffer(uint8_t *out_buf, int out_buf_size,
                             const uint8_t *buf, int buf_size)
{
    z_stream strm1, *strm = &strm1;
    int ret, out_len;

    memset(strm, 0, sizeof(*strm));

    strm->next_in = (uint8_t *)buf;
    strm->avail_in = buf_size;
    strm->next_out = out_buf;
    strm->avail_out = out_buf_size;

    ret = inflateInit2(strm, -12);
    if (ret != Z_OK)
        return -1;
    ret = inflate(strm, Z_FINISH);
    out_len = strm->next_out - out_buf;
    if ((ret != Z_STREAM_END && ret != Z_BUF_ERROR) ||
        out_len != out_buf_size) {
        inflateEnd(strm);
        return -1;
    }
    inflateEnd(strm);
    return 0;
}

int qcow2_decompress_cluster(BlockDriverState *bs, uint64_t cluster_offset)
{
    BDRVQcow2State *s = bs->opaque;
    int ret, csize, nb_csectors, sector_offset;
    uint64_t coffset;

    coffset = cluster_offset & s->cluster_offset_mask;
    if (s->cluster_cache_offset != coffset) {
        nb_csectors = ((cluster_offset >> s->csize_shift) & s->csize_mask) + 1;
        sector_offset = coffset & 511;
        csize = nb_csectors * 512 - sector_offset;
        BLKDBG_EVENT(bs->file, BLKDBG_READ_COMPRESSED);
<<<<<<< HEAD
        ret = bdrv_read(bs->file->bs, coffset >> 9, s->cluster_data,
=======
        ret = bdrv_read(bs->file, coffset >> 9, s->cluster_data,
>>>>>>> 7124ccf8
                        nb_csectors);
        if (ret < 0) {
            return ret;
        }
        if (decompress_buffer(s->cluster_cache, s->cluster_size,
                              s->cluster_data + sector_offset, csize) < 0) {
            return -EIO;
        }
        s->cluster_cache_offset = coffset;
    }
    return 0;
}

/*
 * This discards as many clusters of nb_clusters as possible at once (i.e.
 * all clusters in the same L2 table) and returns the number of discarded
 * clusters.
 */
static int discard_single_l2(BlockDriverState *bs, uint64_t offset,
                             uint64_t nb_clusters, enum qcow2_discard_type type,
                             bool full_discard)
{
    BDRVQcow2State *s = bs->opaque;
    uint64_t *l2_table;
    int l2_index;
    int ret;
    int i;

    ret = get_cluster_table(bs, offset, &l2_table, &l2_index);
    if (ret < 0) {
        return ret;
    }

    /* Limit nb_clusters to one L2 table */
    nb_clusters = MIN(nb_clusters, s->l2_size - l2_index);
    assert(nb_clusters <= INT_MAX);

    for (i = 0; i < nb_clusters; i++) {
        uint64_t old_l2_entry;

        old_l2_entry = be64_to_cpu(l2_table[l2_index + i]);

        /*
         * If full_discard is false, make sure that a discarded area reads back
         * as zeroes for v3 images (we cannot do it for v2 without actually
         * writing a zero-filled buffer). We can skip the operation if the
         * cluster is already marked as zero, or if it's unallocated and we
         * don't have a backing file.
         *
         * TODO We might want to use bdrv_get_block_status(bs) here, but we're
         * holding s->lock, so that doesn't work today.
         *
         * If full_discard is true, the sector should not read back as zeroes,
         * but rather fall through to the backing file.
         */
        switch (qcow2_get_cluster_type(old_l2_entry)) {
            case QCOW2_CLUSTER_UNALLOCATED:
                if (full_discard || !bs->backing) {
                    continue;
                }
                break;

            case QCOW2_CLUSTER_ZERO:
                if (!full_discard) {
                    continue;
                }
                break;

            case QCOW2_CLUSTER_NORMAL:
            case QCOW2_CLUSTER_COMPRESSED:
                break;

            default:
                abort();
        }

        /* First remove L2 entries */
        qcow2_cache_entry_mark_dirty(bs, s->l2_table_cache, l2_table);
        if (!full_discard && s->qcow_version >= 3) {
            l2_table[l2_index + i] = cpu_to_be64(QCOW_OFLAG_ZERO);
        } else {
            l2_table[l2_index + i] = cpu_to_be64(0);
        }

        /* Then decrease the refcount */
        qcow2_free_any_clusters(bs, old_l2_entry, 1, type);
    }

    qcow2_cache_put(bs, s->l2_table_cache, (void **) &l2_table);

    return nb_clusters;
}

int qcow2_discard_clusters(BlockDriverState *bs, uint64_t offset,
    int nb_sectors, enum qcow2_discard_type type, bool full_discard)
{
    BDRVQcow2State *s = bs->opaque;
    uint64_t end_offset;
    uint64_t nb_clusters;
    int ret;

    end_offset = offset + (nb_sectors << BDRV_SECTOR_BITS);

    /* Round start up and end down */
    offset = align_offset(offset, s->cluster_size);
    end_offset = start_of_cluster(s, end_offset);

    if (offset > end_offset) {
        return 0;
    }

    nb_clusters = size_to_clusters(s, end_offset - offset);

    s->cache_discards = true;

    /* Each L2 table is handled by its own loop iteration */
    while (nb_clusters > 0) {
        ret = discard_single_l2(bs, offset, nb_clusters, type, full_discard);
        if (ret < 0) {
            goto fail;
        }

        nb_clusters -= ret;
        offset += (ret * s->cluster_size);
    }

    ret = 0;
fail:
    s->cache_discards = false;
    qcow2_process_discards(bs, ret);

    return ret;
}

/*
 * This zeroes as many clusters of nb_clusters as possible at once (i.e.
 * all clusters in the same L2 table) and returns the number of zeroed
 * clusters.
 */
static int zero_single_l2(BlockDriverState *bs, uint64_t offset,
<<<<<<< HEAD
                          uint64_t nb_clusters)
=======
                          uint64_t nb_clusters, int flags)
>>>>>>> 7124ccf8
{
    BDRVQcow2State *s = bs->opaque;
    uint64_t *l2_table;
    int l2_index;
    int ret;
    int i;

    ret = get_cluster_table(bs, offset, &l2_table, &l2_index);
    if (ret < 0) {
        return ret;
    }

    /* Limit nb_clusters to one L2 table */
    nb_clusters = MIN(nb_clusters, s->l2_size - l2_index);
    assert(nb_clusters <= INT_MAX);

    for (i = 0; i < nb_clusters; i++) {
        uint64_t old_offset;

        old_offset = be64_to_cpu(l2_table[l2_index + i]);

        /* Update L2 entries */
        qcow2_cache_entry_mark_dirty(bs, s->l2_table_cache, l2_table);
<<<<<<< HEAD
        if (old_offset & QCOW_OFLAG_COMPRESSED) {
=======
        if (old_offset & QCOW_OFLAG_COMPRESSED || flags & BDRV_REQ_MAY_UNMAP) {
>>>>>>> 7124ccf8
            l2_table[l2_index + i] = cpu_to_be64(QCOW_OFLAG_ZERO);
            qcow2_free_any_clusters(bs, old_offset, 1, QCOW2_DISCARD_REQUEST);
        } else {
            l2_table[l2_index + i] |= cpu_to_be64(QCOW_OFLAG_ZERO);
        }
    }

    qcow2_cache_put(bs, s->l2_table_cache, (void **) &l2_table);

    return nb_clusters;
}

int qcow2_zero_clusters(BlockDriverState *bs, uint64_t offset, int nb_sectors,
                        int flags)
{
    BDRVQcow2State *s = bs->opaque;
    uint64_t nb_clusters;
    int ret;

    /* The zero flag is only supported by version 3 and newer */
    if (s->qcow_version < 3) {
        return -ENOTSUP;
    }

    /* Each L2 table is handled by its own loop iteration */
    nb_clusters = size_to_clusters(s, nb_sectors << BDRV_SECTOR_BITS);

    s->cache_discards = true;

    while (nb_clusters > 0) {
        ret = zero_single_l2(bs, offset, nb_clusters, flags);
        if (ret < 0) {
            goto fail;
        }

        nb_clusters -= ret;
        offset += (ret * s->cluster_size);
    }

    ret = 0;
fail:
    s->cache_discards = false;
    qcow2_process_discards(bs, ret);

    return ret;
}

/*
 * Expands all zero clusters in a specific L1 table (or deallocates them, for
 * non-backed non-pre-allocated zero clusters).
 *
 * l1_entries and *visited_l1_entries are used to keep track of progress for
 * status_cb(). l1_entries contains the total number of L1 entries and
 * *visited_l1_entries counts all visited L1 entries.
 */
static int expand_zero_clusters_in_l1(BlockDriverState *bs, uint64_t *l1_table,
                                      int l1_size, int64_t *visited_l1_entries,
                                      int64_t l1_entries,
                                      BlockDriverAmendStatusCB *status_cb,
                                      void *cb_opaque)
{
    BDRVQcow2State *s = bs->opaque;
    bool is_active_l1 = (l1_table == s->l1_table);
    uint64_t *l2_table = NULL;
    int ret;
    int i, j;

    if (!is_active_l1) {
        /* inactive L2 tables require a buffer to be stored in when loading
         * them from disk */
        l2_table = qemu_try_blockalign(bs->file->bs, s->cluster_size);
        if (l2_table == NULL) {
            return -ENOMEM;
        }
    }

    for (i = 0; i < l1_size; i++) {
        uint64_t l2_offset = l1_table[i] & L1E_OFFSET_MASK;
        bool l2_dirty = false;
        uint64_t l2_refcount;

        if (!l2_offset) {
            /* unallocated */
            (*visited_l1_entries)++;
            if (status_cb) {
                status_cb(bs, *visited_l1_entries, l1_entries, cb_opaque);
            }
            continue;
        }

        if (offset_into_cluster(s, l2_offset)) {
            qcow2_signal_corruption(bs, true, -1, -1, "L2 table offset %#"
                                    PRIx64 " unaligned (L1 index: %#x)",
                                    l2_offset, i);
            ret = -EIO;
            goto fail;
        }

        if (is_active_l1) {
            /* get active L2 tables from cache */
            ret = qcow2_cache_get(bs, s->l2_table_cache, l2_offset,
                    (void **)&l2_table);
        } else {
            /* load inactive L2 tables from disk */
<<<<<<< HEAD
            ret = bdrv_read(bs->file->bs, l2_offset / BDRV_SECTOR_SIZE,
=======
            ret = bdrv_read(bs->file, l2_offset / BDRV_SECTOR_SIZE,
>>>>>>> 7124ccf8
                            (void *)l2_table, s->cluster_sectors);
        }
        if (ret < 0) {
            goto fail;
        }

        ret = qcow2_get_refcount(bs, l2_offset >> s->cluster_bits,
                                 &l2_refcount);
        if (ret < 0) {
            goto fail;
        }

        for (j = 0; j < s->l2_size; j++) {
            uint64_t l2_entry = be64_to_cpu(l2_table[j]);
            int64_t offset = l2_entry & L2E_OFFSET_MASK;
            int cluster_type = qcow2_get_cluster_type(l2_entry);
            bool preallocated = offset != 0;

            if (cluster_type != QCOW2_CLUSTER_ZERO) {
                continue;
            }

            if (!preallocated) {
                if (!bs->backing) {
                    /* not backed; therefore we can simply deallocate the
                     * cluster */
                    l2_table[j] = 0;
                    l2_dirty = true;
                    continue;
                }

                offset = qcow2_alloc_clusters(bs, s->cluster_size);
                if (offset < 0) {
                    ret = offset;
                    goto fail;
                }

                if (l2_refcount > 1) {
                    /* For shared L2 tables, set the refcount accordingly (it is
                     * already 1 and needs to be l2_refcount) */
                    ret = qcow2_update_cluster_refcount(bs,
                            offset >> s->cluster_bits,
                            refcount_diff(1, l2_refcount), false,
                            QCOW2_DISCARD_OTHER);
                    if (ret < 0) {
                        qcow2_free_clusters(bs, offset, s->cluster_size,
                                            QCOW2_DISCARD_OTHER);
                        goto fail;
                    }
                }
            }

            if (offset_into_cluster(s, offset)) {
                qcow2_signal_corruption(bs, true, -1, -1, "Data cluster offset "
                                        "%#" PRIx64 " unaligned (L2 offset: %#"
                                        PRIx64 ", L2 index: %#x)", offset,
                                        l2_offset, j);
                if (!preallocated) {
                    qcow2_free_clusters(bs, offset, s->cluster_size,
                                        QCOW2_DISCARD_ALWAYS);
                }
                ret = -EIO;
                goto fail;
            }

            ret = qcow2_pre_write_overlap_check(bs, 0, offset, s->cluster_size);
            if (ret < 0) {
                if (!preallocated) {
                    qcow2_free_clusters(bs, offset, s->cluster_size,
                                        QCOW2_DISCARD_ALWAYS);
                }
                goto fail;
            }

<<<<<<< HEAD
            ret = bdrv_write_zeroes(bs->file->bs, offset / BDRV_SECTOR_SIZE,
                                    s->cluster_sectors, 0);
=======
            ret = bdrv_pwrite_zeroes(bs->file, offset, s->cluster_size, 0);
>>>>>>> 7124ccf8
            if (ret < 0) {
                if (!preallocated) {
                    qcow2_free_clusters(bs, offset, s->cluster_size,
                                        QCOW2_DISCARD_ALWAYS);
                }
                goto fail;
            }

            if (l2_refcount == 1) {
                l2_table[j] = cpu_to_be64(offset | QCOW_OFLAG_COPIED);
            } else {
                l2_table[j] = cpu_to_be64(offset);
            }
            l2_dirty = true;
        }

        if (is_active_l1) {
            if (l2_dirty) {
                qcow2_cache_entry_mark_dirty(bs, s->l2_table_cache, l2_table);
                qcow2_cache_depends_on_flush(s->l2_table_cache);
            }
            qcow2_cache_put(bs, s->l2_table_cache, (void **) &l2_table);
        } else {
            if (l2_dirty) {
                ret = qcow2_pre_write_overlap_check(bs,
                        QCOW2_OL_INACTIVE_L2 | QCOW2_OL_ACTIVE_L2, l2_offset,
                        s->cluster_size);
                if (ret < 0) {
                    goto fail;
                }

<<<<<<< HEAD
                ret = bdrv_write(bs->file->bs, l2_offset / BDRV_SECTOR_SIZE,
=======
                ret = bdrv_write(bs->file, l2_offset / BDRV_SECTOR_SIZE,
>>>>>>> 7124ccf8
                                 (void *)l2_table, s->cluster_sectors);
                if (ret < 0) {
                    goto fail;
                }
            }
        }

        (*visited_l1_entries)++;
        if (status_cb) {
            status_cb(bs, *visited_l1_entries, l1_entries, cb_opaque);
        }
    }

    ret = 0;

fail:
    if (l2_table) {
        if (!is_active_l1) {
            qemu_vfree(l2_table);
        } else {
            qcow2_cache_put(bs, s->l2_table_cache, (void **) &l2_table);
        }
    }
    return ret;
}

/*
 * For backed images, expands all zero clusters on the image. For non-backed
 * images, deallocates all non-pre-allocated zero clusters (and claims the
 * allocation for pre-allocated ones). This is important for downgrading to a
 * qcow2 version which doesn't yet support metadata zero clusters.
 */
int qcow2_expand_zero_clusters(BlockDriverState *bs,
                               BlockDriverAmendStatusCB *status_cb,
                               void *cb_opaque)
{
    BDRVQcow2State *s = bs->opaque;
    uint64_t *l1_table = NULL;
    int64_t l1_entries = 0, visited_l1_entries = 0;
    int ret;
    int i, j;

    if (status_cb) {
        l1_entries = s->l1_size;
        for (i = 0; i < s->nb_snapshots; i++) {
            l1_entries += s->snapshots[i].l1_size;
        }
    }

    ret = expand_zero_clusters_in_l1(bs, s->l1_table, s->l1_size,
                                     &visited_l1_entries, l1_entries,
                                     status_cb, cb_opaque);
    if (ret < 0) {
        goto fail;
    }

    /* Inactive L1 tables may point to active L2 tables - therefore it is
     * necessary to flush the L2 table cache before trying to access the L2
     * tables pointed to by inactive L1 entries (else we might try to expand
     * zero clusters that have already been expanded); furthermore, it is also
     * necessary to empty the L2 table cache, since it may contain tables which
     * are now going to be modified directly on disk, bypassing the cache.
     * qcow2_cache_empty() does both for us. */
    ret = qcow2_cache_empty(bs, s->l2_table_cache);
    if (ret < 0) {
        goto fail;
    }

    for (i = 0; i < s->nb_snapshots; i++) {
        int l1_sectors = DIV_ROUND_UP(s->snapshots[i].l1_size *
                                      sizeof(uint64_t), BDRV_SECTOR_SIZE);

        l1_table = g_realloc(l1_table, l1_sectors * BDRV_SECTOR_SIZE);

<<<<<<< HEAD
        ret = bdrv_read(bs->file->bs,
=======
        ret = bdrv_read(bs->file,
>>>>>>> 7124ccf8
                        s->snapshots[i].l1_table_offset / BDRV_SECTOR_SIZE,
                        (void *)l1_table, l1_sectors);
        if (ret < 0) {
            goto fail;
        }

        for (j = 0; j < s->snapshots[i].l1_size; j++) {
            be64_to_cpus(&l1_table[j]);
        }

        ret = expand_zero_clusters_in_l1(bs, l1_table, s->snapshots[i].l1_size,
                                         &visited_l1_entries, l1_entries,
                                         status_cb, cb_opaque);
        if (ret < 0) {
            goto fail;
        }
    }

    ret = 0;

fail:
    g_free(l1_table);
    return ret;
}<|MERGE_RESOLUTION|>--- conflicted
+++ resolved
@@ -111,11 +111,7 @@
     BLKDBG_EVENT(bs->file, BLKDBG_L1_GROW_WRITE_TABLE);
     for(i = 0; i < s->l1_size; i++)
         new_l1_table[i] = cpu_to_be64(new_l1_table[i]);
-<<<<<<< HEAD
-    ret = bdrv_pwrite_sync(bs->file->bs, new_l1_table_offset,
-=======
     ret = bdrv_pwrite_sync(bs->file, new_l1_table_offset,
->>>>>>> 7124ccf8
                            new_l1_table, new_l1_size2);
     if (ret < 0)
         goto fail;
@@ -126,11 +122,7 @@
     BLKDBG_EVENT(bs->file, BLKDBG_L1_GROW_ACTIVATE_TABLE);
     stl_be_p(data, new_l1_size);
     stq_be_p(data + 4, new_l1_table_offset);
-<<<<<<< HEAD
-    ret = bdrv_pwrite_sync(bs->file->bs, offsetof(QCowHeader, l1_size),
-=======
     ret = bdrv_pwrite_sync(bs->file, offsetof(QCowHeader, l1_size),
->>>>>>> 7124ccf8
                            data, sizeof(data));
     if (ret < 0) {
         goto fail;
@@ -165,12 +157,6 @@
     uint64_t **l2_table)
 {
     BDRVQcow2State *s = bs->opaque;
-<<<<<<< HEAD
-    int ret;
-
-    ret = qcow2_cache_get(bs, s->l2_table_cache, l2_offset, (void**) l2_table);
-=======
->>>>>>> 7124ccf8
 
     return qcow2_cache_get(bs, s->l2_table_cache, l2_offset,
                            (void **)l2_table);
@@ -202,11 +188,7 @@
     }
 
     BLKDBG_EVENT(bs->file, BLKDBG_L1_UPDATE);
-<<<<<<< HEAD
-    ret = bdrv_pwrite_sync(bs->file->bs,
-=======
     ret = bdrv_pwrite_sync(bs->file,
->>>>>>> 7124ccf8
                            s->l1_table_offset + 8 * l1_start_index,
                            buf, sizeof(buf));
     if (ret < 0) {
@@ -447,12 +429,6 @@
 
     if (bs->encrypted) {
         Error *err = NULL;
-<<<<<<< HEAD
-        assert(s->cipher);
-        if (qcow2_encrypt_sectors(s, start_sect + n_start,
-                                  iov.iov_base, iov.iov_base, n,
-                                  true, &err) < 0) {
-=======
         int64_t sector = (src_cluster_offset + offset_in_cluster)
                          >> BDRV_SECTOR_BITS;
         assert(s->cipher);
@@ -460,7 +436,6 @@
         assert((bytes & ~BDRV_SECTOR_MASK) == 0);
         if (qcow2_encrypt_sectors(s, sector, iov.iov_base, iov.iov_base,
                                   bytes >> BDRV_SECTOR_BITS, true, &err) < 0) {
->>>>>>> 7124ccf8
             ret = -EIO;
             error_free(err);
             goto out;
@@ -474,13 +449,8 @@
     }
 
     BLKDBG_EVENT(bs->file, BLKDBG_COW_WRITE);
-<<<<<<< HEAD
-    ret = bdrv_co_writev(bs->file->bs, (cluster_offset >> 9) + n_start, n,
-                         &qiov);
-=======
     ret = bdrv_co_pwritev(bs->file, cluster_offset + offset_in_cluster,
                           bytes, &qiov, 0);
->>>>>>> 7124ccf8
     if (ret < 0) {
         goto out;
     }
@@ -532,7 +502,6 @@
     if (bytes_needed > bytes_available) {
         bytes_needed = bytes_available;
     }
-    assert(nb_needed <= INT_MAX);
 
     *cluster_offset = 0;
 
@@ -569,16 +538,11 @@
     l2_index = (offset >> s->cluster_bits) & (s->l2_size - 1);
     *cluster_offset = be64_to_cpu(l2_table[l2_index]);
 
-<<<<<<< HEAD
-    /* nb_needed <= INT_MAX, thus nb_clusters <= INT_MAX, too */
-    nb_clusters = size_to_clusters(s, nb_needed << 9);
-=======
     nb_clusters = size_to_clusters(s, bytes_needed);
     /* bytes_needed <= *bytes + offset_in_cluster, both of which are unsigned
      * integers; the minimum cluster size is 512, so this assertion is always
      * true */
     assert(nb_clusters <= INT_MAX);
->>>>>>> 7124ccf8
 
     ret = qcow2_get_cluster_type(*cluster_offset);
     switch (ret) {
@@ -1453,11 +1417,7 @@
         sector_offset = coffset & 511;
         csize = nb_csectors * 512 - sector_offset;
         BLKDBG_EVENT(bs->file, BLKDBG_READ_COMPRESSED);
-<<<<<<< HEAD
-        ret = bdrv_read(bs->file->bs, coffset >> 9, s->cluster_data,
-=======
         ret = bdrv_read(bs->file, coffset >> 9, s->cluster_data,
->>>>>>> 7124ccf8
                         nb_csectors);
         if (ret < 0) {
             return ret;
@@ -1598,11 +1558,7 @@
  * clusters.
  */
 static int zero_single_l2(BlockDriverState *bs, uint64_t offset,
-<<<<<<< HEAD
-                          uint64_t nb_clusters)
-=======
                           uint64_t nb_clusters, int flags)
->>>>>>> 7124ccf8
 {
     BDRVQcow2State *s = bs->opaque;
     uint64_t *l2_table;
@@ -1626,11 +1582,7 @@
 
         /* Update L2 entries */
         qcow2_cache_entry_mark_dirty(bs, s->l2_table_cache, l2_table);
-<<<<<<< HEAD
-        if (old_offset & QCOW_OFLAG_COMPRESSED) {
-=======
         if (old_offset & QCOW_OFLAG_COMPRESSED || flags & BDRV_REQ_MAY_UNMAP) {
->>>>>>> 7124ccf8
             l2_table[l2_index + i] = cpu_to_be64(QCOW_OFLAG_ZERO);
             qcow2_free_any_clusters(bs, old_offset, 1, QCOW2_DISCARD_REQUEST);
         } else {
@@ -1735,11 +1687,7 @@
                     (void **)&l2_table);
         } else {
             /* load inactive L2 tables from disk */
-<<<<<<< HEAD
-            ret = bdrv_read(bs->file->bs, l2_offset / BDRV_SECTOR_SIZE,
-=======
             ret = bdrv_read(bs->file, l2_offset / BDRV_SECTOR_SIZE,
->>>>>>> 7124ccf8
                             (void *)l2_table, s->cluster_sectors);
         }
         if (ret < 0) {
@@ -1814,12 +1762,7 @@
                 goto fail;
             }
 
-<<<<<<< HEAD
-            ret = bdrv_write_zeroes(bs->file->bs, offset / BDRV_SECTOR_SIZE,
-                                    s->cluster_sectors, 0);
-=======
             ret = bdrv_pwrite_zeroes(bs->file, offset, s->cluster_size, 0);
->>>>>>> 7124ccf8
             if (ret < 0) {
                 if (!preallocated) {
                     qcow2_free_clusters(bs, offset, s->cluster_size,
@@ -1851,11 +1794,7 @@
                     goto fail;
                 }
 
-<<<<<<< HEAD
-                ret = bdrv_write(bs->file->bs, l2_offset / BDRV_SECTOR_SIZE,
-=======
                 ret = bdrv_write(bs->file, l2_offset / BDRV_SECTOR_SIZE,
->>>>>>> 7124ccf8
                                  (void *)l2_table, s->cluster_sectors);
                 if (ret < 0) {
                     goto fail;
@@ -1930,11 +1869,7 @@
 
         l1_table = g_realloc(l1_table, l1_sectors * BDRV_SECTOR_SIZE);
 
-<<<<<<< HEAD
-        ret = bdrv_read(bs->file->bs,
-=======
         ret = bdrv_read(bs->file,
->>>>>>> 7124ccf8
                         s->snapshots[i].l1_table_offset / BDRV_SECTOR_SIZE,
                         (void *)l1_table, l1_sectors);
         if (ret < 0) {
