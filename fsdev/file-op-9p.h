--- conflicted
+++ resolved
@@ -10,20 +10,12 @@
  * the COPYING file in the top-level directory.
  *
  */
-<<<<<<< HEAD
-#ifndef _FILEOP_H
-#define _FILEOP_H
-#include <dirent.h>
-#include <utime.h>
-#include <sys/uio.h>
-=======
 
 #ifndef FILE_OP_9P_H
 #define FILE_OP_9P_H
 
 #include <dirent.h>
 #include <utime.h>
->>>>>>> 7124ccf8
 #include <sys/vfs.h>
 
 #define SM_LOCAL_MODE_BITS    0600
