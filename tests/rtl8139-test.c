--- conflicted
+++ resolved
@@ -8,10 +8,6 @@
  */
 
 #include "qemu/osdep.h"
-<<<<<<< HEAD
-#include <glib.h>
-=======
->>>>>>> 7124ccf8
 #include "libqtest.h"
 #include "libqos/pci-pc.h"
 #include "qemu/timer.h"
@@ -26,11 +22,7 @@
 
 static QPCIBus *pcibus;
 static QPCIDevice *dev;
-<<<<<<< HEAD
-static void *dev_base;
-=======
 static QPCIBar dev_bar;
->>>>>>> 7124ccf8
 
 static void save_fn(QPCIDevice *dev, int devfn, void *data)
 {
@@ -43,11 +35,7 @@
 {
     QPCIDevice *dev;
 
-<<<<<<< HEAD
-    pcibus = qpci_init_pc();
-=======
     pcibus = qpci_init_pc(NULL);
->>>>>>> 7124ccf8
     qpci_device_foreach(pcibus, 0x10ec, 0x8139, save_fn, &dev);
     g_assert(dev != NULL);
 
@@ -57,22 +45,14 @@
 #define PORT(name, len, val) \
 static unsigned __attribute__((unused)) in_##name(void) \
 { \
-<<<<<<< HEAD
-    unsigned res = qpci_io_read##len(dev, dev_base+(val)); \
-=======
     unsigned res = qpci_io_read##len(dev, dev_bar, (val));     \
->>>>>>> 7124ccf8
     g_test_message("*%s -> %x\n", #name, res); \
     return res; \
 } \
 static void out_##name(unsigned v) \
 { \
     g_test_message("%x -> *%s\n", v, #name); \
-<<<<<<< HEAD
-    qpci_io_write##len(dev, dev_base+(val), v); \
-=======
     qpci_io_write##len(dev, dev_bar, (val), v);        \
->>>>>>> 7124ccf8
 }
 
 PORT(Timer, l, 0x48)
@@ -206,13 +186,7 @@
 
     dev = get_device();
 
-<<<<<<< HEAD
-    dev_base = qpci_iomap(dev, 0, &barsize);
-
-    g_assert(dev_base != NULL);
-=======
     dev_bar = qpci_iomap(dev, 0, &barsize);
->>>>>>> 7124ccf8
 
     qpci_device_enable(dev);
 
