/*
 *  PowerPC CPU initialization for qemu.
 *
 *  Copyright 2016, David Gibson, Red Hat Inc. <dgibson@redhat.com>
 *
 * This library is free software; you can redistribute it and/or
 * modify it under the terms of the GNU Lesser General Public
 * License as published by the Free Software Foundation; either
 * version 2 of the License, or (at your option) any later version.
 *
 * This library is distributed in the hope that it will be useful,
 * but WITHOUT ANY WARRANTY; without even the implied warranty of
 * MERCHANTABILITY or FITNESS FOR A PARTICULAR PURPOSE.  See the GNU
 * Lesser General Public License for more details.
 *
 * You should have received a copy of the GNU Lesser General Public
 * License along with this library; if not, see <http://www.gnu.org/licenses/>.
 */

#include "qemu/osdep.h"
#include "sysemu/hw_accel.h"
#include "sysemu/kvm.h"
#include "kvm_ppc.h"
#include "sysemu/cpus.h"
#include "qemu/error-report.h"
#include "qapi/error.h"
#include "qapi/visitor.h"
#include "cpu-models.h"

typedef struct {
    const char *name;
    uint32_t pvr;
    uint64_t pcr;
    uint64_t pcr_level;

    /*
     * Maximum allowed virtual threads per virtual core
     *
     * This is to stop older guests getting confused by seeing more
     * threads than they think the cpu can support.  Usually it's
     * equal to the number of threads supported on bare metal
     * hardware, but not always (see POWER9).
     */
    int max_vthreads;
} CompatInfo;

static const CompatInfo compat_table[] = {
    /*
     * Ordered from oldest to newest - the code relies on this
     */
    { /* POWER6, ISA2.05 */
        .name = "power6",
        .pvr = CPU_POWERPC_LOGICAL_2_05,
        .pcr = PCR_COMPAT_3_00 | PCR_COMPAT_2_07 | PCR_COMPAT_2_06 |
               PCR_COMPAT_2_05 | PCR_TM_DIS | PCR_VSX_DIS,
        .pcr_level = PCR_COMPAT_2_05,
        .max_vthreads = 2,
    },
    { /* POWER7, ISA2.06 */
        .name = "power7",
        .pvr = CPU_POWERPC_LOGICAL_2_06,
        .pcr = PCR_COMPAT_3_00 | PCR_COMPAT_2_07 | PCR_COMPAT_2_06 | PCR_TM_DIS,
        .pcr_level = PCR_COMPAT_2_06,
        .max_vthreads = 4,
    },
    {
        .name = "power7+",
        .pvr = CPU_POWERPC_LOGICAL_2_06_PLUS,
        .pcr = PCR_COMPAT_3_00 | PCR_COMPAT_2_07 | PCR_COMPAT_2_06 | PCR_TM_DIS,
        .pcr_level = PCR_COMPAT_2_06,
        .max_vthreads = 4,
    },
    { /* POWER8, ISA2.07 */
        .name = "power8",
        .pvr = CPU_POWERPC_LOGICAL_2_07,
        .pcr = PCR_COMPAT_3_00 | PCR_COMPAT_2_07,
        .pcr_level = PCR_COMPAT_2_07,
        .max_vthreads = 8,
    },
    { /* POWER9, ISA3.00 */
        .name = "power9",
        .pvr = CPU_POWERPC_LOGICAL_3_00,
        .pcr = PCR_COMPAT_3_00,
        .pcr_level = PCR_COMPAT_3_00,
        /*
         * POWER9 hardware only supports 4 threads / core, but this
         * limit is for guests.  We need to support 8 vthreads/vcore
         * on POWER9 for POWER8 compatibility guests, and it's very
         * confusing if half of the threads disappear from the guest
         * if it announces it's POWER9 aware at CAS time.
         */
<<<<<<< HEAD
        .max_threads = 8,
=======
        .max_vthreads = 8,
>>>>>>> 82b2865e
    },
};

static const CompatInfo *compat_by_pvr(uint32_t pvr)
{
    int i;

    for (i = 0; i < ARRAY_SIZE(compat_table); i++) {
        if (compat_table[i].pvr == pvr) {
            return &compat_table[i];
        }
    }
    return NULL;
}

static bool pcc_compat(PowerPCCPUClass *pcc, uint32_t compat_pvr,
                       uint32_t min_compat_pvr, uint32_t max_compat_pvr)
{
    const CompatInfo *compat = compat_by_pvr(compat_pvr);
    const CompatInfo *min = compat_by_pvr(min_compat_pvr);
    const CompatInfo *max = compat_by_pvr(max_compat_pvr);

    g_assert(!min_compat_pvr || min);
    g_assert(!max_compat_pvr || max);

    if (!compat) {
        /* Not a recognized logical PVR */
        return false;
    }
    if ((min && (compat < min)) || (max && (compat > max))) {
        /* Outside specified range */
        return false;
    }
    if (!(pcc->pcr_supported & compat->pcr_level)) {
        /* Not supported by this CPU */
        return false;
    }
    return true;
}

bool ppc_check_compat(PowerPCCPU *cpu, uint32_t compat_pvr,
                      uint32_t min_compat_pvr, uint32_t max_compat_pvr)
{
    PowerPCCPUClass *pcc = POWERPC_CPU_GET_CLASS(cpu);

#if !defined(CONFIG_USER_ONLY)
    g_assert(cpu->vhyp);
#endif

    return pcc_compat(pcc, compat_pvr, min_compat_pvr, max_compat_pvr);
}

bool ppc_type_check_compat(const char *cputype, uint32_t compat_pvr,
                           uint32_t min_compat_pvr, uint32_t max_compat_pvr)
{
    PowerPCCPUClass *pcc = POWERPC_CPU_CLASS(object_class_by_name(cputype));
    return pcc_compat(pcc, compat_pvr, min_compat_pvr, max_compat_pvr);
}

void ppc_set_compat(PowerPCCPU *cpu, uint32_t compat_pvr, Error **errp)
{
    const CompatInfo *compat = compat_by_pvr(compat_pvr);
    CPUPPCState *env = &cpu->env;
    PowerPCCPUClass *pcc = POWERPC_CPU_GET_CLASS(cpu);
    uint64_t pcr;

    if (!compat_pvr) {
        pcr = 0;
    } else if (!compat) {
        error_setg(errp, "Unknown compatibility PVR 0x%08"PRIx32, compat_pvr);
        return;
    } else if (!ppc_check_compat(cpu, compat_pvr, 0, 0)) {
        error_setg(errp, "Compatibility PVR 0x%08"PRIx32" not valid for CPU",
                   compat_pvr);
        return;
    } else {
        pcr = compat->pcr;
    }

    cpu_synchronize_state(CPU(cpu));

    if (kvm_enabled() && cpu->compat_pvr != compat_pvr) {
        int ret = kvmppc_set_compat(cpu, compat_pvr);
        if (ret < 0) {
            error_setg_errno(errp, -ret,
                             "Unable to set CPU compatibility mode in KVM");
            return;
        }
    }

    cpu->compat_pvr = compat_pvr;
    env->spr[SPR_PCR] = pcr & pcc->pcr_mask;
}

typedef struct {
    uint32_t compat_pvr;
    Error *err;
} SetCompatState;

static void do_set_compat(CPUState *cs, run_on_cpu_data arg)
{
    PowerPCCPU *cpu = POWERPC_CPU(cs);
    SetCompatState *s = arg.host_ptr;

    ppc_set_compat(cpu, s->compat_pvr, &s->err);
}

void ppc_set_compat_all(uint32_t compat_pvr, Error **errp)
{
    CPUState *cs;

    CPU_FOREACH(cs) {
        SetCompatState s = {
            .compat_pvr = compat_pvr,
            .err = NULL,
        };

        run_on_cpu(cs, do_set_compat, RUN_ON_CPU_HOST_PTR(&s));

        if (s.err) {
            error_propagate(errp, s.err);
            return;
        }
    }
}

int ppc_compat_max_vthreads(PowerPCCPU *cpu)
{
    const CompatInfo *compat = compat_by_pvr(cpu->compat_pvr);
    int n_threads = CPU(cpu)->nr_threads;

    if (cpu->compat_pvr) {
        g_assert(compat);
        n_threads = MIN(n_threads, compat->max_vthreads);
    }

    return n_threads;
}

static void ppc_compat_prop_get(Object *obj, Visitor *v, const char *name,
                                void *opaque, Error **errp)
{
    uint32_t compat_pvr = *((uint32_t *)opaque);
    const char *value;

    if (!compat_pvr) {
        value = "";
    } else {
        const CompatInfo *compat = compat_by_pvr(compat_pvr);

        g_assert(compat);

        value = compat->name;
    }

    visit_type_str(v, name, (char **)&value, errp);
}

static void ppc_compat_prop_set(Object *obj, Visitor *v, const char *name,
                                void *opaque, Error **errp)
{
    Error *local_err = NULL;
    char *value;
    uint32_t compat_pvr;

    visit_type_str(v, name, &value, &local_err);
    if (local_err) {
        error_propagate(errp, local_err);
        return;
    }

    if (strcmp(value, "") == 0) {
        compat_pvr = 0;
    } else {
        int i;
        const CompatInfo *compat = NULL;

        for (i = 0; i < ARRAY_SIZE(compat_table); i++) {
            if (strcmp(value, compat_table[i].name) == 0) {
                compat = &compat_table[i];
                break;

            }
        }

        if (!compat) {
            error_setg(errp, "Invalid compatibility mode \"%s\"", value);
            goto out;
        }
        compat_pvr = compat->pvr;
    }

    *((uint32_t *)opaque) = compat_pvr;

out:
    g_free(value);
}

void ppc_compat_add_property(Object *obj, const char *name,
                             uint32_t *compat_pvr, const char *basedesc,
                             Error **errp)
{
    Error *local_err = NULL;
    gchar *namesv[ARRAY_SIZE(compat_table) + 1];
    gchar *names, *desc;
    int i;

    object_property_add(obj, name, "string",
                        ppc_compat_prop_get, ppc_compat_prop_set, NULL,
                        compat_pvr, &local_err);
    if (local_err) {
        goto out;
    }

    for (i = 0; i < ARRAY_SIZE(compat_table); i++) {
        /*
         * Have to discard const here, because g_strjoinv() takes
         * (gchar **), not (const gchar **) :(
         */
        namesv[i] = (gchar *)compat_table[i].name;
    }
    namesv[ARRAY_SIZE(compat_table)] = NULL;

    names = g_strjoinv(", ", namesv);
    desc = g_strdup_printf("%s. Valid values are %s.", basedesc, names);
    object_property_set_description(obj, name, desc, &local_err);

    g_free(names);
    g_free(desc);

out:
    error_propagate(errp, local_err);
}<|MERGE_RESOLUTION|>--- conflicted
+++ resolved
@@ -89,11 +89,7 @@
          * confusing if half of the threads disappear from the guest
          * if it announces it's POWER9 aware at CAS time.
          */
-<<<<<<< HEAD
-        .max_threads = 8,
-=======
         .max_vthreads = 8,
->>>>>>> 82b2865e
     },
 };
 
