/*
 * QEMU System Emulator
 *
 * Copyright (c) 2003-2008 Fabrice Bellard
 *
 * Permission is hereby granted, free of charge, to any person obtaining a copy
 * of this software and associated documentation files (the "Software"), to deal
 * in the Software without restriction, including without limitation the rights
 * to use, copy, modify, merge, publish, distribute, sublicense, and/or sell
 * copies of the Software, and to permit persons to whom the Software is
 * furnished to do so, subject to the following conditions:
 *
 * The above copyright notice and this permission notice shall be included in
 * all copies or substantial portions of the Software.
 *
 * THE SOFTWARE IS PROVIDED "AS IS", WITHOUT WARRANTY OF ANY KIND, EXPRESS OR
 * IMPLIED, INCLUDING BUT NOT LIMITED TO THE WARRANTIES OF MERCHANTABILITY,
 * FITNESS FOR A PARTICULAR PURPOSE AND NONINFRINGEMENT. IN NO EVENT SHALL
 * THE AUTHORS OR COPYRIGHT HOLDERS BE LIABLE FOR ANY CLAIM, DAMAGES OR OTHER
 * LIABILITY, WHETHER IN AN ACTION OF CONTRACT, TORT OR OTHERWISE, ARISING FROM,
 * OUT OF OR IN CONNECTION WITH THE SOFTWARE OR THE USE OR OTHER DEALINGS IN
 * THE SOFTWARE.
 */
#include "qemu/osdep.h"
#include "qemu-version.h"
#include "qemu/cutils.h"
#include "qemu/help_option.h"
#include "qemu/uuid.h"

#ifdef CONFIG_SECCOMP
#include "sysemu/seccomp.h"
#endif

#if defined(CONFIG_VDE)
#include <libvdeplug.h>
#endif

#ifdef CONFIG_SDL
#if defined(__APPLE__) || defined(main)
#include <SDL.h>
int qemu_main(int argc, char **argv, char **envp);
int main(int argc, char **argv)
{
    return qemu_main(argc, argv, NULL);
}
#undef main
#define main qemu_main
#endif
#endif /* CONFIG_SDL */

#ifdef CONFIG_COCOA
#undef main
#define main qemu_main
#endif /* CONFIG_COCOA */


#include "qemu/error-report.h"
#include "qemu/sockets.h"
#include "hw/hw.h"
#include "hw/boards.h"
#include "sysemu/accel.h"
#include "hw/usb.h"
#include "hw/i386/pc.h"
#include "hw/isa/isa.h"
#include "hw/scsi/scsi.h"
#include "hw/bt.h"
#include "sysemu/watchdog.h"
#include "hw/smbios/smbios.h"
#include "hw/acpi/acpi.h"
#include "hw/xen/xen.h"
#include "hw/qdev.h"
#include "hw/loader.h"
#include "monitor/qdev.h"
#include "sysemu/bt.h"
#include "net/net.h"
#include "net/slirp.h"
#include "monitor/monitor.h"
#include "ui/console.h"
#include "ui/input.h"
#include "sysemu/sysemu.h"
#include "sysemu/numa.h"
#include "exec/gdbstub.h"
#include "qemu/timer.h"
#include "chardev/char.h"
#include "qemu/bitmap.h"
#include "qemu/log.h"
#include "sysemu/blockdev.h"
#include "hw/block/block.h"
#include "migration/misc.h"
#include "migration/snapshot.h"
#include "migration/global_state.h"
#include "sysemu/tpm.h"
#include "sysemu/dma.h"
#include "hw/audio/soundhw.h"
#include "audio/audio.h"
#include "sysemu/cpus.h"
#include "migration/colo.h"
#include "sysemu/kvm.h"
#include "sysemu/hax.h"
#include "qapi/qobject-input-visitor.h"
#include "qapi/qobject-input-visitor.h"
#include "qapi-visit.h"
#include "qapi/qmp/qjson.h"
#include "qemu/option.h"
#include "qemu/config-file.h"
#include "qemu-options.h"
#include "qmp-commands.h"
#include "qemu/main-loop.h"
#ifdef CONFIG_VIRTFS
#include "fsdev/qemu-fsdev.h"
#endif
#include "sysemu/qtest.h"

#include "disas/disas.h"


#include "slirp/libslirp.h"

#include "trace-root.h"
#include "trace/control.h"
#include "qemu/queue.h"
#include "sysemu/arch_init.h"

#include "qemu/etrace.h"

#include "ui/qemu-spice.h"
#include "qapi/string-input-visitor.h"
#include "qapi/opts-visitor.h"
#include "qom/object_interfaces.h"
#include "qapi-event.h"
#include "exec/semihost.h"
#include "crypto/init.h"
#include "sysemu/replay.h"
#include "qapi/qmp/qerror.h"
#include "sysemu/iothread.h"

#define MAX_VIRTIO_CONSOLES 1
#define MAX_SCLP_CONSOLES 1

static const char *data_dir[16];
static int data_dir_idx;
const char *bios_name = NULL;
enum vga_retrace_method vga_retrace_method = VGA_RETRACE_DUMB;
int request_opengl = -1;
int display_opengl;
const char* keyboard_layout = NULL;
ram_addr_t ram_size;
const char *mem_path = NULL;
uint64_t global_sync_quantum = 0;
const char *machine_path = NULL;
int mem_prealloc = 0; /* force preallocation of physical target memory */
bool enable_mlock = false;
int nb_nics;
NICInfo nd_table[MAX_NICS];
int autostart;
static int rtc_utc = 1;
static int rtc_date_offset = -1; /* -1 means no change */
QEMUClockType rtc_clock;
int vga_interface_type = VGA_NONE;
static int full_screen = 0;
static int no_frame = 0;
int no_quit = 0;
static bool grab_on_hover;
Chardev *serial_hds[MAX_SERIAL_PORTS];
Chardev *parallel_hds[MAX_PARALLEL_PORTS];
Chardev *virtcon_hds[MAX_VIRTIO_CONSOLES];
Chardev *sclp_hds[MAX_SCLP_CONSOLES];
int win2k_install_hack = 0;
int singlestep = 0;
int smp_cpus = 1;
int max_cpus = 1;
int smp_cores = 1;
int smp_threads = 1;
int acpi_enabled = 1;
int no_hpet = 0;
int fd_bootchk = 1;
static int no_reboot;
int no_shutdown = 0;
int cursor_hide = 1;
int graphic_rotate = 0;
const char *watchdog;
QEMUOptionRom option_rom[MAX_OPTION_ROMS];
int nb_option_roms;
int old_param = 0;
const char *qemu_name;
int alt_grab = 0;
int ctrl_grab = 0;
unsigned int nb_prom_envs = 0;
const char *prom_envs[MAX_PROM_ENVS];
int boot_menu;
bool boot_strict;
uint8_t *boot_splash_filedata;
size_t boot_splash_filedata_size;
uint8_t qemu_extra_params_fw[2];

int icount_align_option;

/* The bytes in qemu_uuid are in the order specified by RFC4122, _not_ in the
 * little-endian "wire format" described in the SMBIOS 2.6 specification.
 */
QemuUUID qemu_uuid;
bool qemu_uuid_set;

static NotifierList exit_notifiers =
    NOTIFIER_LIST_INITIALIZER(exit_notifiers);

static NotifierList machine_init_done_notifiers =
    NOTIFIER_LIST_INITIALIZER(machine_init_done_notifiers);

bool xen_allowed;
uint32_t xen_domid;
enum xen_mode xen_mode = XEN_EMULATE;
bool xen_domid_restrict;

static int has_defaults = 1;
static int default_serial = 1;
static int default_parallel = 1;
static int default_virtcon = 1;
static int default_sclp = 1;
static int default_monitor = 1;
static int default_floppy = 1;
static int default_cdrom = 1;
static int default_sdcard = 1;
static int default_vga = 1;
static int default_net = 1;

static struct {
    const char *driver;
    int *flag;
} default_list[] = {
    { .driver = "isa-serial",           .flag = &default_serial    },
    { .driver = "isa-parallel",         .flag = &default_parallel  },
    { .driver = "isa-fdc",              .flag = &default_floppy    },
    { .driver = "floppy",               .flag = &default_floppy    },
    { .driver = "ide-cd",               .flag = &default_cdrom     },
    { .driver = "ide-hd",               .flag = &default_cdrom     },
    { .driver = "ide-drive",            .flag = &default_cdrom     },
    { .driver = "scsi-cd",              .flag = &default_cdrom     },
    { .driver = "scsi-hd",              .flag = &default_cdrom     },
    { .driver = "virtio-serial-pci",    .flag = &default_virtcon   },
    { .driver = "virtio-serial",        .flag = &default_virtcon   },
    { .driver = "VGA",                  .flag = &default_vga       },
    { .driver = "isa-vga",              .flag = &default_vga       },
    { .driver = "cirrus-vga",           .flag = &default_vga       },
    { .driver = "isa-cirrus-vga",       .flag = &default_vga       },
    { .driver = "vmware-svga",          .flag = &default_vga       },
    { .driver = "qxl-vga",              .flag = &default_vga       },
    { .driver = "virtio-vga",           .flag = &default_vga       },
};

static QemuOptsList qemu_rtc_opts = {
    .name = "rtc",
    .head = QTAILQ_HEAD_INITIALIZER(qemu_rtc_opts.head),
    .desc = {
        {
            .name = "base",
            .type = QEMU_OPT_STRING,
        },{
            .name = "clock",
            .type = QEMU_OPT_STRING,
        },{
            .name = "driftfix",
            .type = QEMU_OPT_STRING,
        },
        { /* end of list */ }
    },
};

static QemuOptsList qemu_sandbox_opts = {
    .name = "sandbox",
    .implied_opt_name = "enable",
    .head = QTAILQ_HEAD_INITIALIZER(qemu_sandbox_opts.head),
    .desc = {
        {
            .name = "enable",
            .type = QEMU_OPT_BOOL,
        },
        { /* end of list */ }
    },
};

static QemuOptsList qemu_option_rom_opts = {
    .name = "option-rom",
    .implied_opt_name = "romfile",
    .head = QTAILQ_HEAD_INITIALIZER(qemu_option_rom_opts.head),
    .desc = {
        {
            .name = "bootindex",
            .type = QEMU_OPT_NUMBER,
        }, {
            .name = "romfile",
            .type = QEMU_OPT_STRING,
        },
        { /* end of list */ }
    },
};

static QemuOptsList qemu_machine_opts = {
    .name = "machine",
    .implied_opt_name = "type",
    .merge_lists = true,
    .head = QTAILQ_HEAD_INITIALIZER(qemu_machine_opts.head),
    .desc = {
        /*
         * no elements => accept any
         * sanity checking will happen later
         * when setting machine properties
         */
        { }
    },
};

static QemuOptsList qemu_accel_opts = {
    .name = "accel",
    .implied_opt_name = "accel",
    .head = QTAILQ_HEAD_INITIALIZER(qemu_accel_opts.head),
    .merge_lists = true,
    .desc = {
        {
            .name = "accel",
            .type = QEMU_OPT_STRING,
            .help = "Select the type of accelerator",
        },
        {
            .name = "thread",
            .type = QEMU_OPT_STRING,
            .help = "Enable/disable multi-threaded TCG",
        },
        { /* end of list */ }
    },
};

static QemuOptsList qemu_boot_opts = {
    .name = "boot-opts",
    .implied_opt_name = "order",
    .merge_lists = true,
    .head = QTAILQ_HEAD_INITIALIZER(qemu_boot_opts.head),
    .desc = {
        {
            .name = "order",
            .type = QEMU_OPT_STRING,
        }, {
            .name = "once",
            .type = QEMU_OPT_STRING,
        }, {
            .name = "menu",
            .type = QEMU_OPT_BOOL,
        }, {
            .name = "splash",
            .type = QEMU_OPT_STRING,
        }, {
            .name = "splash-time",
            .type = QEMU_OPT_STRING,
        }, {
            .name = "reboot-timeout",
            .type = QEMU_OPT_STRING,
        }, {
            .name = "strict",
            .type = QEMU_OPT_BOOL,
        }, {
            .name = "mode",
            .type = QEMU_OPT_NUMBER,
        },
        { /*End of list */ }
    },
};

static QemuOptsList qemu_add_fd_opts = {
    .name = "add-fd",
    .head = QTAILQ_HEAD_INITIALIZER(qemu_add_fd_opts.head),
    .desc = {
        {
            .name = "fd",
            .type = QEMU_OPT_NUMBER,
            .help = "file descriptor of which a duplicate is added to fd set",
        },{
            .name = "set",
            .type = QEMU_OPT_NUMBER,
            .help = "ID of the fd set to add fd to",
        },{
            .name = "opaque",
            .type = QEMU_OPT_STRING,
            .help = "free-form string used to describe fd",
        },
        { /* end of list */ }
    },
};

static QemuOptsList qemu_object_opts = {
    .name = "object",
    .implied_opt_name = "qom-type",
    .head = QTAILQ_HEAD_INITIALIZER(qemu_object_opts.head),
    .desc = {
        { }
    },
};

static QemuOptsList qemu_tpmdev_opts = {
    .name = "tpmdev",
    .implied_opt_name = "type",
    .head = QTAILQ_HEAD_INITIALIZER(qemu_tpmdev_opts.head),
    .desc = {
        /* options are defined in the TPM backends */
        { /* end of list */ }
    },
};

static QemuOptsList qemu_realtime_opts = {
    .name = "realtime",
    .head = QTAILQ_HEAD_INITIALIZER(qemu_realtime_opts.head),
    .desc = {
        {
            .name = "mlock",
            .type = QEMU_OPT_BOOL,
        },
        { /* end of list */ }
    },
};

static QemuOptsList qemu_msg_opts = {
    .name = "msg",
    .head = QTAILQ_HEAD_INITIALIZER(qemu_msg_opts.head),
    .desc = {
        {
            .name = "timestamp",
            .type = QEMU_OPT_BOOL,
        },
        { /* end of list */ }
    },
};

static QemuOptsList qemu_name_opts = {
    .name = "name",
    .implied_opt_name = "guest",
    .merge_lists = true,
    .head = QTAILQ_HEAD_INITIALIZER(qemu_name_opts.head),
    .desc = {
        {
            .name = "guest",
            .type = QEMU_OPT_STRING,
            .help = "Sets the name of the guest.\n"
                    "This name will be displayed in the SDL window caption.\n"
                    "The name will also be used for the VNC server",
        }, {
            .name = "process",
            .type = QEMU_OPT_STRING,
            .help = "Sets the name of the QEMU process, as shown in top etc",
        }, {
            .name = "debug-threads",
            .type = QEMU_OPT_BOOL,
            .help = "When enabled, name the individual threads; defaults off.\n"
                    "NOTE: The thread names are for debugging and not a\n"
                    "stable API.",
        },
        { /* End of list */ }
    },
};

static QemuOptsList qemu_mem_opts = {
    .name = "memory",
    .implied_opt_name = "size",
    .head = QTAILQ_HEAD_INITIALIZER(qemu_mem_opts.head),
    .merge_lists = true,
    .desc = {
        {
            .name = "size",
            .type = QEMU_OPT_SIZE,
        },
        {
            .name = "slots",
            .type = QEMU_OPT_NUMBER,
        },
        {
            .name = "maxmem",
            .type = QEMU_OPT_SIZE,
        },
        { /* end of list */ }
    },
};

static QemuOptsList qemu_icount_opts = {
    .name = "icount",
    .implied_opt_name = "shift",
    .merge_lists = true,
    .head = QTAILQ_HEAD_INITIALIZER(qemu_icount_opts.head),
    .desc = {
        {
            .name = "shift",
            .type = QEMU_OPT_STRING,
        }, {
            .name = "align",
            .type = QEMU_OPT_BOOL,
        }, {
            .name = "sleep",
            .type = QEMU_OPT_BOOL,
        }, {
            .name = "rr",
            .type = QEMU_OPT_STRING,
        }, {
            .name = "rrfile",
            .type = QEMU_OPT_STRING,
        }, {
            .name = "rrsnapshot",
            .type = QEMU_OPT_STRING,
        },
        { /* end of list */ }
    },
};

static QemuOptsList qemu_semihosting_config_opts = {
    .name = "semihosting-config",
    .implied_opt_name = "enable",
    .head = QTAILQ_HEAD_INITIALIZER(qemu_semihosting_config_opts.head),
    .desc = {
        {
            .name = "enable",
            .type = QEMU_OPT_BOOL,
        }, {
            .name = "target",
            .type = QEMU_OPT_STRING,
        }, {
            .name = "arg",
            .type = QEMU_OPT_STRING,
        },
        { /* end of list */ }
    },
};

static QemuOptsList qemu_fw_cfg_opts = {
    .name = "fw_cfg",
    .implied_opt_name = "name",
    .head = QTAILQ_HEAD_INITIALIZER(qemu_fw_cfg_opts.head),
    .desc = {
        {
            .name = "name",
            .type = QEMU_OPT_STRING,
            .help = "Sets the fw_cfg name of the blob to be inserted",
        }, {
            .name = "file",
            .type = QEMU_OPT_STRING,
            .help = "Sets the name of the file from which\n"
                    "the fw_cfg blob will be loaded",
        }, {
            .name = "string",
            .type = QEMU_OPT_STRING,
            .help = "Sets content of the blob to be inserted from a string",
        },
        { /* end of list */ }
    },
};

/**
 * Get machine options
 *
 * Returns: machine options (never null).
 */
QemuOpts *qemu_get_machine_opts(void)
{
    return qemu_find_opts_singleton("machine");
}

const char *qemu_get_vm_name(void)
{
    return qemu_name;
}

static void res_free(void)
{
    g_free(boot_splash_filedata);
    boot_splash_filedata = NULL;
}

static int default_driver_check(void *opaque, QemuOpts *opts, Error **errp)
{
    const char *driver = qemu_opt_get(opts, "driver");
    int i;

    if (!driver)
        return 0;
    for (i = 0; i < ARRAY_SIZE(default_list); i++) {
        if (strcmp(default_list[i].driver, driver) != 0)
            continue;
        *(default_list[i].flag) = 0;
    }
    return 0;
}

/***********************************************************/
/* QEMU state */

static RunState current_run_state = RUN_STATE_PRELAUNCH;

/* We use RUN_STATE__MAX but any invalid value will do */
static RunState vmstop_requested = RUN_STATE__MAX;
static QemuMutex vmstop_lock;

typedef struct {
    RunState from;
    RunState to;
} RunStateTransition;

static const RunStateTransition runstate_transitions_def[] = {
    /*     from      ->     to      */
    { RUN_STATE_DEBUG, RUN_STATE_RUNNING },
    { RUN_STATE_DEBUG, RUN_STATE_FINISH_MIGRATE },
    { RUN_STATE_DEBUG, RUN_STATE_PRELAUNCH },

    { RUN_STATE_INMIGRATE, RUN_STATE_INTERNAL_ERROR },
    { RUN_STATE_INMIGRATE, RUN_STATE_IO_ERROR },
    { RUN_STATE_INMIGRATE, RUN_STATE_PAUSED },
    { RUN_STATE_INMIGRATE, RUN_STATE_RUNNING },
    { RUN_STATE_INMIGRATE, RUN_STATE_SHUTDOWN },
    { RUN_STATE_INMIGRATE, RUN_STATE_SUSPENDED },
    { RUN_STATE_INMIGRATE, RUN_STATE_WATCHDOG },
    { RUN_STATE_INMIGRATE, RUN_STATE_GUEST_PANICKED },
    { RUN_STATE_INMIGRATE, RUN_STATE_FINISH_MIGRATE },
    { RUN_STATE_INMIGRATE, RUN_STATE_PRELAUNCH },
    { RUN_STATE_INMIGRATE, RUN_STATE_POSTMIGRATE },
    { RUN_STATE_INMIGRATE, RUN_STATE_COLO },

    { RUN_STATE_INTERNAL_ERROR, RUN_STATE_PAUSED },
    { RUN_STATE_INTERNAL_ERROR, RUN_STATE_FINISH_MIGRATE },
    { RUN_STATE_INTERNAL_ERROR, RUN_STATE_PRELAUNCH },

    { RUN_STATE_IO_ERROR, RUN_STATE_RUNNING },
    { RUN_STATE_IO_ERROR, RUN_STATE_FINISH_MIGRATE },
    { RUN_STATE_IO_ERROR, RUN_STATE_PRELAUNCH },

    { RUN_STATE_PAUSED, RUN_STATE_RUNNING },
    { RUN_STATE_PAUSED, RUN_STATE_FINISH_MIGRATE },
    { RUN_STATE_PAUSED, RUN_STATE_PRELAUNCH },
    { RUN_STATE_PAUSED, RUN_STATE_COLO},

    { RUN_STATE_POSTMIGRATE, RUN_STATE_RUNNING },
    { RUN_STATE_POSTMIGRATE, RUN_STATE_FINISH_MIGRATE },
    { RUN_STATE_POSTMIGRATE, RUN_STATE_PRELAUNCH },

    { RUN_STATE_PRELAUNCH, RUN_STATE_RUNNING },
    { RUN_STATE_PRELAUNCH, RUN_STATE_FINISH_MIGRATE },
    { RUN_STATE_PRELAUNCH, RUN_STATE_INMIGRATE },

    { RUN_STATE_FINISH_MIGRATE, RUN_STATE_RUNNING },
    { RUN_STATE_FINISH_MIGRATE, RUN_STATE_POSTMIGRATE },
    { RUN_STATE_FINISH_MIGRATE, RUN_STATE_PRELAUNCH },
    { RUN_STATE_FINISH_MIGRATE, RUN_STATE_COLO},

    { RUN_STATE_RESTORE_VM, RUN_STATE_RUNNING },
    { RUN_STATE_RESTORE_VM, RUN_STATE_PRELAUNCH },

    { RUN_STATE_COLO, RUN_STATE_RUNNING },

    { RUN_STATE_RUNNING, RUN_STATE_DEBUG },
    { RUN_STATE_RUNNING, RUN_STATE_INTERNAL_ERROR },
    { RUN_STATE_RUNNING, RUN_STATE_IO_ERROR },
    { RUN_STATE_RUNNING, RUN_STATE_PAUSED },
    { RUN_STATE_RUNNING, RUN_STATE_FINISH_MIGRATE },
    { RUN_STATE_RUNNING, RUN_STATE_RESTORE_VM },
    { RUN_STATE_RUNNING, RUN_STATE_SAVE_VM },
    { RUN_STATE_RUNNING, RUN_STATE_SHUTDOWN },
    { RUN_STATE_RUNNING, RUN_STATE_WATCHDOG },
    { RUN_STATE_RUNNING, RUN_STATE_GUEST_PANICKED },
    { RUN_STATE_RUNNING, RUN_STATE_COLO},

    { RUN_STATE_SAVE_VM, RUN_STATE_RUNNING },

    { RUN_STATE_SHUTDOWN, RUN_STATE_PAUSED },
    { RUN_STATE_SHUTDOWN, RUN_STATE_FINISH_MIGRATE },
    { RUN_STATE_SHUTDOWN, RUN_STATE_PRELAUNCH },

    { RUN_STATE_DEBUG, RUN_STATE_SUSPENDED },
    { RUN_STATE_RUNNING, RUN_STATE_SUSPENDED },
    { RUN_STATE_SUSPENDED, RUN_STATE_RUNNING },
    { RUN_STATE_SUSPENDED, RUN_STATE_FINISH_MIGRATE },
    { RUN_STATE_SUSPENDED, RUN_STATE_PRELAUNCH },
    { RUN_STATE_SUSPENDED, RUN_STATE_COLO},

    { RUN_STATE_WATCHDOG, RUN_STATE_RUNNING },
    { RUN_STATE_WATCHDOG, RUN_STATE_FINISH_MIGRATE },
    { RUN_STATE_WATCHDOG, RUN_STATE_PRELAUNCH },
    { RUN_STATE_WATCHDOG, RUN_STATE_COLO},

    { RUN_STATE_GUEST_PANICKED, RUN_STATE_RUNNING },
    { RUN_STATE_GUEST_PANICKED, RUN_STATE_FINISH_MIGRATE },
    { RUN_STATE_GUEST_PANICKED, RUN_STATE_PRELAUNCH },

    { RUN_STATE__MAX, RUN_STATE__MAX },
};

static bool runstate_valid_transitions[RUN_STATE__MAX][RUN_STATE__MAX];

bool runstate_check(RunState state)
{
    return current_run_state == state;
}

bool runstate_store(char *str, size_t size)
{
    const char *state = RunState_lookup[current_run_state];
    size_t len = strlen(state) + 1;

    if (len > size) {
        return false;
    }
    memcpy(str, state, len);
    return true;
}

static void runstate_init(void)
{
    const RunStateTransition *p;

    memset(&runstate_valid_transitions, 0, sizeof(runstate_valid_transitions));
    for (p = &runstate_transitions_def[0]; p->from != RUN_STATE__MAX; p++) {
        runstate_valid_transitions[p->from][p->to] = true;
    }

    qemu_mutex_init(&vmstop_lock);
}

/* This function will abort() on invalid state transitions */
void runstate_set(RunState new_state)
{
    assert(new_state < RUN_STATE__MAX);

    if (current_run_state == new_state) {
        return;
    }

    if (!runstate_valid_transitions[current_run_state][new_state]) {
        error_report("invalid runstate transition: '%s' -> '%s'",
                     RunState_lookup[current_run_state],
                     RunState_lookup[new_state]);
        abort();
    }
    trace_runstate_set(new_state);
    current_run_state = new_state;
}

int runstate_is_running(void)
{
    return runstate_check(RUN_STATE_RUNNING);
}

bool runstate_needs_reset(void)
{
    return runstate_check(RUN_STATE_INTERNAL_ERROR) ||
        runstate_check(RUN_STATE_SHUTDOWN);
}

StatusInfo *qmp_query_status(Error **errp)
{
    StatusInfo *info = g_malloc0(sizeof(*info));

    info->running = runstate_is_running();
    info->singlestep = singlestep;
    info->status = current_run_state;

    return info;
}

bool qemu_vmstop_requested(RunState *r)
{
    qemu_mutex_lock(&vmstop_lock);
    *r = vmstop_requested;
    vmstop_requested = RUN_STATE__MAX;
    qemu_mutex_unlock(&vmstop_lock);
    return *r < RUN_STATE__MAX;
}

void qemu_system_vmstop_request_prepare(void)
{
    qemu_mutex_lock(&vmstop_lock);
}

void qemu_system_vmstop_request(RunState state)
{
    vmstop_requested = state;
    qemu_mutex_unlock(&vmstop_lock);
    qemu_notify_event();
}

/***********************************************************/
/* real time host monotonic timer */

static time_t qemu_time(void)
{
    return qemu_clock_get_ms(QEMU_CLOCK_HOST) / 1000;
}

/***********************************************************/
/* host time/date access */
void qemu_get_timedate(struct tm *tm, int offset)
{
    time_t ti = qemu_time();

    ti += offset;
    if (rtc_date_offset == -1) {
        if (rtc_utc)
            gmtime_r(&ti, tm);
        else
            localtime_r(&ti, tm);
    } else {
        ti -= rtc_date_offset;
        gmtime_r(&ti, tm);
    }
}

int qemu_timedate_diff(struct tm *tm)
{
    time_t seconds;

    if (rtc_date_offset == -1)
        if (rtc_utc)
            seconds = mktimegm(tm);
        else {
            struct tm tmp = *tm;
            tmp.tm_isdst = -1; /* use timezone to figure it out */
            seconds = mktime(&tmp);
	}
    else
        seconds = mktimegm(tm) + rtc_date_offset;

    return seconds - qemu_time();
}

static void configure_rtc_date_offset(const char *startdate, int legacy)
{
    time_t rtc_start_date;
    struct tm tm;

    if (!strcmp(startdate, "now") && legacy) {
        rtc_date_offset = -1;
    } else {
        if (sscanf(startdate, "%d-%d-%dT%d:%d:%d",
                   &tm.tm_year,
                   &tm.tm_mon,
                   &tm.tm_mday,
                   &tm.tm_hour,
                   &tm.tm_min,
                   &tm.tm_sec) == 6) {
            /* OK */
        } else if (sscanf(startdate, "%d-%d-%d",
                          &tm.tm_year,
                          &tm.tm_mon,
                          &tm.tm_mday) == 3) {
            tm.tm_hour = 0;
            tm.tm_min = 0;
            tm.tm_sec = 0;
        } else {
            goto date_fail;
        }
        tm.tm_year -= 1900;
        tm.tm_mon--;
        rtc_start_date = mktimegm(&tm);
        if (rtc_start_date == -1) {
        date_fail:
            error_report("invalid date format");
            error_printf("valid formats: "
                         "'2006-06-17T16:01:21' or '2006-06-17'\n");
            exit(1);
        }
        rtc_date_offset = qemu_time() - rtc_start_date;
    }
}

static void configure_rtc(QemuOpts *opts)
{
    const char *value;

    value = qemu_opt_get(opts, "base");
    if (value) {
        if (!strcmp(value, "utc")) {
            rtc_utc = 1;
        } else if (!strcmp(value, "localtime")) {
            Error *blocker = NULL;
            rtc_utc = 0;
            error_setg(&blocker, QERR_REPLAY_NOT_SUPPORTED,
                      "-rtc base=localtime");
            replay_add_blocker(blocker);
        } else {
            configure_rtc_date_offset(value, 0);
        }
    }
    value = qemu_opt_get(opts, "clock");
    if (value) {
        if (!strcmp(value, "host")) {
            rtc_clock = QEMU_CLOCK_HOST;
        } else if (!strcmp(value, "rt")) {
            rtc_clock = QEMU_CLOCK_REALTIME;
        } else if (!strcmp(value, "vm")) {
            rtc_clock = QEMU_CLOCK_VIRTUAL;
        } else {
            error_report("invalid option value '%s'", value);
            exit(1);
        }
    }
    value = qemu_opt_get(opts, "driftfix");
    if (value) {
        if (!strcmp(value, "slew")) {
            static GlobalProperty slew_lost_ticks = {
                .driver   = "mc146818rtc",
                .property = "lost_tick_policy",
                .value    = "slew",
            };

            qdev_prop_register_global(&slew_lost_ticks);
        } else if (!strcmp(value, "none")) {
            /* discard is default */
        } else {
            error_report("invalid option value '%s'", value);
            exit(1);
        }
    }
}

/***********************************************************/
/* Bluetooth support */
static int nb_hcis;
static int cur_hci;
static struct HCIInfo *hci_table[MAX_NICS];

struct HCIInfo *qemu_next_hci(void)
{
    if (cur_hci == nb_hcis)
        return &null_hci;

    return hci_table[cur_hci++];
}

static int bt_hci_parse(const char *str)
{
    struct HCIInfo *hci;
    bdaddr_t bdaddr;

    if (nb_hcis >= MAX_NICS) {
        error_report("too many bluetooth HCIs (max %i)", MAX_NICS);
        return -1;
    }

    hci = hci_init(str);
    if (!hci)
        return -1;

    bdaddr.b[0] = 0x52;
    bdaddr.b[1] = 0x54;
    bdaddr.b[2] = 0x00;
    bdaddr.b[3] = 0x12;
    bdaddr.b[4] = 0x34;
    bdaddr.b[5] = 0x56 + nb_hcis;
    hci->bdaddr_set(hci, bdaddr.b);

    hci_table[nb_hcis++] = hci;

    return 0;
}

static void bt_vhci_add(int vlan_id)
{
    struct bt_scatternet_s *vlan = qemu_find_bt_vlan(vlan_id);

    if (!vlan->slave)
        warn_report("adding a VHCI to an empty scatternet %i",
                    vlan_id);

    bt_vhci_init(bt_new_hci(vlan));
}

static struct bt_device_s *bt_device_add(const char *opt)
{
    struct bt_scatternet_s *vlan;
    int vlan_id = 0;
    char *endp = strstr(opt, ",vlan=");
    int len = (endp ? endp - opt : strlen(opt)) + 1;
    char devname[10];

    pstrcpy(devname, MIN(sizeof(devname), len), opt);

    if (endp) {
        vlan_id = strtol(endp + 6, &endp, 0);
        if (*endp) {
            error_report("unrecognised bluetooth vlan Id");
            return 0;
        }
    }

    vlan = qemu_find_bt_vlan(vlan_id);

    if (!vlan->slave)
        warn_report("adding a slave device to an empty scatternet %i",
                    vlan_id);

    if (!strcmp(devname, "keyboard"))
        return bt_keyboard_init(vlan);

    error_report("unsupported bluetooth device '%s'", devname);
    return 0;
}

static int bt_parse(const char *opt)
{
    const char *endp, *p;
    int vlan;

    if (strstart(opt, "hci", &endp)) {
        if (!*endp || *endp == ',') {
            if (*endp)
                if (!strstart(endp, ",vlan=", 0))
                    opt = endp + 1;

            return bt_hci_parse(opt);
       }
    } else if (strstart(opt, "vhci", &endp)) {
        if (!*endp || *endp == ',') {
            if (*endp) {
                if (strstart(endp, ",vlan=", &p)) {
                    vlan = strtol(p, (char **) &endp, 0);
                    if (*endp) {
                        error_report("bad scatternet '%s'", p);
                        return 1;
                    }
                } else {
                    error_report("bad parameter '%s'", endp + 1);
                    return 1;
                }
            } else
                vlan = 0;

            bt_vhci_add(vlan);
            return 0;
        }
    } else if (strstart(opt, "device:", &endp))
        return !bt_device_add(endp);

    error_report("bad bluetooth parameter '%s'", opt);
    return 1;
}

static int parse_sandbox(void *opaque, QemuOpts *opts, Error **errp)
{
    /* FIXME: change this to true for 1.3 */
    if (qemu_opt_get_bool(opts, "enable", false)) {
#ifdef CONFIG_SECCOMP
        if (seccomp_start() < 0) {
            error_report("failed to install seccomp syscall filter "
                         "in the kernel");
            return -1;
        }
#else
        error_report("seccomp support is disabled");
        return -1;
#endif
    }

    return 0;
}

static int parse_name(void *opaque, QemuOpts *opts, Error **errp)
{
    const char *proc_name;

    if (qemu_opt_get(opts, "debug-threads")) {
        qemu_thread_naming(qemu_opt_get_bool(opts, "debug-threads", false));
    }
    qemu_name = qemu_opt_get(opts, "guest");

    proc_name = qemu_opt_get(opts, "process");
    if (proc_name) {
        os_set_proc_name(proc_name);
    }

    return 0;
}

bool defaults_enabled(void)
{
    return has_defaults;
}

#ifndef _WIN32
static int parse_add_fd(void *opaque, QemuOpts *opts, Error **errp)
{
    int fd, dupfd, flags;
    int64_t fdset_id;
    const char *fd_opaque = NULL;
    AddfdInfo *fdinfo;

    fd = qemu_opt_get_number(opts, "fd", -1);
    fdset_id = qemu_opt_get_number(opts, "set", -1);
    fd_opaque = qemu_opt_get(opts, "opaque");

    if (fd < 0) {
        error_report("fd option is required and must be non-negative");
        return -1;
    }

    if (fd <= STDERR_FILENO) {
        error_report("fd cannot be a standard I/O stream");
        return -1;
    }

    /*
     * All fds inherited across exec() necessarily have FD_CLOEXEC
     * clear, while qemu sets FD_CLOEXEC on all other fds used internally.
     */
    flags = fcntl(fd, F_GETFD);
    if (flags == -1 || (flags & FD_CLOEXEC)) {
        error_report("fd is not valid or already in use");
        return -1;
    }

    if (fdset_id < 0) {
        error_report("set option is required and must be non-negative");
        return -1;
    }

#ifdef F_DUPFD_CLOEXEC
    dupfd = fcntl(fd, F_DUPFD_CLOEXEC, 0);
#else
    dupfd = dup(fd);
    if (dupfd != -1) {
        qemu_set_cloexec(dupfd);
    }
#endif
    if (dupfd == -1) {
        error_report("error duplicating fd: %s", strerror(errno));
        return -1;
    }

    /* add the duplicate fd, and optionally the opaque string, to the fd set */
    fdinfo = monitor_fdset_add_fd(dupfd, true, fdset_id, !!fd_opaque, fd_opaque,
                                  &error_abort);
    g_free(fdinfo);

    return 0;
}

static int cleanup_add_fd(void *opaque, QemuOpts *opts, Error **errp)
{
    int fd;

    fd = qemu_opt_get_number(opts, "fd", -1);
    close(fd);

    return 0;
}
#endif

/***********************************************************/
/* QEMU Block devices */

#define HD_OPTS "media=disk"
#define CDROM_OPTS "media=cdrom"
#define FD_OPTS ""
#define PFLASH_OPTS ""
#define MTD_OPTS ""
#define SD_OPTS ""

static int drive_init_func(void *opaque, QemuOpts *opts, Error **errp)
{
    BlockInterfaceType *block_default_type = opaque;

    return drive_new(opts, *block_default_type) == NULL;
}

static int drive_enable_snapshot(void *opaque, QemuOpts *opts, Error **errp)
{
    if (qemu_opt_get(opts, "snapshot") == NULL) {
        qemu_opt_set(opts, "snapshot", "on", &error_abort);
    }
    return 0;
}

static void default_drive(int enable, int snapshot, BlockInterfaceType type,
                          int index, const char *optstr)
{
    QemuOpts *opts;
    DriveInfo *dinfo;

    if (!enable || drive_get_by_index(type, index)) {
        return;
    }

    opts = drive_add(type, index, NULL, optstr);
    if (snapshot) {
        drive_enable_snapshot(NULL, opts, NULL);
    }

    dinfo = drive_new(opts, type);
    if (!dinfo) {
        exit(1);
    }
    dinfo->is_default = true;

}

static QemuOptsList qemu_smp_opts = {
    .name = "smp-opts",
    .implied_opt_name = "cpus",
    .merge_lists = true,
    .head = QTAILQ_HEAD_INITIALIZER(qemu_smp_opts.head),
    .desc = {
        {
            .name = "cpus",
            .type = QEMU_OPT_NUMBER,
        }, {
            .name = "sockets",
            .type = QEMU_OPT_NUMBER,
        }, {
            .name = "cores",
            .type = QEMU_OPT_NUMBER,
        }, {
            .name = "threads",
            .type = QEMU_OPT_NUMBER,
        }, {
            .name = "maxcpus",
            .type = QEMU_OPT_NUMBER,
        },
        { /*End of list */ }
    },
};

static void smp_parse(QemuOpts *opts)
{
    if (opts) {
        unsigned cpus    = qemu_opt_get_number(opts, "cpus", 0);
        unsigned sockets = qemu_opt_get_number(opts, "sockets", 0);
        unsigned cores   = qemu_opt_get_number(opts, "cores", 0);
        unsigned threads = qemu_opt_get_number(opts, "threads", 0);

        /* compute missing values, prefer sockets over cores over threads */
        if (cpus == 0 || sockets == 0) {
            sockets = sockets > 0 ? sockets : 1;
            cores = cores > 0 ? cores : 1;
            threads = threads > 0 ? threads : 1;
            if (cpus == 0) {
                cpus = cores * threads * sockets;
            }
        } else if (cores == 0) {
            threads = threads > 0 ? threads : 1;
            cores = cpus / (sockets * threads);
            cores = cores > 0 ? cores : 1;
        } else if (threads == 0) {
            threads = cpus / (cores * sockets);
            threads = threads > 0 ? threads : 1;
        } else if (sockets * cores * threads < cpus) {
            error_report("cpu topology: "
                         "sockets (%u) * cores (%u) * threads (%u) < "
                         "smp_cpus (%u)",
                         sockets, cores, threads, cpus);
            exit(1);
        }

        max_cpus = qemu_opt_get_number(opts, "maxcpus", cpus);

        if (max_cpus < cpus) {
            error_report("maxcpus must be equal to or greater than smp");
            exit(1);
        }

        if (sockets * cores * threads > max_cpus) {
            error_report("cpu topology: "
                         "sockets (%u) * cores (%u) * threads (%u) > "
                         "maxcpus (%u)",
                         sockets, cores, threads, max_cpus);
            exit(1);
        }

        smp_cpus = cpus;
        smp_cores = cores;
        smp_threads = threads;
    }

    if (smp_cpus > 1) {
        Error *blocker = NULL;
        error_setg(&blocker, QERR_REPLAY_NOT_SUPPORTED, "smp");
        replay_add_blocker(blocker);
    }
}

static void realtime_init(void)
{
    if (enable_mlock) {
        if (os_mlock() < 0) {
            error_report("locking memory failed");
            exit(1);
        }
    }
}


static void configure_msg(QemuOpts *opts)
{
    enable_timestamp_msg = qemu_opt_get_bool(opts, "timestamp", true);
}

/***********************************************************/
/* Semihosting */

typedef struct SemihostingConfig {
    bool enabled;
    SemihostingTarget target;
    const char **argv;
    int argc;
    const char *cmdline; /* concatenated argv */
} SemihostingConfig;

static SemihostingConfig semihosting;

bool semihosting_enabled(void)
{
    return semihosting.enabled;
}

SemihostingTarget semihosting_get_target(void)
{
    return semihosting.target;
}

const char *semihosting_get_arg(int i)
{
    if (i >= semihosting.argc) {
        return NULL;
    }
    return semihosting.argv[i];
}

int semihosting_get_argc(void)
{
    return semihosting.argc;
}

const char *semihosting_get_cmdline(void)
{
    if (semihosting.cmdline == NULL && semihosting.argc > 0) {
        semihosting.cmdline = g_strjoinv(" ", (gchar **)semihosting.argv);
    }
    return semihosting.cmdline;
}

static int add_semihosting_arg(void *opaque,
                               const char *name, const char *val,
                               Error **errp)
{
    SemihostingConfig *s = opaque;
    if (strcmp(name, "arg") == 0) {
        s->argc++;
        /* one extra element as g_strjoinv() expects NULL-terminated array */
        s->argv = g_realloc(s->argv, (s->argc + 1) * sizeof(void *));
        s->argv[s->argc - 1] = val;
        s->argv[s->argc] = NULL;
    }
    return 0;
}

/* Use strings passed via -kernel/-append to initialize semihosting.argv[] */
static inline void semihosting_arg_fallback(const char *file, const char *cmd)
{
    char *cmd_token;

    /* argv[0] */
    add_semihosting_arg(&semihosting, "arg", file, NULL);

    /* split -append and initialize argv[1..n] */
    cmd_token = strtok(g_strdup(cmd), " ");
    while (cmd_token) {
        add_semihosting_arg(&semihosting, "arg", cmd_token, NULL);
        cmd_token = strtok(NULL, " ");
    }
}

/* Now we still need this for compatibility with XEN. */
bool has_igd_gfx_passthru;
static void igd_gfx_passthru(void)
{
    has_igd_gfx_passthru = current_machine->igd_gfx_passthru;
}

/***********************************************************/
/* USB devices */

static int usb_device_add(const char *devname)
{
    USBDevice *dev = NULL;
#ifndef CONFIG_LINUX
    const char *p;
#endif

    if (!machine_usb(current_machine)) {
        return -1;
    }

    /* drivers with .usbdevice_name entry in USBDeviceInfo */
    dev = usbdevice_create(devname);
    if (dev)
        goto done;

    /* the other ones */
#ifndef CONFIG_LINUX
    /* only the linux version is qdev-ified, usb-bsd still needs this */
    if (strstart(devname, "host:", &p)) {
        dev = usb_host_device_open(usb_bus_find(-1), p);
    }
#endif
    if (!dev)
        return -1;

done:
    return 0;
}

static int usb_device_del(const char *devname)
{
    int bus_num, addr;
    const char *p;

    if (strstart(devname, "host:", &p)) {
        return -1;
    }

    if (!machine_usb(current_machine)) {
        return -1;
    }

    p = strchr(devname, '.');
    if (!p)
        return -1;
    bus_num = strtoul(devname, NULL, 0);
    addr = strtoul(p + 1, NULL, 0);

    return usb_device_delete_addr(bus_num, addr);
}

static int usb_parse(const char *cmdline)
{
    int r;
    r = usb_device_add(cmdline);
    if (r < 0) {
        error_report("could not add USB device '%s'", cmdline);
    }
    return r;
}

void hmp_usb_add(Monitor *mon, const QDict *qdict)
{
    const char *devname = qdict_get_str(qdict, "devname");

    error_report("usb_add is deprecated, please use device_add instead");

    if (usb_device_add(devname) < 0) {
        error_report("could not add USB device '%s'", devname);
    }
}

void hmp_usb_del(Monitor *mon, const QDict *qdict)
{
    const char *devname = qdict_get_str(qdict, "devname");

    error_report("usb_del is deprecated, please use device_del instead");

    if (usb_device_del(devname) < 0) {
        error_report("could not delete USB device '%s'", devname);
    }
}

/***********************************************************/
/* machine registration */

MachineState *current_machine;

static MachineClass *find_machine(const char *name)
{
    GSList *el, *machines = object_class_get_list(TYPE_MACHINE, false);
    MachineClass *mc = NULL;

    for (el = machines; el; el = el->next) {
        MachineClass *temp = el->data;

        if (!strcmp(temp->name, name)) {
            mc = temp;
            break;
        }
        if (temp->alias &&
            !strcmp(temp->alias, name)) {
            mc = temp;
            break;
        }
    }

    g_slist_free(machines);
    return mc;
}

MachineClass *find_default_machine(void)
{
    GSList *el, *machines = object_class_get_list(TYPE_MACHINE, false);
    MachineClass *mc = NULL;

    for (el = machines; el; el = el->next) {
        MachineClass *temp = el->data;

        if (temp->is_default) {
            mc = temp;
            break;
        }
    }

    g_slist_free(machines);
    return mc;
}

MachineInfoList *qmp_query_machines(Error **errp)
{
    GSList *el, *machines = object_class_get_list(TYPE_MACHINE, false);
    MachineInfoList *mach_list = NULL;

    for (el = machines; el; el = el->next) {
        MachineClass *mc = el->data;
        MachineInfoList *entry;
        MachineInfo *info;

        info = g_malloc0(sizeof(*info));
        if (mc->is_default) {
            info->has_is_default = true;
            info->is_default = true;
        }

        if (mc->alias) {
            info->has_alias = true;
            info->alias = g_strdup(mc->alias);
        }

        info->name = g_strdup(mc->name);
        info->cpu_max = !mc->max_cpus ? 1 : mc->max_cpus;
        info->hotpluggable_cpus = mc->has_hotpluggable_cpus;

        entry = g_malloc0(sizeof(*entry));
        entry->value = info;
        entry->next = mach_list;
        mach_list = entry;
    }

    g_slist_free(machines);
    return mach_list;
}

static int machine_help_func(QemuOpts *opts, MachineState *machine)
{
    ObjectProperty *prop;
    ObjectPropertyIterator iter;

    if (!qemu_opt_has_help_opt(opts)) {
        return 0;
    }

    object_property_iter_init(&iter, OBJECT(machine));
    while ((prop = object_property_iter_next(&iter))) {
        if (!prop->set) {
            continue;
        }

        error_printf("%s.%s=%s", MACHINE_GET_CLASS(machine)->name,
                     prop->name, prop->type);
        if (prop->description) {
            error_printf(" (%s)\n", prop->description);
        } else {
            error_printf("\n");
        }
    }

    return 1;
}

/***********************************************************/
/* main execution loop */

struct vm_change_state_entry {
    VMChangeStateHandler *cb;
    void *opaque;
    QLIST_ENTRY (vm_change_state_entry) entries;
};

static QLIST_HEAD(vm_change_state_head, vm_change_state_entry) vm_change_state_head;

VMChangeStateEntry *qemu_add_vm_change_state_handler(VMChangeStateHandler *cb,
                                                     void *opaque)
{
    VMChangeStateEntry *e;

    e = g_malloc0(sizeof (*e));

    e->cb = cb;
    e->opaque = opaque;
    QLIST_INSERT_HEAD(&vm_change_state_head, e, entries);
    return e;
}

void qemu_del_vm_change_state_handler(VMChangeStateEntry *e)
{
    QLIST_REMOVE (e, entries);
    g_free (e);
}

void vm_state_notify(int running, RunState state)
{
    VMChangeStateEntry *e, *next;

    trace_vm_state_notify(running, state);

    QLIST_FOREACH_SAFE(e, &vm_change_state_head, entries, next) {
        e->cb(e->opaque, running, state);
    }
}

static ShutdownCause reset_requested;
static ShutdownCause shutdown_requested;
static int shutdown_signal;
static pid_t shutdown_pid;
static int powerdown_requested;
static int debug_requested;
static int suspend_requested;
static WakeupReason wakeup_reason;
static NotifierList powerdown_notifiers =
    NOTIFIER_LIST_INITIALIZER(powerdown_notifiers);
static NotifierList suspend_notifiers =
    NOTIFIER_LIST_INITIALIZER(suspend_notifiers);
static NotifierList wakeup_notifiers =
    NOTIFIER_LIST_INITIALIZER(wakeup_notifiers);
static uint32_t wakeup_reason_mask = ~(1 << QEMU_WAKEUP_REASON_NONE);

ShutdownCause qemu_shutdown_requested_get(void)
{
    return shutdown_requested;
}

ShutdownCause qemu_reset_requested_get(void)
{
    return reset_requested;
}

static int qemu_shutdown_requested(void)
{
    return atomic_xchg(&shutdown_requested, SHUTDOWN_CAUSE_NONE);
}

static void qemu_kill_report(void)
{
    if (!qtest_driver() && shutdown_signal) {
        if (shutdown_pid == 0) {
            /* This happens for eg ^C at the terminal, so it's worth
             * avoiding printing an odd message in that case.
             */
            error_report("terminating on signal %d", shutdown_signal);
        } else {
            char *shutdown_cmd = qemu_get_pid_name(shutdown_pid);

            error_report("terminating on signal %d from pid " FMT_pid " (%s)",
                         shutdown_signal, shutdown_pid,
                         shutdown_cmd ? shutdown_cmd : "<unknown process>");
            g_free(shutdown_cmd);
        }
        shutdown_signal = 0;
    }
}

static ShutdownCause qemu_reset_requested(void)
{
    ShutdownCause r = reset_requested;

    if (r && replay_checkpoint(CHECKPOINT_RESET_REQUESTED)) {
        reset_requested = SHUTDOWN_CAUSE_NONE;
        return r;
    }
    return SHUTDOWN_CAUSE_NONE;
}

static int qemu_suspend_requested(void)
{
    int r = suspend_requested;
    if (r && replay_checkpoint(CHECKPOINT_SUSPEND_REQUESTED)) {
        suspend_requested = 0;
        return r;
    }
    return false;
}

static WakeupReason qemu_wakeup_requested(void)
{
    return wakeup_reason;
}

static int qemu_powerdown_requested(void)
{
    int r = powerdown_requested;
    powerdown_requested = 0;
    return r;
}

static int qemu_debug_requested(void)
{
    int r = debug_requested;
    debug_requested = 0;
    return r;
}

<<<<<<< HEAD
void qemu_register_reset(QEMUResetHandler *func, void *opaque)
{
    QEMUResetEntry *re = g_malloc0(sizeof(QEMUResetEntry));

    re->func = func;
    re->opaque = opaque;
    QTAILQ_INSERT_TAIL(&reset_handlers, re, entry);
}

void qemu_unregister_reset(QEMUResetHandler *func, void *opaque)
{
    QEMUResetEntry *re;

    QTAILQ_FOREACH(re, &reset_handlers, entry) {
        if (re->func == func && re->opaque == opaque) {
            QTAILQ_REMOVE(&reset_handlers, re, entry);
            g_free(re);
            return;
        }
    }
}

void qemu_devices_reset(void)
{
    QEMUResetEntry *re, *nre;

    /* reset all devices */
    QTAILQ_FOREACH_SAFE(re, &reset_handlers, entry, nre) {
        if (re->func) {
            re->func(re->opaque);
        }
    }
}

void qemu_system_reset(bool report)
=======
/*
 * Reset the VM. Issue an event unless @reason is SHUTDOWN_CAUSE_NONE.
 */
void qemu_system_reset(ShutdownCause reason)
>>>>>>> 1ab5eb4e
{
    MachineClass *mc;

    mc = current_machine ? MACHINE_GET_CLASS(current_machine) : NULL;

    cpu_synchronize_all_states();

    if (mc && mc->reset) {
        mc->reset();
    } else {
        qemu_devices_reset();
    }
    if (reason) {
        qapi_event_send_reset(shutdown_caused_by_guest(reason),
                              &error_abort);
    }
    cpu_synchronize_all_post_reset();
}

void qemu_system_guest_panicked(GuestPanicInformation *info)
{
    qemu_log_mask(LOG_GUEST_ERROR, "Guest crashed\n");

    if (current_cpu) {
        current_cpu->crash_occurred = true;
    }
    qapi_event_send_guest_panicked(GUEST_PANIC_ACTION_PAUSE,
                                   !!info, info, &error_abort);
    vm_stop(RUN_STATE_GUEST_PANICKED);
    if (!no_shutdown) {
        qapi_event_send_guest_panicked(GUEST_PANIC_ACTION_POWEROFF,
                                       !!info, info, &error_abort);
        qemu_system_shutdown_request(SHUTDOWN_CAUSE_GUEST_PANIC);
    }

    if (info) {
        if (info->type == GUEST_PANIC_INFORMATION_TYPE_HYPER_V) {
            qemu_log_mask(LOG_GUEST_ERROR, "HV crash parameters: (%#"PRIx64
                          " %#"PRIx64" %#"PRIx64" %#"PRIx64" %#"PRIx64")\n",
                          info->u.hyper_v.arg1,
                          info->u.hyper_v.arg2,
                          info->u.hyper_v.arg3,
                          info->u.hyper_v.arg4,
                          info->u.hyper_v.arg5);
        }
        qapi_free_GuestPanicInformation(info);
    }
}

void qemu_system_reset_request(ShutdownCause reason)
{
    if (no_reboot) {
        shutdown_requested = reason;
    } else {
        reset_requested = reason;
    }
    cpu_stop_current();
    qemu_notify_event();
}

static void qemu_system_suspend(void)
{
    pause_all_vcpus();
    notifier_list_notify(&suspend_notifiers, NULL);
    runstate_set(RUN_STATE_SUSPENDED);
    qapi_event_send_suspend(&error_abort);
}

void qemu_system_suspend_request(void)
{
    if (runstate_check(RUN_STATE_SUSPENDED)) {
        return;
    }
    suspend_requested = 1;
    cpu_stop_current();
    qemu_notify_event();
}

void qemu_register_suspend_notifier(Notifier *notifier)
{
    notifier_list_add(&suspend_notifiers, notifier);
}

void qemu_system_wakeup_request(WakeupReason reason)
{
    trace_system_wakeup_request(reason);

    if (!runstate_check(RUN_STATE_SUSPENDED)) {
        return;
    }
    if (!(wakeup_reason_mask & (1 << reason))) {
        return;
    }
    runstate_set(RUN_STATE_RUNNING);
    wakeup_reason = reason;
    qemu_notify_event();
}

void qemu_system_wakeup_enable(WakeupReason reason, bool enabled)
{
    if (enabled) {
        wakeup_reason_mask |= (1 << reason);
    } else {
        wakeup_reason_mask &= ~(1 << reason);
    }
}

void qemu_register_wakeup_notifier(Notifier *notifier)
{
    notifier_list_add(&wakeup_notifiers, notifier);
}

void qemu_system_killed(int signal, pid_t pid)
{
    shutdown_signal = signal;
    shutdown_pid = pid;
    no_shutdown = 0;

    /* Cannot call qemu_system_shutdown_request directly because
     * we are in a signal handler.
     */
    shutdown_requested = SHUTDOWN_CAUSE_HOST_SIGNAL;
    qemu_notify_event();
}

void qemu_system_shutdown_request(ShutdownCause reason)
{
    trace_qemu_system_shutdown_request(reason);
    replay_shutdown_request(reason);
    shutdown_requested = reason;
    qemu_notify_event();
}

static void qemu_system_powerdown(void)
{
    qapi_event_send_powerdown(&error_abort);
    notifier_list_notify(&powerdown_notifiers, NULL);
}

void qemu_system_powerdown_request(void)
{
    trace_qemu_system_powerdown_request();
    powerdown_requested = 1;
    qemu_notify_event();
}

void qemu_register_powerdown_notifier(Notifier *notifier)
{
    notifier_list_add(&powerdown_notifiers, notifier);
}

void qemu_system_debug_request(void)
{
    debug_requested = 1;
    qemu_notify_event();
}

static bool main_loop_should_exit(void)
{
    RunState r;
    ShutdownCause request;

    if (qemu_debug_requested()) {
        vm_stop(RUN_STATE_DEBUG);
    }
    if (qemu_suspend_requested()) {
        qemu_system_suspend();
    }
    request = qemu_shutdown_requested();
    if (request) {
        qemu_kill_report();
        qapi_event_send_shutdown(shutdown_caused_by_guest(request),
                                 &error_abort);
        if (no_shutdown) {
            vm_stop(RUN_STATE_SHUTDOWN);
        } else {
            return true;
        }
    }
    request = qemu_reset_requested();
    if (request) {
        pause_all_vcpus();
        qemu_system_reset(request);
        resume_all_vcpus();
        if (!runstate_check(RUN_STATE_RUNNING) &&
                !runstate_check(RUN_STATE_INMIGRATE)) {
            runstate_set(RUN_STATE_PRELAUNCH);
        }
    }
    if (qemu_wakeup_requested()) {
        pause_all_vcpus();
        qemu_system_reset(SHUTDOWN_CAUSE_NONE);
        notifier_list_notify(&wakeup_notifiers, &wakeup_reason);
        wakeup_reason = QEMU_WAKEUP_REASON_NONE;
        resume_all_vcpus();
        qapi_event_send_wakeup(&error_abort);
    }
    if (qemu_powerdown_requested()) {
        qemu_system_powerdown();
    }
    if (qemu_vmstop_requested(&r)) {
        vm_stop(r);
    }
    return false;
}

static void main_loop(void)
{
#ifdef CONFIG_PROFILER
    int64_t ti;
#endif
    do {
#ifdef CONFIG_PROFILER
        ti = profile_getclock();
#endif
        main_loop_wait(false);
#ifdef CONFIG_PROFILER
        dev_time += profile_getclock() - ti;
#endif
    } while (!main_loop_should_exit());
}

static void version(void)
{
    printf("QEMU emulator version " QEMU_VERSION QEMU_PKGVERSION "\n"
           QEMU_COPYRIGHT "\n");
}

static void help(int exitcode)
{
    version();
    printf("usage: %s [options] [disk_image]\n\n"
           "'disk_image' is a raw hard disk image for IDE hard disk 0\n\n",
            error_get_progname());

#define QEMU_OPTIONS_GENERATE_HELP
#include "qemu-options-wrapper.h"

    printf("\nDuring emulation, the following keys are useful:\n"
           "ctrl-alt-f      toggle full screen\n"
           "ctrl-alt-n      switch to virtual console 'n'\n"
           "ctrl-alt        toggle mouse and keyboard grab\n"
           "\n"
           "When using -nographic, press 'ctrl-a h' to get some help.\n"
           "\n"
           QEMU_HELP_BOTTOM "\n");

    exit(exitcode);
}

#define HAS_ARG 0x0001

typedef struct QEMUOption {
    const char *name;
    int flags;
    int index;
    uint32_t arch_mask;
} QEMUOption;

static const QEMUOption qemu_options[] = {
    { "h", 0, QEMU_OPTION_h, QEMU_ARCH_ALL },
#define QEMU_OPTIONS_GENERATE_OPTIONS
#include "qemu-options-wrapper.h"
    { NULL },
};

typedef struct VGAInterfaceInfo {
    const char *opt_name;    /* option name */
    const char *name;        /* human-readable name */
    /* Class names indicating that support is available.
     * If no class is specified, the interface is always available */
    const char *class_names[2];
} VGAInterfaceInfo;

static VGAInterfaceInfo vga_interfaces[VGA_TYPE_MAX] = {
    [VGA_NONE] = {
        .opt_name = "none",
    },
    [VGA_STD] = {
        .opt_name = "std",
        .name = "standard VGA",
        .class_names = { "VGA", "isa-vga" },
    },
    [VGA_CIRRUS] = {
        .opt_name = "cirrus",
        .name = "Cirrus VGA",
        .class_names = { "cirrus-vga", "isa-cirrus-vga" },
    },
    [VGA_VMWARE] = {
        .opt_name = "vmware",
        .name = "VMWare SVGA",
        .class_names = { "vmware-svga" },
    },
    [VGA_VIRTIO] = {
        .opt_name = "virtio",
        .name = "Virtio VGA",
        .class_names = { "virtio-vga" },
    },
    [VGA_QXL] = {
        .opt_name = "qxl",
        .name = "QXL VGA",
        .class_names = { "qxl-vga" },
    },
    [VGA_TCX] = {
        .opt_name = "tcx",
        .name = "TCX framebuffer",
        .class_names = { "SUNW,tcx" },
    },
    [VGA_CG3] = {
        .opt_name = "cg3",
        .name = "CG3 framebuffer",
        .class_names = { "cgthree" },
    },
    [VGA_XENFB] = {
        .opt_name = "xenfb",
    },
};

static bool vga_interface_available(VGAInterfaceType t)
{
    VGAInterfaceInfo *ti = &vga_interfaces[t];

    assert(t < VGA_TYPE_MAX);
    return !ti->class_names[0] ||
           object_class_by_name(ti->class_names[0]) ||
           object_class_by_name(ti->class_names[1]);
}

static void select_vgahw(const char *p)
{
    const char *opts;
    int t;

    assert(vga_interface_type == VGA_NONE);
    for (t = 0; t < VGA_TYPE_MAX; t++) {
        VGAInterfaceInfo *ti = &vga_interfaces[t];
        if (ti->opt_name && strstart(p, ti->opt_name, &opts)) {
            if (!vga_interface_available(t)) {
                error_report("%s not available", ti->name);
                exit(1);
            }
            vga_interface_type = t;
            break;
        }
    }
    if (t == VGA_TYPE_MAX) {
    invalid_vga:
        error_report("unknown vga type: %s", p);
        exit(1);
    }
    while (*opts) {
        const char *nextopt;

        if (strstart(opts, ",retrace=", &nextopt)) {
            opts = nextopt;
            if (strstart(opts, "dumb", &nextopt))
                vga_retrace_method = VGA_RETRACE_DUMB;
            else if (strstart(opts, "precise", &nextopt))
                vga_retrace_method = VGA_RETRACE_PRECISE;
            else goto invalid_vga;
        } else goto invalid_vga;
        opts = nextopt;
    }
}

typedef enum DisplayType {
    DT_DEFAULT,
    DT_CURSES,
    DT_SDL,
    DT_COCOA,
    DT_GTK,
    DT_EGL,
    DT_NONE,
} DisplayType;

static DisplayType select_display(const char *p)
{
    const char *opts;
    DisplayType display = DT_DEFAULT;

    if (strstart(p, "sdl", &opts)) {
#ifdef CONFIG_SDL
        display = DT_SDL;
        while (*opts) {
            const char *nextopt;

            if (strstart(opts, ",frame=", &nextopt)) {
                opts = nextopt;
                if (strstart(opts, "on", &nextopt)) {
                    no_frame = 0;
                } else if (strstart(opts, "off", &nextopt)) {
                    no_frame = 1;
                } else {
                    goto invalid_sdl_args;
                }
            } else if (strstart(opts, ",alt_grab=", &nextopt)) {
                opts = nextopt;
                if (strstart(opts, "on", &nextopt)) {
                    alt_grab = 1;
                } else if (strstart(opts, "off", &nextopt)) {
                    alt_grab = 0;
                } else {
                    goto invalid_sdl_args;
                }
            } else if (strstart(opts, ",ctrl_grab=", &nextopt)) {
                opts = nextopt;
                if (strstart(opts, "on", &nextopt)) {
                    ctrl_grab = 1;
                } else if (strstart(opts, "off", &nextopt)) {
                    ctrl_grab = 0;
                } else {
                    goto invalid_sdl_args;
                }
            } else if (strstart(opts, ",window_close=", &nextopt)) {
                opts = nextopt;
                if (strstart(opts, "on", &nextopt)) {
                    no_quit = 0;
                } else if (strstart(opts, "off", &nextopt)) {
                    no_quit = 1;
                } else {
                    goto invalid_sdl_args;
                }
            } else if (strstart(opts, ",gl=", &nextopt)) {
                opts = nextopt;
                if (strstart(opts, "on", &nextopt)) {
                    request_opengl = 1;
                } else if (strstart(opts, "off", &nextopt)) {
                    request_opengl = 0;
                } else {
                    goto invalid_sdl_args;
                }
            } else {
            invalid_sdl_args:
                error_report("invalid SDL option string");
                exit(1);
            }
            opts = nextopt;
        }
#else
        error_report("SDL support is disabled");
        exit(1);
#endif
    } else if (strstart(p, "vnc", &opts)) {
        if (*opts == '=') {
            vnc_parse(opts + 1, &error_fatal);
        } else {
            error_report("VNC requires a display argument vnc=<display>");
            exit(1);
        }
    } else if (strstart(p, "egl-headless", &opts)) {
#ifdef CONFIG_OPENGL_DMABUF
        request_opengl = 1;
        display_opengl = 1;
        display = DT_EGL;
#else
        fprintf(stderr, "egl support is disabled\n");
        exit(1);
#endif
    } else if (strstart(p, "curses", &opts)) {
#ifdef CONFIG_CURSES
        display = DT_CURSES;
#else
        error_report("curses support is disabled");
        exit(1);
#endif
    } else if (strstart(p, "gtk", &opts)) {
#ifdef CONFIG_GTK
        display = DT_GTK;
        while (*opts) {
            const char *nextopt;

            if (strstart(opts, ",grab_on_hover=", &nextopt)) {
                opts = nextopt;
                if (strstart(opts, "on", &nextopt)) {
                    grab_on_hover = true;
                } else if (strstart(opts, "off", &nextopt)) {
                    grab_on_hover = false;
                } else {
                    goto invalid_gtk_args;
                }
            } else if (strstart(opts, ",gl=", &nextopt)) {
                opts = nextopt;
                if (strstart(opts, "on", &nextopt)) {
                    request_opengl = 1;
                } else if (strstart(opts, "off", &nextopt)) {
                    request_opengl = 0;
                } else {
                    goto invalid_gtk_args;
                }
            } else {
            invalid_gtk_args:
                error_report("invalid GTK option string");
                exit(1);
            }
            opts = nextopt;
        }
#else
        error_report("GTK support is disabled");
        exit(1);
#endif
    } else if (strstart(p, "none", &opts)) {
        display = DT_NONE;
    } else {
        error_report("unknown display type");
        exit(1);
    }

    return display;
}

static int balloon_parse(const char *arg)
{
    QemuOpts *opts;

    if (strcmp(arg, "none") == 0) {
        return 0;
    }

    if (!strncmp(arg, "virtio", 6)) {
        if (arg[6] == ',') {
            /* have params -> parse them */
            opts = qemu_opts_parse_noisily(qemu_find_opts("device"), arg + 7,
                                           false);
            if (!opts)
                return  -1;
        } else {
            /* create empty opts */
            opts = qemu_opts_create(qemu_find_opts("device"), NULL, 0,
                                    &error_abort);
        }
        qemu_opt_set(opts, "driver", "virtio-balloon", &error_abort);
        return 0;
    }

    return -1;
}

char *qemu_find_file(int type, const char *name)
{
    int i;
    const char *subdir;
    char *buf;

    /* Try the name as a straight path first */
    if (access(name, R_OK) == 0) {
        trace_load_file(name, name);
        return g_strdup(name);
    }

    switch (type) {
    case QEMU_FILE_TYPE_BIOS:
        subdir = "";
        break;
    case QEMU_FILE_TYPE_KEYMAP:
        subdir = "keymaps/";
        break;
    default:
        abort();
    }

    for (i = 0; i < data_dir_idx; i++) {
        buf = g_strdup_printf("%s/%s%s", data_dir[i], subdir, name);
        if (access(buf, R_OK) == 0) {
            trace_load_file(name, buf);
            return buf;
        }
        g_free(buf);
    }
    return NULL;
}

static inline bool nonempty_str(const char *str)
{
    return str && *str;
}

static int parse_fw_cfg(void *opaque, QemuOpts *opts, Error **errp)
{
    gchar *buf;
    size_t size;
    const char *name, *file, *str;
    FWCfgState *fw_cfg = (FWCfgState *) opaque;

    if (fw_cfg == NULL) {
        error_report("fw_cfg device not available");
        return -1;
    }
    name = qemu_opt_get(opts, "name");
    file = qemu_opt_get(opts, "file");
    str = qemu_opt_get(opts, "string");

    /* we need name and either a file or the content string */
    if (!(nonempty_str(name) && (nonempty_str(file) || nonempty_str(str)))) {
        error_report("invalid argument(s)");
        return -1;
    }
    if (nonempty_str(file) && nonempty_str(str)) {
        error_report("file and string are mutually exclusive");
        return -1;
    }
    if (strlen(name) > FW_CFG_MAX_FILE_PATH - 1) {
        error_report("name too long (max. %d char)", FW_CFG_MAX_FILE_PATH - 1);
        return -1;
    }
    if (strncmp(name, "opt/", 4) != 0) {
        warn_report("externally provided fw_cfg item names "
                    "should be prefixed with \"opt/\"");
    }
    if (nonempty_str(str)) {
        size = strlen(str); /* NUL terminator NOT included in fw_cfg blob */
        buf = g_memdup(str, size);
    } else {
        if (!g_file_get_contents(file, &buf, &size, NULL)) {
            error_report("can't load %s", file);
            return -1;
        }
    }
    /* For legacy, keep user files in a specific global order. */
    fw_cfg_set_order_override(fw_cfg, FW_CFG_ORDER_OVERRIDE_USER);
    fw_cfg_add_file(fw_cfg, name, buf, size);
    fw_cfg_reset_order_override(fw_cfg);
    return 0;
}

static int device_help_func(void *opaque, QemuOpts *opts, Error **errp)
{
    return qdev_device_help(opts);
}

static int device_init_func(void *opaque, QemuOpts *opts, Error **errp)
{
    Error *err = NULL;
    DeviceState *dev;

    dev = qdev_device_add(opts, &err);
    if (!dev) {
        error_report_err(err);
        return -1;
    }
    object_unref(OBJECT(dev));
    return 0;
}

static int chardev_init_func(void *opaque, QemuOpts *opts, Error **errp)
{
    Error *local_err = NULL;

    if (!qemu_chr_new_from_opts(opts, &local_err)) {
        if (local_err) {
            error_report_err(local_err);
            return -1;
        }
        exit(0);
    }
    return 0;
}

#ifdef CONFIG_VIRTFS
static int fsdev_init_func(void *opaque, QemuOpts *opts, Error **errp)
{
    return qemu_fsdev_add(opts);
}
#endif

static int mon_init_func(void *opaque, QemuOpts *opts, Error **errp)
{
    Chardev *chr;
    const char *chardev;
    const char *mode;
    int flags;

    mode = qemu_opt_get(opts, "mode");
    if (mode == NULL) {
        mode = "readline";
    }
    if (strcmp(mode, "readline") == 0) {
        flags = MONITOR_USE_READLINE;
    } else if (strcmp(mode, "control") == 0) {
        flags = MONITOR_USE_CONTROL;
    } else {
        error_report("unknown monitor mode \"%s\"", mode);
        exit(1);
    }

    if (qemu_opt_get_bool(opts, "pretty", 0))
        flags |= MONITOR_USE_PRETTY;

    if (qemu_opt_get_bool(opts, "default", 0)) {
        error_report("option 'default' does nothing and is deprecated");
    }

    chardev = qemu_opt_get(opts, "chardev");
    chr = qemu_chr_find(chardev);
    if (chr == NULL) {
        error_report("chardev \"%s\" not found", chardev);
        exit(1);
    }

    monitor_init(chr, flags);
    return 0;
}

static void monitor_parse(const char *optarg, const char *mode, bool pretty)
{
    static int monitor_device_index = 0;
    QemuOpts *opts;
    const char *p;
    char label[32];

    if (strstart(optarg, "chardev:", &p)) {
        snprintf(label, sizeof(label), "%s", p);
    } else {
        snprintf(label, sizeof(label), "compat_monitor%d",
                 monitor_device_index);
        opts = qemu_chr_parse_compat(label, optarg);
        if (!opts) {
            error_report("parse error: %s", optarg);
            exit(1);
        }
    }

    opts = qemu_opts_create(qemu_find_opts("mon"), label, 1, &error_fatal);
    qemu_opt_set(opts, "mode", mode, &error_abort);
    qemu_opt_set(opts, "chardev", label, &error_abort);
    qemu_opt_set_bool(opts, "pretty", pretty, &error_abort);
    monitor_device_index++;
}

struct device_config {
    enum {
        DEV_USB,       /* -usbdevice     */
        DEV_BT,        /* -bt            */
        DEV_SERIAL,    /* -serial        */
        DEV_PARALLEL,  /* -parallel      */
        DEV_VIRTCON,   /* -virtioconsole */
        DEV_DEBUGCON,  /* -debugcon */
        DEV_GDB,       /* -gdb, -s */
        DEV_SCLP,      /* s390 sclp */
    } type;
    const char *cmdline;
    Location loc;
    QTAILQ_ENTRY(device_config) next;
};

static QTAILQ_HEAD(, device_config) device_configs =
    QTAILQ_HEAD_INITIALIZER(device_configs);

static void add_device_config(int type, const char *cmdline)
{
    struct device_config *conf;

    conf = g_malloc0(sizeof(*conf));
    conf->type = type;
    conf->cmdline = cmdline;
    loc_save(&conf->loc);
    QTAILQ_INSERT_TAIL(&device_configs, conf, next);
}

static int foreach_device_config(int type, int (*func)(const char *cmdline))
{
    struct device_config *conf;
    int rc;

    QTAILQ_FOREACH(conf, &device_configs, next) {
        if (conf->type != type)
            continue;
        loc_push_restore(&conf->loc);
        rc = func(conf->cmdline);
        loc_pop(&conf->loc);
        if (rc) {
            return rc;
        }
    }
    return 0;
}

static int serial_parse(const char *devname)
{
    static int index = 0;
    char label[32];

    if (strcmp(devname, "none") == 0)
        return 0;
    if (index == MAX_SERIAL_PORTS) {
        error_report("too many serial ports");
        exit(1);
    }
    snprintf(label, sizeof(label), "serial%d", index);
    serial_hds[index] = qemu_chr_new(label, devname);
    if (!serial_hds[index]) {
        error_report("could not connect serial device"
                     " to character backend '%s'", devname);
        return -1;
    }
    index++;
    return 0;
}

static int parallel_parse(const char *devname)
{
    static int index = 0;
    char label[32];

    if (strcmp(devname, "none") == 0)
        return 0;
    if (index == MAX_PARALLEL_PORTS) {
        error_report("too many parallel ports");
        exit(1);
    }
    snprintf(label, sizeof(label), "parallel%d", index);
    parallel_hds[index] = qemu_chr_new(label, devname);
    if (!parallel_hds[index]) {
        error_report("could not connect parallel device"
                     " to character backend '%s'", devname);
        return -1;
    }
    index++;
    return 0;
}

static int virtcon_parse(const char *devname)
{
    QemuOptsList *device = qemu_find_opts("device");
    static int index = 0;
    char label[32];
    QemuOpts *bus_opts, *dev_opts;

    if (strcmp(devname, "none") == 0)
        return 0;
    if (index == MAX_VIRTIO_CONSOLES) {
        error_report("too many virtio consoles");
        exit(1);
    }

    bus_opts = qemu_opts_create(device, NULL, 0, &error_abort);
    qemu_opt_set(bus_opts, "driver", "virtio-serial", &error_abort);

    dev_opts = qemu_opts_create(device, NULL, 0, &error_abort);
    qemu_opt_set(dev_opts, "driver", "virtconsole", &error_abort);

    snprintf(label, sizeof(label), "virtcon%d", index);
    virtcon_hds[index] = qemu_chr_new(label, devname);
    if (!virtcon_hds[index]) {
        error_report("could not connect virtio console"
                     " to character backend '%s'", devname);
        return -1;
    }
    qemu_opt_set(dev_opts, "chardev", label, &error_abort);

    index++;
    return 0;
}

static int sclp_parse(const char *devname)
{
    QemuOptsList *device = qemu_find_opts("device");
    static int index = 0;
    char label[32];
    QemuOpts *dev_opts;

    if (strcmp(devname, "none") == 0) {
        return 0;
    }
    if (index == MAX_SCLP_CONSOLES) {
        error_report("too many sclp consoles");
        exit(1);
    }

    assert(arch_type == QEMU_ARCH_S390X);

    dev_opts = qemu_opts_create(device, NULL, 0, NULL);
    qemu_opt_set(dev_opts, "driver", "sclpconsole", &error_abort);

    snprintf(label, sizeof(label), "sclpcon%d", index);
    sclp_hds[index] = qemu_chr_new(label, devname);
    if (!sclp_hds[index]) {
        error_report("could not connect sclp console"
                     " to character backend '%s'", devname);
        return -1;
    }
    qemu_opt_set(dev_opts, "chardev", label, &error_abort);

    index++;
    return 0;
}

static int debugcon_parse(const char *devname)
{
    QemuOpts *opts;

    if (!qemu_chr_new("debugcon", devname)) {
        exit(1);
    }
    opts = qemu_opts_create(qemu_find_opts("device"), "debugcon", 1, NULL);
    if (!opts) {
        error_report("already have a debugcon device");
        exit(1);
    }
    qemu_opt_set(opts, "driver", "isa-debugcon", &error_abort);
    qemu_opt_set(opts, "chardev", "debugcon", &error_abort);
    return 0;
}

static gint machine_class_cmp(gconstpointer a, gconstpointer b)
{
    const MachineClass *mc1 = a, *mc2 = b;
    int res;

    if (mc1->family == NULL) {
        if (mc2->family == NULL) {
            /* Compare standalone machine types against each other; they sort
             * in increasing order.
             */
            return strcmp(object_class_get_name(OBJECT_CLASS(mc1)),
                          object_class_get_name(OBJECT_CLASS(mc2)));
        }

        /* Standalone machine types sort after families. */
        return 1;
    }

    if (mc2->family == NULL) {
        /* Families sort before standalone machine types. */
        return -1;
    }

    /* Families sort between each other alphabetically increasingly. */
    res = strcmp(mc1->family, mc2->family);
    if (res != 0) {
        return res;
    }

    /* Within the same family, machine types sort in decreasing order. */
    return strcmp(object_class_get_name(OBJECT_CLASS(mc2)),
                  object_class_get_name(OBJECT_CLASS(mc1)));
}

 static MachineClass *machine_parse(const char *name)
{
    MachineClass *mc = NULL;
    GSList *el, *machines = object_class_get_list(TYPE_MACHINE, false);

    if (name) {
        mc = find_machine(name);
    }
    if (mc) {
        g_slist_free(machines);
        return mc;
    }
    if (name && !is_help_option(name)) {
        error_report("unsupported machine type");
        error_printf("Use -machine help to list supported machines\n");
    } else {
        printf("Supported machines are:\n");
        machines = g_slist_sort(machines, machine_class_cmp);
        for (el = machines; el; el = el->next) {
            MachineClass *mc = el->data;
            if (mc->alias) {
                printf("%-20s %s (alias of %s)\n", mc->alias, mc->desc, mc->name);
            }
            printf("%-20s %s%s\n", mc->name, mc->desc,
                   mc->is_default ? " (default)" : "");
        }
    }

    g_slist_free(machines);
    exit(!name || !is_help_option(name));
}

void qemu_add_exit_notifier(Notifier *notify)
{
    notifier_list_add(&exit_notifiers, notify);
}

void qemu_remove_exit_notifier(Notifier *notify)
{
    notifier_remove(notify);
}

static void qemu_run_exit_notifiers(void)
{
    notifier_list_notify(&exit_notifiers, NULL);
}

static bool machine_init_done;

void qemu_add_machine_init_done_notifier(Notifier *notify)
{
    notifier_list_add(&machine_init_done_notifiers, notify);
    if (machine_init_done) {
        notify->notify(notify, NULL);
    }
}

void qemu_remove_machine_init_done_notifier(Notifier *notify)
{
    notifier_remove(notify);
}

static void qemu_run_machine_init_done_notifiers(void)
{
    notifier_list_notify(&machine_init_done_notifiers, NULL);
    machine_init_done = true;
}

static const QEMUOption *lookup_opt(int argc, char **argv,
                                    const char **poptarg, int *poptind)
{
    const QEMUOption *popt;
    int optind = *poptind;
    char *r = argv[optind];
    const char *optarg;

    loc_set_cmdline(argv, optind, 1);
    optind++;
    /* Treat --foo the same as -foo.  */
    if (r[1] == '-')
        r++;
    popt = qemu_options;
    for(;;) {
        if (!popt->name) {
            error_report("invalid option");
            exit(1);
        }
        if (!strcmp(popt->name, r + 1))
            break;
        popt++;
    }
    if (popt->flags & HAS_ARG) {
        if (optind >= argc) {
            error_report("requires an argument");
            exit(1);
        }
        optarg = argv[optind++];
        loc_set_cmdline(argv, optind - 2, 2);
    } else {
        optarg = NULL;
    }

    *poptarg = optarg;
    *poptind = optind;

    return popt;
}

static MachineClass *select_machine(void)
{
    MachineClass *machine_class = find_default_machine();
    const char *optarg;
    QemuOpts *opts;
    Location loc;

    loc_push_none(&loc);

    opts = qemu_get_machine_opts();
    qemu_opts_loc_restore(opts);

    optarg = qemu_opt_get(opts, "type");
    if (optarg) {
        machine_class = machine_parse(optarg);
    }

    if (!machine_class) {
        error_report("No machine specified, and there is no default");
        error_printf("Use -machine help to list supported machines\n");
        exit(1);
    }

    loc_pop(&loc);
    return machine_class;
}

static int machine_set_property(void *opaque,
                                const char *name, const char *value,
                                Error **errp)
{
    Object *obj = OBJECT(opaque);
    Error *local_err = NULL;
    char *p, *qom_name;

    if (strcmp(name, "type") == 0) {
        return 0;
    }

    qom_name = g_strdup(name);
    for (p = qom_name; *p; p++) {
        if (*p == '_') {
            *p = '-';
        }
    }

    object_property_parse(obj, value, qom_name, &local_err);
    g_free(qom_name);

    if (local_err) {
        error_report_err(local_err);
        return -1;
    }

    return 0;
}


/*
 * Initial object creation happens before all other
 * QEMU data types are created. The majority of objects
 * can be created at this point. The rng-egd object
 * cannot be created here, as it depends on the chardev
 * already existing.
 */
static bool object_create_initial(const char *type)
{
    if (g_str_equal(type, "rng-egd")) {
        return false;
    }

    /*
     * return false for concrete netfilters since
     * they depend on netdevs already existing
     */
    if (g_str_equal(type, "filter-buffer") ||
        g_str_equal(type, "filter-dump") ||
        g_str_equal(type, "filter-mirror") ||
        g_str_equal(type, "filter-redirector") ||
        g_str_equal(type, "colo-compare") ||
        g_str_equal(type, "filter-rewriter") ||
        g_str_equal(type, "filter-replay")) {
        return false;
    }

    /* Memory allocation by backends needs to be done
     * after configure_accelerator() (due to the tcg_enabled()
     * checks at memory_region_init_*()).
     *
     * Also, allocation of large amounts of memory may delay
     * chardev initialization for too long, and trigger timeouts
     * on software that waits for a monitor socket to be created
     * (e.g. libvirt).
     */
    if (g_str_has_prefix(type, "memory-backend-")) {
        return false;
    }

    return true;
}


/*
 * The remainder of object creation happens after the
 * creation of chardev, fsdev, net clients and device data types.
 */
static bool object_create_delayed(const char *type)
{
    return !object_create_initial(type);
}


static void set_memory_options(uint64_t *ram_slots, ram_addr_t *maxram_size,
                               MachineClass *mc)
{
    uint64_t sz;
    const char *mem_str;
    const char *maxmem_str, *slots_str;
    const ram_addr_t default_ram_size = mc->default_ram_size;
    QemuOpts *opts = qemu_find_opts_singleton("memory");
    Location loc;

    loc_push_none(&loc);
    qemu_opts_loc_restore(opts);

    sz = 0;
    mem_str = qemu_opt_get(opts, "size");
    if (mem_str) {
        if (!*mem_str) {
            error_report("missing 'size' option value");
            exit(EXIT_FAILURE);
        }

        sz = qemu_opt_get_size(opts, "size", ram_size);

        /* Fix up legacy suffix-less format */
        if (g_ascii_isdigit(mem_str[strlen(mem_str) - 1])) {
            uint64_t overflow_check = sz;

            sz <<= 20;
            if ((sz >> 20) != overflow_check) {
                error_report("too large 'size' option value");
                exit(EXIT_FAILURE);
            }
        }
    }

    /* backward compatibility behaviour for case "-m 0" */
    if (sz == 0) {
        sz = default_ram_size;
    }

    sz = QEMU_ALIGN_UP(sz, 8192);
    ram_size = sz;
    if (ram_size != sz) {
        error_report("ram size too large");
        exit(EXIT_FAILURE);
    }

    /* store value for the future use */
    qemu_opt_set_number(opts, "size", ram_size, &error_abort);
    *maxram_size = ram_size;

    maxmem_str = qemu_opt_get(opts, "maxmem");
    slots_str = qemu_opt_get(opts, "slots");
    if (maxmem_str && slots_str) {
        uint64_t slots;

        sz = qemu_opt_get_size(opts, "maxmem", 0);
        slots = qemu_opt_get_number(opts, "slots", 0);
        if (sz < ram_size) {
            error_report("invalid value of -m option maxmem: "
                         "maximum memory size (0x%" PRIx64 ") must be at least "
                         "the initial memory size (0x" RAM_ADDR_FMT ")",
                         sz, ram_size);
            exit(EXIT_FAILURE);
        } else if (sz > ram_size) {
            if (!slots) {
                error_report("invalid value of -m option: maxmem was "
                             "specified, but no hotplug slots were specified");
                exit(EXIT_FAILURE);
            }
        } else if (slots) {
            error_report("invalid value of -m option maxmem: "
                         "memory slots were specified but maximum memory size "
                         "(0x%" PRIx64 ") is equal to the initial memory size "
                         "(0x" RAM_ADDR_FMT ")", sz, ram_size);
            exit(EXIT_FAILURE);
        }

        *maxram_size = sz;
        *ram_slots = slots;
    } else if ((!maxmem_str && slots_str) ||
            (maxmem_str && !slots_str)) {
        error_report("invalid -m option value: missing "
                "'%s' option", slots_str ? "maxmem" : "slots");
        exit(EXIT_FAILURE);
    }

    loc_pop(&loc);
}

static int global_init_func(void *opaque, QemuOpts *opts, Error **errp)
{
    GlobalProperty *g;

    g = g_malloc0(sizeof(*g));
    g->driver   = qemu_opt_get(opts, "driver");
    g->property = qemu_opt_get(opts, "property");
    g->value    = qemu_opt_get(opts, "value");
    g->user_provided = true;
    g->errp = &error_fatal;
    qdev_prop_register_global(g);
    return 0;
}

static int qemu_read_default_config_file(void)
{
    int ret;

    ret = qemu_read_config_file(CONFIG_QEMU_CONFDIR "/qemu.conf");
    if (ret < 0 && ret != -ENOENT) {
        return ret;
    }

    return 0;
}

static void user_register_global_props(void)
{
    qemu_opts_foreach(qemu_find_opts("global"),
                      global_init_func, NULL, NULL);
}

/*
 * Note: we should see that these properties are actually having a
 * priority: accel < machine < user. This means e.g. when user
 * specifies something in "-global", it'll always be used with highest
 * priority than either machine/accelerator compat properties.
 */
static void register_global_properties(MachineState *ms)
{
    accel_register_compat_props(ms->accelerator);
    machine_register_compat_props(ms);
    user_register_global_props();
}

int main(int argc, char **argv, char **envp)
{
    int i;
    int snapshot, linux_boot;
    const char *initrd_filename;
    const char *kernel_filename, *kernel_cmdline;
    const char *boot_order = NULL;
    const char *boot_once = NULL;
    DisplayState *ds;
    int cyls, heads, secs, translation;
    QemuOpts *opts, *machine_opts;
    QemuOpts *hda_opts = NULL, *icount_opts = NULL, *accel_opts = NULL;
    QemuOptsList *olist;
    int optind;
    const char *optarg;
    const char *loadvm = NULL;
    MachineClass *machine_class;
    const char *cpu_model;
    const char *vga_model = NULL;
    const char *qtest_chrdev = NULL;
    const char *qtest_log = NULL;
    const char *pid_file = NULL;
    const char *incoming = NULL;
    bool defconfig = true;
    bool userconfig = true;
    bool nographic = false;
    DisplayType display_type = DT_DEFAULT;
    int display_remote = 0;
    const char *log_mask = NULL;
    const char *log_file = NULL;
    char *trace_file = NULL;
    ram_addr_t maxram_size;
    uint64_t ram_slots = 0;
    FILE *vmstate_dump_file = NULL;
    Error *main_loop_err = NULL;
    Error *err = NULL;
    bool list_data_dirs = false;
    typedef struct BlockdevOptions_queue {
        BlockdevOptions *bdo;
        Location loc;
        QSIMPLEQ_ENTRY(BlockdevOptions_queue) entry;
    } BlockdevOptions_queue;
    QSIMPLEQ_HEAD(, BlockdevOptions_queue) bdo_queue
        = QSIMPLEQ_HEAD_INITIALIZER(bdo_queue);

    module_call_init(MODULE_INIT_TRACE);

    qemu_init_cpu_list();
    qemu_init_cpu_loop();
    qemu_mutex_lock_iothread();

    atexit(qemu_run_exit_notifiers);
    error_set_progname(argv[0]);
    qemu_init_exec_dir(argv[0]);

    module_call_init(MODULE_INIT_QOM);
    monitor_init_qmp_commands();

    qemu_add_opts(&qemu_drive_opts);
    qemu_add_drive_opts(&qemu_legacy_drive_opts);
    qemu_add_drive_opts(&qemu_common_drive_opts);
    qemu_add_drive_opts(&qemu_drive_opts);
    qemu_add_drive_opts(&bdrv_runtime_opts);
    qemu_add_opts(&qemu_chardev_opts);
    qemu_add_opts(&qemu_device_opts);
    qemu_add_opts(&qemu_netdev_opts);
    qemu_add_opts(&qemu_net_opts);
    qemu_add_opts(&qemu_rtc_opts);
    qemu_add_opts(&qemu_global_opts);
    qemu_add_opts(&qemu_mon_opts);
    qemu_add_opts(&qemu_trace_opts);
    qemu_add_opts(&qemu_option_rom_opts);
    qemu_add_opts(&qemu_machine_opts);
    qemu_add_opts(&qemu_accel_opts);
    qemu_add_opts(&qemu_mem_opts);
    qemu_add_opts(&qemu_smp_opts);
    qemu_add_opts(&qemu_boot_opts);
    qemu_add_opts(&qemu_sandbox_opts);
    qemu_add_opts(&qemu_add_fd_opts);
    qemu_add_opts(&qemu_object_opts);
    qemu_add_opts(&qemu_tpmdev_opts);
    qemu_add_opts(&qemu_realtime_opts);
    qemu_add_opts(&qemu_msg_opts);
    qemu_add_opts(&qemu_name_opts);
    qemu_add_opts(&qemu_numa_opts);
    qemu_add_opts(&qemu_icount_opts);
    qemu_add_opts(&qemu_semihosting_config_opts);
    qemu_add_opts(&qemu_fw_cfg_opts);
    module_call_init(MODULE_INIT_OPTS);

    runstate_init();

    if (qcrypto_init(&err) < 0) {
        error_reportf_err(err, "cannot initialize crypto: ");
        exit(1);
    }
    rtc_clock = QEMU_CLOCK_HOST;

    QLIST_INIT (&vm_change_state_head);
    os_setup_early_signal_handling();

    cpu_model = NULL;
    snapshot = 0;
    cyls = heads = secs = 0;
    translation = BIOS_ATA_TRANSLATION_AUTO;

    nb_nics = 0;

    bdrv_init_with_whitelist();

    autostart = 1;

    /* first pass of option parsing */
    optind = 1;
    while (optind < argc) {
        if (argv[optind][0] != '-') {
            /* disk image */
            optind++;
        } else {
            const QEMUOption *popt;

            popt = lookup_opt(argc, argv, &optarg, &optind);
            switch (popt->index) {
            case QEMU_OPTION_nodefconfig:
                defconfig = false;
                break;
            case QEMU_OPTION_nouserconfig:
                userconfig = false;
                break;
            }
        }
    }

    if (defconfig && userconfig) {
        if (qemu_read_default_config_file() < 0) {
            exit(1);
        }
    }

    /* second pass of option parsing */
    optind = 1;
    for(;;) {
        if (optind >= argc)
            break;
        if (argv[optind][0] != '-') {
            hda_opts = drive_add(IF_DEFAULT, 0, argv[optind++], HD_OPTS);
        } else {
            const QEMUOption *popt;

            popt = lookup_opt(argc, argv, &optarg, &optind);
            if (!(popt->arch_mask & arch_type)) {
                error_report("Option not supported for this target");
                exit(1);
            }
            switch(popt->index) {
            case QEMU_OPTION_no_kvm_irqchip: {
                olist = qemu_find_opts("machine");
                qemu_opts_parse_noisily(olist, "kernel_irqchip=off", false);
                break;
            }
            case QEMU_OPTION_cpu:
                /* hw initialization will check this */
                cpu_model = optarg;
                break;
            case QEMU_OPTION_hda:
                {
                    char buf[256];
                    if (cyls == 0)
                        snprintf(buf, sizeof(buf), "%s", HD_OPTS);
                    else
                        snprintf(buf, sizeof(buf),
                                 "%s,cyls=%d,heads=%d,secs=%d%s",
                                 HD_OPTS , cyls, heads, secs,
                                 translation == BIOS_ATA_TRANSLATION_LBA ?
                                 ",trans=lba" :
                                 translation == BIOS_ATA_TRANSLATION_NONE ?
                                 ",trans=none" : "");
                    drive_add(IF_DEFAULT, 0, optarg, buf);
                    break;
                }
            case QEMU_OPTION_hdb:
            case QEMU_OPTION_hdc:
            case QEMU_OPTION_hdd:
                drive_add(IF_DEFAULT, popt->index - QEMU_OPTION_hda, optarg,
                          HD_OPTS);
                break;
            case QEMU_OPTION_blockdev:
                {
                    Visitor *v;
                    BlockdevOptions_queue *bdo;

                    v = qobject_input_visitor_new_str(optarg, "driver", &err);
                    if (!v) {
                        error_report_err(err);
                        exit(1);
                    }

                    bdo = g_new(BlockdevOptions_queue, 1);
                    visit_type_BlockdevOptions(v, NULL, &bdo->bdo,
                                               &error_fatal);
                    visit_free(v);
                    loc_save(&bdo->loc);
                    QSIMPLEQ_INSERT_TAIL(&bdo_queue, bdo, entry);
                    break;
                }
            case QEMU_OPTION_drive:
                if (drive_def(optarg) == NULL) {
                    exit(1);
                }
                break;
            case QEMU_OPTION_set:
                if (qemu_set_option(optarg) != 0)
                    exit(1);
                break;
            case QEMU_OPTION_global:
                if (qemu_global_option(optarg) != 0)
                    exit(1);
                break;
            case QEMU_OPTION_mtdblock:
                drive_add(IF_MTD, -1, optarg, MTD_OPTS);
                break;
            case QEMU_OPTION_sd:
                drive_add(IF_SD, -1, optarg, SD_OPTS);
                break;
            case QEMU_OPTION_pflash:
                drive_add(IF_PFLASH, -1, optarg, PFLASH_OPTS);
                break;
            case QEMU_OPTION_snapshot:
                snapshot = 1;
                break;
            case QEMU_OPTION_hdachs:
                {
                    const char *p;
                    p = optarg;
                    cyls = strtol(p, (char **)&p, 0);
                    if (cyls < 1 || cyls > 16383)
                        goto chs_fail;
                    if (*p != ',')
                        goto chs_fail;
                    p++;
                    heads = strtol(p, (char **)&p, 0);
                    if (heads < 1 || heads > 16)
                        goto chs_fail;
                    if (*p != ',')
                        goto chs_fail;
                    p++;
                    secs = strtol(p, (char **)&p, 0);
                    if (secs < 1 || secs > 63)
                        goto chs_fail;
                    if (*p == ',') {
                        p++;
                        if (!strcmp(p, "large")) {
                            translation = BIOS_ATA_TRANSLATION_LARGE;
                        } else if (!strcmp(p, "rechs")) {
                            translation = BIOS_ATA_TRANSLATION_RECHS;
                        } else if (!strcmp(p, "none")) {
                            translation = BIOS_ATA_TRANSLATION_NONE;
                        } else if (!strcmp(p, "lba")) {
                            translation = BIOS_ATA_TRANSLATION_LBA;
                        } else if (!strcmp(p, "auto")) {
                            translation = BIOS_ATA_TRANSLATION_AUTO;
                        } else {
                            goto chs_fail;
                        }
                    } else if (*p != '\0') {
                    chs_fail:
                        error_report("invalid physical CHS format");
                        exit(1);
                    }
                    if (hda_opts != NULL) {
                        qemu_opt_set_number(hda_opts, "cyls", cyls,
                                            &error_abort);
                        qemu_opt_set_number(hda_opts, "heads", heads,
                                            &error_abort);
                        qemu_opt_set_number(hda_opts, "secs", secs,
                                            &error_abort);
                        if (translation == BIOS_ATA_TRANSLATION_LARGE) {
                            qemu_opt_set(hda_opts, "trans", "large",
                                         &error_abort);
                        } else if (translation == BIOS_ATA_TRANSLATION_RECHS) {
                            qemu_opt_set(hda_opts, "trans", "rechs",
                                         &error_abort);
                        } else if (translation == BIOS_ATA_TRANSLATION_LBA) {
                            qemu_opt_set(hda_opts, "trans", "lba",
                                         &error_abort);
                        } else if (translation == BIOS_ATA_TRANSLATION_NONE) {
                            qemu_opt_set(hda_opts, "trans", "none",
                                         &error_abort);
                        }
                    }
                }
                error_report("'-hdachs' is deprecated, please use '-device"
                             " ide-hd,cyls=c,heads=h,secs=s,...' instead");
                break;
            case QEMU_OPTION_numa:
                opts = qemu_opts_parse_noisily(qemu_find_opts("numa"),
                                               optarg, true);
                if (!opts) {
                    exit(1);
                }
                break;
            case QEMU_OPTION_display:
                display_type = select_display(optarg);
                break;
            case QEMU_OPTION_nographic:
                olist = qemu_find_opts("machine");
                qemu_opts_parse_noisily(olist, "graphics=off", false);
                nographic = true;
                display_type = DT_NONE;
                break;
            case QEMU_OPTION_curses:
#ifdef CONFIG_CURSES
                display_type = DT_CURSES;
#else
                error_report("curses support is disabled");
                exit(1);
#endif
                break;
            case QEMU_OPTION_portrait:
                graphic_rotate = 90;
                break;
            case QEMU_OPTION_rotate:
                graphic_rotate = strtol(optarg, (char **) &optarg, 10);
                if (graphic_rotate != 0 && graphic_rotate != 90 &&
                    graphic_rotate != 180 && graphic_rotate != 270) {
                    error_report("only 90, 180, 270 deg rotation is available");
                    exit(1);
                }
                break;
            case QEMU_OPTION_kernel:
                qemu_opts_set(qemu_find_opts("machine"), 0, "kernel", optarg,
                              &error_abort);
                break;
            case QEMU_OPTION_initrd:
                qemu_opts_set(qemu_find_opts("machine"), 0, "initrd", optarg,
                              &error_abort);
                break;
            case QEMU_OPTION_append:
                qemu_opts_set(qemu_find_opts("machine"), 0, "append", optarg,
                              &error_abort);
                break;
            case QEMU_OPTION_dtb:
                qemu_opts_set(qemu_find_opts("machine"), 0, "dtb", optarg,
                              &error_abort);
                break;
            case QEMU_OPTION_hw_dtb:
                qemu_opts_set(qemu_find_opts("machine"), 0, "hw-dtb", optarg,
                              &error_abort);
                break;
            case QEMU_OPTION_cdrom:
                drive_add(IF_DEFAULT, 2, optarg, CDROM_OPTS);
                break;
            case QEMU_OPTION_boot:
                opts = qemu_opts_parse_noisily(qemu_find_opts("boot-opts"),
                                               optarg, true);
                if (!opts) {
                    exit(1);
                }
                break;
            case QEMU_OPTION_fda:
            case QEMU_OPTION_fdb:
                drive_add(IF_FLOPPY, popt->index - QEMU_OPTION_fda,
                          optarg, FD_OPTS);
                break;
            case QEMU_OPTION_no_fd_bootchk:
                fd_bootchk = 0;
                break;
            case QEMU_OPTION_netdev:
                default_net = 0;
                if (net_client_parse(qemu_find_opts("netdev"), optarg) == -1) {
                    exit(1);
                }
                break;
            case QEMU_OPTION_net:
                default_net = 0;
                if (net_client_parse(qemu_find_opts("net"), optarg) == -1) {
                    exit(1);
                }
                break;
#ifdef CONFIG_LIBISCSI
            case QEMU_OPTION_iscsi:
                opts = qemu_opts_parse_noisily(qemu_find_opts("iscsi"),
                                               optarg, false);
                if (!opts) {
                    exit(1);
                }
                break;
#endif
#ifdef CONFIG_SLIRP
            case QEMU_OPTION_tftp:
                error_report("The -tftp option is deprecated. "
                             "Please use '-netdev user,tftp=...' instead.");
                legacy_tftp_prefix = optarg;
                break;
            case QEMU_OPTION_bootp:
                error_report("The -bootp option is deprecated. "
                             "Please use '-netdev user,bootfile=...' instead.");
                legacy_bootp_filename = optarg;
                break;
            case QEMU_OPTION_redir:
                error_report("The -redir option is deprecated. "
                             "Please use '-netdev user,hostfwd=...' instead.");
                if (net_slirp_redir(optarg) < 0)
                    exit(1);
                break;
#endif
            case QEMU_OPTION_bt:
                add_device_config(DEV_BT, optarg);
                break;
            case QEMU_OPTION_audio_help:
                AUD_help ();
                exit (0);
                break;
            case QEMU_OPTION_soundhw:
                select_soundhw (optarg);
                break;
            case QEMU_OPTION_h:
                help(0);
                break;
            case QEMU_OPTION_version:
                version();
                exit(0);
                break;
            case QEMU_OPTION_m:
                opts = qemu_opts_parse_noisily(qemu_find_opts("memory"),
                                               optarg, true);
                if (!opts) {
                    exit(EXIT_FAILURE);
                }
                break;
#ifdef CONFIG_TPM
            case QEMU_OPTION_tpmdev:
                if (tpm_config_parse(qemu_find_opts("tpmdev"), optarg) < 0) {
                    exit(1);
                }
                break;
#endif
            case QEMU_OPTION_etrace:
                qemu_arg_etrace = optarg;
                break;
            case QEMU_OPTION_etrace_flags:
                qemu_arg_etrace_flags = optarg;
                break;
            case QEMU_OPTION_mempath:
                mem_path = optarg;
                break;
            case QEMU_OPTION_mem_prealloc:
                mem_prealloc = 1;
                break;
            case QEMU_OPTION_sync_quantum:
                global_sync_quantum = strtoull(optarg, (char **) &optarg, 10);
                break;
            case QEMU_OPTION_machine_path:
                machine_path = optarg;
                break;
            case QEMU_OPTION_d:
                log_mask = optarg;
                break;
            case QEMU_OPTION_D:
                log_file = optarg;
                break;
            case QEMU_OPTION_DFILTER:
                qemu_set_dfilter_ranges(optarg, &error_fatal);
                break;
            case QEMU_OPTION_s:
                add_device_config(DEV_GDB, "tcp::" DEFAULT_GDBSTUB_PORT);
                break;
            case QEMU_OPTION_gdb:
                add_device_config(DEV_GDB, optarg);
                break;
            case QEMU_OPTION_L:
                if (is_help_option(optarg)) {
                    list_data_dirs = true;
                } else if (data_dir_idx < ARRAY_SIZE(data_dir)) {
                    data_dir[data_dir_idx++] = optarg;
                }
                break;
            case QEMU_OPTION_bios:
                qemu_opts_set(qemu_find_opts("machine"), 0, "firmware", optarg,
                              &error_abort);
                break;
            case QEMU_OPTION_singlestep:
                singlestep = 1;
                break;
            case QEMU_OPTION_S:
                autostart = 0;
                break;
            case QEMU_OPTION_k:
                keyboard_layout = optarg;
                break;
            case QEMU_OPTION_localtime:
                rtc_utc = 0;
                break;
            case QEMU_OPTION_vga:
                vga_model = optarg;
                default_vga = 0;
                break;
            case QEMU_OPTION_g:
                {
                    const char *p;
                    int w, h, depth;
                    p = optarg;
                    w = strtol(p, (char **)&p, 10);
                    if (w <= 0) {
                    graphic_error:
                        error_report("invalid resolution or depth");
                        exit(1);
                    }
                    if (*p != 'x')
                        goto graphic_error;
                    p++;
                    h = strtol(p, (char **)&p, 10);
                    if (h <= 0)
                        goto graphic_error;
                    if (*p == 'x') {
                        p++;
                        depth = strtol(p, (char **)&p, 10);
                        if (depth != 8 && depth != 15 && depth != 16 &&
                            depth != 24 && depth != 32)
                            goto graphic_error;
                    } else if (*p == '\0') {
                        depth = graphic_depth;
                    } else {
                        goto graphic_error;
                    }

                    graphic_width = w;
                    graphic_height = h;
                    graphic_depth = depth;
                }
                break;
            case QEMU_OPTION_echr:
                {
                    char *r;
                    term_escape_char = strtol(optarg, &r, 0);
                    if (r == optarg)
                        printf("Bad argument to echr\n");
                    break;
                }
            case QEMU_OPTION_monitor:
                default_monitor = 0;
                if (strncmp(optarg, "none", 4)) {
                    monitor_parse(optarg, "readline", false);
                }
                break;
            case QEMU_OPTION_qmp:
                monitor_parse(optarg, "control", false);
                default_monitor = 0;
                break;
            case QEMU_OPTION_qmp_pretty:
                monitor_parse(optarg, "control", true);
                default_monitor = 0;
                break;
            case QEMU_OPTION_mon:
                opts = qemu_opts_parse_noisily(qemu_find_opts("mon"), optarg,
                                               true);
                if (!opts) {
                    exit(1);
                }
                default_monitor = 0;
                break;
            case QEMU_OPTION_chardev:
                opts = qemu_opts_parse_noisily(qemu_find_opts("chardev"),
                                               optarg, true);
                if (!opts) {
                    exit(1);
                }
                break;
            case QEMU_OPTION_fsdev:
                olist = qemu_find_opts("fsdev");
                if (!olist) {
                    error_report("fsdev support is disabled");
                    exit(1);
                }
                opts = qemu_opts_parse_noisily(olist, optarg, true);
                if (!opts) {
                    exit(1);
                }
                break;
            case QEMU_OPTION_virtfs: {
                QemuOpts *fsdev;
                QemuOpts *device;
                const char *writeout, *sock_fd, *socket;

                olist = qemu_find_opts("virtfs");
                if (!olist) {
                    error_report("virtfs support is disabled");
                    exit(1);
                }
                opts = qemu_opts_parse_noisily(olist, optarg, true);
                if (!opts) {
                    exit(1);
                }

                if (qemu_opt_get(opts, "fsdriver") == NULL ||
                    qemu_opt_get(opts, "mount_tag") == NULL) {
                    error_report("Usage: -virtfs fsdriver,mount_tag=tag");
                    exit(1);
                }
                fsdev = qemu_opts_create(qemu_find_opts("fsdev"),
                                         qemu_opts_id(opts) ?:
                                         qemu_opt_get(opts, "mount_tag"),
                                         1, NULL);
                if (!fsdev) {
                    error_report("duplicate or invalid fsdev id: %s",
                                 qemu_opt_get(opts, "mount_tag"));
                    exit(1);
                }

                writeout = qemu_opt_get(opts, "writeout");
                if (writeout) {
#ifdef CONFIG_SYNC_FILE_RANGE
                    qemu_opt_set(fsdev, "writeout", writeout, &error_abort);
#else
                    error_report("writeout=immediate not supported "
                                 "on this platform");
                    exit(1);
#endif
                }
                qemu_opt_set(fsdev, "fsdriver",
                             qemu_opt_get(opts, "fsdriver"), &error_abort);
                qemu_opt_set(fsdev, "path", qemu_opt_get(opts, "path"),
                             &error_abort);
                qemu_opt_set(fsdev, "security_model",
                             qemu_opt_get(opts, "security_model"),
                             &error_abort);
                socket = qemu_opt_get(opts, "socket");
                if (socket) {
                    qemu_opt_set(fsdev, "socket", socket, &error_abort);
                }
                sock_fd = qemu_opt_get(opts, "sock_fd");
                if (sock_fd) {
                    qemu_opt_set(fsdev, "sock_fd", sock_fd, &error_abort);
                }

                qemu_opt_set_bool(fsdev, "readonly",
                                  qemu_opt_get_bool(opts, "readonly", 0),
                                  &error_abort);
                device = qemu_opts_create(qemu_find_opts("device"), NULL, 0,
                                          &error_abort);
                qemu_opt_set(device, "driver", "virtio-9p-pci", &error_abort);
                qemu_opt_set(device, "fsdev",
                             qemu_opts_id(fsdev), &error_abort);
                qemu_opt_set(device, "mount_tag",
                             qemu_opt_get(opts, "mount_tag"), &error_abort);
                break;
            }
            case QEMU_OPTION_virtfs_synth: {
                QemuOpts *fsdev;
                QemuOpts *device;

                fsdev = qemu_opts_create(qemu_find_opts("fsdev"), "v_synth",
                                         1, NULL);
                if (!fsdev) {
                    error_report("duplicate option: %s", "virtfs_synth");
                    exit(1);
                }
                qemu_opt_set(fsdev, "fsdriver", "synth", &error_abort);

                device = qemu_opts_create(qemu_find_opts("device"), NULL, 0,
                                          &error_abort);
                qemu_opt_set(device, "driver", "virtio-9p-pci", &error_abort);
                qemu_opt_set(device, "fsdev", "v_synth", &error_abort);
                qemu_opt_set(device, "mount_tag", "v_synth", &error_abort);
                break;
            }
            case QEMU_OPTION_serial:
                add_device_config(DEV_SERIAL, optarg);
                default_serial = 0;
                if (strncmp(optarg, "mon:", 4) == 0) {
                    default_monitor = 0;
                }
                break;
            case QEMU_OPTION_watchdog:
                if (watchdog) {
                    error_report("only one watchdog option may be given");
                    return 1;
                }
                watchdog = optarg;
                break;
            case QEMU_OPTION_watchdog_action:
                if (select_watchdog_action(optarg) == -1) {
                    error_report("unknown -watchdog-action parameter");
                    exit(1);
                }
                break;
            case QEMU_OPTION_virtiocon:
                add_device_config(DEV_VIRTCON, optarg);
                default_virtcon = 0;
                if (strncmp(optarg, "mon:", 4) == 0) {
                    default_monitor = 0;
                }
                break;
            case QEMU_OPTION_parallel:
                add_device_config(DEV_PARALLEL, optarg);
                default_parallel = 0;
                if (strncmp(optarg, "mon:", 4) == 0) {
                    default_monitor = 0;
                }
                break;
            case QEMU_OPTION_debugcon:
                add_device_config(DEV_DEBUGCON, optarg);
                break;
            case QEMU_OPTION_loadvm:
                loadvm = optarg;
                break;
            case QEMU_OPTION_full_screen:
                full_screen = 1;
                break;
            case QEMU_OPTION_no_frame:
                no_frame = 1;
                break;
            case QEMU_OPTION_alt_grab:
                alt_grab = 1;
                break;
            case QEMU_OPTION_ctrl_grab:
                ctrl_grab = 1;
                break;
            case QEMU_OPTION_no_quit:
                no_quit = 1;
                break;
            case QEMU_OPTION_sdl:
#ifdef CONFIG_SDL
                display_type = DT_SDL;
                break;
#else
                error_report("SDL support is disabled");
                exit(1);
#endif
            case QEMU_OPTION_pidfile:
                pid_file = optarg;
                break;
            case QEMU_OPTION_win2k_hack:
                win2k_install_hack = 1;
                break;
            case QEMU_OPTION_rtc_td_hack: {
                static GlobalProperty slew_lost_ticks = {
                    .driver   = "mc146818rtc",
                    .property = "lost_tick_policy",
                    .value    = "slew",
                };

                qdev_prop_register_global(&slew_lost_ticks);
                break;
            }
            case QEMU_OPTION_acpitable:
                opts = qemu_opts_parse_noisily(qemu_find_opts("acpi"),
                                               optarg, true);
                if (!opts) {
                    exit(1);
                }
                acpi_table_add(opts, &error_fatal);
                break;
            case QEMU_OPTION_smbios:
                opts = qemu_opts_parse_noisily(qemu_find_opts("smbios"),
                                               optarg, false);
                if (!opts) {
                    exit(1);
                }
                smbios_entry_add(opts, &error_fatal);
                break;
            case QEMU_OPTION_fwcfg:
                opts = qemu_opts_parse_noisily(qemu_find_opts("fw_cfg"),
                                               optarg, true);
                if (opts == NULL) {
                    exit(1);
                }
                break;
            case QEMU_OPTION_enable_kvm:
                olist = qemu_find_opts("machine");
                qemu_opts_parse_noisily(olist, "accel=kvm", false);
                break;
            case QEMU_OPTION_enable_hax:
                olist = qemu_find_opts("machine");
                qemu_opts_parse_noisily(olist, "accel=hax", false);
                break;
            case QEMU_OPTION_M:
            case QEMU_OPTION_machine:
                olist = qemu_find_opts("machine");
                opts = qemu_opts_parse_noisily(olist, optarg, true);
                if (!opts) {
                    exit(1);
                }
                break;
             case QEMU_OPTION_no_kvm:
                olist = qemu_find_opts("machine");
                qemu_opts_parse_noisily(olist, "accel=tcg", false);
                break;
            case QEMU_OPTION_no_kvm_pit: {
                warn_report("ignoring deprecated option");
                break;
            }
            case QEMU_OPTION_no_kvm_pit_reinjection: {
                static GlobalProperty kvm_pit_lost_tick_policy = {
                    .driver   = "kvm-pit",
                    .property = "lost_tick_policy",
                    .value    = "discard",
                };

                warn_report("deprecated, replaced by "
                            "-global kvm-pit.lost_tick_policy=discard");
                qdev_prop_register_global(&kvm_pit_lost_tick_policy);
                break;
            }
            case QEMU_OPTION_accel:
                accel_opts = qemu_opts_parse_noisily(qemu_find_opts("accel"),
                                                     optarg, true);
                optarg = qemu_opt_get(accel_opts, "accel");
                if (!optarg || is_help_option(optarg)) {
                    error_printf("Possible accelerators: kvm, xen, hax, tcg\n");
                    exit(0);
                }
                opts = qemu_opts_create(qemu_find_opts("machine"), NULL,
                                        false, &error_abort);
                qemu_opt_set(opts, "accel", optarg, &error_abort);
                break;
            case QEMU_OPTION_usb:
                olist = qemu_find_opts("machine");
                qemu_opts_parse_noisily(olist, "usb=on", false);
                break;
            case QEMU_OPTION_usbdevice:
                error_report("'-usbdevice' is deprecated, please use "
                             "'-device usb-...' instead");
                olist = qemu_find_opts("machine");
                qemu_opts_parse_noisily(olist, "usb=on", false);
                add_device_config(DEV_USB, optarg);
                break;
            case QEMU_OPTION_device:
                if (!qemu_opts_parse_noisily(qemu_find_opts("device"),
                                             optarg, true)) {
                    exit(1);
                }
                break;
            case QEMU_OPTION_smp:
                if (!qemu_opts_parse_noisily(qemu_find_opts("smp-opts"),
                                             optarg, true)) {
                    exit(1);
                }
                break;
            case QEMU_OPTION_vnc:
                vnc_parse(optarg, &error_fatal);
                break;
            case QEMU_OPTION_no_acpi:
                acpi_enabled = 0;
                break;
            case QEMU_OPTION_no_hpet:
                no_hpet = 1;
                break;
            case QEMU_OPTION_balloon:
                if (balloon_parse(optarg) < 0) {
                    error_report("unknown -balloon argument %s", optarg);
                    exit(1);
                }
                break;
            case QEMU_OPTION_no_reboot:
                no_reboot = 1;
                break;
            case QEMU_OPTION_no_shutdown:
                no_shutdown = 1;
                break;
            case QEMU_OPTION_show_cursor:
                cursor_hide = 0;
                break;
            case QEMU_OPTION_uuid:
                if (qemu_uuid_parse(optarg, &qemu_uuid) < 0) {
                    error_report("failed to parse UUID string: wrong format");
                    exit(1);
                }
                qemu_uuid_set = true;
                break;
            case QEMU_OPTION_option_rom:
                if (nb_option_roms >= MAX_OPTION_ROMS) {
                    error_report("too many option ROMs");
                    exit(1);
                }
                opts = qemu_opts_parse_noisily(qemu_find_opts("option-rom"),
                                               optarg, true);
                if (!opts) {
                    exit(1);
                }
                option_rom[nb_option_roms].name = qemu_opt_get(opts, "romfile");
                option_rom[nb_option_roms].bootindex =
                    qemu_opt_get_number(opts, "bootindex", -1);
                if (!option_rom[nb_option_roms].name) {
                    error_report("Option ROM file is not specified");
                    exit(1);
                }
                nb_option_roms++;
                break;
            case QEMU_OPTION_semihosting:
                semihosting.enabled = true;
                semihosting.target = SEMIHOSTING_TARGET_AUTO;
                break;
            case QEMU_OPTION_semihosting_config:
                semihosting.enabled = true;
                opts = qemu_opts_parse_noisily(qemu_find_opts("semihosting-config"),
                                               optarg, false);
                if (opts != NULL) {
                    semihosting.enabled = qemu_opt_get_bool(opts, "enable",
                                                            true);
                    const char *target = qemu_opt_get(opts, "target");
                    if (target != NULL) {
                        if (strcmp("native", target) == 0) {
                            semihosting.target = SEMIHOSTING_TARGET_NATIVE;
                        } else if (strcmp("gdb", target) == 0) {
                            semihosting.target = SEMIHOSTING_TARGET_GDB;
                        } else  if (strcmp("auto", target) == 0) {
                            semihosting.target = SEMIHOSTING_TARGET_AUTO;
                        } else {
                            error_report("unsupported semihosting-config %s",
                                         optarg);
                            exit(1);
                        }
                    } else {
                        semihosting.target = SEMIHOSTING_TARGET_AUTO;
                    }
                    /* Set semihosting argument count and vector */
                    qemu_opt_foreach(opts, add_semihosting_arg,
                                     &semihosting, NULL);
                } else {
                    error_report("unsupported semihosting-config %s", optarg);
                    exit(1);
                }
                break;
            case QEMU_OPTION_tdf:
                warn_report("ignoring deprecated option");
                break;
            case QEMU_OPTION_name:
                opts = qemu_opts_parse_noisily(qemu_find_opts("name"),
                                               optarg, true);
                if (!opts) {
                    exit(1);
                }
                break;
            case QEMU_OPTION_prom_env:
                if (nb_prom_envs >= MAX_PROM_ENVS) {
                    error_report("too many prom variables");
                    exit(1);
                }
                prom_envs[nb_prom_envs] = optarg;
                nb_prom_envs++;
                break;
            case QEMU_OPTION_old_param:
                old_param = 1;
                break;
            case QEMU_OPTION_clock:
                /* Clock options no longer exist.  Keep this option for
                 * backward compatibility.
                 */
                break;
            case QEMU_OPTION_startdate:
                configure_rtc_date_offset(optarg, 1);
                break;
            case QEMU_OPTION_rtc:
                opts = qemu_opts_parse_noisily(qemu_find_opts("rtc"), optarg,
                                               false);
                if (!opts) {
                    exit(1);
                }
                configure_rtc(opts);
                break;
            case QEMU_OPTION_tb_size:
#ifndef CONFIG_TCG
                error_report("TCG is disabled");
                exit(1);
#endif
                if (qemu_strtoul(optarg, NULL, 0, &tcg_tb_size) < 0) {
                    error_report("Invalid argument to -tb-size");
                    exit(1);
                }
                break;
            case QEMU_OPTION_icount:
                icount_opts = qemu_opts_parse_noisily(qemu_find_opts("icount"),
                                                      optarg, true);
                if (!icount_opts) {
                    exit(1);
                }
                break;
            case QEMU_OPTION_incoming:
                if (!incoming) {
                    runstate_set(RUN_STATE_INMIGRATE);
                }
                incoming = optarg;
                break;
            case QEMU_OPTION_only_migratable:
                /*
                 * TODO: we can remove this option one day, and we
                 * should all use:
                 *
                 * "-global migration.only-migratable=true"
                 */
                qemu_global_option("migration.only-migratable=true");
                break;
            case QEMU_OPTION_nodefaults:
                has_defaults = 0;
                break;
            case QEMU_OPTION_xen_domid:
                if (!(xen_available())) {
                    error_report("Option not supported for this target");
                    exit(1);
                }
                xen_domid = atoi(optarg);
                break;
            case QEMU_OPTION_xen_create:
                if (!(xen_available())) {
                    error_report("Option not supported for this target");
                    exit(1);
                }
                xen_mode = XEN_CREATE;
                break;
            case QEMU_OPTION_xen_attach:
                if (!(xen_available())) {
                    error_report("Option not supported for this target");
                    exit(1);
                }
                xen_mode = XEN_ATTACH;
                break;
            case QEMU_OPTION_xen_domid_restrict:
                if (!(xen_available())) {
                    error_report("Option not supported for this target");
                    exit(1);
                }
                xen_domid_restrict = true;
                break;
            case QEMU_OPTION_trace:
                g_free(trace_file);
                trace_file = trace_opt_parse(optarg);
                break;
            case QEMU_OPTION_readconfig:
                {
                    int ret = qemu_read_config_file(optarg);
                    if (ret < 0) {
                        error_report("read config %s: %s", optarg,
                                     strerror(-ret));
                        exit(1);
                    }
                    break;
                }
            case QEMU_OPTION_spice:
                olist = qemu_find_opts("spice");
                if (!olist) {
                    error_report("spice support is disabled");
                    exit(1);
                }
                opts = qemu_opts_parse_noisily(olist, optarg, false);
                if (!opts) {
                    exit(1);
                }
                display_remote++;
                break;
            case QEMU_OPTION_writeconfig:
                {
                    FILE *fp;
                    if (strcmp(optarg, "-") == 0) {
                        fp = stdout;
                    } else {
                        fp = fopen(optarg, "w");
                        if (fp == NULL) {
                            error_report("open %s: %s", optarg,
                                         strerror(errno));
                            exit(1);
                        }
                    }
                    qemu_config_write(fp);
                    if (fp != stdout) {
                        fclose(fp);
                    }
                    break;
                }
            case QEMU_OPTION_qtest:
                qtest_chrdev = optarg;
                break;
            case QEMU_OPTION_qtest_log:
                qtest_log = optarg;
                break;
            case QEMU_OPTION_sandbox:
                opts = qemu_opts_parse_noisily(qemu_find_opts("sandbox"),
                                               optarg, true);
                if (!opts) {
                    exit(1);
                }
                break;
            case QEMU_OPTION_add_fd:
#ifndef _WIN32
                opts = qemu_opts_parse_noisily(qemu_find_opts("add-fd"),
                                               optarg, false);
                if (!opts) {
                    exit(1);
                }
#else
                error_report("File descriptor passing is disabled on this "
                             "platform");
                exit(1);
#endif
                break;
            case QEMU_OPTION_object:
                opts = qemu_opts_parse_noisily(qemu_find_opts("object"),
                                               optarg, true);
                if (!opts) {
                    exit(1);
                }
                break;
            case QEMU_OPTION_realtime:
                opts = qemu_opts_parse_noisily(qemu_find_opts("realtime"),
                                               optarg, false);
                if (!opts) {
                    exit(1);
                }
                enable_mlock = qemu_opt_get_bool(opts, "mlock", true);
                break;
            case QEMU_OPTION_msg:
                opts = qemu_opts_parse_noisily(qemu_find_opts("msg"), optarg,
                                               false);
                if (!opts) {
                    exit(1);
                }
                configure_msg(opts);
                break;
            case QEMU_OPTION_dump_vmstate:
                if (vmstate_dump_file) {
                    error_report("only one '-dump-vmstate' "
                                 "option may be given");
                    exit(1);
                }
                vmstate_dump_file = fopen(optarg, "w");
                if (vmstate_dump_file == NULL) {
                    error_report("open %s: %s", optarg, strerror(errno));
                    exit(1);
                }
                break;
            default:
                os_parse_cmd_args(popt->index, optarg);
            }
        }
    }
    /*
     * Clear error location left behind by the loop.
     * Best done right after the loop.  Do not insert code here!
     */
    loc_set_none();

    replay_configure(icount_opts);

    machine_class = select_machine();

    set_memory_options(&ram_slots, &maxram_size, machine_class);

    os_daemonize();
    rcu_disable_atfork();

    if (qemu_arg_etrace) {
        qemu_etrace_enabled = etrace_init(&qemu_etracer, qemu_arg_etrace,
                                          qemu_arg_etrace_flags,
                                          0, 32);
        if (!qemu_etrace_enabled) {
            perror(qemu_arg_etrace);
            exit(1);
        }
        atexit(qemu_etrace_cleanup);
    }

    if (pid_file && qemu_create_pidfile(pid_file) != 0) {
        error_report("could not acquire pid file: %s", strerror(errno));
        exit(1);
    }

    if (qemu_init_main_loop(&main_loop_err)) {
        error_report_err(main_loop_err);
        exit(1);
    }

    if (qemu_opts_foreach(qemu_find_opts("sandbox"),
                          parse_sandbox, NULL, NULL)) {
        exit(1);
    }

    if (qemu_opts_foreach(qemu_find_opts("name"),
                          parse_name, NULL, NULL)) {
        exit(1);
    }

#ifndef _WIN32
    if (qemu_opts_foreach(qemu_find_opts("add-fd"),
                          parse_add_fd, NULL, NULL)) {
        exit(1);
    }

    if (qemu_opts_foreach(qemu_find_opts("add-fd"),
                          cleanup_add_fd, NULL, NULL)) {
        exit(1);
    }
#endif

    current_machine = MACHINE(object_new(object_class_get_name(
                          OBJECT_CLASS(machine_class))));
    if (machine_help_func(qemu_get_machine_opts(), current_machine)) {
        exit(0);
    }
    object_property_add_child(object_get_root(), "machine",
                              OBJECT(current_machine), &error_abort);

    if (machine_class->minimum_page_bits) {
        if (!set_preferred_target_page_bits(machine_class->minimum_page_bits)) {
            /* This would be a board error: specifying a minimum smaller than
             * a target's compile-time fixed setting.
             */
            g_assert_not_reached();
        }
    }

    cpu_exec_init_all();

    if (machine_class->hw_version) {
        qemu_set_hw_version(machine_class->hw_version);
    }

    if (cpu_model && is_help_option(cpu_model)) {
        list_cpus(stdout, &fprintf, cpu_model);
        exit(0);
    }

    if (!trace_init_backends()) {
        exit(1);
    }
    trace_init_file(trace_file);

    /* Open the logfile at this point and set the log mask if necessary.
     */
    if (log_file) {
        qemu_set_log_filename(log_file, &error_fatal);
    }

    if (log_mask) {
        int mask;
        mask = qemu_str_to_log_mask(log_mask);
        if (!mask) {
            qemu_print_log_usage(stdout);
            exit(1);
        }
        qemu_set_log(mask);
    } else {
        qemu_set_log(0);
    }

    /* If no data_dir is specified then try to find it relative to the
       executable path.  */
    if (data_dir_idx < ARRAY_SIZE(data_dir)) {
        data_dir[data_dir_idx] = os_find_datadir();
        if (data_dir[data_dir_idx] != NULL) {
            data_dir_idx++;
        }
    }
    /* If all else fails use the install path specified when building. */
    if (data_dir_idx < ARRAY_SIZE(data_dir)) {
        data_dir[data_dir_idx++] = CONFIG_QEMU_DATADIR;
    }

    /* -L help lists the data directories and exits. */
    if (list_data_dirs) {
        for (i = 0; i < data_dir_idx; i++) {
            printf("%s\n", data_dir[i]);
        }
        exit(0);
    }

    smp_parse(qemu_opts_find(qemu_find_opts("smp-opts"), NULL));

    machine_class->max_cpus = machine_class->max_cpus ?: 1; /* Default to UP */
    if (max_cpus > machine_class->max_cpus) {
        error_report("Number of SMP CPUs requested (%d) exceeds max CPUs "
                     "supported by machine '%s' (%d)", max_cpus,
                     machine_class->name, machine_class->max_cpus);
        exit(1);
    }

    /*
     * Get the default machine options from the machine if it is not already
     * specified either by the configuration file or by the command line.
     */
    if (machine_class->default_machine_opts) {
        qemu_opts_set_defaults(qemu_find_opts("machine"),
                               machine_class->default_machine_opts, 0);
    }

    qemu_opts_foreach(qemu_find_opts("device"),
                      default_driver_check, NULL, NULL);
    qemu_opts_foreach(qemu_find_opts("global"),
                      default_driver_check, NULL, NULL);

    if (!vga_model && !default_vga) {
        vga_interface_type = VGA_DEVICE;
    }
    if (!has_defaults || machine_class->no_serial) {
        default_serial = 0;
    }
    if (!has_defaults || machine_class->no_parallel) {
        default_parallel = 0;
    }
    if (!has_defaults || !machine_class->use_virtcon) {
        default_virtcon = 0;
    }
    if (!has_defaults || !machine_class->use_sclp) {
        default_sclp = 0;
    }
    if (!has_defaults || machine_class->no_floppy) {
        default_floppy = 0;
    }
    if (!has_defaults || machine_class->no_cdrom) {
        default_cdrom = 0;
    }
    if (!has_defaults || machine_class->no_sdcard) {
        default_sdcard = 0;
    }
    if (!has_defaults) {
        default_monitor = 0;
        default_net = 0;
        default_vga = 0;
    }

    if (is_daemonized()) {
        /* According to documentation and historically, -nographic redirects
         * serial port, parallel port and monitor to stdio, which does not work
         * with -daemonize.  We can redirect these to null instead, but since
         * -nographic is legacy, let's just error out.
         * We disallow -nographic only if all other ports are not redirected
         * explicitly, to not break existing legacy setups which uses
         * -nographic _and_ redirects all ports explicitly - this is valid
         * usage, -nographic is just a no-op in this case.
         */
        if (nographic
            && (default_parallel || default_serial
                || default_monitor || default_virtcon)) {
            error_report("-nographic cannot be used with -daemonize");
            exit(1);
        }
#ifdef CONFIG_CURSES
        if (display_type == DT_CURSES) {
            error_report("curses display cannot be used with -daemonize");
            exit(1);
        }
#endif
    }

    if (nographic) {
        if (default_parallel)
            add_device_config(DEV_PARALLEL, "null");
        if (default_serial && default_monitor) {
            add_device_config(DEV_SERIAL, "mon:stdio");
        } else if (default_virtcon && default_monitor) {
            add_device_config(DEV_VIRTCON, "mon:stdio");
        } else if (default_sclp && default_monitor) {
            add_device_config(DEV_SCLP, "mon:stdio");
        } else {
            if (default_serial)
                add_device_config(DEV_SERIAL, "stdio");
            if (default_virtcon)
                add_device_config(DEV_VIRTCON, "stdio");
            if (default_sclp) {
                add_device_config(DEV_SCLP, "stdio");
            }
            if (default_monitor)
                monitor_parse("stdio", "readline", false);
        }
    } else {
        if (default_serial)
            add_device_config(DEV_SERIAL, "vc:80Cx24C");
        if (default_parallel)
            add_device_config(DEV_PARALLEL, "vc:80Cx24C");
        if (default_monitor)
            monitor_parse("vc:80Cx24C", "readline", false);
        if (default_virtcon)
            add_device_config(DEV_VIRTCON, "vc:80Cx24C");
        if (default_sclp) {
            add_device_config(DEV_SCLP, "vc:80Cx24C");
        }
    }

#if defined(CONFIG_VNC)
    if (!QTAILQ_EMPTY(&(qemu_find_opts("vnc")->head))) {
        display_remote++;
    }
#endif
    if (display_type == DT_DEFAULT && !display_remote) {
#if defined(CONFIG_GTK)
        display_type = DT_GTK;
#elif defined(CONFIG_SDL)
        display_type = DT_SDL;
#elif defined(CONFIG_COCOA)
        display_type = DT_COCOA;
#elif defined(CONFIG_VNC)
        vnc_parse("localhost:0,to=99,id=default", &error_abort);
#else
        display_type = DT_NONE;
#endif
    }

    if ((no_frame || alt_grab || ctrl_grab) && display_type != DT_SDL) {
        error_report("-no-frame, -alt-grab and -ctrl-grab are only valid "
                     "for SDL, ignoring option");
    }
    if (no_quit && (display_type != DT_GTK && display_type != DT_SDL)) {
        error_report("-no-quit is only valid for GTK and SDL, "
                     "ignoring option");
    }

    if (display_type == DT_GTK) {
        early_gtk_display_init(request_opengl);
    }

    if (display_type == DT_SDL) {
        sdl_display_early_init(request_opengl);
    }

    qemu_console_early_init();

    if (request_opengl == 1 && display_opengl == 0) {
#if defined(CONFIG_OPENGL)
        error_report("OpenGL is not supported by the display");
#else
        error_report("OpenGL support is disabled");
#endif
        exit(1);
    }

    page_size_init();
    socket_init();

    if (qemu_opts_foreach(qemu_find_opts("object"),
                          user_creatable_add_opts_foreach,
                          object_create_initial, NULL)) {
        exit(1);
    }

    if (qemu_opts_foreach(qemu_find_opts("chardev"),
                          chardev_init_func, NULL, NULL)) {
        exit(1);
    }

#ifdef CONFIG_VIRTFS
    if (qemu_opts_foreach(qemu_find_opts("fsdev"),
                          fsdev_init_func, NULL, NULL)) {
        exit(1);
    }
#endif

    if (qemu_opts_foreach(qemu_find_opts("device"),
                          device_help_func, NULL, NULL)) {
        exit(0);
    }

    machine_opts = qemu_get_machine_opts();
    if (qemu_opt_foreach(machine_opts, machine_set_property, current_machine,
                         NULL)) {
        object_unref(OBJECT(current_machine));
        exit(1);
    }

    configure_accelerator(current_machine);

    /*
     * Register all the global properties, including accel properties,
     * machine properties, and user-specified ones.
     */
    register_global_properties(current_machine);

    /*
     * Migration object can only be created after global properties
     * are applied correctly.
     */
    migration_object_init();

    if (qtest_chrdev) {
        qtest_init(qtest_chrdev, qtest_log, &error_fatal);
    }

    machine_opts = qemu_get_machine_opts();
    kernel_filename = qemu_opt_get(machine_opts, "kernel");
    initrd_filename = qemu_opt_get(machine_opts, "initrd");
    kernel_cmdline = qemu_opt_get(machine_opts, "append");
    bios_name = qemu_opt_get(machine_opts, "firmware");

    opts = qemu_opts_find(qemu_find_opts("boot-opts"), NULL);
    if (opts) {
        boot_order = qemu_opt_get(opts, "order");
        if (boot_order) {
            validate_bootdevices(boot_order, &error_fatal);
        }

        boot_once = qemu_opt_get(opts, "once");
        if (boot_once) {
            validate_bootdevices(boot_once, &error_fatal);
        }

        boot_menu = qemu_opt_get_bool(opts, "menu", boot_menu);
        boot_strict = qemu_opt_get_bool(opts, "strict", false);
    }

    if (!boot_order) {
        boot_order = machine_class->default_boot_order;
    }

    if (!kernel_cmdline) {
        kernel_cmdline = "";
        current_machine->kernel_cmdline = (char *)kernel_cmdline;
    }

    linux_boot = (kernel_filename != NULL);

    if (!linux_boot && *kernel_cmdline != '\0') {
        error_report("-append only allowed with -kernel option");
        exit(1);
    }

    if (!linux_boot && initrd_filename != NULL) {
        error_report("-initrd only allowed with -kernel option");
        exit(1);
    }

    if (semihosting_enabled() && !semihosting_get_argc() && kernel_filename) {
        /* fall back to the -kernel/-append */
        semihosting_arg_fallback(kernel_filename, kernel_cmdline);
    }

    os_set_line_buffering();

    /* spice needs the timers to be initialized by this point */
    qemu_spice_init();

    cpu_ticks_init();
    if (icount_opts) {
        if (!tcg_enabled()) {
            error_report("-icount is not allowed with hardware virtualization");
            exit(1);
        }
        configure_icount(icount_opts, &error_abort);
        qemu_opts_del(icount_opts);
    }

    if (tcg_enabled()) {
        qemu_tcg_configure(accel_opts, &error_fatal);
    }

    if (default_net) {
        QemuOptsList *net = qemu_find_opts("net");
        qemu_opts_set(net, NULL, "type", "nic", &error_abort);
#ifdef CONFIG_SLIRP
        qemu_opts_set(net, NULL, "type", "user", &error_abort);
#endif
    }

    colo_info_init();

    if (net_init_clients() < 0) {
        exit(1);
    }

    if (qemu_opts_foreach(qemu_find_opts("object"),
                          user_creatable_add_opts_foreach,
                          object_create_delayed, NULL)) {
        exit(1);
    }

#ifdef CONFIG_TPM
    if (tpm_init() < 0) {
        exit(1);
    }
#endif

    /* init the bluetooth world */
    if (foreach_device_config(DEV_BT, bt_parse))
        exit(1);

    if (!xen_enabled()) {
        /* On 32-bit hosts, QEMU is limited by virtual address space */
        if (ram_size > (2047 << 20) && HOST_LONG_BITS == 32) {
            error_report("at most 2047 MB RAM can be simulated");
            exit(1);
        }
    }

    blk_mig_init();
    ram_mig_init();

    /* If the currently selected machine wishes to override the units-per-bus
     * property of its default HBA interface type, do so now. */
    if (machine_class->units_per_default_bus) {
        override_max_devs(machine_class->block_default_type,
                          machine_class->units_per_default_bus);
    }

    /* open the virtual block devices */
    while (!QSIMPLEQ_EMPTY(&bdo_queue)) {
        BlockdevOptions_queue *bdo = QSIMPLEQ_FIRST(&bdo_queue);

        QSIMPLEQ_REMOVE_HEAD(&bdo_queue, entry);
        loc_push_restore(&bdo->loc);
        qmp_blockdev_add(bdo->bdo, &error_fatal);
        loc_pop(&bdo->loc);
        qapi_free_BlockdevOptions(bdo->bdo);
        g_free(bdo);
    }
    if (snapshot || replay_mode != REPLAY_MODE_NONE) {
        qemu_opts_foreach(qemu_find_opts("drive"), drive_enable_snapshot,
                          NULL, NULL);
    }
    if (qemu_opts_foreach(qemu_find_opts("drive"), drive_init_func,
                          &machine_class->block_default_type, NULL)) {
        exit(1);
    }

    default_drive(default_cdrom, snapshot, machine_class->block_default_type, 2,
                  CDROM_OPTS);
    default_drive(default_floppy, snapshot, IF_FLOPPY, 0, FD_OPTS);
    default_drive(default_sdcard, snapshot, IF_SD, 0, SD_OPTS);

    parse_numa_opts(current_machine);

    if (qemu_opts_foreach(qemu_find_opts("mon"),
                          mon_init_func, NULL, NULL)) {
        exit(1);
    }

    if (foreach_device_config(DEV_SERIAL, serial_parse) < 0)
        exit(1);
    if (foreach_device_config(DEV_PARALLEL, parallel_parse) < 0)
        exit(1);
    if (foreach_device_config(DEV_VIRTCON, virtcon_parse) < 0)
        exit(1);
    if (foreach_device_config(DEV_SCLP, sclp_parse) < 0) {
        exit(1);
    }
    if (foreach_device_config(DEV_DEBUGCON, debugcon_parse) < 0)
        exit(1);

    /* If no default VGA is requested, the default is "none".  */
    if (default_vga) {
        if (machine_class->default_display) {
            vga_model = machine_class->default_display;
        } else if (vga_interface_available(VGA_CIRRUS)) {
            vga_model = "cirrus";
        } else if (vga_interface_available(VGA_STD)) {
            vga_model = "std";
        }
    }
    if (vga_model) {
        select_vgahw(vga_model);
    }

    if (watchdog) {
        i = select_watchdog(watchdog);
        if (i > 0)
            exit (i == 1 ? 1 : 0);
    }

    /* This checkpoint is required by replay to separate prior clock
       reading from the other reads, because timer polling functions query
       clock values from the log. */
    replay_checkpoint(CHECKPOINT_INIT);
    qdev_machine_init();

    current_machine->ram_size = ram_size;
    current_machine->maxram_size = maxram_size;
    current_machine->ram_slots = ram_slots;
    current_machine->boot_order = boot_order;
    current_machine->cpu_model = cpu_model;

    machine_run_board_init(current_machine);

    realtime_init();

    soundhw_init();

    if (hax_enabled()) {
        hax_sync_vcpus();
    }

    if (qemu_opts_foreach(qemu_find_opts("fw_cfg"),
                          parse_fw_cfg, fw_cfg_find(), NULL) != 0) {
        exit(1);
    }

    /* init USB devices */
    if (machine_usb(current_machine)) {
        if (foreach_device_config(DEV_USB, usb_parse) < 0)
            exit(1);
    }

    /* Check if IGD GFX passthrough. */
    igd_gfx_passthru();

    /* init generic devices */
    rom_set_order_override(FW_CFG_ORDER_OVERRIDE_DEVICE);
    if (qemu_opts_foreach(qemu_find_opts("device"),
                          device_init_func, NULL, NULL)) {
        exit(1);
    }

    cpu_synchronize_all_post_init();

    rom_reset_order_override();

    /*
     * Create frontends for -drive if=scsi leftovers.
     * Normally, frontends for -drive get created by machine
     * initialization for onboard SCSI HBAs.  However, we create a few
     * more ever since SCSI qdevification, but this is pretty much an
     * implementation accident, and deprecated.
     */
    scsi_legacy_handle_cmdline();

    /* Did we create any drives that we failed to create a device for? */
    drive_check_orphaned();

    /* Don't warn about the default network setup that you get if
     * no command line -net or -netdev options are specified. There
     * are two cases that we would otherwise complain about:
     * (1) board doesn't support a NIC but the implicit "-net nic"
     * requested one
     * (2) CONFIG_SLIRP not set, in which case the implicit "-net nic"
     * sets up a nic that isn't connected to anything.
     */
    if (!default_net) {
        net_check_clients();
    }


    if (boot_once) {
        qemu_boot_set(boot_once, &error_fatal);
        qemu_register_reset(restore_boot_order, g_strdup(boot_order));
    }

    ds = init_displaystate();

    /* init local displays */
    switch (display_type) {
    case DT_CURSES:
        curses_display_init(ds, full_screen);
        break;
    case DT_SDL:
        sdl_display_init(ds, full_screen, no_frame);
        break;
    case DT_COCOA:
        cocoa_display_init(ds, full_screen);
        break;
    case DT_GTK:
        gtk_display_init(ds, full_screen, grab_on_hover);
        break;
    default:
        break;
    }

    /* must be after terminal init, SDL library changes signal handlers */
    os_setup_signal_handling();

    /* init remote displays */
#ifdef CONFIG_VNC
    qemu_opts_foreach(qemu_find_opts("vnc"),
                      vnc_init_func, NULL, NULL);
#endif

    if (using_spice) {
        qemu_spice_display_init();
    }

#ifdef CONFIG_OPENGL_DMABUF
    if (display_type == DT_EGL) {
        egl_headless_init();
    }
#endif

    if (foreach_device_config(DEV_GDB, gdbserver_start) < 0) {
        exit(1);
    }

    qdev_machine_creation_done();

    /* TODO: once all bus devices are qdevified, this should be done
     * when bus is created by qdev.c */
    qemu_register_reset(qbus_reset_all_fn, sysbus_get_default());
    qemu_run_machine_init_done_notifiers();

    if (rom_check_and_register_reset() != 0) {
        error_report("rom check and register reset failed");
        exit(1);
    }

    replay_start();

    /* This checkpoint is required by replay to separate prior clock
       reading from the other reads, because timer polling functions query
       clock values from the log. */
    replay_checkpoint(CHECKPOINT_RESET);
    qemu_system_reset(SHUTDOWN_CAUSE_NONE);
    register_global_state();
    if (replay_mode != REPLAY_MODE_NONE) {
        replay_vmstate_init();
    } else if (loadvm) {
        Error *local_err = NULL;
        if (load_snapshot(loadvm, &local_err) < 0) {
            error_report_err(local_err);
            autostart = 0;
        }
    }

    qdev_prop_check_globals();
    if (vmstate_dump_file) {
        /* dump and exit */
        dump_vmstate_json_to_file(vmstate_dump_file);
        return 0;
    }

    if (incoming) {
        Error *local_err = NULL;
        qemu_start_incoming_migration(incoming, &local_err);
        if (local_err) {
            error_reportf_err(local_err, "-incoming %s: ", incoming);
            exit(1);
        }
    } else if (autostart) {
        vm_start();
    }

    os_setup_post();

    if (qemu_etrace_mask(ETRACE_F_GPIO)) {
        qemu_etrace_gpio_init();
    }

    main_loop();
    replay_disable_events();
    iothread_stop_all();

    pause_all_vcpus();
    bdrv_close_all();
    res_free();

    /* vhost-user must be cleaned up before chardevs.  */
    net_cleanup();
    audio_cleanup();
    monitor_cleanup();
    qemu_chr_cleanup();
    /* TODO: unref root container, check all devices are ok */

    return 0;
}<|MERGE_RESOLUTION|>--- conflicted
+++ resolved
@@ -1702,48 +1702,10 @@
     return r;
 }
 
-<<<<<<< HEAD
-void qemu_register_reset(QEMUResetHandler *func, void *opaque)
-{
-    QEMUResetEntry *re = g_malloc0(sizeof(QEMUResetEntry));
-
-    re->func = func;
-    re->opaque = opaque;
-    QTAILQ_INSERT_TAIL(&reset_handlers, re, entry);
-}
-
-void qemu_unregister_reset(QEMUResetHandler *func, void *opaque)
-{
-    QEMUResetEntry *re;
-
-    QTAILQ_FOREACH(re, &reset_handlers, entry) {
-        if (re->func == func && re->opaque == opaque) {
-            QTAILQ_REMOVE(&reset_handlers, re, entry);
-            g_free(re);
-            return;
-        }
-    }
-}
-
-void qemu_devices_reset(void)
-{
-    QEMUResetEntry *re, *nre;
-
-    /* reset all devices */
-    QTAILQ_FOREACH_SAFE(re, &reset_handlers, entry, nre) {
-        if (re->func) {
-            re->func(re->opaque);
-        }
-    }
-}
-
-void qemu_system_reset(bool report)
-=======
 /*
  * Reset the VM. Issue an event unless @reason is SHUTDOWN_CAUSE_NONE.
  */
 void qemu_system_reset(ShutdownCause reason)
->>>>>>> 1ab5eb4e
 {
     MachineClass *mc;
 
