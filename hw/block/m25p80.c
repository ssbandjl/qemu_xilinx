--- conflicted
+++ resolved
@@ -1698,16 +1698,10 @@
 
         trace_m25p80_binding(s);
         s->storage = blk_blockalign(s->blk, s->size);
-<<<<<<< HEAD
-        if (blk_pread(s->blk, 0, s->storage, s->size) != s->size) {
-            fprintf(stderr, "failed to read the initial flash content");
-            exit(1);
-=======
 
         if (blk_pread(s->blk, 0, s->size, s->storage, 0) < 0) {
             error_setg(errp, "failed to read the initial flash content");
             return;
->>>>>>> 824824d1
         }
 
     } else {
