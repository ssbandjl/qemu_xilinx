/*
 * Block driver for the QCOW version 2 format
 *
 * Copyright (c) 2004-2006 Fabrice Bellard
 *
 * Permission is hereby granted, free of charge, to any person obtaining a copy
 * of this software and associated documentation files (the "Software"), to deal
 * in the Software without restriction, including without limitation the rights
 * to use, copy, modify, merge, publish, distribute, sublicense, and/or sell
 * copies of the Software, and to permit persons to whom the Software is
 * furnished to do so, subject to the following conditions:
 *
 * The above copyright notice and this permission notice shall be included in
 * all copies or substantial portions of the Software.
 *
 * THE SOFTWARE IS PROVIDED "AS IS", WITHOUT WARRANTY OF ANY KIND, EXPRESS OR
 * IMPLIED, INCLUDING BUT NOT LIMITED TO THE WARRANTIES OF MERCHANTABILITY,
 * FITNESS FOR A PARTICULAR PURPOSE AND NONINFRINGEMENT. IN NO EVENT SHALL
 * THE AUTHORS OR COPYRIGHT HOLDERS BE LIABLE FOR ANY CLAIM, DAMAGES OR OTHER
 * LIABILITY, WHETHER IN AN ACTION OF CONTRACT, TORT OR OTHERWISE, ARISING FROM,
 * OUT OF OR IN CONNECTION WITH THE SOFTWARE OR THE USE OR OTHER DEALINGS IN
 * THE SOFTWARE.
 */

#ifndef BLOCK_QCOW2_H
#define BLOCK_QCOW2_H

#include "crypto/cipher.h"
#include "qemu/coroutine.h"

//#define DEBUG_ALLOC
//#define DEBUG_ALLOC2
//#define DEBUG_EXT

#define QCOW_MAGIC (('Q' << 24) | ('F' << 16) | ('I' << 8) | 0xfb)

#define QCOW_CRYPT_NONE 0
#define QCOW_CRYPT_AES  1

#define QCOW_MAX_CRYPT_CLUSTERS 32
#define QCOW_MAX_SNAPSHOTS 65536

/* 8 MB refcount table is enough for 2 PB images at 64k cluster size
 * (128 GB for 512 byte clusters, 2 EB for 2 MB clusters) */
#define QCOW_MAX_REFTABLE_SIZE 0x800000

/* 32 MB L1 table is enough for 2 PB images at 64k cluster size
 * (128 GB for 512 byte clusters, 2 EB for 2 MB clusters) */
#define QCOW_MAX_L1_SIZE 0x2000000

/* Allow for an average of 1k per snapshot table entry, should be plenty of
 * space for snapshot names and IDs */
#define QCOW_MAX_SNAPSHOTS_SIZE (1024 * QCOW_MAX_SNAPSHOTS)

/* indicate that the refcount of the referenced cluster is exactly one. */
#define QCOW_OFLAG_COPIED     (1ULL << 63)
/* indicate that the cluster is compressed (they never have the copied flag) */
#define QCOW_OFLAG_COMPRESSED (1ULL << 62)
/* The cluster reads as all zeros */
#define QCOW_OFLAG_ZERO (1ULL << 0)

#define MIN_CLUSTER_BITS 9
#define MAX_CLUSTER_BITS 21

/* Must be at least 2 to cover COW */
#define MIN_L2_CACHE_SIZE 2 /* clusters */

/* Must be at least 4 to cover all cases of refcount table growth */
#define MIN_REFCOUNT_CACHE_SIZE 4 /* clusters */

/* Whichever is more */
#define DEFAULT_L2_CACHE_CLUSTERS 8 /* clusters */
#define DEFAULT_L2_CACHE_BYTE_SIZE 1048576 /* bytes */

/* The refblock cache needs only a fourth of the L2 cache size to cover as many
 * clusters */
#define DEFAULT_L2_REFCOUNT_SIZE_RATIO 4

#define DEFAULT_CLUSTER_SIZE 65536


#define QCOW2_OPT_LAZY_REFCOUNTS "lazy-refcounts"
#define QCOW2_OPT_DISCARD_REQUEST "pass-discard-request"
#define QCOW2_OPT_DISCARD_SNAPSHOT "pass-discard-snapshot"
#define QCOW2_OPT_DISCARD_OTHER "pass-discard-other"
#define QCOW2_OPT_OVERLAP "overlap-check"
#define QCOW2_OPT_OVERLAP_TEMPLATE "overlap-check.template"
#define QCOW2_OPT_OVERLAP_MAIN_HEADER "overlap-check.main-header"
#define QCOW2_OPT_OVERLAP_ACTIVE_L1 "overlap-check.active-l1"
#define QCOW2_OPT_OVERLAP_ACTIVE_L2 "overlap-check.active-l2"
#define QCOW2_OPT_OVERLAP_REFCOUNT_TABLE "overlap-check.refcount-table"
#define QCOW2_OPT_OVERLAP_REFCOUNT_BLOCK "overlap-check.refcount-block"
#define QCOW2_OPT_OVERLAP_SNAPSHOT_TABLE "overlap-check.snapshot-table"
#define QCOW2_OPT_OVERLAP_INACTIVE_L1 "overlap-check.inactive-l1"
#define QCOW2_OPT_OVERLAP_INACTIVE_L2 "overlap-check.inactive-l2"
#define QCOW2_OPT_CACHE_SIZE "cache-size"
#define QCOW2_OPT_L2_CACHE_SIZE "l2-cache-size"
#define QCOW2_OPT_REFCOUNT_CACHE_SIZE "refcount-cache-size"
#define QCOW2_OPT_CACHE_CLEAN_INTERVAL "cache-clean-interval"

typedef struct QCowHeader {
    uint32_t magic;
    uint32_t version;
    uint64_t backing_file_offset;
    uint32_t backing_file_size;
    uint32_t cluster_bits;
    uint64_t size; /* in bytes */
    uint32_t crypt_method;
    uint32_t l1_size; /* XXX: save number of clusters instead ? */
    uint64_t l1_table_offset;
    uint64_t refcount_table_offset;
    uint32_t refcount_table_clusters;
    uint32_t nb_snapshots;
    uint64_t snapshots_offset;

    /* The following fields are only valid for version >= 3 */
    uint64_t incompatible_features;
    uint64_t compatible_features;
    uint64_t autoclear_features;

    uint32_t refcount_order;
    uint32_t header_length;
} QEMU_PACKED QCowHeader;

typedef struct QEMU_PACKED QCowSnapshotHeader {
    /* header is 8 byte aligned */
    uint64_t l1_table_offset;

    uint32_t l1_size;
    uint16_t id_str_size;
    uint16_t name_size;

    uint32_t date_sec;
    uint32_t date_nsec;

    uint64_t vm_clock_nsec;

    uint32_t vm_state_size;
    uint32_t extra_data_size; /* for extension */
    /* extra data follows */
    /* id_str follows */
    /* name follows  */
} QCowSnapshotHeader;

typedef struct QEMU_PACKED QCowSnapshotExtraData {
    uint64_t vm_state_size_large;
    uint64_t disk_size;
} QCowSnapshotExtraData;


typedef struct QCowSnapshot {
    uint64_t l1_table_offset;
    uint32_t l1_size;
    char *id_str;
    char *name;
    uint64_t disk_size;
    uint64_t vm_state_size;
    uint32_t date_sec;
    uint32_t date_nsec;
    uint64_t vm_clock_nsec;
} QCowSnapshot;

struct Qcow2Cache;
typedef struct Qcow2Cache Qcow2Cache;

typedef struct Qcow2UnknownHeaderExtension {
    uint32_t magic;
    uint32_t len;
    QLIST_ENTRY(Qcow2UnknownHeaderExtension) next;
    uint8_t data[];
} Qcow2UnknownHeaderExtension;

enum {
    QCOW2_FEAT_TYPE_INCOMPATIBLE    = 0,
    QCOW2_FEAT_TYPE_COMPATIBLE      = 1,
    QCOW2_FEAT_TYPE_AUTOCLEAR       = 2,
};

/* Incompatible feature bits */
enum {
    QCOW2_INCOMPAT_DIRTY_BITNR   = 0,
    QCOW2_INCOMPAT_CORRUPT_BITNR = 1,
    QCOW2_INCOMPAT_DIRTY         = 1 << QCOW2_INCOMPAT_DIRTY_BITNR,
    QCOW2_INCOMPAT_CORRUPT       = 1 << QCOW2_INCOMPAT_CORRUPT_BITNR,

    QCOW2_INCOMPAT_MASK          = QCOW2_INCOMPAT_DIRTY
                                 | QCOW2_INCOMPAT_CORRUPT,
};

/* Compatible feature bits */
enum {
    QCOW2_COMPAT_LAZY_REFCOUNTS_BITNR = 0,
    QCOW2_COMPAT_LAZY_REFCOUNTS       = 1 << QCOW2_COMPAT_LAZY_REFCOUNTS_BITNR,

    QCOW2_COMPAT_FEAT_MASK            = QCOW2_COMPAT_LAZY_REFCOUNTS,
};

enum qcow2_discard_type {
    QCOW2_DISCARD_NEVER = 0,
    QCOW2_DISCARD_ALWAYS,
    QCOW2_DISCARD_REQUEST,
    QCOW2_DISCARD_SNAPSHOT,
    QCOW2_DISCARD_OTHER,
    QCOW2_DISCARD_MAX
};

typedef struct Qcow2Feature {
    uint8_t type;
    uint8_t bit;
    char    name[46];
} QEMU_PACKED Qcow2Feature;

typedef struct Qcow2DiscardRegion {
    BlockDriverState *bs;
    uint64_t offset;
    uint64_t bytes;
    QTAILQ_ENTRY(Qcow2DiscardRegion) next;
} Qcow2DiscardRegion;

typedef uint64_t Qcow2GetRefcountFunc(const void *refcount_array,
                                      uint64_t index);
typedef void Qcow2SetRefcountFunc(void *refcount_array,
                                  uint64_t index, uint64_t value);

typedef struct BDRVQcow2State {
    int cluster_bits;
    int cluster_size;
    int cluster_sectors;
    int l2_bits;
    int l2_size;
    int l1_size;
    int l1_vm_state_index;
    int refcount_block_bits;
    int refcount_block_size;
    int csize_shift;
    int csize_mask;
    uint64_t cluster_offset_mask;
    uint64_t l1_table_offset;
    uint64_t *l1_table;

    Qcow2Cache* l2_table_cache;
    Qcow2Cache* refcount_block_cache;
    QEMUTimer *cache_clean_timer;
    unsigned cache_clean_interval;

    uint8_t *cluster_cache;
    uint8_t *cluster_data;
    uint64_t cluster_cache_offset;
    QLIST_HEAD(QCowClusterAlloc, QCowL2Meta) cluster_allocs;

    uint64_t *refcount_table;
    uint64_t refcount_table_offset;
    uint32_t refcount_table_size;
    uint64_t free_cluster_index;
    uint64_t free_byte_offset;

    CoMutex lock;

    QCryptoCipher *cipher; /* current cipher, NULL if no key yet */
    uint32_t crypt_method_header;
    uint64_t snapshots_offset;
    int snapshots_size;
    unsigned int nb_snapshots;
    QCowSnapshot *snapshots;

    int flags;
    int qcow_version;
    bool use_lazy_refcounts;
    int refcount_order;
    int refcount_bits;
    uint64_t refcount_max;

    Qcow2GetRefcountFunc *get_refcount;
    Qcow2SetRefcountFunc *set_refcount;

    bool discard_passthrough[QCOW2_DISCARD_MAX];

    int overlap_check; /* bitmask of Qcow2MetadataOverlap values */
    bool signaled_corruption;

    uint64_t incompatible_features;
    uint64_t compatible_features;
    uint64_t autoclear_features;

    size_t unknown_header_fields_size;
    void* unknown_header_fields;
    QLIST_HEAD(, Qcow2UnknownHeaderExtension) unknown_header_ext;
    QTAILQ_HEAD (, Qcow2DiscardRegion) discards;
    bool cache_discards;

    /* Backing file path and format as stored in the image (this is not the
     * effective path/format, which may be the result of a runtime option
     * override) */
    char *image_backing_file;
    char *image_backing_format;
} BDRVQcow2State;

typedef struct Qcow2COWRegion {
    /**
     * Offset of the COW region in bytes from the start of the first cluster
     * touched by the request.
     */
    uint64_t    offset;

    /** Number of bytes to copy */
    int         nb_bytes;
} Qcow2COWRegion;

/**
 * Describes an in-flight (part of a) write request that writes to clusters
 * that are not referenced in their L2 table yet.
 */
typedef struct QCowL2Meta
{
    /** Guest offset of the first newly allocated cluster */
    uint64_t offset;

    /** Host offset of the first newly allocated cluster */
    uint64_t alloc_offset;

    /** Number of newly allocated clusters */
    int nb_clusters;

    /**
     * Requests that overlap with this allocation and wait to be restarted
     * when the allocating request has completed.
     */
    CoQueue dependent_requests;

    /**
     * The COW Region between the start of the first allocated cluster and the
     * area the guest actually writes to.
     */
    Qcow2COWRegion cow_start;

    /**
     * The COW Region between the area the guest actually writes to and the
     * end of the last allocated cluster.
     */
    Qcow2COWRegion cow_end;

    /** Pointer to next L2Meta of the same write request */
    struct QCowL2Meta *next;

    QLIST_ENTRY(QCowL2Meta) next_in_flight;
} QCowL2Meta;

enum {
    QCOW2_CLUSTER_UNALLOCATED,
    QCOW2_CLUSTER_NORMAL,
    QCOW2_CLUSTER_COMPRESSED,
    QCOW2_CLUSTER_ZERO
};

typedef enum QCow2MetadataOverlap {
    QCOW2_OL_MAIN_HEADER_BITNR    = 0,
    QCOW2_OL_ACTIVE_L1_BITNR      = 1,
    QCOW2_OL_ACTIVE_L2_BITNR      = 2,
    QCOW2_OL_REFCOUNT_TABLE_BITNR = 3,
    QCOW2_OL_REFCOUNT_BLOCK_BITNR = 4,
    QCOW2_OL_SNAPSHOT_TABLE_BITNR = 5,
    QCOW2_OL_INACTIVE_L1_BITNR    = 6,
    QCOW2_OL_INACTIVE_L2_BITNR    = 7,

    QCOW2_OL_MAX_BITNR            = 8,

    QCOW2_OL_NONE           = 0,
    QCOW2_OL_MAIN_HEADER    = (1 << QCOW2_OL_MAIN_HEADER_BITNR),
    QCOW2_OL_ACTIVE_L1      = (1 << QCOW2_OL_ACTIVE_L1_BITNR),
    QCOW2_OL_ACTIVE_L2      = (1 << QCOW2_OL_ACTIVE_L2_BITNR),
    QCOW2_OL_REFCOUNT_TABLE = (1 << QCOW2_OL_REFCOUNT_TABLE_BITNR),
    QCOW2_OL_REFCOUNT_BLOCK = (1 << QCOW2_OL_REFCOUNT_BLOCK_BITNR),
    QCOW2_OL_SNAPSHOT_TABLE = (1 << QCOW2_OL_SNAPSHOT_TABLE_BITNR),
    QCOW2_OL_INACTIVE_L1    = (1 << QCOW2_OL_INACTIVE_L1_BITNR),
    /* NOTE: Checking overlaps with inactive L2 tables will result in bdrv
     * reads. */
    QCOW2_OL_INACTIVE_L2    = (1 << QCOW2_OL_INACTIVE_L2_BITNR),
} QCow2MetadataOverlap;

/* Perform all overlap checks which can be done in constant time */
#define QCOW2_OL_CONSTANT \
    (QCOW2_OL_MAIN_HEADER | QCOW2_OL_ACTIVE_L1 | QCOW2_OL_REFCOUNT_TABLE | \
     QCOW2_OL_SNAPSHOT_TABLE)

/* Perform all overlap checks which don't require disk access */
#define QCOW2_OL_CACHED \
    (QCOW2_OL_CONSTANT | QCOW2_OL_ACTIVE_L2 | QCOW2_OL_REFCOUNT_BLOCK | \
     QCOW2_OL_INACTIVE_L1)

/* Perform all overlap checks */
#define QCOW2_OL_ALL \
    (QCOW2_OL_CACHED | QCOW2_OL_INACTIVE_L2)

#define L1E_OFFSET_MASK 0x00fffffffffffe00ULL
#define L2E_OFFSET_MASK 0x00fffffffffffe00ULL
#define L2E_COMPRESSED_OFFSET_SIZE_MASK 0x3fffffffffffffffULL

#define REFT_OFFSET_MASK 0xfffffffffffffe00ULL

static inline int64_t start_of_cluster(BDRVQcow2State *s, int64_t offset)
{
    return offset & ~(s->cluster_size - 1);
}

static inline int64_t offset_into_cluster(BDRVQcow2State *s, int64_t offset)
{
    return offset & (s->cluster_size - 1);
}

static inline uint64_t size_to_clusters(BDRVQcow2State *s, uint64_t size)
{
    return (size + (s->cluster_size - 1)) >> s->cluster_bits;
}

static inline int64_t size_to_l1(BDRVQcow2State *s, int64_t size)
{
    int shift = s->cluster_bits + s->l2_bits;
    return (size + (1ULL << shift) - 1) >> shift;
}

static inline int offset_to_l2_index(BDRVQcow2State *s, int64_t offset)
{
    return (offset >> s->cluster_bits) & (s->l2_size - 1);
}

static inline int64_t align_offset(int64_t offset, int n)
{
    offset = (offset + n - 1) & ~(n - 1);
    return offset;
}

static inline int64_t qcow2_vm_state_offset(BDRVQcow2State *s)
{
    return (int64_t)s->l1_vm_state_index << (s->cluster_bits + s->l2_bits);
}

static inline uint64_t qcow2_max_refcount_clusters(BDRVQcow2State *s)
{
    return QCOW_MAX_REFTABLE_SIZE >> s->cluster_bits;
}

static inline int qcow2_get_cluster_type(uint64_t l2_entry)
{
    if (l2_entry & QCOW_OFLAG_COMPRESSED) {
        return QCOW2_CLUSTER_COMPRESSED;
    } else if (l2_entry & QCOW_OFLAG_ZERO) {
        return QCOW2_CLUSTER_ZERO;
    } else if (!(l2_entry & L2E_OFFSET_MASK)) {
        return QCOW2_CLUSTER_UNALLOCATED;
    } else {
        return QCOW2_CLUSTER_NORMAL;
    }
}

/* Check whether refcounts are eager or lazy */
static inline bool qcow2_need_accurate_refcounts(BDRVQcow2State *s)
{
    return !(s->incompatible_features & QCOW2_INCOMPAT_DIRTY);
}

static inline uint64_t l2meta_cow_start(QCowL2Meta *m)
{
    return m->offset + m->cow_start.offset;
}

static inline uint64_t l2meta_cow_end(QCowL2Meta *m)
{
    return m->offset + m->cow_end.offset + m->cow_end.nb_bytes;
}

static inline uint64_t refcount_diff(uint64_t r1, uint64_t r2)
{
    return r1 > r2 ? r1 - r2 : r2 - r1;
}
<<<<<<< HEAD

// FIXME Need qcow2_ prefix to global functions
=======
>>>>>>> 7124ccf8

/* qcow2.c functions */
int qcow2_backing_read1(BlockDriverState *bs, QEMUIOVector *qiov,
                  int64_t sector_num, int nb_sectors);

int qcow2_mark_dirty(BlockDriverState *bs);
int qcow2_mark_corrupt(BlockDriverState *bs);
int qcow2_mark_consistent(BlockDriverState *bs);
int qcow2_update_header(BlockDriverState *bs);

void qcow2_signal_corruption(BlockDriverState *bs, bool fatal, int64_t offset,
                             int64_t size, const char *message_format, ...)
                             GCC_FMT_ATTR(5, 6);

/* qcow2-refcount.c functions */
int qcow2_refcount_init(BlockDriverState *bs);
void qcow2_refcount_close(BlockDriverState *bs);

int qcow2_get_refcount(BlockDriverState *bs, int64_t cluster_index,
                       uint64_t *refcount);

int qcow2_update_cluster_refcount(BlockDriverState *bs, int64_t cluster_index,
                                  uint64_t addend, bool decrease,
                                  enum qcow2_discard_type type);

int64_t qcow2_alloc_clusters(BlockDriverState *bs, uint64_t size);
int64_t qcow2_alloc_clusters_at(BlockDriverState *bs, uint64_t offset,
                                int64_t nb_clusters);
int64_t qcow2_alloc_bytes(BlockDriverState *bs, int size);
void qcow2_free_clusters(BlockDriverState *bs,
                          int64_t offset, int64_t size,
                          enum qcow2_discard_type type);
void qcow2_free_any_clusters(BlockDriverState *bs, uint64_t l2_entry,
                             int nb_clusters, enum qcow2_discard_type type);

int qcow2_update_snapshot_refcount(BlockDriverState *bs,
    int64_t l1_table_offset, int l1_size, int addend);

int qcow2_check_refcounts(BlockDriverState *bs, BdrvCheckResult *res,
                          BdrvCheckMode fix);

void qcow2_process_discards(BlockDriverState *bs, int ret);

int qcow2_check_metadata_overlap(BlockDriverState *bs, int ign, int64_t offset,
                                 int64_t size);
int qcow2_pre_write_overlap_check(BlockDriverState *bs, int ign, int64_t offset,
                                  int64_t size);

int qcow2_change_refcount_order(BlockDriverState *bs, int refcount_order,
                                BlockDriverAmendStatusCB *status_cb,
                                void *cb_opaque, Error **errp);

/* qcow2-cluster.c functions */
int qcow2_grow_l1_table(BlockDriverState *bs, uint64_t min_size,
                        bool exact_size);
int qcow2_write_l1_entry(BlockDriverState *bs, int l1_index);
int qcow2_decompress_cluster(BlockDriverState *bs, uint64_t cluster_offset);
int qcow2_encrypt_sectors(BDRVQcow2State *s, int64_t sector_num,
                          uint8_t *out_buf, const uint8_t *in_buf,
                          int nb_sectors, bool enc, Error **errp);

int qcow2_get_cluster_offset(BlockDriverState *bs, uint64_t offset,
                             unsigned int *bytes, uint64_t *cluster_offset);
int qcow2_alloc_cluster_offset(BlockDriverState *bs, uint64_t offset,
                               unsigned int *bytes, uint64_t *host_offset,
                               QCowL2Meta **m);
uint64_t qcow2_alloc_compressed_cluster_offset(BlockDriverState *bs,
                                         uint64_t offset,
                                         int compressed_size);

int qcow2_alloc_cluster_link_l2(BlockDriverState *bs, QCowL2Meta *m);
int qcow2_discard_clusters(BlockDriverState *bs, uint64_t offset,
    int nb_sectors, enum qcow2_discard_type type, bool full_discard);
int qcow2_zero_clusters(BlockDriverState *bs, uint64_t offset, int nb_sectors,
                        int flags);

int qcow2_expand_zero_clusters(BlockDriverState *bs,
                               BlockDriverAmendStatusCB *status_cb,
                               void *cb_opaque);

/* qcow2-snapshot.c functions */
int qcow2_snapshot_create(BlockDriverState *bs, QEMUSnapshotInfo *sn_info);
int qcow2_snapshot_goto(BlockDriverState *bs, const char *snapshot_id);
int qcow2_snapshot_delete(BlockDriverState *bs,
                          const char *snapshot_id,
                          const char *name,
                          Error **errp);
int qcow2_snapshot_list(BlockDriverState *bs, QEMUSnapshotInfo **psn_tab);
int qcow2_snapshot_load_tmp(BlockDriverState *bs,
                            const char *snapshot_id,
                            const char *name,
                            Error **errp);

void qcow2_free_snapshots(BlockDriverState *bs);
int qcow2_read_snapshots(BlockDriverState *bs);

/* qcow2-cache.c functions */
Qcow2Cache *qcow2_cache_create(BlockDriverState *bs, int num_tables);
int qcow2_cache_destroy(BlockDriverState* bs, Qcow2Cache *c);

void qcow2_cache_entry_mark_dirty(BlockDriverState *bs, Qcow2Cache *c,
     void *table);
int qcow2_cache_flush(BlockDriverState *bs, Qcow2Cache *c);
int qcow2_cache_write(BlockDriverState *bs, Qcow2Cache *c);
int qcow2_cache_set_dependency(BlockDriverState *bs, Qcow2Cache *c,
    Qcow2Cache *dependency);
void qcow2_cache_depends_on_flush(Qcow2Cache *c);

void qcow2_cache_clean_unused(BlockDriverState *bs, Qcow2Cache *c);
int qcow2_cache_empty(BlockDriverState *bs, Qcow2Cache *c);

int qcow2_cache_get(BlockDriverState *bs, Qcow2Cache *c, uint64_t offset,
    void **table);
int qcow2_cache_get_empty(BlockDriverState *bs, Qcow2Cache *c, uint64_t offset,
    void **table);
void qcow2_cache_put(BlockDriverState *bs, Qcow2Cache *c, void **table);

#endif<|MERGE_RESOLUTION|>--- conflicted
+++ resolved
@@ -472,11 +472,6 @@
 {
     return r1 > r2 ? r1 - r2 : r2 - r1;
 }
-<<<<<<< HEAD
-
-// FIXME Need qcow2_ prefix to global functions
-=======
->>>>>>> 7124ccf8
 
 /* qcow2.c functions */
 int qcow2_backing_read1(BlockDriverState *bs, QEMUIOVector *qiov,
