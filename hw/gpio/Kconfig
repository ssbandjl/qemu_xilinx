config MAX7310
    bool
    depends on I2C

config PL061
    bool

config GPIO_KEY
    bool

<<<<<<< HEAD
config XILINX_IOMODULE_GPI
	bool

config XILINX_IOMODULE_GPO
	bool
=======
config SIFIVE_GPIO
    bool
>>>>>>> f00f57f3
<|MERGE_RESOLUTION|>--- conflicted
+++ resolved
@@ -8,13 +8,11 @@
 config GPIO_KEY
     bool
 
-<<<<<<< HEAD
 config XILINX_IOMODULE_GPI
 	bool
 
 config XILINX_IOMODULE_GPO
 	bool
-=======
+
 config SIFIVE_GPIO
-    bool
->>>>>>> f00f57f3
+    bool