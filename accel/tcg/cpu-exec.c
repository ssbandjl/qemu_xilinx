/*
 *  emulator main execution loop
 *
 *  Copyright (c) 2003-2005 Fabrice Bellard
 *
 * This library is free software; you can redistribute it and/or
 * modify it under the terms of the GNU Lesser General Public
 * License as published by the Free Software Foundation; either
 * version 2.1 of the License, or (at your option) any later version.
 *
 * This library is distributed in the hope that it will be useful,
 * but WITHOUT ANY WARRANTY; without even the implied warranty of
 * MERCHANTABILITY or FITNESS FOR A PARTICULAR PURPOSE.  See the GNU
 * Lesser General Public License for more details.
 *
 * You should have received a copy of the GNU Lesser General Public
 * License along with this library; if not, see <http://www.gnu.org/licenses/>.
 */

#include "qemu/osdep.h"
#include "qemu/qemu-print.h"
#include "qapi/error.h"
#include "qapi/qapi-commands-machine.h"
#include "qapi/type-helpers.h"
#include "hw/core/tcg-cpu-ops.h"
#include "trace.h"
#include "disas/disas.h"
#include "exec/exec-all.h"
#include "tcg/tcg.h"
#include "qemu/atomic.h"
#include "qemu/compiler.h"
#include "qemu/timer.h"
#include "qemu/rcu.h"
#include "exec/log.h"
#include "qemu/main-loop.h"
#if defined(TARGET_I386) && !defined(CONFIG_USER_ONLY)
#include "hw/i386/apic.h"
#endif
#include "sysemu/cpus.h"
#include "exec/cpu-all.h"
#include "sysemu/cpu-timers.h"
#include "sysemu/replay.h"
#include "sysemu/tcg.h"
#include "qemu/etrace.h"
#include "exec/helper-proto.h"
#include "tb-jmp-cache.h"
#include "tb-hash.h"
#include "tb-context.h"
#include "internal.h"

/* -icount align implementation. */

typedef struct SyncClocks {
    int64_t diff_clk;
    int64_t last_cpu_icount;
    int64_t realtime_clock;
} SyncClocks;

#if !defined(CONFIG_USER_ONLY)
/* Allow the guest to have a max 3ms advance.
 * The difference between the 2 clocks could therefore
 * oscillate around 0.
 */
#define VM_CLOCK_ADVANCE 3000000
#define THRESHOLD_REDUCE 1.5
#define MAX_DELAY_PRINT_RATE 2000000000LL
#define MAX_NB_PRINTS 100

static int64_t max_delay;
static int64_t max_advance;

static void align_clocks(SyncClocks *sc, CPUState *cpu)
{
    int64_t cpu_icount;

    if (!icount_align_option) {
        return;
    }

    cpu_icount = cpu->icount_extra + cpu_neg(cpu)->icount_decr.u16.low;
    sc->diff_clk += icount_to_ns(sc->last_cpu_icount - cpu_icount);
    sc->last_cpu_icount = cpu_icount;

    if (sc->diff_clk > VM_CLOCK_ADVANCE) {
#ifndef _WIN32
        struct timespec sleep_delay, rem_delay;
        sleep_delay.tv_sec = sc->diff_clk / 1000000000LL;
        sleep_delay.tv_nsec = sc->diff_clk % 1000000000LL;
        if (nanosleep(&sleep_delay, &rem_delay) < 0) {
            sc->diff_clk = rem_delay.tv_sec * 1000000000LL + rem_delay.tv_nsec;
        } else {
            sc->diff_clk = 0;
        }
#else
        Sleep(sc->diff_clk / SCALE_MS);
        sc->diff_clk = 0;
#endif
    }
}

static void print_delay(const SyncClocks *sc)
{
    static float threshold_delay;
    static int64_t last_realtime_clock;
    static int nb_prints;

    if (icount_align_option &&
        sc->realtime_clock - last_realtime_clock >= MAX_DELAY_PRINT_RATE &&
        nb_prints < MAX_NB_PRINTS) {
        if ((-sc->diff_clk / (float)1000000000LL > threshold_delay) ||
            (-sc->diff_clk / (float)1000000000LL <
             (threshold_delay - THRESHOLD_REDUCE))) {
            threshold_delay = (-sc->diff_clk / 1000000000LL) + 1;
            qemu_printf("Warning: The guest is now late by %.1f to %.1f seconds\n",
                        threshold_delay - 1,
                        threshold_delay);
            nb_prints++;
            last_realtime_clock = sc->realtime_clock;
        }
    }
}

static void init_delay_params(SyncClocks *sc, CPUState *cpu)
{
    if (!icount_align_option) {
        return;
    }
    sc->realtime_clock = qemu_clock_get_ns(QEMU_CLOCK_VIRTUAL_RT);
    sc->diff_clk = qemu_clock_get_ns(QEMU_CLOCK_VIRTUAL) - sc->realtime_clock;
    sc->last_cpu_icount
        = cpu->icount_extra + cpu_neg(cpu)->icount_decr.u16.low;
    if (sc->diff_clk < max_delay) {
        max_delay = sc->diff_clk;
    }
    if (sc->diff_clk > max_advance) {
        max_advance = sc->diff_clk;
    }

    /* Print every 2s max if the guest is late. We limit the number
       of printed messages to NB_PRINT_MAX(currently 100) */
    print_delay(sc);
}
#else
static void align_clocks(SyncClocks *sc, const CPUState *cpu)
{
}

static void init_delay_params(SyncClocks *sc, const CPUState *cpu)
{
}
#endif /* CONFIG USER ONLY */

uint32_t curr_cflags(CPUState *cpu)
{
    uint32_t cflags = cpu->tcg_cflags;

    /*
     * Record gdb single-step.  We should be exiting the TB by raising
     * EXCP_DEBUG, but to simplify other tests, disable chaining too.
     *
     * For singlestep and -d nochain, suppress goto_tb so that
     * we can log -d cpu,exec after every TB.
     */
    if (unlikely(cpu->singlestep_enabled)) {
        cflags |= CF_NO_GOTO_TB | CF_NO_GOTO_PTR | CF_SINGLE_STEP | 1;
    } else if (singlestep) {
        cflags |= CF_NO_GOTO_TB | 1;
    } else if (qemu_loglevel_mask(CPU_LOG_TB_NOCHAIN)) {
        cflags |= CF_NO_GOTO_TB;
    }

    return cflags;
}

struct tb_desc {
    target_ulong pc;
    target_ulong cs_base;
    CPUArchState *env;
    tb_page_addr_t page_addr0;
    uint32_t flags;
    uint32_t cflags;
    uint32_t trace_vcpu_dstate;
};

static bool tb_lookup_cmp(const void *p, const void *d)
{
    const TranslationBlock *tb = p;
    const struct tb_desc *desc = d;

    if ((TARGET_TB_PCREL || tb_pc(tb) == desc->pc) &&
        tb_page_addr0(tb) == desc->page_addr0 &&
        tb->cs_base == desc->cs_base &&
        tb->flags == desc->flags &&
        tb->trace_vcpu_dstate == desc->trace_vcpu_dstate &&
        tb_cflags(tb) == desc->cflags) {
        /* check next page if needed */
        tb_page_addr_t tb_phys_page1 = tb_page_addr1(tb);
        if (tb_phys_page1 == -1) {
            return true;
        } else {
            tb_page_addr_t phys_page1;
            target_ulong virt_page1;

            /*
             * We know that the first page matched, and an otherwise valid TB
             * encountered an incomplete instruction at the end of that page,
             * therefore we know that generating a new TB from the current PC
             * must also require reading from the next page -- even if the
             * second pages do not match, and therefore the resulting insn
             * is different for the new TB.  Therefore any exception raised
             * here by the faulting lookup is not premature.
             */
            virt_page1 = TARGET_PAGE_ALIGN(desc->pc);
            phys_page1 = get_page_addr_code(desc->env, virt_page1);
            if (tb_phys_page1 == phys_page1) {
                return true;
            }
        }
    }
    return false;
}

static TranslationBlock *tb_htable_lookup(CPUState *cpu, target_ulong pc,
                                          target_ulong cs_base, uint32_t flags,
                                          uint32_t cflags)
{
    tb_page_addr_t phys_pc;
    struct tb_desc desc;
    uint32_t h;

    desc.env = cpu->env_ptr;
    desc.cs_base = cs_base;
    desc.flags = flags;
    desc.cflags = cflags;
    desc.trace_vcpu_dstate = *cpu->trace_dstate;
    desc.pc = pc;
    phys_pc = get_page_addr_code(desc.env, pc);
    if (phys_pc == -1) {
        return NULL;
    }
    desc.page_addr0 = phys_pc;
    h = tb_hash_func(phys_pc, (TARGET_TB_PCREL ? 0 : pc),
                     flags, cflags, *cpu->trace_dstate);
    return qht_lookup_custom(&tb_ctx.htable, &desc, h, tb_lookup_cmp);
}

/* Might cause an exception, so have a longjmp destination ready */
static inline TranslationBlock *tb_lookup(CPUState *cpu, target_ulong pc,
                                          target_ulong cs_base,
                                          uint32_t flags, uint32_t cflags)
{
    TranslationBlock *tb;
    CPUJumpCache *jc;
    uint32_t hash;

    /* we should never be trying to look up an INVALID tb */
    tcg_debug_assert(!(cflags & CF_INVALID));

    hash = tb_jmp_cache_hash_func(pc);
    jc = cpu->tb_jmp_cache;
    tb = tb_jmp_cache_get_tb(jc, hash);

    if (likely(tb &&
               tb_jmp_cache_get_pc(jc, hash, tb) == pc &&
               tb->cs_base == cs_base &&
               tb->flags == flags &&
               tb->trace_vcpu_dstate == *cpu->trace_dstate &&
               tb_cflags(tb) == cflags)) {
        return tb;
    }
    tb = tb_htable_lookup(cpu, pc, cs_base, flags, cflags);
    if (tb == NULL) {
        return NULL;
    }
    tb_jmp_cache_set(jc, hash, tb, pc);
    return tb;
}

static void log_cpu_exec(target_ulong pc, CPUState *cpu,
                         const TranslationBlock *tb)
{
    if (qemu_log_in_addr_range(pc)) {
        qemu_log_mask(CPU_LOG_EXEC,
                      "Trace %d: %p [" TARGET_FMT_lx
                      "/" TARGET_FMT_lx "/%08x/%08x] %s\n",
                      cpu->cpu_index, tb->tc.ptr, tb->cs_base, pc,
                      tb->flags, tb->cflags, lookup_symbol(pc));

#if defined(DEBUG_DISAS)
        if (qemu_loglevel_mask(CPU_LOG_TB_CPU)) {
            FILE *logfile = qemu_log_trylock();
            if (logfile) {
                int flags = 0;

                if (qemu_loglevel_mask(CPU_LOG_TB_FPU)) {
                    flags |= CPU_DUMP_FPU;
                }
#if defined(TARGET_I386)
                flags |= CPU_DUMP_CCOP;
#endif
                cpu_dump_state(cpu, logfile, flags);
                qemu_log_unlock(logfile);
            }
        }
#endif /* DEBUG_DISAS */
    }
}

static bool check_for_breakpoints_slow(CPUState *cpu, target_ulong pc,
                                       uint32_t *cflags)
{
    CPUBreakpoint *bp;
    bool match_page = false;

    /*
     * Singlestep overrides breakpoints.
     * This requirement is visible in the record-replay tests, where
     * we would fail to make forward progress in reverse-continue.
     *
     * TODO: gdb singlestep should only override gdb breakpoints,
     * so that one could (gdb) singlestep into the guest kernel's
     * architectural breakpoint handler.
     */
    if (cpu->singlestep_enabled) {
        return false;
    }

    QTAILQ_FOREACH(bp, &cpu->breakpoints, entry) {
        /*
         * If we have an exact pc match, trigger the breakpoint.
         * Otherwise, note matches within the page.
         */
        if (pc == bp->pc) {
            bool match_bp = false;

            if (bp->flags & BP_GDB) {
                match_bp = true;
            } else if (bp->flags & BP_CPU) {
#ifdef CONFIG_USER_ONLY
                g_assert_not_reached();
#else
                CPUClass *cc = CPU_GET_CLASS(cpu);
                assert(cc->tcg_ops->debug_check_breakpoint);
                match_bp = cc->tcg_ops->debug_check_breakpoint(cpu);
#endif
            }

            if (match_bp) {
                cpu->exception_index = EXCP_DEBUG;
                return true;
            }
        } else if (((pc ^ bp->pc) & TARGET_PAGE_MASK) == 0) {
            match_page = true;
        }
    }

    /*
     * Within the same page as a breakpoint, single-step,
     * returning to helper_lookup_tb_ptr after each insn looking
     * for the actual breakpoint.
     *
     * TODO: Perhaps better to record all of the TBs associated
     * with a given virtual page that contains a breakpoint, and
     * then invalidate them when a new overlapping breakpoint is
     * set on the page.  Non-overlapping TBs would not be
     * invalidated, nor would any TB need to be invalidated as
     * breakpoints are removed.
     */
    if (match_page) {
        *cflags = (*cflags & ~CF_COUNT_MASK) | CF_NO_GOTO_TB | 1;
    }
    return false;
}

static inline bool check_for_breakpoints(CPUState *cpu, target_ulong pc,
                                         uint32_t *cflags)
{
    return unlikely(!QTAILQ_EMPTY(&cpu->breakpoints)) &&
        check_for_breakpoints_slow(cpu, pc, cflags);
}

/**
 * helper_lookup_tb_ptr: quick check for next tb
 * @env: current cpu state
 *
 * Look for an existing TB matching the current cpu state.
 * If found, return the code pointer.  If not found, return
 * the tcg epilogue so that we return into cpu_tb_exec.
 */
const void *HELPER(lookup_tb_ptr)(CPUArchState *env)
{
    CPUState *cpu = env_cpu(env);
    TranslationBlock *tb;
    target_ulong cs_base, pc;
    uint32_t flags, cflags;

    cpu_get_tb_cpu_state(env, &pc, &cs_base, &flags);

    cflags = curr_cflags(cpu);
    if (check_for_breakpoints(cpu, pc, &cflags)) {
        cpu_loop_exit(cpu);
    }

    tb = tb_lookup(cpu, pc, cs_base, flags, cflags);
    if (tb == NULL) {
        return tcg_code_gen_epilogue;
    }

    /* Avoid fast lookups when etracing.  */
    if (qemu_etrace_mask(ETRACE_F_EXEC)) {
        return tcg_code_gen_epilogue;
    }

    if (qemu_loglevel_mask(CPU_LOG_TB_CPU | CPU_LOG_EXEC)) {
        log_cpu_exec(pc, cpu, tb);
    }

    return tb->tc.ptr;
}

/* Execute a TB, and fix up the CPU state afterwards if necessary */
/*
 * Disable CFI checks.
 * TCG creates binary blobs at runtime, with the transformed code.
 * A TB is a blob of binary code, created at runtime and called with an
 * indirect function call. Since such function did not exist at compile time,
 * the CFI runtime has no way to verify its signature and would fail.
 * TCG is not considered a security-sensitive part of QEMU so this does not
 * affect the impact of CFI in environment with high security requirements
 */
static inline TranslationBlock * QEMU_DISABLE_CFI
cpu_tb_exec(CPUState *cpu, TranslationBlock *itb, int *tb_exit)
{
    CPUArchState *env = cpu->env_ptr;
    uintptr_t ret;
    TranslationBlock *last_tb;
    const void *tb_ptr = itb->tc.ptr;

    if (qemu_etrace_mask(ETRACE_F_EXEC)) {
        etrace_dump_exec_start(&qemu_etracer, cpu->cpu_index,
                               log_pc(cpu, itb));
    }

    if (qemu_loglevel_mask(CPU_LOG_TB_CPU | CPU_LOG_EXEC)) {
        log_cpu_exec(log_pc(cpu, itb), cpu, itb);
    }

    qemu_thread_jit_execute();
    ret = tcg_qemu_tb_exec(env, tb_ptr);
    cpu->can_do_io = 1;
    /*
     * TODO: Delay swapping back to the read-write region of the TB
     * until we actually need to modify the TB.  The read-only copy,
     * coming from the rx region, shares the same host TLB entry as
     * the code that executed the exit_tb opcode that arrived here.
     * If we insist on touching both the RX and the RW pages, we
     * double the host TLB pressure.
     */
    last_tb = tcg_splitwx_to_rw((void *)(ret & ~TB_EXIT_MASK));
    *tb_exit = ret & TB_EXIT_MASK;

    trace_exec_tb_exit(last_tb, *tb_exit);

    if (*tb_exit > TB_EXIT_IDX1) {
        /* We didn't start executing this TB (eg because the instruction
         * counter hit zero); we must restore the guest PC to the address
         * of the start of the TB.
         */
        CPUClass *cc = CPU_GET_CLASS(cpu);

        if (cc->tcg_ops->synchronize_from_tb) {
            cc->tcg_ops->synchronize_from_tb(cpu, last_tb);
        } else {
            assert(!TARGET_TB_PCREL);
            assert(cc->set_pc);
            cc->set_pc(cpu, tb_pc(last_tb));
        }
        if (qemu_loglevel_mask(CPU_LOG_EXEC)) {
            target_ulong pc = log_pc(cpu, last_tb);
            if (qemu_log_in_addr_range(pc)) {
                qemu_log("Stopped execution of TB chain before %p ["
                         TARGET_FMT_lx "] %s\n",
                         last_tb->tc.ptr, pc, lookup_symbol(pc));
            }
        }
    }

    /*
     * If gdb single-step, and we haven't raised another exception,
     * raise a debug exception.  Single-step with another exception
     * is handled in cpu_handle_exception.
     */
    if (unlikely(cpu->singlestep_enabled) && cpu->exception_index == -1) {
        cpu->exception_index = EXCP_DEBUG;
        cpu_loop_exit(cpu);
    }

    return last_tb;
}


static void cpu_exec_enter(CPUState *cpu)
{
    CPUClass *cc = CPU_GET_CLASS(cpu);

    if (cc->tcg_ops->cpu_exec_enter) {
        cc->tcg_ops->cpu_exec_enter(cpu);
    }
}

static void cpu_exec_exit(CPUState *cpu)
{
    CPUClass *cc = CPU_GET_CLASS(cpu);

    if (cc->tcg_ops->cpu_exec_exit) {
        cc->tcg_ops->cpu_exec_exit(cpu);
    }
    QEMU_PLUGIN_ASSERT(cpu->plugin_mem_cbs == NULL);
}

void cpu_exec_step_atomic(CPUState *cpu)
{
    CPUArchState *env = cpu->env_ptr;
    TranslationBlock *tb;
    target_ulong cs_base, pc;
    uint32_t flags, cflags;
    int tb_exit;

    if (sigsetjmp(cpu->jmp_env, 0) == 0) {
        start_exclusive();
        g_assert(cpu == current_cpu);
        g_assert(!cpu->running);
        cpu->running = true;

        cpu_get_tb_cpu_state(env, &pc, &cs_base, &flags);

        cflags = curr_cflags(cpu);
        /* Execute in a serial context. */
        cflags &= ~CF_PARALLEL;
        /* After 1 insn, return and release the exclusive lock. */
        cflags |= CF_NO_GOTO_TB | CF_NO_GOTO_PTR | 1;
        /*
         * No need to check_for_breakpoints here.
         * We only arrive in cpu_exec_step_atomic after beginning execution
         * of an insn that includes an atomic operation we can't handle.
         * Any breakpoint for this insn will have been recognized earlier.
         */

        tb = tb_lookup(cpu, pc, cs_base, flags, cflags);
        if (tb == NULL) {
            mmap_lock();
            tb = tb_gen_code(cpu, pc, cs_base, flags, cflags);
            mmap_unlock();
        }

        cpu_exec_enter(cpu);
        /* execute the generated code */
        trace_exec_tb(tb, pc);
        cpu_tb_exec(cpu, tb, &tb_exit);
        cpu_exec_exit(cpu);
    } else {
#ifndef CONFIG_SOFTMMU
        clear_helper_retaddr();
        if (have_mmap_lock()) {
            mmap_unlock();
        }
#endif
        if (qemu_mutex_iothread_locked()) {
            qemu_mutex_unlock_iothread();
        }
        assert_no_pages_locked();
        qemu_plugin_disable_mem_helpers(cpu);
    }

    /*
     * As we start the exclusive region before codegen we must still
     * be in the region if we longjump out of either the codegen or
     * the execution.
     */
    g_assert(cpu_in_exclusive_context(cpu));
    cpu->running = false;
    end_exclusive();
}

void tb_set_jmp_target(TranslationBlock *tb, int n, uintptr_t addr)
{
    /*
     * Get the rx view of the structure, from which we find the
     * executable code address, and tb_target_set_jmp_target can
     * produce a pc-relative displacement to jmp_target_addr[n].
     */
    const TranslationBlock *c_tb = tcg_splitwx_to_rx(tb);
    uintptr_t offset = tb->jmp_insn_offset[n];
    uintptr_t jmp_rx = (uintptr_t)tb->tc.ptr + offset;
    uintptr_t jmp_rw = jmp_rx - tcg_splitwx_diff;

    tb->jmp_target_addr[n] = addr;
    tb_target_set_jmp_target(c_tb, n, jmp_rx, jmp_rw);
}

static inline void tb_add_jump(TranslationBlock *tb, int n,
                               TranslationBlock *tb_next)
{
    uintptr_t old;

    qemu_thread_jit_write();
    assert(n < ARRAY_SIZE(tb->jmp_list_next));
    qemu_spin_lock(&tb_next->jmp_lock);

    /* make sure the destination TB is valid */
    if (tb_next->cflags & CF_INVALID) {
        goto out_unlock_next;
    }
    /* Atomically claim the jump destination slot only if it was NULL */
    old = qatomic_cmpxchg(&tb->jmp_dest[n], (uintptr_t)NULL,
                          (uintptr_t)tb_next);
    if (old) {
        goto out_unlock_next;
    }

    /* patch the native jump address */
    tb_set_jmp_target(tb, n, (uintptr_t)tb_next->tc.ptr);

    /* add in TB jmp list */
    tb->jmp_list_next[n] = tb_next->jmp_list_head;
    tb_next->jmp_list_head = (uintptr_t)tb | n;

    qemu_spin_unlock(&tb_next->jmp_lock);

    qemu_log_mask(CPU_LOG_EXEC, "Linking TBs %p index %d -> %p\n",
                  tb->tc.ptr, n, tb_next->tc.ptr);
    return;

 out_unlock_next:
    qemu_spin_unlock(&tb_next->jmp_lock);
    return;
}

static inline bool cpu_handle_halt(CPUState *cpu)
{
#ifndef CONFIG_USER_ONLY
    if (cpu->halted) {
#if defined(TARGET_I386)
        if (cpu->interrupt_request & CPU_INTERRUPT_POLL) {
            X86CPU *x86_cpu = X86_CPU(cpu);
            qemu_mutex_lock_iothread();
            apic_poll_irq(x86_cpu->apic_state);
            cpu_reset_interrupt(cpu, CPU_INTERRUPT_POLL);
            qemu_mutex_unlock_iothread();
        }
#endif

        if (qemu_etrace_mask(ETRACE_F_EXEC)) {
            const char *dev_name = object_get_canonical_path(OBJECT(cpu));
            etrace_event_u64(&qemu_etracer, cpu->cpu_index,
                             ETRACE_EVU64_F_PREV_VAL,
                             dev_name, "sleep", 0, 1);
        }

        if (!cpu_has_work(cpu) || cpu->reset_pin) {
            return true;
        }

        cpu->halted = 0;
    }
#endif /* !CONFIG_USER_ONLY */

    return false;
}

static inline void cpu_handle_debug_exception(CPUState *cpu)
{
    CPUClass *cc = CPU_GET_CLASS(cpu);
    CPUWatchpoint *wp;

    if (!cpu->watchpoint_hit) {
        QTAILQ_FOREACH(wp, &cpu->watchpoints, entry) {
            wp->flags &= ~BP_WATCHPOINT_HIT;
        }
    }

    if (cc->tcg_ops->debug_excp_handler) {
        cc->tcg_ops->debug_excp_handler(cpu);
    }
}

static inline bool cpu_handle_exception(CPUState *cpu, int *ret)
{
    if (cpu->exception_index < 0) {
#ifndef CONFIG_USER_ONLY
        if (replay_has_exception()
            && cpu_neg(cpu)->icount_decr.u16.low + cpu->icount_extra == 0) {
            /* Execute just one insn to trigger exception pending in the log */
            cpu->cflags_next_tb = (curr_cflags(cpu) & ~CF_USE_ICOUNT)
                | CF_NOIRQ | 1;
        }
#endif
        return false;
    }
    if (cpu->exception_index >= EXCP_INTERRUPT) {
        /* exit request from the cpu execution loop */
        *ret = cpu->exception_index;
        if (*ret == EXCP_DEBUG) {
            cpu_handle_debug_exception(cpu);
        }
        cpu->exception_index = -1;
        return true;
    } else {
#if defined(CONFIG_USER_ONLY)
        /* if user mode only, we simulate a fake exception
           which will be handled outside the cpu execution
           loop */
#if defined(TARGET_I386)
        CPUClass *cc = CPU_GET_CLASS(cpu);
        cc->tcg_ops->fake_user_interrupt(cpu);
#endif /* TARGET_I386 */
        *ret = cpu->exception_index;
        cpu->exception_index = -1;
        return true;
#else
        if (replay_exception()) {
            CPUClass *cc = CPU_GET_CLASS(cpu);
            qemu_mutex_lock_iothread();
            cc->tcg_ops->do_interrupt(cpu);
            qemu_mutex_unlock_iothread();
            cpu->exception_index = -1;

            if (unlikely(cpu->singlestep_enabled)) {
                /*
                 * After processing the exception, ensure an EXCP_DEBUG is
                 * raised when single-stepping so that GDB doesn't miss the
                 * next instruction.
                 */
                *ret = EXCP_DEBUG;
                cpu_handle_debug_exception(cpu);
                return true;
            }
        } else if (!replay_has_interrupt()) {
            /* give a chance to iothread in replay mode */
            *ret = EXCP_INTERRUPT;
            return true;
        }
#endif
    }

    return false;
}

#ifndef CONFIG_USER_ONLY
/*
 * CPU_INTERRUPT_POLL is a virtual event which gets converted into a
 * "real" interrupt event later. It does not need to be recorded for
 * replay purposes.
 */
static inline bool need_replay_interrupt(int interrupt_request)
{
#if defined(TARGET_I386)
    return !(interrupt_request & CPU_INTERRUPT_POLL);
#else
    return true;
#endif
}
#endif /* !CONFIG_USER_ONLY */

static inline bool cpu_handle_interrupt(CPUState *cpu,
                                        TranslationBlock **last_tb)
{
    /*
     * If we have requested custom cflags with CF_NOIRQ we should
     * skip checking here. Any pending interrupts will get picked up
     * by the next TB we execute under normal cflags.
     */
    if (cpu->cflags_next_tb != -1 && cpu->cflags_next_tb & CF_NOIRQ) {
        return false;
    }

    /* Clear the interrupt flag now since we're processing
     * cpu->interrupt_request and cpu->exit_request.
     * Ensure zeroing happens before reading cpu->exit_request or
     * cpu->interrupt_request (see also smp_wmb in cpu_exit())
     */
    qatomic_mb_set(&cpu_neg(cpu)->icount_decr.u16.high, 0);

    if (unlikely(qatomic_read(&cpu->interrupt_request))) {
        int interrupt_request;
        qemu_mutex_lock_iothread();
        interrupt_request = cpu->interrupt_request;
        if (unlikely(cpu->singlestep_enabled & SSTEP_NOIRQ)) {
            /* Mask out external interrupts for this step. */
            interrupt_request &= ~CPU_INTERRUPT_SSTEP_MASK;
        }
        if (interrupt_request & CPU_INTERRUPT_DEBUG) {
            cpu->interrupt_request &= ~CPU_INTERRUPT_DEBUG;
            cpu->exception_index = EXCP_DEBUG;
            qemu_mutex_unlock_iothread();
            return true;
        }
#if !defined(CONFIG_USER_ONLY)
        if (replay_mode == REPLAY_MODE_PLAY && !replay_has_interrupt()) {
            /* Do nothing */
        } else if (interrupt_request & CPU_INTERRUPT_HALT) {
            replay_interrupt();
            cpu->interrupt_request &= ~CPU_INTERRUPT_HALT;
            cpu->halted = 1;
            cpu->exception_index = EXCP_HLT;
            qemu_mutex_unlock_iothread();
            return true;
        }
#if defined(TARGET_I386)
        else if (interrupt_request & CPU_INTERRUPT_INIT) {
            X86CPU *x86_cpu = X86_CPU(cpu);
            CPUArchState *env = &x86_cpu->env;
            replay_interrupt();
            cpu_svm_check_intercept_param(env, SVM_EXIT_INIT, 0, 0);
            do_cpu_init(x86_cpu);
            cpu->exception_index = EXCP_HALTED;
            qemu_mutex_unlock_iothread();
            return true;
        }
#else
        else if (interrupt_request & CPU_INTERRUPT_RESET) {
            replay_interrupt();
            cpu_reset(cpu);
            qemu_mutex_unlock_iothread();
            return true;
        }
#endif /* !TARGET_I386 */
        /* The target hook has 3 exit conditions:
           False when the interrupt isn't processed,
           True when it is, and we should restart on a new TB,
           and via longjmp via cpu_loop_exit.  */
        else {
            CPUClass *cc = CPU_GET_CLASS(cpu);

            if (cc->tcg_ops->cpu_exec_interrupt &&
                cc->tcg_ops->cpu_exec_interrupt(cpu, interrupt_request)) {
                if (need_replay_interrupt(interrupt_request)) {
                    replay_interrupt();
                }
                /*
                 * After processing the interrupt, ensure an EXCP_DEBUG is
                 * raised when single-stepping so that GDB doesn't miss the
                 * next instruction.
                 */
                if (unlikely(cpu->singlestep_enabled)) {
                    cpu->exception_index = EXCP_DEBUG;
                    qemu_mutex_unlock_iothread();
                    return true;
                }
                cpu->exception_index = -1;
                *last_tb = NULL;
            }
            /* The target hook may have updated the 'cpu->interrupt_request';
             * reload the 'interrupt_request' value */
            interrupt_request = cpu->interrupt_request;
        }
#endif /* !CONFIG_USER_ONLY */
        if (interrupt_request & CPU_INTERRUPT_EXITTB) {
            cpu->interrupt_request &= ~CPU_INTERRUPT_EXITTB;
            /* ensure that no TB jump will be modified as
               the program flow was changed */
            *last_tb = NULL;
        }

        /* If we exit via cpu_loop_exit/longjmp it is reset in cpu_exec */
        qemu_mutex_unlock_iothread();
    }

    /* Finally, check if we need to exit to the main loop.  */
    if (unlikely(qatomic_read(&cpu->exit_request))
        || (icount_enabled()
            && (cpu->cflags_next_tb == -1 || cpu->cflags_next_tb & CF_USE_ICOUNT)
            && cpu_neg(cpu)->icount_decr.u16.low + cpu->icount_extra == 0)) {
        qatomic_set(&cpu->exit_request, 0);
        if (cpu->exception_index == -1) {
            cpu->exception_index = EXCP_INTERRUPT;
        }
        return true;
    }

    return false;
}

static inline void cpu_loop_exec_tb(CPUState *cpu, TranslationBlock *tb,
                                    target_ulong pc,
                                    TranslationBlock **last_tb, int *tb_exit)
{
    int32_t insns_left;

    trace_exec_tb(tb, pc);
    tb = cpu_tb_exec(cpu, tb, tb_exit);
    if (*tb_exit != TB_EXIT_REQUESTED) {
        *last_tb = tb;
        return;
    }

    *last_tb = NULL;
    insns_left = qatomic_read(&cpu_neg(cpu)->icount_decr.u32);
    if (insns_left < 0) {
        /* Something asked us to stop executing chained TBs; just
         * continue round the main loop. Whatever requested the exit
         * will also have set something else (eg exit_request or
         * interrupt_request) which will be handled by
         * cpu_handle_interrupt.  cpu_handle_interrupt will also
         * clear cpu->icount_decr.u16.high.
         */
        return;
    }

    /* Instruction counter expired.  */
    assert(icount_enabled());
#ifndef CONFIG_USER_ONLY
    /* Ensure global icount has gone forward */
    icount_update(cpu);
    /* Refill decrementer and continue execution.  */
    insns_left = MIN(0xffff, cpu->icount_budget);
    cpu_neg(cpu)->icount_decr.u16.low = insns_left;
    cpu->icount_extra = cpu->icount_budget - insns_left;

    /*
     * If the next tb has more instructions than we have left to
     * execute we need to ensure we find/generate a TB with exactly
     * insns_left instructions in it.
     */
    if (insns_left > 0 && insns_left < tb->icount)  {
        assert(insns_left <= CF_COUNT_MASK);
        assert(cpu->icount_extra == 0);
        cpu->cflags_next_tb = (tb->cflags & ~CF_COUNT_MASK) | insns_left;
    }
#endif
}

/* main execution loop */

static int __attribute__((noinline))
cpu_exec_loop(CPUState *cpu, SyncClocks *sc)
{
    int ret;

    /* if an exception is pending, we execute it here */
    while (!cpu_handle_exception(cpu, &ret)) {
        TranslationBlock *last_tb = NULL;
        int tb_exit = 0;

        while (!cpu_handle_interrupt(cpu, &last_tb)) {
            TranslationBlock *tb;
            target_ulong cs_base, pc;
            uint32_t flags, cflags;

            cpu_get_tb_cpu_state(cpu->env_ptr, &pc, &cs_base, &flags);

            /*
             * When requested, use an exact setting for cflags for the next
             * execution.  This is used for icount, precise smc, and stop-
             * after-access watchpoints.  Since this request should never
             * have CF_INVALID set, -1 is a convenient invalid value that
             * does not require tcg headers for cpu_common_reset.
             */
            cflags = cpu->cflags_next_tb;
            if (cflags == -1) {
                cflags = curr_cflags(cpu);
            } else {
                cpu->cflags_next_tb = -1;
            }

            if (check_for_breakpoints(cpu, pc, &cflags)) {
                break;
            }

            tb = tb_lookup(cpu, pc, cs_base, flags, cflags);
            if (tb == NULL) {
                uint32_t h;

                mmap_lock();
                tb = tb_gen_code(cpu, pc, cs_base, flags, cflags);
                mmap_unlock();
                /*
                 * We add the TB in the virtual pc hash table
                 * for the fast lookup
                 */
                h = tb_jmp_cache_hash_func(pc);
                tb_jmp_cache_set(cpu->tb_jmp_cache, h, tb, pc);
            }

#ifndef CONFIG_USER_ONLY
            /*
             * We don't take care of direct jumps when address mapping
             * changes in system emulation.  So it's not safe to make a
             * direct jump to a TB spanning two pages because the mapping
             * for the second page can change.
             */
            if (tb_page_addr1(tb) != -1) {
                last_tb = NULL;
            }
#endif
            /* See if we can patch the calling TB. */
            if (last_tb) {
                tb_add_jump(last_tb, tb_exit, tb);
            }

            cpu_loop_exec_tb(cpu, tb, pc, &last_tb, &tb_exit);

<<<<<<< HEAD
            if (qemu_etrace_mask(ETRACE_F_EXEC)) {
                CPUArchState *env = (CPUArchState *)cpu->env_ptr;
                target_ulong cs_base, pc;
                uint32_t flags;

#if TARGET_TB_PCREL
                cpu_get_tb_cpu_state(env, &pc, &cs_base, &flags);
#else
                if (tb_exit) {
                    /* TB early exit, ask for CPU state.  */
                    cpu_get_tb_cpu_state(env, &pc, &cs_base, &flags);
                } else {
                    /* TB didn't exit, assume we ran all of it.  */
                    pc = tb->pc + tb->size;
                }
#endif
                etrace_dump_exec_end(&qemu_etracer,
                                     cpu->cpu_index, pc);
            }

            qemu_etracer.exec_start_valid = false;

=======
            QEMU_PLUGIN_ASSERT(cpu->plugin_mem_cbs == NULL);
>>>>>>> f991d61d
            /* Try to align the host and virtual clocks
               if the guest is in advance */
            align_clocks(sc, cpu);
        }
    }
    return ret;
}

static int cpu_exec_setjmp(CPUState *cpu, SyncClocks *sc)
{
    /* Prepare setjmp context for exception handling. */
    if (unlikely(sigsetjmp(cpu->jmp_env, 0) != 0)) {
        /* Non-buggy compilers preserve this; assert the correct value. */
        g_assert(cpu == current_cpu);

#ifndef CONFIG_SOFTMMU
        clear_helper_retaddr();
        if (have_mmap_lock()) {
            mmap_unlock();
        }
#endif
        if (qemu_mutex_iothread_locked()) {
            qemu_mutex_unlock_iothread();
        }

        if (qemu_etrace_mask(ETRACE_F_EXEC)
            && qemu_etracer.exec_start_valid) {
            CPUArchState *env = (CPUArchState *)cpu->env_ptr;
            target_ulong cs_base, pc;
            uint32_t flags;

            cpu_get_tb_cpu_state(env, &pc, &cs_base, &flags);
            etrace_dump_exec_end(&qemu_etracer, cpu->cpu_index, pc);
        }
        qemu_plugin_disable_mem_helpers(cpu);

        assert_no_pages_locked();
    }

    return cpu_exec_loop(cpu, sc);
}

int cpu_exec(CPUState *cpu)
{
    int ret;
    SyncClocks sc = { 0 };

    /* replay_interrupt may need current_cpu */
    current_cpu = cpu;

    if (cpu_handle_halt(cpu)) {
        return EXCP_HALTED;
    }

    rcu_read_lock();
    cpu_exec_enter(cpu);

    /*
     * Calculate difference between guest clock and host clock.
     * This delay includes the delay of the last cycle, so
     * what we have to do is sleep until it is 0. As for the
     * advance/delay we gain here, we try to fix it next time.
     */
    init_delay_params(&sc, cpu);

    ret = cpu_exec_setjmp(cpu, &sc);

    cpu_exec_exit(cpu);
    rcu_read_unlock();

    return ret;
}

void tcg_exec_realizefn(CPUState *cpu, Error **errp)
{
    static bool tcg_target_initialized;
    CPUClass *cc = CPU_GET_CLASS(cpu);

    if (!tcg_target_initialized) {
        cc->tcg_ops->initialize();
        tcg_target_initialized = true;
    }

    cpu->tb_jmp_cache = g_new0(CPUJumpCache, 1);
    tlb_init(cpu);
#ifndef CONFIG_USER_ONLY
    tcg_iommu_init_notifier_list(cpu);
#endif /* !CONFIG_USER_ONLY */
    /* qemu_plugin_vcpu_init_hook delayed until cpu_index assigned. */
}

/* undo the initializations in reverse order */
void tcg_exec_unrealizefn(CPUState *cpu)
{
#ifndef CONFIG_USER_ONLY
    tcg_iommu_free_notifier_list(cpu);
#endif /* !CONFIG_USER_ONLY */

    tlb_destroy(cpu);
    g_free_rcu(cpu->tb_jmp_cache, rcu);
}

#ifndef CONFIG_USER_ONLY

static void dump_drift_info(GString *buf)
{
    if (!icount_enabled()) {
        return;
    }

    g_string_append_printf(buf, "Host - Guest clock  %"PRIi64" ms\n",
                           (cpu_get_clock() - icount_get()) / SCALE_MS);
    if (icount_align_option) {
        g_string_append_printf(buf, "Max guest delay     %"PRIi64" ms\n",
                               -max_delay / SCALE_MS);
        g_string_append_printf(buf, "Max guest advance   %"PRIi64" ms\n",
                               max_advance / SCALE_MS);
    } else {
        g_string_append_printf(buf, "Max guest delay     NA\n");
        g_string_append_printf(buf, "Max guest advance   NA\n");
    }
}

HumanReadableText *qmp_x_query_jit(Error **errp)
{
    g_autoptr(GString) buf = g_string_new("");

    if (!tcg_enabled()) {
        error_setg(errp, "JIT information is only available with accel=tcg");
        return NULL;
    }

    dump_exec_info(buf);
    dump_drift_info(buf);

    return human_readable_text_from_str(buf);
}

HumanReadableText *qmp_x_query_opcount(Error **errp)
{
    g_autoptr(GString) buf = g_string_new("");

    if (!tcg_enabled()) {
        error_setg(errp, "Opcode count information is only available with accel=tcg");
        return NULL;
    }

    tcg_dump_op_count(buf);

    return human_readable_text_from_str(buf);
}

#ifdef CONFIG_PROFILER

int64_t dev_time;

HumanReadableText *qmp_x_query_profile(Error **errp)
{
    g_autoptr(GString) buf = g_string_new("");
    static int64_t last_cpu_exec_time;
    int64_t cpu_exec_time;
    int64_t delta;

    cpu_exec_time = tcg_cpu_exec_time();
    delta = cpu_exec_time - last_cpu_exec_time;

    g_string_append_printf(buf, "async time  %" PRId64 " (%0.3f)\n",
                           dev_time, dev_time / (double)NANOSECONDS_PER_SECOND);
    g_string_append_printf(buf, "qemu time   %" PRId64 " (%0.3f)\n",
                           delta, delta / (double)NANOSECONDS_PER_SECOND);
    last_cpu_exec_time = cpu_exec_time;
    dev_time = 0;

    return human_readable_text_from_str(buf);
}
#else
HumanReadableText *qmp_x_query_profile(Error **errp)
{
    error_setg(errp, "Internal profiler not compiled");
    return NULL;
}
#endif

#endif /* !CONFIG_USER_ONLY */<|MERGE_RESOLUTION|>--- conflicted
+++ resolved
@@ -1000,7 +1000,6 @@
 
             cpu_loop_exec_tb(cpu, tb, pc, &last_tb, &tb_exit);
 
-<<<<<<< HEAD
             if (qemu_etrace_mask(ETRACE_F_EXEC)) {
                 CPUArchState *env = (CPUArchState *)cpu->env_ptr;
                 target_ulong cs_base, pc;
@@ -1023,9 +1022,7 @@
 
             qemu_etracer.exec_start_valid = false;
 
-=======
             QEMU_PLUGIN_ASSERT(cpu->plugin_mem_cbs == NULL);
->>>>>>> f991d61d
             /* Try to align the host and virtual clocks
                if the guest is in advance */
             align_clocks(sc, cpu);
