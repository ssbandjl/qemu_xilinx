--- conflicted
+++ resolved
@@ -294,11 +294,7 @@
 
     pit = pit_init(isa_bus, 0x40, 0, NULL);
 
-<<<<<<< HEAD
-    serial_hds_isa_init(isa_bus, MAX_SERIAL_PORTS);
-=======
     serial_hds_isa_init(isa_bus, 0, MAX_SERIAL_PORTS);
->>>>>>> 7124ccf8
 
     isa_vga_init(isa_bus);
 
