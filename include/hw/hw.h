/* Declarations for use by hardware emulation.  */
#ifndef QEMU_HW_H
#define QEMU_HW_H

<<<<<<< HEAD

#if !defined(CONFIG_USER_ONLY) && !defined(NEED_CPU_H)
#include "exec/cpu-common.h"
=======
#ifdef CONFIG_USER_ONLY
#error Cannot include hw/hw.h from user emulation
>>>>>>> 7124ccf8
#endif

#include "exec/cpu-common.h"
#include "qom/object.h"
#include "exec/memory.h"
#include "hw/irq.h"
#include "migration/vmstate.h"
<<<<<<< HEAD
#include "qemu/log.h"
#include "qemu/module.h"

#ifdef NEED_CPU_H
#if TARGET_LONG_BITS == 64
#define qemu_put_betl qemu_put_be64
#define qemu_get_betl qemu_get_be64
#define qemu_put_betls qemu_put_be64s
#define qemu_get_betls qemu_get_be64s
#define qemu_put_sbetl qemu_put_sbe64
#define qemu_get_sbetl qemu_get_sbe64
#define qemu_put_sbetls qemu_put_sbe64s
#define qemu_get_sbetls qemu_get_sbe64s
#else
#define qemu_put_betl qemu_put_be32
#define qemu_get_betl qemu_get_be32
#define qemu_put_betls qemu_put_be32s
#define qemu_get_betls qemu_get_be32s
#define qemu_put_sbetl qemu_put_sbe32
#define qemu_get_sbetl qemu_get_sbe32
#define qemu_put_sbetls qemu_put_sbe32s
#define qemu_get_sbetls qemu_get_sbe32s
#endif
#endif
=======
#include "qemu/module.h"
>>>>>>> 7124ccf8

typedef void QEMUResetHandler(void *opaque);

void qemu_register_reset(QEMUResetHandler *func, void *opaque);
void qemu_unregister_reset(QEMUResetHandler *func, void *opaque);

void QEMU_NORETURN hw_error(const char *fmt, ...) GCC_FMT_ATTR(1, 2);
<<<<<<< HEAD

#ifdef NEED_CPU_H
#if TARGET_LONG_BITS == 64
#define VMSTATE_UINTTL_V(_f, _s, _v)                                  \
    VMSTATE_UINT64_V(_f, _s, _v)
#define VMSTATE_UINTTL_EQUAL_V(_f, _s, _v)                            \
    VMSTATE_UINT64_EQUAL_V(_f, _s, _v)
#define VMSTATE_UINTTL_ARRAY_V(_f, _s, _n, _v)                        \
    VMSTATE_UINT64_ARRAY_V(_f, _s, _n, _v)
#define vmstate_info_uinttl vmstate_info_uint64
#else
#define VMSTATE_UINTTL_V(_f, _s, _v)                                  \
    VMSTATE_UINT32_V(_f, _s, _v)
#define VMSTATE_UINTTL_EQUAL_V(_f, _s, _v)                            \
    VMSTATE_UINT32_EQUAL_V(_f, _s, _v)
#define VMSTATE_UINTTL_ARRAY_V(_f, _s, _n, _v)                        \
    VMSTATE_UINT32_ARRAY_V(_f, _s, _n, _v)
#define vmstate_info_uinttl vmstate_info_uint32
#endif
#define VMSTATE_UINTTL(_f, _s)                                        \
    VMSTATE_UINTTL_V(_f, _s, 0)
#define VMSTATE_UINTTL_EQUAL(_f, _s)                                  \
    VMSTATE_UINTTL_EQUAL_V(_f, _s, 0)
#define VMSTATE_UINTTL_ARRAY(_f, _s, _n)                              \
    VMSTATE_UINTTL_ARRAY_V(_f, _s, _n, 0)

#endif
=======
>>>>>>> 7124ccf8

#endif<|MERGE_RESOLUTION|>--- conflicted
+++ resolved
@@ -2,14 +2,8 @@
 #ifndef QEMU_HW_H
 #define QEMU_HW_H
 
-<<<<<<< HEAD
-
-#if !defined(CONFIG_USER_ONLY) && !defined(NEED_CPU_H)
-#include "exec/cpu-common.h"
-=======
 #ifdef CONFIG_USER_ONLY
 #error Cannot include hw/hw.h from user emulation
->>>>>>> 7124ccf8
 #endif
 
 #include "exec/cpu-common.h"
@@ -17,34 +11,7 @@
 #include "exec/memory.h"
 #include "hw/irq.h"
 #include "migration/vmstate.h"
-<<<<<<< HEAD
-#include "qemu/log.h"
 #include "qemu/module.h"
-
-#ifdef NEED_CPU_H
-#if TARGET_LONG_BITS == 64
-#define qemu_put_betl qemu_put_be64
-#define qemu_get_betl qemu_get_be64
-#define qemu_put_betls qemu_put_be64s
-#define qemu_get_betls qemu_get_be64s
-#define qemu_put_sbetl qemu_put_sbe64
-#define qemu_get_sbetl qemu_get_sbe64
-#define qemu_put_sbetls qemu_put_sbe64s
-#define qemu_get_sbetls qemu_get_sbe64s
-#else
-#define qemu_put_betl qemu_put_be32
-#define qemu_get_betl qemu_get_be32
-#define qemu_put_betls qemu_put_be32s
-#define qemu_get_betls qemu_get_be32s
-#define qemu_put_sbetl qemu_put_sbe32
-#define qemu_get_sbetl qemu_get_sbe32
-#define qemu_put_sbetls qemu_put_sbe32s
-#define qemu_get_sbetls qemu_get_sbe32s
-#endif
-#endif
-=======
-#include "qemu/module.h"
->>>>>>> 7124ccf8
 
 typedef void QEMUResetHandler(void *opaque);
 
@@ -52,35 +19,5 @@
 void qemu_unregister_reset(QEMUResetHandler *func, void *opaque);
 
 void QEMU_NORETURN hw_error(const char *fmt, ...) GCC_FMT_ATTR(1, 2);
-<<<<<<< HEAD
-
-#ifdef NEED_CPU_H
-#if TARGET_LONG_BITS == 64
-#define VMSTATE_UINTTL_V(_f, _s, _v)                                  \
-    VMSTATE_UINT64_V(_f, _s, _v)
-#define VMSTATE_UINTTL_EQUAL_V(_f, _s, _v)                            \
-    VMSTATE_UINT64_EQUAL_V(_f, _s, _v)
-#define VMSTATE_UINTTL_ARRAY_V(_f, _s, _n, _v)                        \
-    VMSTATE_UINT64_ARRAY_V(_f, _s, _n, _v)
-#define vmstate_info_uinttl vmstate_info_uint64
-#else
-#define VMSTATE_UINTTL_V(_f, _s, _v)                                  \
-    VMSTATE_UINT32_V(_f, _s, _v)
-#define VMSTATE_UINTTL_EQUAL_V(_f, _s, _v)                            \
-    VMSTATE_UINT32_EQUAL_V(_f, _s, _v)
-#define VMSTATE_UINTTL_ARRAY_V(_f, _s, _n, _v)                        \
-    VMSTATE_UINT32_ARRAY_V(_f, _s, _n, _v)
-#define vmstate_info_uinttl vmstate_info_uint32
-#endif
-#define VMSTATE_UINTTL(_f, _s)                                        \
-    VMSTATE_UINTTL_V(_f, _s, 0)
-#define VMSTATE_UINTTL_EQUAL(_f, _s)                                  \
-    VMSTATE_UINTTL_EQUAL_V(_f, _s, 0)
-#define VMSTATE_UINTTL_ARRAY(_f, _s, _n)                              \
-    VMSTATE_UINTTL_ARRAY_V(_f, _s, _n, 0)
-
-#endif
-=======
->>>>>>> 7124ccf8
 
 #endif