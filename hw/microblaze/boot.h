--- conflicted
+++ resolved
@@ -4,16 +4,10 @@
 #include "hw/hw.h"
 
 void microblaze_load_kernel(MicroBlazeCPU *cpu, hwaddr ddr_base,
-<<<<<<< HEAD
                             uint32_t ramsize,
                             const char *initrd_filename,
                             const char *dtb_filename,
-                            void (*machine_cpu_reset)(MicroBlazeCPU *));
-=======
-                            uint32_t ramsize, const char *dtb_filename,
-                            void (*machine_cpu_reset)(MicroBlazeCPU *, void *),
-                            void *machine_cpu_reset_opaque,
+                            void (*machine_cpu_reset)(MicroBlazeCPU *),
                             void *fdt, int fdt_size);
->>>>>>> 732f3483
 
 #endif /* __MICROBLAZE_BOOT __ */