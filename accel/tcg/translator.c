/*
 * Generic intermediate code generation.
 *
 * Copyright (C) 2016-2017 Lluís Vilanova <vilanova@ac.upc.edu>
 *
 * This work is licensed under the terms of the GNU GPL, version 2 or later.
 * See the COPYING file in the top-level directory.
 */

#include "qemu/osdep.h"
#include "qemu/error-report.h"
#include "cpu.h"
#include "tcg/tcg.h"
#include "tcg/tcg-op.h"
#include "exec/exec-all.h"
#include "exec/gen-icount.h"
#include "exec/log.h"
#include "exec/translator.h"
#include "exec/plugin-gen.h"
<<<<<<< HEAD
#include "trace-tcg.h"
=======
#include "sysemu/replay.h"
>>>>>>> 5ca2b252

/* Pairs with tcg_clear_temp_count.
   To be called by #TranslatorOps.{translate_insn,tb_stop} if
   (1) the target is sufficiently clean to support reporting,
   (2) as and when all temporaries are known to be consumed.
   For most targets, (2) is at the end of translate_insn.  */
void translator_loop_temp_check(DisasContextBase *db)
{
    if (tcg_check_temp_count()) {
        qemu_log("warning: TCG temporary leaks before "
                 TARGET_FMT_lx "\n", db->pc_next);
    }
}

static TCGOp *gen_trace_tb_enter(TranslationBlock *tb)
{
    TCGOp *last_pc_op;

    TCGv pc_end = tcg_temp_new();

    /* The last PC value is not known yet */
    tcg_gen_movi_tl(pc_end, 0xdeadbeef);
    last_pc_op = tcg_last_op();

    trace_tb_enter_tcg(tcg_ctx->cpu, cpu_env, tb->pc, pc_end);
    tcg_temp_free(pc_end);

    return last_pc_op;
}

void translator_loop(const TranslatorOps *ops, DisasContextBase *db,
                     CPUState *cpu, TranslationBlock *tb, int max_insns)
{
    TCGOp *trace_pc_end;
    int bp_insn = 0;
    bool plugin_enabled;

    /* Initialize DisasContext */
    db->tb = tb;
    db->pc_first = tb->pc;
    db->pc_next = db->pc_first;
    db->is_jmp = DISAS_NEXT;
    db->num_insns = 0;
    db->max_insns = max_insns;
    db->singlestep_enabled = cpu->singlestep_enabled;

    ops->init_disas_context(db, cpu);
    tcg_debug_assert(db->is_jmp == DISAS_NEXT);  /* no early exit */

    /* Reset the temp count so that we can identify leaks */
    tcg_clear_temp_count();

    /* Start translating.  */
    gen_tb_start(db->tb);

    trace_pc_end = gen_trace_tb_enter(tb);

    ops->tb_start(db, cpu);
    tcg_debug_assert(db->is_jmp == DISAS_NEXT);  /* no early exit */

    plugin_enabled = plugin_gen_tb_start(cpu, tb);

    while (true) {
        db->num_insns++;
        ops->insn_start(db, cpu);
        tcg_debug_assert(db->is_jmp == DISAS_NEXT);  /* no early exit */

        if (plugin_enabled) {
            plugin_gen_insn_start(cpu, db);
        }

        /* Pass breakpoint hits to target for further processing */
        if (!db->singlestep_enabled
            && unlikely(!QTAILQ_EMPTY(&cpu->breakpoints))) {
            CPUBreakpoint *bp;
            QTAILQ_FOREACH(bp, &cpu->breakpoints, entry) {
                if (bp->pc == db->pc_next) {
                    if (ops->breakpoint_check(db, cpu, bp)) {
                        bp_insn = 1;
                        break;
                    }
                }
            }
            /* The breakpoint_check hook may use DISAS_TOO_MANY to indicate
               that only one more instruction is to be executed.  Otherwise
               it should use DISAS_NORETURN when generating an exception,
               but may use a DISAS_TARGET_* value for Something Else.  */
            if (db->is_jmp > DISAS_TOO_MANY) {
                break;
            }
        }

        /* Disassemble one instruction.  The translate_insn hook should
           update db->pc_next and db->is_jmp to indicate what should be
           done next -- either exiting this loop or locate the start of
           the next instruction.  */
        if (db->num_insns == db->max_insns
            && (tb_cflags(db->tb) & CF_LAST_IO)) {
            /* Accept I/O on the last instruction.  */
            gen_io_start();
            ops->translate_insn(db, cpu);
        } else {
            ops->translate_insn(db, cpu);
        }

        /* Stop translation if translate_insn so indicated.  */
        if (db->is_jmp != DISAS_NEXT) {
            break;
        }

        /*
         * We can't instrument after instructions that change control
         * flow although this only really affects post-load operations.
         */
        if (plugin_enabled) {
            plugin_gen_insn_end();
        }

        /* Stop translation if the output buffer is full,
           or we have executed all of the allowed instructions.  */
        if (tcg_op_buf_full() || db->num_insns >= db->max_insns) {
            db->is_jmp = DISAS_TOO_MANY;
            break;
        }
    }

    /* Emit code to exit the TB, as indicated by db->is_jmp.  */
    ops->tb_stop(db, cpu);
    gen_tb_end(db->tb, db->num_insns - bp_insn);

    /* Fixup the last PC value in the tb_enter trace now that we know it */
    tcg_set_insn_param(trace_pc_end, 1, db->pc_next);

    if (plugin_enabled) {
        plugin_gen_tb_end(cpu);
    }

    /* The disas_log hook may use these values rather than recompute.  */
    db->tb->size = db->pc_next - db->pc_first;
    db->tb->icount = db->num_insns;

#ifdef DEBUG_DISAS
    if (qemu_loglevel_mask(CPU_LOG_TB_IN_ASM)
        && qemu_log_in_addr_range(db->pc_first)) {
        FILE *logfile = qemu_log_lock();
        qemu_log("----------------\n");
        ops->disas_log(db, cpu);
        qemu_log("\n");
        qemu_log_unlock(logfile);
    }
#endif
}<|MERGE_RESOLUTION|>--- conflicted
+++ resolved
@@ -17,11 +17,8 @@
 #include "exec/log.h"
 #include "exec/translator.h"
 #include "exec/plugin-gen.h"
-<<<<<<< HEAD
 #include "trace-tcg.h"
-=======
 #include "sysemu/replay.h"
->>>>>>> 5ca2b252
 
 /* Pairs with tcg_clear_temp_count.
    To be called by #TranslatorOps.{translate_insn,tb_stop} if
