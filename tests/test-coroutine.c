/*
 * Coroutine tests
 *
 * Copyright IBM, Corp. 2011
 *
 * Authors:
 *  Stefan Hajnoczi    <stefanha@linux.vnet.ibm.com>
 *
 * This work is licensed under the terms of the GNU LGPL, version 2 or later.
 * See the COPYING.LIB file in the top-level directory.
 *
 */

#include "qemu/osdep.h"
<<<<<<< HEAD
#include <glib.h>
=======
>>>>>>> 7124ccf8
#include "qemu/coroutine.h"
#include "qemu/coroutine_int.h"

/*
 * Check that qemu_in_coroutine() works
 */

static void coroutine_fn verify_in_coroutine(void *opaque)
{
    g_assert(qemu_in_coroutine());
}

static void test_in_coroutine(void)
{
    Coroutine *coroutine;

    g_assert(!qemu_in_coroutine());

    coroutine = qemu_coroutine_create(verify_in_coroutine, NULL);
    qemu_coroutine_enter(coroutine);
}

/*
 * Check that qemu_coroutine_self() works
 */

static void coroutine_fn verify_self(void *opaque)
{
    Coroutine **p_co = opaque;
    g_assert(qemu_coroutine_self() == *p_co);
}

static void test_self(void)
{
    Coroutine *coroutine;

    coroutine = qemu_coroutine_create(verify_self, &coroutine);
    qemu_coroutine_enter(coroutine);
}

/*
 * Check that qemu_coroutine_entered() works
 */

static void coroutine_fn verify_entered_step_2(void *opaque)
{
    Coroutine *caller = (Coroutine *)opaque;

    g_assert(qemu_coroutine_entered(caller));
    g_assert(qemu_coroutine_entered(qemu_coroutine_self()));
    qemu_coroutine_yield();

    /* Once more to check it still works after yielding */
    g_assert(qemu_coroutine_entered(caller));
    g_assert(qemu_coroutine_entered(qemu_coroutine_self()));
    qemu_coroutine_yield();
}

static void coroutine_fn verify_entered_step_1(void *opaque)
{
    Coroutine *self = qemu_coroutine_self();
    Coroutine *coroutine;

    g_assert(qemu_coroutine_entered(self));

    coroutine = qemu_coroutine_create(verify_entered_step_2, self);
    g_assert(!qemu_coroutine_entered(coroutine));
    qemu_coroutine_enter(coroutine);
    g_assert(!qemu_coroutine_entered(coroutine));
    qemu_coroutine_enter(coroutine);
}

static void test_entered(void)
{
    Coroutine *coroutine;

    coroutine = qemu_coroutine_create(verify_entered_step_1, NULL);
    g_assert(!qemu_coroutine_entered(coroutine));
    qemu_coroutine_enter(coroutine);
}

/*
 * Check that coroutines may nest multiple levels
 */

typedef struct {
    unsigned int n_enter;   /* num coroutines entered */
    unsigned int n_return;  /* num coroutines returned */
    unsigned int max;       /* maximum level of nesting */
} NestData;

static void coroutine_fn nest(void *opaque)
{
    NestData *nd = opaque;

    nd->n_enter++;

    if (nd->n_enter < nd->max) {
        Coroutine *child;

        child = qemu_coroutine_create(nest, nd);
        qemu_coroutine_enter(child);
    }

    nd->n_return++;
}

static void test_nesting(void)
{
    Coroutine *root;
    NestData nd = {
        .n_enter  = 0,
        .n_return = 0,
        .max      = 128,
    };

    root = qemu_coroutine_create(nest, &nd);
    qemu_coroutine_enter(root);

    /* Must enter and return from max nesting level */
    g_assert_cmpint(nd.n_enter, ==, nd.max);
    g_assert_cmpint(nd.n_return, ==, nd.max);
}

/*
 * Check that yield/enter transfer control correctly
 */

static void coroutine_fn yield_5_times(void *opaque)
{
    bool *done = opaque;
    int i;

    for (i = 0; i < 5; i++) {
        qemu_coroutine_yield();
    }
    *done = true;
}

static void test_yield(void)
{
    Coroutine *coroutine;
    bool done = false;
    int i = -1; /* one extra time to return from coroutine */

    coroutine = qemu_coroutine_create(yield_5_times, &done);
    while (!done) {
        qemu_coroutine_enter(coroutine);
        i++;
    }
    g_assert_cmpint(i, ==, 5); /* coroutine must yield 5 times */
}

static void coroutine_fn c2_fn(void *opaque)
{
    qemu_coroutine_yield();
}

static void coroutine_fn c1_fn(void *opaque)
{
    Coroutine *c2 = opaque;
<<<<<<< HEAD
    qemu_coroutine_enter(c2, NULL);
=======
    qemu_coroutine_enter(c2);
>>>>>>> 7124ccf8
}

static void test_co_queue(void)
{
    Coroutine *c1;
    Coroutine *c2;
<<<<<<< HEAD

    c1 = qemu_coroutine_create(c1_fn);
    c2 = qemu_coroutine_create(c2_fn);

    qemu_coroutine_enter(c1, c2);
    memset(c1, 0xff, sizeof(Coroutine));
    qemu_coroutine_enter(c2, NULL);
=======
    Coroutine tmp;

    c2 = qemu_coroutine_create(c2_fn, NULL);
    c1 = qemu_coroutine_create(c1_fn, c2);

    qemu_coroutine_enter(c1);

    /* c1 shouldn't be used any more now; make sure we segfault if it is */
    tmp = *c1;
    memset(c1, 0xff, sizeof(Coroutine));
    qemu_coroutine_enter(c2);

    /* Must restore the coroutine now to avoid corrupted pool */
    *c1 = tmp;
>>>>>>> 7124ccf8
}

/*
 * Check that creation, enter, and return work
 */

static void coroutine_fn set_and_exit(void *opaque)
{
    bool *done = opaque;

    *done = true;
}

static void test_lifecycle(void)
{
    Coroutine *coroutine;
    bool done = false;

    /* Create, enter, and return from coroutine */
    coroutine = qemu_coroutine_create(set_and_exit, &done);
    qemu_coroutine_enter(coroutine);
    g_assert(done); /* expect done to be true (first time) */

    /* Repeat to check that no state affects this test */
    done = false;
    coroutine = qemu_coroutine_create(set_and_exit, &done);
    qemu_coroutine_enter(coroutine);
    g_assert(done); /* expect done to be true (second time) */
}


#define RECORD_SIZE 10 /* Leave some room for expansion */
struct coroutine_position {
    int func;
    int state;
};
static struct coroutine_position records[RECORD_SIZE];
static unsigned record_pos;

static void record_push(int func, int state)
{
    struct coroutine_position *cp = &records[record_pos++];
    g_assert_cmpint(record_pos, <, RECORD_SIZE);
    cp->func = func;
    cp->state = state;
}

static void coroutine_fn co_order_test(void *opaque)
{
    record_push(2, 1);
    g_assert(qemu_in_coroutine());
    qemu_coroutine_yield();
    record_push(2, 2);
    g_assert(qemu_in_coroutine());
}

static void do_order_test(void)
{
    Coroutine *co;

    co = qemu_coroutine_create(co_order_test, NULL);
    record_push(1, 1);
    qemu_coroutine_enter(co);
    record_push(1, 2);
    g_assert(!qemu_in_coroutine());
    qemu_coroutine_enter(co);
    record_push(1, 3);
    g_assert(!qemu_in_coroutine());
}

static void test_order(void)
{
    int i;
    const struct coroutine_position expected_pos[] = {
        {1, 1,}, {2, 1}, {1, 2}, {2, 2}, {1, 3}
    };
    do_order_test();
    g_assert_cmpint(record_pos, ==, 5);
    for (i = 0; i < record_pos; i++) {
        g_assert_cmpint(records[i].func , ==, expected_pos[i].func );
        g_assert_cmpint(records[i].state, ==, expected_pos[i].state);
    }
}
/*
 * Lifecycle benchmark
 */

static void coroutine_fn empty_coroutine(void *opaque)
{
    /* Do nothing */
}

static void perf_lifecycle(void)
{
    Coroutine *coroutine;
    unsigned int i, max;
    double duration;

    max = 1000000;

    g_test_timer_start();
    for (i = 0; i < max; i++) {
        coroutine = qemu_coroutine_create(empty_coroutine, NULL);
        qemu_coroutine_enter(coroutine);
    }
    duration = g_test_timer_elapsed();

    g_test_message("Lifecycle %u iterations: %f s\n", max, duration);
}

static void perf_nesting(void)
{
    unsigned int i, maxcycles, maxnesting;
    double duration;

    maxcycles = 10000;
    maxnesting = 1000;
    Coroutine *root;

    g_test_timer_start();
    for (i = 0; i < maxcycles; i++) {
        NestData nd = {
            .n_enter  = 0,
            .n_return = 0,
            .max      = maxnesting,
        };
        root = qemu_coroutine_create(nest, &nd);
        qemu_coroutine_enter(root);
    }
    duration = g_test_timer_elapsed();

    g_test_message("Nesting %u iterations of %u depth each: %f s\n",
        maxcycles, maxnesting, duration);
}

/*
 * Yield benchmark
 */

static void coroutine_fn yield_loop(void *opaque)
{
    unsigned int *counter = opaque;

    while ((*counter) > 0) {
        (*counter)--;
        qemu_coroutine_yield();
    }
}

static void perf_yield(void)
{
    unsigned int i, maxcycles;
    double duration;

    maxcycles = 100000000;
    i = maxcycles;
    Coroutine *coroutine = qemu_coroutine_create(yield_loop, &i);

    g_test_timer_start();
    while (i > 0) {
        qemu_coroutine_enter(coroutine);
    }
    duration = g_test_timer_elapsed();

    g_test_message("Yield %u iterations: %f s\n",
        maxcycles, duration);
}

static __attribute__((noinline)) void dummy(unsigned *i)
{
    (*i)--;
}

static void perf_baseline(void)
{
    unsigned int i, maxcycles;
    double duration;

    maxcycles = 100000000;
    i = maxcycles;

    g_test_timer_start();
    while (i > 0) {
        dummy(&i);
    }
    duration = g_test_timer_elapsed();

    g_test_message("Function call %u iterations: %f s\n",
        maxcycles, duration);
}

static __attribute__((noinline)) void perf_cost_func(void *opaque)
{
    qemu_coroutine_yield();
}

static void perf_cost(void)
{
    const unsigned long maxcycles = 40000000;
    unsigned long i = 0;
    double duration;
    unsigned long ops;
    Coroutine *co;

    g_test_timer_start();
    while (i++ < maxcycles) {
        co = qemu_coroutine_create(perf_cost_func, &i);
        qemu_coroutine_enter(co);
        qemu_coroutine_enter(co);
    }
    duration = g_test_timer_elapsed();
    ops = (long)(maxcycles / (duration * 1000));

    g_test_message("Run operation %lu iterations %f s, %luK operations/s, "
                   "%luns per coroutine",
                   maxcycles,
                   duration, ops,
                   (unsigned long)(1000000000.0 * duration / maxcycles));
}

int main(int argc, char **argv)
{
    g_test_init(&argc, &argv, NULL);
<<<<<<< HEAD
    g_test_add_func("/basic/co_queue", test_co_queue);
=======

    /* This test assumes there is a freelist and marks freed coroutine memory
     * with a sentinel value.  If there is no freelist this would legitimately
     * crash, so skip it.
     */
    if (CONFIG_COROUTINE_POOL) {
        g_test_add_func("/basic/co_queue", test_co_queue);
    }

>>>>>>> 7124ccf8
    g_test_add_func("/basic/lifecycle", test_lifecycle);
    g_test_add_func("/basic/yield", test_yield);
    g_test_add_func("/basic/nesting", test_nesting);
    g_test_add_func("/basic/self", test_self);
    g_test_add_func("/basic/entered", test_entered);
    g_test_add_func("/basic/in_coroutine", test_in_coroutine);
    g_test_add_func("/basic/order", test_order);
    if (g_test_perf()) {
        g_test_add_func("/perf/lifecycle", perf_lifecycle);
        g_test_add_func("/perf/nesting", perf_nesting);
        g_test_add_func("/perf/yield", perf_yield);
        g_test_add_func("/perf/function-call", perf_baseline);
        g_test_add_func("/perf/cost", perf_cost);
    }
    return g_test_run();
}<|MERGE_RESOLUTION|>--- conflicted
+++ resolved
@@ -12,10 +12,6 @@
  */
 
 #include "qemu/osdep.h"
-<<<<<<< HEAD
-#include <glib.h>
-=======
->>>>>>> 7124ccf8
 #include "qemu/coroutine.h"
 #include "qemu/coroutine_int.h"
 
@@ -177,26 +173,13 @@
 static void coroutine_fn c1_fn(void *opaque)
 {
     Coroutine *c2 = opaque;
-<<<<<<< HEAD
-    qemu_coroutine_enter(c2, NULL);
-=======
     qemu_coroutine_enter(c2);
->>>>>>> 7124ccf8
 }
 
 static void test_co_queue(void)
 {
     Coroutine *c1;
     Coroutine *c2;
-<<<<<<< HEAD
-
-    c1 = qemu_coroutine_create(c1_fn);
-    c2 = qemu_coroutine_create(c2_fn);
-
-    qemu_coroutine_enter(c1, c2);
-    memset(c1, 0xff, sizeof(Coroutine));
-    qemu_coroutine_enter(c2, NULL);
-=======
     Coroutine tmp;
 
     c2 = qemu_coroutine_create(c2_fn, NULL);
@@ -211,7 +194,6 @@
 
     /* Must restore the coroutine now to avoid corrupted pool */
     *c1 = tmp;
->>>>>>> 7124ccf8
 }
 
 /*
@@ -435,9 +417,6 @@
 int main(int argc, char **argv)
 {
     g_test_init(&argc, &argv, NULL);
-<<<<<<< HEAD
-    g_test_add_func("/basic/co_queue", test_co_queue);
-=======
 
     /* This test assumes there is a freelist and marks freed coroutine memory
      * with a sentinel value.  If there is no freelist this would legitimately
@@ -447,7 +426,6 @@
         g_test_add_func("/basic/co_queue", test_co_queue);
     }
 
->>>>>>> 7124ccf8
     g_test_add_func("/basic/lifecycle", test_lifecycle);
     g_test_add_func("/basic/yield", test_yield);
     g_test_add_func("/basic/nesting", test_nesting);
