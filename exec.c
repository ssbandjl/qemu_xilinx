/*
 *  Virtual page mapping
 *
 *  Copyright (c) 2003 Fabrice Bellard
 *
 * This library is free software; you can redistribute it and/or
 * modify it under the terms of the GNU Lesser General Public
 * License as published by the Free Software Foundation; either
 * version 2 of the License, or (at your option) any later version.
 *
 * This library is distributed in the hope that it will be useful,
 * but WITHOUT ANY WARRANTY; without even the implied warranty of
 * MERCHANTABILITY or FITNESS FOR A PARTICULAR PURPOSE.  See the GNU
 * Lesser General Public License for more details.
 *
 * You should have received a copy of the GNU Lesser General Public
 * License along with this library; if not, see <http://www.gnu.org/licenses/>.
 */

#include "qemu/osdep.h"
#include "qemu-common.h"
#include "qapi/error.h"

#include "qemu/cutils.h"
#include "cpu.h"
#include "exec/exec-all.h"
#include "exec/target_page.h"
#include "tcg.h"
#include "hw/qdev-core.h"
#include "hw/qdev-properties.h"
#if !defined(CONFIG_USER_ONLY)
#include "hw/boards.h"
#include "hw/xen/xen.h"
#endif
#include "sysemu/kvm.h"
#include "sysemu/sysemu.h"
#include "sysemu/tcg.h"
#include "qemu/timer.h"
#include "qemu/config-file.h"
#include "qemu/error-report.h"
#include "qemu/qemu-print.h"
#if defined(CONFIG_USER_ONLY)
#include "qemu.h"
#else /* !CONFIG_USER_ONLY */
#include "exec/memory.h"
#include "exec/ioport.h"
#include "sysemu/dma.h"
#include "sysemu/hostmem.h"
#include "sysemu/hw_accel.h"
#include "exec/address-spaces.h"
#include "sysemu/xen-mapcache.h"
#include "trace-root.h"

#ifdef CONFIG_FALLOCATE_PUNCH_HOLE
#include <linux/falloc.h>
#endif

#endif
#include "qemu/rcu_queue.h"
#include "qemu/main-loop.h"
#include "translate-all.h"
#include "sysemu/replay.h"

#include "exec/memory-internal.h"
#include "exec/ram_addr.h"
#include "exec/log.h"

#include "migration/vmstate.h"

#include "qemu/range.h"
#ifndef _WIN32
#include "qemu/mmap-alloc.h"
#endif

#include "monitor/monitor.h"

//#define DEBUG_SUBPAGE

#if !defined(CONFIG_USER_ONLY)
/* ram_list is read under rcu_read_lock()/rcu_read_unlock().  Writes
 * are protected by the ramlist lock.
 */
RAMList ram_list = { .blocks = QLIST_HEAD_INITIALIZER(ram_list.blocks) };

static MemoryRegion *system_memory;
static MemoryRegion *system_io;

AddressSpace address_space_io;
AddressSpace address_space_memory;

static MemoryRegion io_mem_unassigned;
#endif

#ifdef TARGET_PAGE_BITS_VARY
int target_page_bits;
bool target_page_bits_decided;
#endif

CPUTailQ cpus = QTAILQ_HEAD_INITIALIZER(cpus);

/* current CPU in the current thread. It is only valid inside
   cpu_exec() */
__thread CPUState *current_cpu;
/* 0 = Do not count executed instructions.
   1 = Precise instruction counting.
   2 = Adaptive rate instruction counting.  */
int use_icount;

uintptr_t qemu_host_page_size;
intptr_t qemu_host_page_mask;

bool set_preferred_target_page_bits(int bits)
{
    /* The target page size is the lowest common denominator for all
     * the CPUs in the system, so we can only make it smaller, never
     * larger. And we can't make it smaller once we've committed to
     * a particular size.
     */
#ifdef TARGET_PAGE_BITS_VARY
    assert(bits >= TARGET_PAGE_BITS_MIN);
    if (target_page_bits == 0 || target_page_bits > bits) {
        if (target_page_bits_decided) {
            return false;
        }
        target_page_bits = bits;
    }
#endif
    return true;
}

#if !defined(CONFIG_USER_ONLY)

static void finalize_target_page_bits(void)
{
#ifdef TARGET_PAGE_BITS_VARY
    if (target_page_bits == 0) {
        target_page_bits = TARGET_PAGE_BITS_MIN;
    }
    target_page_bits_decided = true;
#endif
}

typedef struct PhysPageEntry PhysPageEntry;

struct PhysPageEntry {
    /* How many bits skip to next level (in units of L2_SIZE). 0 for a leaf. */
    uint32_t skip : 6;
     /* index into phys_sections (!skip) or phys_map_nodes (skip) */
    uint32_t ptr : 26;
};

#define PHYS_MAP_NODE_NIL (((uint32_t)~0) >> 6)

/* Size of the L2 (and L3, etc) page tables.  */
#define ADDR_SPACE_BITS 64

#define P_L2_BITS 9
#define P_L2_SIZE (1 << P_L2_BITS)

#define P_L2_LEVELS (((ADDR_SPACE_BITS - TARGET_PAGE_BITS - 1) / P_L2_BITS) + 1)

typedef PhysPageEntry Node[P_L2_SIZE];

typedef struct PhysPageMap {
    struct rcu_head rcu;

    unsigned sections_nb;
    unsigned sections_nb_alloc;
    unsigned nodes_nb;
    unsigned nodes_nb_alloc;
    Node *nodes;
    MemoryRegionSection *sections;
} PhysPageMap;

struct AddressSpaceDispatch {
    MemoryRegionSection *mru_section;
    /* This is a multi-level map on the physical address space.
     * The bottom level has pointers to MemoryRegionSections.
     */
    PhysPageEntry phys_map;
    PhysPageMap map;
};

#define SUBPAGE_IDX(addr) ((addr) & ~TARGET_PAGE_MASK)
typedef struct subpage_t {
    MemoryRegion iomem;
    FlatView *fv;
    hwaddr base;
    uint16_t sub_section[];
} subpage_t;

#define PHYS_SECTION_UNASSIGNED 0

static void io_mem_init(void);
static void memory_map_init(void);
static void tcg_log_global_after_sync(MemoryListener *listener);
static void tcg_commit(MemoryListener *listener);

/**
 * CPUAddressSpace: all the information a CPU needs about an AddressSpace
 * @cpu: the CPU whose AddressSpace this is
 * @as: the AddressSpace itself
 * @memory_dispatch: its dispatch pointer (cached, RCU protected)
 * @tcg_as_listener: listener for tracking changes to the AddressSpace
 */
struct CPUAddressSpace {
    CPUState *cpu;
    AddressSpace *as;
    struct AddressSpaceDispatch *memory_dispatch;
    MemoryListener tcg_as_listener;
};

struct DirtyBitmapSnapshot {
    ram_addr_t start;
    ram_addr_t end;
    unsigned long dirty[];
};

#endif

#if !defined(CONFIG_USER_ONLY)

static void phys_map_node_reserve(PhysPageMap *map, unsigned nodes)
{
    static unsigned alloc_hint = 16;
    if (map->nodes_nb + nodes > map->nodes_nb_alloc) {
        map->nodes_nb_alloc = MAX(alloc_hint, map->nodes_nb + nodes);
        map->nodes = g_renew(Node, map->nodes, map->nodes_nb_alloc);
        alloc_hint = map->nodes_nb_alloc;
    }
}

static uint32_t phys_map_node_alloc(PhysPageMap *map, bool leaf)
{
    unsigned i;
    uint32_t ret;
    PhysPageEntry e;
    PhysPageEntry *p;

    ret = map->nodes_nb++;
    p = map->nodes[ret];
    assert(ret != PHYS_MAP_NODE_NIL);
    assert(ret != map->nodes_nb_alloc);

    e.skip = leaf ? 0 : 1;
    e.ptr = leaf ? PHYS_SECTION_UNASSIGNED : PHYS_MAP_NODE_NIL;
    for (i = 0; i < P_L2_SIZE; ++i) {
        memcpy(&p[i], &e, sizeof(e));
    }
    return ret;
}

static void phys_page_set_level(PhysPageMap *map, PhysPageEntry *lp,
                                hwaddr *index, uint64_t *nb, uint16_t leaf,
                                int level)
{
    PhysPageEntry *p;
    hwaddr step = (hwaddr)1 << (level * P_L2_BITS);

    if (lp->skip && lp->ptr == PHYS_MAP_NODE_NIL) {
        lp->ptr = phys_map_node_alloc(map, level == 0);
    }
    p = map->nodes[lp->ptr];
    lp = &p[(*index >> (level * P_L2_BITS)) & (P_L2_SIZE - 1)];

    while (*nb && lp < &p[P_L2_SIZE]) {
        if ((*index & (step - 1)) == 0 && *nb >= step) {
            lp->skip = 0;
            lp->ptr = leaf;
            *index += step;
            *nb -= step;
        } else {
            phys_page_set_level(map, lp, index, nb, leaf, level - 1);
        }
        ++lp;
    }
}

static void phys_page_set(AddressSpaceDispatch *d,
                          hwaddr index, uint64_t nb,
                          uint16_t leaf)
{
    /* Wildly overreserve - it doesn't matter much. */
    phys_map_node_reserve(&d->map, 3 * P_L2_LEVELS);

    phys_page_set_level(&d->map, &d->phys_map, &index, &nb, leaf, P_L2_LEVELS - 1);
}

/* Compact a non leaf page entry. Simply detect that the entry has a single child,
 * and update our entry so we can skip it and go directly to the destination.
 */
static void phys_page_compact(PhysPageEntry *lp, Node *nodes)
{
    unsigned valid_ptr = P_L2_SIZE;
    int valid = 0;
    PhysPageEntry *p;
    int i;

    if (lp->ptr == PHYS_MAP_NODE_NIL) {
        return;
    }

    p = nodes[lp->ptr];
    for (i = 0; i < P_L2_SIZE; i++) {
        if (p[i].ptr == PHYS_MAP_NODE_NIL) {
            continue;
        }

        valid_ptr = i;
        valid++;
        if (p[i].skip) {
            phys_page_compact(&p[i], nodes);
        }
    }

    /* We can only compress if there's only one child. */
    if (valid != 1) {
        return;
    }

    assert(valid_ptr < P_L2_SIZE);

    /* Don't compress if it won't fit in the # of bits we have. */
    if (P_L2_LEVELS >= (1 << 6) &&
        lp->skip + p[valid_ptr].skip >= (1 << 6)) {
        return;
    }

    lp->ptr = p[valid_ptr].ptr;
    if (!p[valid_ptr].skip) {
        /* If our only child is a leaf, make this a leaf. */
        /* By design, we should have made this node a leaf to begin with so we
         * should never reach here.
         * But since it's so simple to handle this, let's do it just in case we
         * change this rule.
         */
        lp->skip = 0;
    } else {
        lp->skip += p[valid_ptr].skip;
    }
}

void address_space_dispatch_compact(AddressSpaceDispatch *d)
{
    if (d->phys_map.skip) {
        phys_page_compact(&d->phys_map, d->map.nodes);
    }
}

static inline bool section_covers_addr(const MemoryRegionSection *section,
                                       hwaddr addr)
{
    /* Memory topology clips a memory region to [0, 2^64); size.hi > 0 means
     * the section must cover the entire address space.
     */
    return int128_gethi(section->size) ||
           range_covers_byte(section->offset_within_address_space,
                             int128_getlo(section->size), addr);
}

static MemoryRegionSection *phys_page_find(AddressSpaceDispatch *d, hwaddr addr)
{
    PhysPageEntry lp = d->phys_map, *p;
    Node *nodes = d->map.nodes;
    MemoryRegionSection *sections = d->map.sections;
    hwaddr index = addr >> TARGET_PAGE_BITS;
    int i;

    for (i = P_L2_LEVELS; lp.skip && (i -= lp.skip) >= 0;) {
        if (lp.ptr == PHYS_MAP_NODE_NIL) {
            return &sections[PHYS_SECTION_UNASSIGNED];
        }
        p = nodes[lp.ptr];
        lp = p[(index >> (i * P_L2_BITS)) & (P_L2_SIZE - 1)];
    }

    if (section_covers_addr(&sections[lp.ptr], addr)) {
        return &sections[lp.ptr];
    } else {
        return &sections[PHYS_SECTION_UNASSIGNED];
    }
}

/* Called from RCU critical section */
static MemoryRegionSection *address_space_lookup_region(AddressSpaceDispatch *d,
                                                        hwaddr addr,
                                                        bool resolve_subpage)
{
    MemoryRegionSection *section = atomic_read(&d->mru_section);
    subpage_t *subpage;

    if (!section || section == &d->map.sections[PHYS_SECTION_UNASSIGNED] ||
        !section_covers_addr(section, addr)) {
        section = phys_page_find(d, addr);
        atomic_set(&d->mru_section, section);
    }
    if (resolve_subpage && section->mr->subpage) {
        subpage = container_of(section->mr, subpage_t, iomem);
        section = &d->map.sections[subpage->sub_section[SUBPAGE_IDX(addr)]];
    }
    return section;
}

/* Called from RCU critical section */
static MemoryRegionSection *
address_space_translate_internal(AddressSpaceDispatch *d, hwaddr addr, hwaddr *xlat,
                                 hwaddr *plen, bool resolve_subpage)
{
    MemoryRegionSection *section;
    MemoryRegion *mr;
    Int128 diff;

    section = address_space_lookup_region(d, addr, resolve_subpage);
    /* Compute offset within MemoryRegionSection */
    addr -= section->offset_within_address_space;

    /* Compute offset within MemoryRegion */
    *xlat = addr + section->offset_within_region;

    mr = section->mr;

    /* MMIO registers can be expected to perform full-width accesses based only
     * on their address, without considering adjacent registers that could
     * decode to completely different MemoryRegions.  When such registers
     * exist (e.g. I/O ports 0xcf8 and 0xcf9 on most PC chipsets), MMIO
     * regions overlap wildly.  For this reason we cannot clamp the accesses
     * here.
     *
     * If the length is small (as is the case for address_space_ldl/stl),
     * everything works fine.  If the incoming length is large, however,
     * the caller really has to do the clamping through memory_access_size.
     */
    if (memory_region_is_ram(mr)) {
        diff = int128_sub(section->size, int128_make64(addr));
        *plen = int128_get64(int128_min(diff, int128_make64(*plen)));
    }
    return section;
}

/**
 * address_space_translate_iommu - translate an address through an IOMMU
 * memory region and then through the target address space.
 *
 * @iommu_mr: the IOMMU memory region that we start the translation from
 * @addr: the address to be translated through the MMU
 * @xlat: the translated address offset within the destination memory region.
 *        It cannot be %NULL.
 * @plen_out: valid read/write length of the translated address. It
 *            cannot be %NULL.
 * @page_mask_out: page mask for the translated address. This
 *            should only be meaningful for IOMMU translated
 *            addresses, since there may be huge pages that this bit
 *            would tell. It can be %NULL if we don't care about it.
 * @is_write: whether the translation operation is for write
 * @is_mmio: whether this can be MMIO, set true if it can
 * @target_as: the address space targeted by the IOMMU
 * @attrs: transaction attributes
 *
 * This function is called from RCU critical section.  It is the common
 * part of flatview_do_translate and address_space_translate_cached.
 */
static MemoryRegionSection address_space_translate_iommu(IOMMUMemoryRegion *iommu_mr,
                                                         hwaddr *xlat,
                                                         hwaddr *plen_out,
                                                         hwaddr *page_mask_out,
                                                         bool is_write,
                                                         bool is_mmio,
                                                         AddressSpace **target_as,
                                                         MemTxAttrs attrs)
{
    MemoryRegionSection *section;
    hwaddr page_mask = (hwaddr)-1;

    do {
        hwaddr addr = *xlat;
        IOMMUMemoryRegionClass *imrc = memory_region_get_iommu_class_nocheck(iommu_mr);
        int iommu_idx = 0;
        IOMMUTLBEntry iotlb;

        if (imrc->attrs_to_index) {
            iommu_idx = imrc->attrs_to_index(iommu_mr, attrs);
        }

        if (imrc->translate_attr) {
            iotlb = imrc->translate_attr(iommu_mr, addr, is_write, &attrs);
        } else {
            iotlb = imrc->translate(iommu_mr, addr, is_write ?
                                    IOMMU_WO : IOMMU_RO, iommu_idx);
        }

        if (!(iotlb.perm & (1 << is_write))) {
            goto unassigned;
        }

        addr = ((iotlb.translated_addr & ~iotlb.addr_mask)
                | (addr & iotlb.addr_mask));
        page_mask &= iotlb.addr_mask;
        *plen_out = MIN(*plen_out, (addr | iotlb.addr_mask) - addr + 1);
        *target_as = iotlb.target_as;

        section = address_space_translate_internal(
                address_space_to_dispatch(iotlb.target_as), addr, xlat,
                plen_out, is_mmio);

        iommu_mr = memory_region_get_iommu(section->mr);
    } while (unlikely(iommu_mr));

    if (page_mask_out) {
        *page_mask_out = page_mask;
    }
    return *section;

unassigned:
    return (MemoryRegionSection) { .mr = &io_mem_unassigned };
}

/**
 * flatview_do_translate - translate an address in FlatView
 *
 * @fv: the flat view that we want to translate on
 * @addr: the address to be translated in above address space
 * @xlat: the translated address offset within memory region. It
 *        cannot be @NULL.
 * @plen_out: valid read/write length of the translated address. It
 *            can be @NULL when we don't care about it.
 * @page_mask_out: page mask for the translated address. This
 *            should only be meaningful for IOMMU translated
 *            addresses, since there may be huge pages that this bit
 *            would tell. It can be @NULL if we don't care about it.
 * @is_write: whether the translation operation is for write
 * @is_mmio: whether this can be MMIO, set true if it can
 * @target_as: the address space targeted by the IOMMU
 * @attrs: memory transaction attributes
 *
 * This function is called from RCU critical section
 */
static MemoryRegionSection flatview_do_translate(FlatView *fv,
                                                 hwaddr addr,
                                                 hwaddr *xlat,
                                                 hwaddr *plen_out,
                                                 hwaddr *page_mask_out,
                                                 bool is_write,
                                                 bool is_mmio,
                                                 AddressSpace **target_as,
                                                 MemTxAttrs attrs)
{
    MemoryRegionSection *section;
    IOMMUMemoryRegion *iommu_mr;
    hwaddr plen = (hwaddr)(-1);

    if (!plen_out) {
        plen_out = &plen;
    }

    section = address_space_translate_internal(
            flatview_to_dispatch(fv), addr, xlat,
            plen_out, is_mmio);

    iommu_mr = memory_region_get_iommu(section->mr);
    if (unlikely(iommu_mr)) {
        return address_space_translate_iommu(iommu_mr, xlat,
                                             plen_out, page_mask_out,
                                             is_write, is_mmio,
                                             target_as, attrs);
    }
    if (page_mask_out) {
        /* Not behind an IOMMU, use default page size. */
        *page_mask_out = ~TARGET_PAGE_MASK;
    }

    return *section;
}

/* Called from RCU critical section */
IOMMUTLBEntry address_space_get_iotlb_entry(AddressSpace *as, hwaddr addr,
                                            bool is_write, MemTxAttrs attrs)
{
    MemoryRegionSection section;
    hwaddr xlat, page_mask;

    /*
     * This can never be MMIO, and we don't really care about plen,
     * but page mask.
     */
    section = flatview_do_translate(address_space_to_flatview(as), addr, &xlat,
                                    NULL, &page_mask, is_write, false, &as,
                                    attrs);

    /* Illegal translation */
    if (section.mr == &io_mem_unassigned) {
        goto iotlb_fail;
    }

    /* Convert memory region offset into address space offset */
    xlat += section.offset_within_address_space -
        section.offset_within_region;

    return (IOMMUTLBEntry) {
        .target_as = as,
        .iova = addr & ~page_mask,
        .translated_addr = xlat & ~page_mask,
        .addr_mask = page_mask,
        /* IOTLBs are for DMAs, and DMA only allows on RAMs. */
        .perm = IOMMU_RW,
    };

iotlb_fail:
    return (IOMMUTLBEntry) {0};
}

/* Called from RCU critical section */
MemoryRegion *flatview_translate(FlatView *fv, hwaddr addr, hwaddr *xlat,
                                 hwaddr *plen, bool is_write,
                                 MemTxAttrs attrs)
{
    MemoryRegion *mr;
    MemoryRegionSection section;
    AddressSpace *as = NULL;

    /* This can be MMIO, so setup MMIO bit. */
    section = flatview_do_translate(fv, addr, xlat, plen, NULL,
                                    is_write, true, &as, attrs);
    mr = section.mr;

    if (xen_enabled() && memory_access_is_direct(mr, is_write)) {
        hwaddr page = ((addr & TARGET_PAGE_MASK) + TARGET_PAGE_SIZE) - addr;
        *plen = MIN(page, *plen);
    }

    return mr;
}

typedef struct TCGIOMMUNotifier {
    IOMMUNotifier n;
    MemoryRegion *mr;
    CPUState *cpu;
    int iommu_idx;
    bool active;
} TCGIOMMUNotifier;

static void tcg_iommu_unmap_notify(IOMMUNotifier *n, IOMMUTLBEntry *iotlb)
{
    TCGIOMMUNotifier *notifier = container_of(n, TCGIOMMUNotifier, n);

    if (!notifier->active) {
        return;
    }
    tlb_flush(notifier->cpu);
    notifier->active = false;
    /* We leave the notifier struct on the list to avoid reallocating it later.
     * Generally the number of IOMMUs a CPU deals with will be small.
     * In any case we can't unregister the iommu notifier from a notify
     * callback.
     */
}

static void tcg_register_iommu_notifier(CPUState *cpu,
                                        IOMMUMemoryRegion *iommu_mr,
                                        int iommu_idx)
{
    /* Make sure this CPU has an IOMMU notifier registered for this
     * IOMMU/IOMMU index combination, so that we can flush its TLB
     * when the IOMMU tells us the mappings we've cached have changed.
     */
    MemoryRegion *mr = MEMORY_REGION(iommu_mr);
    TCGIOMMUNotifier *notifier;
    int i;

    for (i = 0; i < cpu->iommu_notifiers->len; i++) {
        notifier = g_array_index(cpu->iommu_notifiers, TCGIOMMUNotifier *, i);
        if (notifier->mr == mr && notifier->iommu_idx == iommu_idx) {
            break;
        }
    }
    if (i == cpu->iommu_notifiers->len) {
        /* Not found, add a new entry at the end of the array */
        cpu->iommu_notifiers = g_array_set_size(cpu->iommu_notifiers, i + 1);
        notifier = g_new0(TCGIOMMUNotifier, 1);
        g_array_index(cpu->iommu_notifiers, TCGIOMMUNotifier *, i) = notifier;

        notifier->mr = mr;
        notifier->iommu_idx = iommu_idx;
        notifier->cpu = cpu;
        /* Rather than trying to register interest in the specific part
         * of the iommu's address space that we've accessed and then
         * expand it later as subsequent accesses touch more of it, we
         * just register interest in the whole thing, on the assumption
         * that iommu reconfiguration will be rare.
         */
        iommu_notifier_init(&notifier->n,
                            tcg_iommu_unmap_notify,
                            IOMMU_NOTIFIER_UNMAP,
                            0,
                            HWADDR_MAX,
                            iommu_idx);
        memory_region_register_iommu_notifier(notifier->mr, &notifier->n);
    }

    if (!notifier->active) {
        notifier->active = true;
    }
}

static void tcg_iommu_free_notifier_list(CPUState *cpu)
{
    /* Destroy the CPU's notifier list */
    int i;
    TCGIOMMUNotifier *notifier;

    for (i = 0; i < cpu->iommu_notifiers->len; i++) {
        notifier = g_array_index(cpu->iommu_notifiers, TCGIOMMUNotifier *, i);
        memory_region_unregister_iommu_notifier(notifier->mr, &notifier->n);
        g_free(notifier);
    }
    g_array_free(cpu->iommu_notifiers, true);
}

/* Called from RCU critical section */
MemoryRegionSection *
address_space_translate_for_iotlb(CPUState *cpu, int asidx, hwaddr addr,
                                  hwaddr *xlat, hwaddr *plen,
                                  MemTxAttrs attrs, int *prot)
{
    MemoryRegionSection *section;
    IOMMUMemoryRegion *iommu_mr;
    IOMMUMemoryRegionClass *imrc;
    IOMMUTLBEntry iotlb;
    int iommu_idx;
    AddressSpaceDispatch *d = atomic_rcu_read(&cpu->cpu_ases[asidx].memory_dispatch);
    struct {
        AddressSpace *as;
        MemoryRegionSection *section;
        hwaddr addr;
        hwaddr plen;
    } root = {0};

    root.as = cpu->cpu_ases[asidx].as;
    root.addr = addr;
    iotlb.target_as = root.as;

    for (;;) {
        section = address_space_translate_internal(d, addr, &addr, plen, false);
        if (!root.section) {
            root.section = section;
            root.plen = *plen;
        }

        iommu_mr = memory_region_get_iommu(section->mr);
        if (!iommu_mr) {
            break;
        }

        imrc = memory_region_get_iommu_class_nocheck(iommu_mr);

        iommu_idx = imrc->attrs_to_index(iommu_mr, attrs);
        tcg_register_iommu_notifier(cpu, iommu_mr, iommu_idx);
        /* We need all the permissions, so pass IOMMU_NONE so the IOMMU
         * doesn't short-cut its translation table walk.
         */
        if (imrc->translate_attr) {
            iotlb = imrc->translate_attr(iommu_mr, addr, IOMMU_NONE, &attrs);
        } else {
            iotlb = imrc->translate(iommu_mr, addr, IOMMU_NONE, iommu_idx);
        }
        addr = ((iotlb.translated_addr & ~iotlb.addr_mask)
                | (addr & iotlb.addr_mask));
        /* Update the caller's prot bits to remove permissions the IOMMU
         * is giving us a failure response for. If we get down to no
         * permissions left at all we can give up now.
         */
        if (!(iotlb.perm & IOMMU_RO)) {
            *prot &= ~(PAGE_READ | PAGE_EXEC);
        }
        if (!(iotlb.perm & IOMMU_WO)) {
            *prot &= ~PAGE_WRITE;
        }

        if (!*prot) {
            goto translate_fail;
        }

        d = flatview_to_dispatch(address_space_to_flatview(iotlb.target_as));
    }

    assert(!memory_region_is_iommu(section->mr));
    if (!memory_region_is_ram(section->mr) && iotlb.target_as != root.as) {
        section = root.section;
        addr = root.addr;
        *plen = root.plen;
    }

    *xlat = addr;
    return section;

translate_fail:
    return &d->map.sections[PHYS_SECTION_UNASSIGNED];
}
#endif

#if !defined(CONFIG_USER_ONLY)

static int cpu_common_post_load(void *opaque, int version_id)
{
    CPUState *cpu = opaque;

    /* 0x01 was CPU_INTERRUPT_EXIT. This line can be removed when the
       version_id is increased. */
    cpu->interrupt_request &= ~0x01;
    tlb_flush(cpu);

    /* loadvm has just updated the content of RAM, bypassing the
     * usual mechanisms that ensure we flush TBs for writes to
     * memory we've translated code from. So we must flush all TBs,
     * which will now be stale.
     */
    tb_flush(cpu);

    return 0;
}

static int cpu_common_pre_load(void *opaque)
{
    CPUState *cpu = opaque;

    cpu->exception_index = -1;

    return 0;
}

static bool cpu_common_exception_index_needed(void *opaque)
{
    CPUState *cpu = opaque;

    return tcg_enabled() && cpu->exception_index != -1;
}

static const VMStateDescription vmstate_cpu_common_exception_index = {
    .name = "cpu_common/exception_index",
    .version_id = 1,
    .minimum_version_id = 1,
    .needed = cpu_common_exception_index_needed,
    .fields = (VMStateField[]) {
        VMSTATE_INT32(exception_index, CPUState),
        VMSTATE_END_OF_LIST()
    }
};

static bool cpu_common_crash_occurred_needed(void *opaque)
{
    CPUState *cpu = opaque;

    return cpu->crash_occurred;
}

static const VMStateDescription vmstate_cpu_common_crash_occurred = {
    .name = "cpu_common/crash_occurred",
    .version_id = 1,
    .minimum_version_id = 1,
    .needed = cpu_common_crash_occurred_needed,
    .fields = (VMStateField[]) {
        VMSTATE_BOOL(crash_occurred, CPUState),
        VMSTATE_END_OF_LIST()
    }
};

const VMStateDescription vmstate_cpu_common = {
    .name = "cpu_common",
    .version_id = 1,
    .minimum_version_id = 1,
    .pre_load = cpu_common_pre_load,
    .post_load = cpu_common_post_load,
    .fields = (VMStateField[]) {
        VMSTATE_UINT32(halted, CPUState),
        VMSTATE_UINT32(interrupt_request, CPUState),
        VMSTATE_END_OF_LIST()
    },
    .subsections = (const VMStateDescription*[]) {
        &vmstate_cpu_common_exception_index,
        &vmstate_cpu_common_crash_occurred,
        NULL
    }
};

#endif

CPUState *qemu_get_cpu(int index)
{
    CPUState *cpu;

    CPU_FOREACH(cpu) {
        if (cpu->cpu_index == index) {
            return cpu;
        }
    }

    return NULL;
}

#if !defined(CONFIG_USER_ONLY)
void cpu_address_space_init(CPUState *cpu, int asidx,
                            const char *prefix, MemoryRegion *mr)
{
    CPUAddressSpace *newas;
    AddressSpace *as = g_new0(AddressSpace, 1);
    char *as_name;

    assert(mr);
    as_name = g_strdup_printf("%s-%d", prefix, cpu->cpu_index);
    address_space_init(as, mr, as_name);
    g_free(as_name);

    /* Target code should have set num_ases before calling us */
    assert(asidx < cpu->num_ases);

    if (asidx == 0) {
        /* address space 0 gets the convenience alias */
        cpu->as = as;
    }

    /* KVM cannot currently support multiple address spaces. */
    assert(asidx == 0 || !kvm_enabled());

    if (!cpu->cpu_ases) {
        cpu->cpu_ases = g_new0(CPUAddressSpace, cpu->num_ases);
    }

    newas = &cpu->cpu_ases[asidx];
    newas->cpu = cpu;
    newas->as = as;
    if (tcg_enabled()) {
        newas->tcg_as_listener.log_global_after_sync = tcg_log_global_after_sync;
        newas->tcg_as_listener.commit = tcg_commit;
        memory_listener_register(&newas->tcg_as_listener, as);
    }
}

AddressSpace *cpu_get_address_space(CPUState *cpu, int asidx)
{
    /* Return the AddressSpace corresponding to the specified index */
    return cpu->cpu_ases[asidx].as;
}
#endif

void cpu_exec_unrealizefn(CPUState *cpu)
{
    CPUClass *cc = CPU_GET_CLASS(cpu);

    cpu_list_remove(cpu);

    if (cc->vmsd != NULL) {
        vmstate_unregister(NULL, cc->vmsd, cpu);
    }
    if (qdev_get_vmsd(DEVICE(cpu)) == NULL) {
        vmstate_unregister(NULL, &vmstate_cpu_common, cpu);
    }
#ifndef CONFIG_USER_ONLY
    tcg_iommu_free_notifier_list(cpu);
#endif
}

Property cpu_common_props[] = {
#ifndef CONFIG_USER_ONLY
    /* Create a memory property for softmmu CPU object,
     * so users can wire up its memory. (This can't go in hw/core/cpu.c
     * because that file is compiled only once for both user-mode
     * and system builds.) The default if no link is set up is to use
     * the system address space.
     */
    DEFINE_PROP_LINK("memory", CPUState, memory, TYPE_MEMORY_REGION,
                     MemoryRegion *),
#endif
    DEFINE_PROP_BOOL("halt", CPUState, reset_pin, false),
    DEFINE_PROP_STRING("gdb-id", CPUState, gdb_id),
    DEFINE_PROP_END_OF_LIST(),
};

void cpu_exec_initfn(CPUState *cpu)
{
    cpu->as = NULL;
    cpu->num_ases = 0;

#ifndef CONFIG_USER_ONLY
    cpu->thread_id = qemu_get_thread_id();
    cpu->memory = system_memory;
    object_ref(OBJECT(cpu->memory));
#endif
}

void cpu_exec_realizefn(CPUState *cpu, Error **errp)
{
    CPUClass *cc = CPU_GET_CLASS(cpu);
    static bool tcg_target_initialized;

    cpu_list_add(cpu);

    if (tcg_enabled() && !tcg_target_initialized) {
        tcg_target_initialized = true;
        cc->tcg_initialize();
    }
    tlb_init(cpu);

#ifndef CONFIG_USER_ONLY
    if (qdev_get_vmsd(DEVICE(cpu)) == NULL) {
        vmstate_register(NULL, cpu->cpu_index, &vmstate_cpu_common, cpu);
    }
    if (cc->vmsd != NULL) {
        vmstate_register(NULL, cpu->cpu_index, cc->vmsd, cpu);
    }

    cpu->iommu_notifiers = g_array_new(false, true, sizeof(TCGIOMMUNotifier *));
#endif
}

const char *parse_cpu_option(const char *cpu_option)
{
    ObjectClass *oc;
    CPUClass *cc;
    gchar **model_pieces;
    const char *cpu_type;

    model_pieces = g_strsplit(cpu_option, ",", 2);
    if (!model_pieces[0]) {
        error_report("-cpu option cannot be empty");
        exit(1);
    }

    oc = cpu_class_by_name(CPU_RESOLVING_TYPE, model_pieces[0]);
    if (oc == NULL) {
        error_report("unable to find CPU model '%s'", model_pieces[0]);
        g_strfreev(model_pieces);
        exit(EXIT_FAILURE);
    }

    cpu_type = object_class_get_name(oc);
    cc = CPU_CLASS(oc);
    cc->parse_features(cpu_type, model_pieces[1], &error_fatal);
    g_strfreev(model_pieces);
    return cpu_type;
}

#if defined(CONFIG_USER_ONLY)
void tb_invalidate_phys_addr(target_ulong addr)
{
    mmap_lock();
    tb_invalidate_phys_page_range(addr, addr + 1);
    mmap_unlock();
}

static void breakpoint_invalidate(CPUState *cpu, target_ulong pc)
{
    tb_invalidate_phys_addr(pc);
}
#else
void tb_invalidate_phys_addr(AddressSpace *as, hwaddr addr, MemTxAttrs attrs)
{
    ram_addr_t ram_addr;
    MemoryRegion *mr;
    hwaddr l = 1;

    if (!tcg_enabled()) {
        return;
    }

    rcu_read_lock();
    mr = address_space_translate(as, addr, &addr, &l, false, attrs);
    if (!(memory_region_is_ram(mr)
          || memory_region_is_romd(mr))) {
        rcu_read_unlock();
        return;
    }
    ram_addr = memory_region_get_ram_addr(mr) + addr;
    tb_invalidate_phys_page_range(ram_addr, ram_addr + 1);
    rcu_read_unlock();
}

static void breakpoint_invalidate(CPUState *cpu, target_ulong pc)
{
    MemTxAttrs attrs;
    hwaddr phys = cpu_get_phys_page_attrs_debug(cpu, pc, &attrs);
    int asidx = cpu_asidx_from_attrs(cpu, attrs);
    if (phys != -1) {
        /* Locks grabbed by tb_invalidate_phys_addr */
        tb_invalidate_phys_addr(cpu->cpu_ases[asidx].as,
                                phys | (pc & ~TARGET_PAGE_MASK), attrs);
    }
}
#endif

#ifndef CONFIG_USER_ONLY
/* Add a watchpoint.  */
int cpu_watchpoint_insert(CPUState *cpu, vaddr addr, vaddr len,
                          int flags, CPUWatchpoint **watchpoint)
{
    CPUWatchpoint *wp;

    /* forbid ranges which are empty or run off the end of the address space */
    if (len == 0 || (addr + len - 1) < addr) {
        error_report("tried to set invalid watchpoint at %"
                     VADDR_PRIx ", len=%" VADDR_PRIu, addr, len);
        return -EINVAL;
    }
    wp = g_malloc(sizeof(*wp));

    wp->vaddr = addr;
    wp->len = len;
    wp->flags = flags;

    /* keep all GDB-injected watchpoints in front */
    if (flags & BP_GDB) {
        QTAILQ_INSERT_HEAD(&cpu->watchpoints, wp, entry);
    } else {
        QTAILQ_INSERT_TAIL(&cpu->watchpoints, wp, entry);
    }

    tlb_flush_page(cpu, addr);

    if (watchpoint)
        *watchpoint = wp;
    return 0;
}

/* Remove a specific watchpoint.  */
int cpu_watchpoint_remove(CPUState *cpu, vaddr addr, vaddr len,
                          int flags)
{
    CPUWatchpoint *wp;

    QTAILQ_FOREACH(wp, &cpu->watchpoints, entry) {
        if (addr == wp->vaddr && len == wp->len
                && flags == (wp->flags & ~BP_WATCHPOINT_HIT)) {
            cpu_watchpoint_remove_by_ref(cpu, wp);
            return 0;
        }
    }
    return -ENOENT;
}

/* Remove a specific watchpoint by reference.  */
void cpu_watchpoint_remove_by_ref(CPUState *cpu, CPUWatchpoint *watchpoint)
{
    QTAILQ_REMOVE(&cpu->watchpoints, watchpoint, entry);

    tlb_flush_page(cpu, watchpoint->vaddr);

    g_free(watchpoint);
}

/* Remove all matching watchpoints.  */
void cpu_watchpoint_remove_all(CPUState *cpu, int mask)
{
    CPUWatchpoint *wp, *next;

    QTAILQ_FOREACH_SAFE(wp, &cpu->watchpoints, entry, next) {
        if (wp->flags & mask) {
            cpu_watchpoint_remove_by_ref(cpu, wp);
        }
    }
}

/* Return true if this watchpoint address matches the specified
 * access (ie the address range covered by the watchpoint overlaps
 * partially or completely with the address range covered by the
 * access).
 */
static inline bool watchpoint_address_matches(CPUWatchpoint *wp,
                                              vaddr addr, vaddr len)
{
    /* We know the lengths are non-zero, but a little caution is
     * required to avoid errors in the case where the range ends
     * exactly at the top of the address space and so addr + len
     * wraps round to zero.
     */
    vaddr wpend = wp->vaddr + wp->len - 1;
    vaddr addrend = addr + len - 1;

    return !(addr > wpend || wp->vaddr > addrend);
}

/* Return flags for watchpoints that match addr + prot.  */
int cpu_watchpoint_address_matches(CPUState *cpu, vaddr addr, vaddr len)
{
    CPUWatchpoint *wp;
    int ret = 0;

    QTAILQ_FOREACH(wp, &cpu->watchpoints, entry) {
        if (watchpoint_address_matches(wp, addr, TARGET_PAGE_SIZE)) {
            ret |= wp->flags;
        }
    }
    return ret;
}
#endif /* !CONFIG_USER_ONLY */

/* Add a breakpoint.  */
int cpu_breakpoint_insert(CPUState *cpu, vaddr pc, int flags,
                          CPUBreakpoint **breakpoint)
{
    CPUBreakpoint *bp;

    bp = g_malloc(sizeof(*bp));

    bp->pc = pc;
    bp->flags = flags;

    /* keep all GDB-injected breakpoints in front */
    if (flags & BP_GDB) {
        QTAILQ_INSERT_HEAD(&cpu->breakpoints, bp, entry);
    } else {
        QTAILQ_INSERT_TAIL(&cpu->breakpoints, bp, entry);
    }

    breakpoint_invalidate(cpu, pc);

    if (breakpoint) {
        *breakpoint = bp;
    }
    return 0;
}

/* Remove a specific breakpoint.  */
int cpu_breakpoint_remove(CPUState *cpu, vaddr pc, int flags)
{
    CPUBreakpoint *bp;

    QTAILQ_FOREACH(bp, &cpu->breakpoints, entry) {
        if (bp->pc == pc && bp->flags == flags) {
            cpu_breakpoint_remove_by_ref(cpu, bp);
            return 0;
        }
    }
    return -ENOENT;
}

/* Remove a specific breakpoint by reference.  */
void cpu_breakpoint_remove_by_ref(CPUState *cpu, CPUBreakpoint *breakpoint)
{
    QTAILQ_REMOVE(&cpu->breakpoints, breakpoint, entry);

    breakpoint_invalidate(cpu, breakpoint->pc);

    g_free(breakpoint);
}

/* Remove all matching breakpoints. */
void cpu_breakpoint_remove_all(CPUState *cpu, int mask)
{
    CPUBreakpoint *bp, *next;

    QTAILQ_FOREACH_SAFE(bp, &cpu->breakpoints, entry, next) {
        if (bp->flags & mask) {
            cpu_breakpoint_remove_by_ref(cpu, bp);
        }
    }
}

/* enable or disable single step mode. EXCP_DEBUG is returned by the
   CPU loop after each instruction */
void cpu_single_step(CPUState *cpu, int enabled)
{
    if (cpu->singlestep_enabled != enabled) {
        cpu->singlestep_enabled = enabled;
        if (kvm_enabled()) {
            kvm_update_guest_debug(cpu, 0);
        } else {
            /* must flush all the translated code to avoid inconsistencies */
            /* XXX: only flush what is necessary */
            tb_flush(cpu);
        }
    }
}

void cpu_abort(CPUState *cpu, const char *fmt, ...)
{
    va_list ap;
    va_list ap2;

    va_start(ap, fmt);
    va_copy(ap2, ap);
    fprintf(stderr, "qemu: fatal: ");
    vfprintf(stderr, fmt, ap);
    fprintf(stderr, "\n");
    cpu_dump_state(cpu, stderr, CPU_DUMP_FPU | CPU_DUMP_CCOP);
    if (qemu_log_separate()) {
        qemu_log_lock();
        qemu_log("qemu: fatal: ");
        qemu_log_vprintf(fmt, ap2);
        qemu_log("\n");
        log_cpu_state(cpu, CPU_DUMP_FPU | CPU_DUMP_CCOP);
        qemu_log_flush();
        qemu_log_unlock();
        qemu_log_close();
    }
    va_end(ap2);
    va_end(ap);
    replay_finish();
#if defined(CONFIG_USER_ONLY)
    {
        struct sigaction act;
        sigfillset(&act.sa_mask);
        act.sa_handler = SIG_DFL;
        act.sa_flags = 0;
        sigaction(SIGABRT, &act, NULL);
    }
#endif
    abort();
}

#if !defined(CONFIG_USER_ONLY)
/* Called from RCU critical section */
static RAMBlock *qemu_get_ram_block(ram_addr_t addr)
{
    RAMBlock *block;

    block = atomic_rcu_read(&ram_list.mru_block);
    if (block && addr - block->offset < block->max_length) {
        return block;
    }
    RAMBLOCK_FOREACH(block) {
        if (addr - block->offset < block->max_length) {
            goto found;
        }
    }

    fprintf(stderr, "Bad ram offset %" PRIx64 "\n", (uint64_t)addr);
    abort();

found:
    /* It is safe to write mru_block outside the iothread lock.  This
     * is what happens:
     *
     *     mru_block = xxx
     *     rcu_read_unlock()
     *                                        xxx removed from list
     *                  rcu_read_lock()
     *                  read mru_block
     *                                        mru_block = NULL;
     *                                        call_rcu(reclaim_ramblock, xxx);
     *                  rcu_read_unlock()
     *
     * atomic_rcu_set is not needed here.  The block was already published
     * when it was placed into the list.  Here we're just making an extra
     * copy of the pointer.
     */
    ram_list.mru_block = block;
    return block;
}

static void tlb_reset_dirty_range_all(ram_addr_t start, ram_addr_t length)
{
    CPUState *cpu;
    ram_addr_t start1;
    RAMBlock *block;
    ram_addr_t end;

    assert(tcg_enabled());
    end = TARGET_PAGE_ALIGN(start + length);
    start &= TARGET_PAGE_MASK;

    rcu_read_lock();
    block = qemu_get_ram_block(start);
    assert(block == qemu_get_ram_block(end - 1));
    start1 = (uintptr_t)ramblock_ptr(block, start - block->offset);
    CPU_FOREACH(cpu) {
        tlb_reset_dirty(cpu, start1, length);
    }
    rcu_read_unlock();
}

/* Note: start and end must be within the same ram block.  */
bool cpu_physical_memory_test_and_clear_dirty(ram_addr_t start,
                                              ram_addr_t length,
                                              unsigned client)
{
    DirtyMemoryBlocks *blocks;
    unsigned long end, page;
    bool dirty = false;
    RAMBlock *ramblock;
    uint64_t mr_offset, mr_size;

    if (length == 0) {
        return false;
    }

    end = TARGET_PAGE_ALIGN(start + length) >> TARGET_PAGE_BITS;
    page = start >> TARGET_PAGE_BITS;

    rcu_read_lock();

    blocks = atomic_rcu_read(&ram_list.dirty_memory[client]);
    ramblock = qemu_get_ram_block(start);
    /* Range sanity check on the ramblock */
    assert(start >= ramblock->offset &&
           start + length <= ramblock->offset + ramblock->used_length);

    while (page < end) {
        unsigned long idx = page / DIRTY_MEMORY_BLOCK_SIZE;
        unsigned long offset = page % DIRTY_MEMORY_BLOCK_SIZE;
        unsigned long num = MIN(end - page, DIRTY_MEMORY_BLOCK_SIZE - offset);

        dirty |= bitmap_test_and_clear_atomic(blocks->blocks[idx],
                                              offset, num);
        page += num;
    }

    mr_offset = (ram_addr_t)(page << TARGET_PAGE_BITS) - ramblock->offset;
    mr_size = (end - page) << TARGET_PAGE_BITS;
    memory_region_clear_dirty_bitmap(ramblock->mr, mr_offset, mr_size);

    rcu_read_unlock();

    if (dirty && tcg_enabled()) {
        tlb_reset_dirty_range_all(start, length);
    }

    return dirty;
}

DirtyBitmapSnapshot *cpu_physical_memory_snapshot_and_clear_dirty
    (MemoryRegion *mr, hwaddr offset, hwaddr length, unsigned client)
{
    DirtyMemoryBlocks *blocks;
    ram_addr_t start = memory_region_get_ram_addr(mr) + offset;
    unsigned long align = 1UL << (TARGET_PAGE_BITS + BITS_PER_LEVEL);
    ram_addr_t first = QEMU_ALIGN_DOWN(start, align);
    ram_addr_t last  = QEMU_ALIGN_UP(start + length, align);
    DirtyBitmapSnapshot *snap;
    unsigned long page, end, dest;

    snap = g_malloc0(sizeof(*snap) +
                     ((last - first) >> (TARGET_PAGE_BITS + 3)));
    snap->start = first;
    snap->end   = last;

    page = first >> TARGET_PAGE_BITS;
    end  = last  >> TARGET_PAGE_BITS;
    dest = 0;

    rcu_read_lock();

    blocks = atomic_rcu_read(&ram_list.dirty_memory[client]);

    while (page < end) {
        unsigned long idx = page / DIRTY_MEMORY_BLOCK_SIZE;
        unsigned long offset = page % DIRTY_MEMORY_BLOCK_SIZE;
        unsigned long num = MIN(end - page, DIRTY_MEMORY_BLOCK_SIZE - offset);

        assert(QEMU_IS_ALIGNED(offset, (1 << BITS_PER_LEVEL)));
        assert(QEMU_IS_ALIGNED(num,    (1 << BITS_PER_LEVEL)));
        offset >>= BITS_PER_LEVEL;

        bitmap_copy_and_clear_atomic(snap->dirty + dest,
                                     blocks->blocks[idx] + offset,
                                     num);
        page += num;
        dest += num >> BITS_PER_LEVEL;
    }

    rcu_read_unlock();

    if (tcg_enabled()) {
        tlb_reset_dirty_range_all(start, length);
    }

    memory_region_clear_dirty_bitmap(mr, offset, length);

    return snap;
}

bool cpu_physical_memory_snapshot_get_dirty(DirtyBitmapSnapshot *snap,
                                            ram_addr_t start,
                                            ram_addr_t length)
{
    unsigned long page, end;

    assert(start >= snap->start);
    assert(start + length <= snap->end);

    end = TARGET_PAGE_ALIGN(start + length - snap->start) >> TARGET_PAGE_BITS;
    page = (start - snap->start) >> TARGET_PAGE_BITS;

    while (page < end) {
        if (test_bit(page, snap->dirty)) {
            return true;
        }
        page++;
    }
    return false;
}

/* Called from RCU critical section */
hwaddr memory_region_section_get_iotlb(CPUState *cpu,
                                       MemoryRegionSection *section)
{
    AddressSpaceDispatch *d = flatview_to_dispatch(section->fv);
    return section - d->map.sections;
}
#endif /* defined(CONFIG_USER_ONLY) */

#if !defined(CONFIG_USER_ONLY)

static int subpage_register(subpage_t *mmio, uint32_t start, uint32_t end,
                            uint16_t section);
static subpage_t *subpage_init(FlatView *fv, hwaddr base);

static void *(*phys_mem_alloc)(size_t size, uint64_t *align, bool shared) =
                               qemu_anon_ram_alloc;

/*
 * Set a custom physical guest memory alloator.
 * Accelerators with unusual needs may need this.  Hopefully, we can
 * get rid of it eventually.
 */
void phys_mem_set_alloc(void *(*alloc)(size_t, uint64_t *align, bool shared))
{
    phys_mem_alloc = alloc;
}

static uint16_t phys_section_add(PhysPageMap *map,
                                 MemoryRegionSection *section)
{
    /* The physical section number is ORed with a page-aligned
     * pointer to produce the iotlb entries.  Thus it should
     * never overflow into the page-aligned value.
     */
    assert(map->sections_nb < TARGET_PAGE_SIZE);

    if (map->sections_nb == map->sections_nb_alloc) {
        map->sections_nb_alloc = MAX(map->sections_nb_alloc * 2, 16);
        map->sections = g_renew(MemoryRegionSection, map->sections,
                                map->sections_nb_alloc);
    }
    map->sections[map->sections_nb] = *section;
    memory_region_ref(section->mr);
    return map->sections_nb++;
}

static void phys_section_destroy(MemoryRegion *mr)
{
    bool have_sub_page = mr->subpage;

    memory_region_unref(mr);

    if (have_sub_page) {
        subpage_t *subpage = container_of(mr, subpage_t, iomem);
        object_unref(OBJECT(&subpage->iomem));
        g_free(subpage);
    }
}

static void phys_sections_free(PhysPageMap *map)
{
    while (map->sections_nb > 0) {
        MemoryRegionSection *section = &map->sections[--map->sections_nb];
        phys_section_destroy(section->mr);
    }
    g_free(map->sections);
    g_free(map->nodes);
}

static void register_subpage(FlatView *fv, MemoryRegionSection *section)
{
    AddressSpaceDispatch *d = flatview_to_dispatch(fv);
    subpage_t *subpage;
    hwaddr base = section->offset_within_address_space
        & TARGET_PAGE_MASK;
    MemoryRegionSection *existing = phys_page_find(d, base);
    MemoryRegionSection subsection = {
        .offset_within_address_space = base,
        .size = int128_make64(TARGET_PAGE_SIZE),
    };
    hwaddr start, end;

    assert(existing->mr->subpage || existing->mr == &io_mem_unassigned);

    if (!(existing->mr->subpage)) {
        subpage = subpage_init(fv, base);
        subsection.fv = fv;
        subsection.mr = &subpage->iomem;
        phys_page_set(d, base >> TARGET_PAGE_BITS, 1,
                      phys_section_add(&d->map, &subsection));
    } else {
        subpage = container_of(existing->mr, subpage_t, iomem);
    }
    start = section->offset_within_address_space & ~TARGET_PAGE_MASK;
    end = start + int128_get64(section->size) - 1;
    subpage_register(subpage, start, end,
                     phys_section_add(&d->map, section));
}


static void register_multipage(FlatView *fv,
                               MemoryRegionSection *section)
{
    AddressSpaceDispatch *d = flatview_to_dispatch(fv);
    hwaddr start_addr = section->offset_within_address_space;
    uint16_t section_index = phys_section_add(&d->map, section);
    uint64_t num_pages = int128_get64(int128_rshift(section->size,
                                                    TARGET_PAGE_BITS));

    assert(num_pages);
    phys_page_set(d, start_addr >> TARGET_PAGE_BITS, num_pages, section_index);
}

/*
 * The range in *section* may look like this:
 *
 *      |s|PPPPPPP|s|
 *
 * where s stands for subpage and P for page.
 */
void flatview_add_to_dispatch(FlatView *fv, MemoryRegionSection *section)
{
    MemoryRegionSection remain = *section;
    Int128 page_size = int128_make64(TARGET_PAGE_SIZE);

    /* register first subpage */
    if (remain.offset_within_address_space & ~TARGET_PAGE_MASK) {
        uint64_t left = TARGET_PAGE_ALIGN(remain.offset_within_address_space)
                        - remain.offset_within_address_space;

        MemoryRegionSection now = remain;
        now.size = int128_min(int128_make64(left), now.size);
        register_subpage(fv, &now);
        if (int128_eq(remain.size, now.size)) {
            return;
        }
        remain.size = int128_sub(remain.size, now.size);
        remain.offset_within_address_space += int128_get64(now.size);
        remain.offset_within_region += int128_get64(now.size);
    }

    /* register whole pages */
    if (int128_ge(remain.size, page_size)) {
        MemoryRegionSection now = remain;
        now.size = int128_and(now.size, int128_neg(page_size));
        register_multipage(fv, &now);
        if (int128_eq(remain.size, now.size)) {
            return;
        }
        remain.size = int128_sub(remain.size, now.size);
        remain.offset_within_address_space += int128_get64(now.size);
        remain.offset_within_region += int128_get64(now.size);
    }

    /* register last subpage */
    register_subpage(fv, &remain);
}

void qemu_flush_coalesced_mmio_buffer(void)
{
    if (kvm_enabled())
        kvm_flush_coalesced_mmio_buffer();
}

void qemu_mutex_lock_ramlist(void)
{
    qemu_mutex_lock(&ram_list.mutex);
}

void qemu_mutex_unlock_ramlist(void)
{
    qemu_mutex_unlock(&ram_list.mutex);
}

void ram_block_dump(Monitor *mon)
{
    RAMBlock *block;
    char *psize;

    rcu_read_lock();
    monitor_printf(mon, "%24s %8s  %18s %18s %18s\n",
                   "Block Name", "PSize", "Offset", "Used", "Total");
    RAMBLOCK_FOREACH(block) {
        psize = size_to_str(block->page_size);
        monitor_printf(mon, "%24s %8s  0x%016" PRIx64 " 0x%016" PRIx64
                       " 0x%016" PRIx64 "\n", block->idstr, psize,
                       (uint64_t)block->offset,
                       (uint64_t)block->used_length,
                       (uint64_t)block->max_length);
        g_free(psize);
    }
    rcu_read_unlock();
}

#ifdef __linux__
/*
 * FIXME TOCTTOU: this iterates over memory backends' mem-path, which
 * may or may not name the same files / on the same filesystem now as
 * when we actually open and map them.  Iterate over the file
 * descriptors instead, and use qemu_fd_getpagesize().
 */
static int find_min_backend_pagesize(Object *obj, void *opaque)
{
    long *hpsize_min = opaque;

    if (object_dynamic_cast(obj, TYPE_MEMORY_BACKEND)) {
        HostMemoryBackend *backend = MEMORY_BACKEND(obj);
        long hpsize = host_memory_backend_pagesize(backend);

        if (host_memory_backend_is_mapped(backend) && (hpsize < *hpsize_min)) {
            *hpsize_min = hpsize;
        }
    }

    return 0;
}

static int find_max_backend_pagesize(Object *obj, void *opaque)
{
    long *hpsize_max = opaque;

    if (object_dynamic_cast(obj, TYPE_MEMORY_BACKEND)) {
        HostMemoryBackend *backend = MEMORY_BACKEND(obj);
        long hpsize = host_memory_backend_pagesize(backend);

        if (host_memory_backend_is_mapped(backend) && (hpsize > *hpsize_max)) {
            *hpsize_max = hpsize;
        }
    }

    return 0;
}

/*
 * TODO: We assume right now that all mapped host memory backends are
 * used as RAM, however some might be used for different purposes.
 */
long qemu_minrampagesize(void)
{
    long hpsize = LONG_MAX;
    long mainrampagesize;
    Object *memdev_root;
    MachineState *ms = MACHINE(qdev_get_machine());

    mainrampagesize = qemu_mempath_getpagesize(mem_path);

    /* it's possible we have memory-backend objects with
     * hugepage-backed RAM. these may get mapped into system
     * address space via -numa parameters or memory hotplug
     * hooks. we want to take these into account, but we
     * also want to make sure these supported hugepage
     * sizes are applicable across the entire range of memory
     * we may boot from, so we take the min across all
     * backends, and assume normal pages in cases where a
     * backend isn't backed by hugepages.
     */
    memdev_root = object_resolve_path("/objects", NULL);
    if (memdev_root) {
        object_child_foreach(memdev_root, find_min_backend_pagesize, &hpsize);
    }
    if (hpsize == LONG_MAX) {
        /* No additional memory regions found ==> Report main RAM page size */
        return mainrampagesize;
    }

    /* If NUMA is disabled or the NUMA nodes are not backed with a
     * memory-backend, then there is at least one node using "normal" RAM,
     * so if its page size is smaller we have got to report that size instead.
     */
    if (hpsize > mainrampagesize &&
        (ms->numa_state == NULL ||
         ms->numa_state->num_nodes == 0 ||
         ms->numa_state->nodes[0].node_memdev == NULL)) {
        static bool warned;
        if (!warned) {
            error_report("Huge page support disabled (n/a for main memory).");
            warned = true;
        }
        return mainrampagesize;
    }

    return hpsize;
}

long qemu_maxrampagesize(void)
{
    long pagesize = qemu_mempath_getpagesize(mem_path);
    Object *memdev_root = object_resolve_path("/objects", NULL);

    if (memdev_root) {
        object_child_foreach(memdev_root, find_max_backend_pagesize,
                             &pagesize);
    }
    return pagesize;
}
#else
long qemu_minrampagesize(void)
{
    return getpagesize();
}
long qemu_maxrampagesize(void)
{
    return getpagesize();
}
#endif

static int64_t get_file_size(int fd)
{
    int64_t size;
#if defined(__linux__)
    struct stat st;

    if (fstat(fd, &st) < 0) {
        return -errno;
    }

    /* Special handling for devdax character devices */
    if (S_ISCHR(st.st_mode)) {
        g_autofree char *subsystem_path = NULL;
        g_autofree char *subsystem = NULL;

        subsystem_path = g_strdup_printf("/sys/dev/char/%d:%d/subsystem",
                                         major(st.st_rdev), minor(st.st_rdev));
        subsystem = g_file_read_link(subsystem_path, NULL);

        if (subsystem && g_str_has_suffix(subsystem, "/dax")) {
            g_autofree char *size_path = NULL;
            g_autofree char *size_str = NULL;

            size_path = g_strdup_printf("/sys/dev/char/%d:%d/size",
                                    major(st.st_rdev), minor(st.st_rdev));

            if (g_file_get_contents(size_path, &size_str, NULL, NULL)) {
                return g_ascii_strtoll(size_str, NULL, 0);
            }
        }
    }
#endif /* defined(__linux__) */

    /* st.st_size may be zero for special files yet lseek(2) works */
    size = lseek(fd, 0, SEEK_END);
    if (size < 0) {
        return -errno;
    }
    return size;
}

static int file_ram_open(const char *path,
                         const char *region_name,
                         bool *created,
                         Error **errp)
{
    char *filename;
    char *sanitized_name;
    char *c;
    int fd = -1;

    *created = false;
    for (;;) {
        fd = open(path, O_RDWR);
        if (fd >= 0) {
            /* @path names an existing file, use it */
            break;
        }
        if (errno == ENOENT) {
            /* @path names a file that doesn't exist, create it */
            fd = open(path, O_RDWR | O_CREAT | O_EXCL, 0644);
            if (fd >= 0) {
                *created = true;
                break;
            }
        } else if (errno == EISDIR) {
            /* @path names a directory, create a file there */
            /* Make name safe to use with mkstemp by replacing '/' with '_'. */
            sanitized_name = g_strdup(region_name);
            for (c = sanitized_name; *c != '\0'; c++) {
                if (*c == '/') {
                    *c = '_';
                }
            }

            filename = g_strdup_printf("%s/qemu_back_mem.%s.XXXXXX", path,
                                       sanitized_name);
            g_free(sanitized_name);

#ifdef _WIN32
            fd = _open(_mktemp(filename), _O_CREAT | _O_RDWR);
#else
            fd = mkstemp(filename);
#endif
            if (fd >= 0) {
                unlink(filename);
                g_free(filename);
                break;
            }
            g_free(filename);
        }
        if (errno != EEXIST && errno != EINTR) {
            error_setg_errno(errp, errno,
                             "can't open backing store %s for guest RAM",
                             path);
            return -1;
        }
        /*
         * Try again on EINTR and EEXIST.  The latter happens when
         * something else creates the file between our two open().
         */
    }

    return fd;
}

static void *file_ram_alloc(RAMBlock *block,
                            ram_addr_t memory,
                            int fd,
                            bool truncate,
                            Error **errp)
{
    MachineState *ms = MACHINE(qdev_get_machine());
    void *area;

#ifdef _WIN32
    SYSTEM_INFO SysInfo;
    GetSystemInfo(&SysInfo);
    block->page_size = SysInfo.dwPageSize;
#else
    block->page_size = qemu_fd_getpagesize(fd);
#endif

    if (block->mr->align % block->page_size) {
        error_setg(errp, "alignment 0x%" PRIx64
                   " must be multiples of page size 0x%zx",
                   block->mr->align, block->page_size);
        return NULL;
    } else if (block->mr->align && !is_power_of_2(block->mr->align)) {
        error_setg(errp, "alignment 0x%" PRIx64
                   " must be a power of two", block->mr->align);
        return NULL;
    }
    block->mr->align = MAX(block->page_size, block->mr->align);
#if defined(__s390x__)
    if (kvm_enabled()) {
        block->mr->align = MAX(block->mr->align, QEMU_VMALLOC_ALIGN);
    }
#endif

    if (memory < block->page_size) {
        error_setg(errp, "memory size 0x" RAM_ADDR_FMT " must be equal to "
                   "or larger than page size 0x%zx",
                   memory, block->page_size);
        return NULL;
    }

    memory = ROUND_UP(memory, block->page_size);

    /*
     * ftruncate is not supported by hugetlbfs in older
     * hosts, so don't bother bailing out on errors.
     * If anything goes wrong with it under other filesystems,
     * mmap will fail.
     *
     * Do not truncate the non-empty backend file to avoid corrupting
     * the existing data in the file. Disabling shrinking is not
     * enough. For example, the current vNVDIMM implementation stores
     * the guest NVDIMM labels at the end of the backend file. If the
     * backend file is later extended, QEMU will not be able to find
     * those labels. Therefore, extending the non-empty backend file
     * is disabled as well.
     */
    if (truncate && ftruncate(fd, memory)) {
        perror("ftruncate");
    }

#ifdef _WIN32
    HANDLE fd_temp = (HANDLE)_get_osfhandle(fd);
    HANDLE hMapFile = CreateFileMapping(fd_temp, NULL, PAGE_READWRITE,
                                        0, memory, NULL);
    area = MapViewOfFile(hMapFile, FILE_MAP_ALL_ACCESS, 0, 0, 0);
    if (area == NULL) {
#else
    area = qemu_ram_mmap(fd, memory, block->mr->align,
                         block->flags & RAM_SHARED, block->flags & RAM_PMEM);
    if (area == MAP_FAILED) {
#endif
        error_setg_errno(errp, errno,
                         "unable to map backing store for guest RAM");
        return NULL;
    }

    if (mem_prealloc) {
        os_mem_prealloc(fd, area, memory, ms->smp.cpus, errp);
        if (errp && *errp) {
#ifndef _WIN32
            qemu_ram_munmap(fd, area, memory);
#endif
            return NULL;
        }
    }

    block->fd = fd;
    return area;
}

/* Allocate space within the ram_addr_t space that governs the
 * dirty bitmaps.
 * Called with the ramlist lock held.
 */
static ram_addr_t find_ram_offset(ram_addr_t size)
{
    RAMBlock *block, *next_block;
    ram_addr_t offset = RAM_ADDR_MAX, mingap = RAM_ADDR_MAX;

    assert(size != 0); /* it would hand out same offset multiple times */

    if (QLIST_EMPTY_RCU(&ram_list.blocks)) {
        return 0;
    }

    RAMBLOCK_FOREACH(block) {
        ram_addr_t candidate, next = RAM_ADDR_MAX;

        /* Align blocks to start on a 'long' in the bitmap
         * which makes the bitmap sync'ing take the fast path.
         */
        candidate = block->offset + block->max_length;
        candidate = ROUND_UP(candidate, BITS_PER_LONG << TARGET_PAGE_BITS);

        /* Search for the closest following block
         * and find the gap.
         */
        RAMBLOCK_FOREACH(next_block) {
            if (next_block->offset >= candidate) {
                next = MIN(next, next_block->offset);
            }
        }

        /* If it fits remember our place and remember the size
         * of gap, but keep going so that we might find a smaller
         * gap to fill so avoiding fragmentation.
         */
        if (next - candidate >= size && next - candidate < mingap) {
            offset = candidate;
            mingap = next - candidate;
        }

        trace_find_ram_offset_loop(size, candidate, offset, next, mingap);
    }

    if (offset == RAM_ADDR_MAX) {
        fprintf(stderr, "Failed to find gap of requested size: %" PRIu64 "\n",
                (uint64_t)size);
        abort();
    }

    trace_find_ram_offset(size, offset);

    return offset;
}

static unsigned long last_ram_page(void)
{
    RAMBlock *block;
    ram_addr_t last = 0;

    rcu_read_lock();
    RAMBLOCK_FOREACH(block) {
        last = MAX(last, block->offset + block->max_length);
    }
    rcu_read_unlock();
    return last >> TARGET_PAGE_BITS;
}

static void qemu_ram_setup_dump(void *addr, ram_addr_t size)
{
    int ret;

    /* Use MADV_DONTDUMP, if user doesn't want the guest memory in the core */
    if (!machine_dump_guest_core(current_machine)) {
        ret = qemu_madvise(addr, size, QEMU_MADV_DONTDUMP);
        if (ret) {
            perror("qemu_madvise");
            fprintf(stderr, "madvise doesn't support MADV_DONTDUMP, "
                            "but dump_guest_core=off specified\n");
        }
    }
}

const char *qemu_ram_get_idstr(RAMBlock *rb)
{
    return rb->idstr;
}

void *qemu_ram_get_host_addr(RAMBlock *rb)
{
    return rb->host;
}

ram_addr_t qemu_ram_get_offset(RAMBlock *rb)
{
    return rb->offset;
}

ram_addr_t qemu_ram_get_used_length(RAMBlock *rb)
{
    return rb->used_length;
}

bool qemu_ram_is_shared(RAMBlock *rb)
{
    return rb->flags & RAM_SHARED;
}

/* Note: Only set at the start of postcopy */
bool qemu_ram_is_uf_zeroable(RAMBlock *rb)
{
    return rb->flags & RAM_UF_ZEROPAGE;
}

void qemu_ram_set_uf_zeroable(RAMBlock *rb)
{
    rb->flags |= RAM_UF_ZEROPAGE;
}

bool qemu_ram_is_migratable(RAMBlock *rb)
{
    return rb->flags & RAM_MIGRATABLE;
}

void qemu_ram_set_migratable(RAMBlock *rb)
{
    rb->flags |= RAM_MIGRATABLE;
}

void qemu_ram_unset_migratable(RAMBlock *rb)
{
    rb->flags &= ~RAM_MIGRATABLE;
}

/* Called with iothread lock held.  */
void qemu_ram_set_idstr(RAMBlock *new_block, const char *name, DeviceState *dev)
{
    RAMBlock *block;

    assert(new_block);
    assert(!new_block->idstr[0]);

    if (dev) {
        char *id = qdev_get_dev_path(dev);
        if (id) {
            snprintf(new_block->idstr, sizeof(new_block->idstr), "%s/", id);
            g_free(id);
        }
    }
    pstrcat(new_block->idstr, sizeof(new_block->idstr), name);

    rcu_read_lock();
    RAMBLOCK_FOREACH(block) {
        if (block != new_block &&
            !strcmp(block->idstr, new_block->idstr)) {
            fprintf(stderr, "RAMBlock \"%s\" already registered, abort!\n",
                    new_block->idstr);
            abort();
        }
    }
    rcu_read_unlock();
}

/* Called with iothread lock held.  */
void qemu_ram_unset_idstr(RAMBlock *block)
{
    /* FIXME: arch_init.c assumes that this is not called throughout
     * migration.  Ignore the problem since hot-unplug during migration
     * does not work anyway.
     */
    if (block) {
        memset(block->idstr, 0, sizeof(block->idstr));
    }
}

size_t qemu_ram_pagesize(RAMBlock *rb)
{
    return rb->page_size;
}

/* Returns the largest size of page in use */
size_t qemu_ram_pagesize_largest(void)
{
    RAMBlock *block;
    size_t largest = 0;

    RAMBLOCK_FOREACH(block) {
        largest = MAX(largest, qemu_ram_pagesize(block));
    }

    return largest;
}

static int memory_try_enable_merging(void *addr, size_t len)
{
    if (!machine_mem_merge(current_machine)) {
        /* disabled by the user */
        return 0;
    }

    return qemu_madvise(addr, len, QEMU_MADV_MERGEABLE);
}

/* Only legal before guest might have detected the memory size: e.g. on
 * incoming migration, or right after reset.
 *
 * As memory core doesn't know how is memory accessed, it is up to
 * resize callback to update device state and/or add assertions to detect
 * misuse, if necessary.
 */
int qemu_ram_resize(RAMBlock *block, ram_addr_t newsize, Error **errp)
{
    assert(block);

    newsize = HOST_PAGE_ALIGN(newsize);

    if (block->used_length == newsize) {
        return 0;
    }

    if (!(block->flags & RAM_RESIZEABLE)) {
        error_setg_errno(errp, EINVAL,
                         "Length mismatch: %s: 0x" RAM_ADDR_FMT
                         " in != 0x" RAM_ADDR_FMT, block->idstr,
                         newsize, block->used_length);
        return -EINVAL;
    }

    if (block->max_length < newsize) {
        error_setg_errno(errp, EINVAL,
                         "Length too large: %s: 0x" RAM_ADDR_FMT
                         " > 0x" RAM_ADDR_FMT, block->idstr,
                         newsize, block->max_length);
        return -EINVAL;
    }

    cpu_physical_memory_clear_dirty_range(block->offset, block->used_length);
    block->used_length = newsize;
    cpu_physical_memory_set_dirty_range(block->offset, block->used_length,
                                        DIRTY_CLIENTS_ALL);
    memory_region_set_size(block->mr, newsize);
    if (block->resized) {
        block->resized(block->idstr, newsize, block->host);
    }
    return 0;
}

/* Called with ram_list.mutex held */
static void dirty_memory_extend(ram_addr_t old_ram_size,
                                ram_addr_t new_ram_size)
{
    ram_addr_t old_num_blocks = DIV_ROUND_UP(old_ram_size,
                                             DIRTY_MEMORY_BLOCK_SIZE);
    ram_addr_t new_num_blocks = DIV_ROUND_UP(new_ram_size,
                                             DIRTY_MEMORY_BLOCK_SIZE);
    int i;

    /* Only need to extend if block count increased */
    if (new_num_blocks <= old_num_blocks) {
        return;
    }

    for (i = 0; i < DIRTY_MEMORY_NUM; i++) {
        DirtyMemoryBlocks *old_blocks;
        DirtyMemoryBlocks *new_blocks;
        int j;

        old_blocks = atomic_rcu_read(&ram_list.dirty_memory[i]);
        new_blocks = g_malloc(sizeof(*new_blocks) +
                              sizeof(new_blocks->blocks[0]) * new_num_blocks);

        if (old_num_blocks) {
            memcpy(new_blocks->blocks, old_blocks->blocks,
                   old_num_blocks * sizeof(old_blocks->blocks[0]));
        }

        for (j = old_num_blocks; j < new_num_blocks; j++) {
            new_blocks->blocks[j] = bitmap_new(DIRTY_MEMORY_BLOCK_SIZE);
        }

        atomic_rcu_set(&ram_list.dirty_memory[i], new_blocks);

        if (old_blocks) {
            g_free_rcu(old_blocks, rcu);
        }
    }
}

static void ram_block_add(RAMBlock *new_block, Error **errp, bool shared)
{
    RAMBlock *block;
    RAMBlock *last_block = NULL;
    ram_addr_t old_ram_size, new_ram_size;
    Error *err = NULL;

    old_ram_size = last_ram_page();

    qemu_mutex_lock_ramlist();
    new_block->offset = find_ram_offset(new_block->max_length);

    if (!new_block->host) {
        if (xen_enabled()) {
            xen_ram_alloc(new_block->offset, new_block->max_length,
                          new_block->mr, &err);
            if (err) {
                error_propagate(errp, err);
                qemu_mutex_unlock_ramlist();
                return;
            }
        } else {
            new_block->host = phys_mem_alloc(new_block->max_length,
                                             &new_block->mr->align, shared);
            if (!new_block->host) {
                error_setg_errno(errp, errno,
                                 "cannot set up guest memory '%s'",
                                 memory_region_name(new_block->mr));
                qemu_mutex_unlock_ramlist();
                return;
            }
            memory_try_enable_merging(new_block->host, new_block->max_length);
        }
    }

    new_ram_size = MAX(old_ram_size,
              (new_block->offset + new_block->max_length) >> TARGET_PAGE_BITS);
    if (new_ram_size > old_ram_size) {
        dirty_memory_extend(old_ram_size, new_ram_size);
    }
    /* Keep the list sorted from biggest to smallest block.  Unlike QTAILQ,
     * QLIST (which has an RCU-friendly variant) does not have insertion at
     * tail, so save the last element in last_block.
     */
    RAMBLOCK_FOREACH(block) {
        last_block = block;
        if (block->max_length < new_block->max_length) {
            break;
        }
    }
    if (block) {
        QLIST_INSERT_BEFORE_RCU(block, new_block, next);
    } else if (last_block) {
        QLIST_INSERT_AFTER_RCU(last_block, new_block, next);
    } else { /* list is empty */
        QLIST_INSERT_HEAD_RCU(&ram_list.blocks, new_block, next);
    }
    ram_list.mru_block = NULL;

    /* Write list before version */
    smp_wmb();
    ram_list.version++;
    qemu_mutex_unlock_ramlist();

    cpu_physical_memory_set_dirty_range(new_block->offset,
                                        new_block->used_length,
                                        DIRTY_CLIENTS_ALL);

    if (new_block->host) {
        qemu_ram_setup_dump(new_block->host, new_block->max_length);
        qemu_madvise(new_block->host, new_block->max_length, QEMU_MADV_HUGEPAGE);
        /* MADV_DONTFORK is also needed by KVM in absence of synchronous MMU */
        qemu_madvise(new_block->host, new_block->max_length, QEMU_MADV_DONTFORK);
        ram_block_notify_add(new_block->host, new_block->max_length);
    }
}

RAMBlock *qemu_ram_alloc_from_fd(ram_addr_t size, MemoryRegion *mr,
                                 uint32_t ram_flags, int fd,
                                 Error **errp)
{
    RAMBlock *new_block;
    Error *local_err = NULL;
    int64_t file_size;

    /* Just support these ram flags by now. */
    assert((ram_flags & ~(RAM_SHARED | RAM_PMEM)) == 0);

    if (xen_enabled()) {
        error_setg(errp, "-mem-path not supported with Xen");
        return NULL;
    }

    if (kvm_enabled() && !kvm_has_sync_mmu()) {
        error_setg(errp,
                   "host lacks kvm mmu notifiers, -mem-path unsupported");
        return NULL;
    }

    if (phys_mem_alloc != qemu_anon_ram_alloc) {
        /*
         * file_ram_alloc() needs to allocate just like
         * phys_mem_alloc, but we haven't bothered to provide
         * a hook there.
         */
        error_setg(errp,
                   "-mem-path not supported with this accelerator");
        return NULL;
    }

    size = HOST_PAGE_ALIGN(size);
    file_size = get_file_size(fd);
    if (file_size > 0 && file_size < size) {
        error_setg(errp, "backing store %s size 0x%" PRIx64
                   " does not match 'size' option 0x" RAM_ADDR_FMT,
                   mem_path, file_size, size);
        return NULL;
    }

    new_block = g_malloc0(sizeof(*new_block));
    new_block->mr = mr;
    new_block->used_length = size;
    new_block->max_length = size;
    new_block->flags = ram_flags;
    new_block->host = file_ram_alloc(new_block, size, fd, !file_size, errp);
    if (!new_block->host) {
        g_free(new_block);
        return NULL;
    }

    ram_block_add(new_block, &local_err, ram_flags & RAM_SHARED);
    if (local_err) {
        g_free(new_block);
        error_propagate(errp, local_err);
        return NULL;
    }
    return new_block;

}


RAMBlock *qemu_ram_alloc_from_file(ram_addr_t size, MemoryRegion *mr,
                                   uint32_t ram_flags, const char *mem_path,
                                   Error **errp)
{
    int fd;
    bool created;
    RAMBlock *block;

    fd = file_ram_open(mem_path, memory_region_name(mr), &created, errp);
    if (fd < 0) {
        return NULL;
    }

    block = qemu_ram_alloc_from_fd(size, mr, ram_flags, fd, errp);
    if (!block) {
        if (created) {
            unlink(mem_path);
        }
        close(fd);
        return NULL;
    }

    return block;
}

static
RAMBlock *qemu_ram_alloc_internal(ram_addr_t size, ram_addr_t max_size,
                                  void (*resized)(const char*,
                                                  uint64_t length,
                                                  void *host),
                                  void *host, bool resizeable, bool share,
                                  MemoryRegion *mr, Error **errp)
{
    RAMBlock *new_block;
    Error *local_err = NULL;

    size = HOST_PAGE_ALIGN(size);
    max_size = HOST_PAGE_ALIGN(max_size);
    new_block = g_malloc0(sizeof(*new_block));
    new_block->mr = mr;
    new_block->resized = resized;
    new_block->used_length = size;
    new_block->max_length = max_size;
    assert(max_size >= size);
    new_block->fd = -1;
    new_block->page_size = getpagesize();
    new_block->host = host;
    if (host) {
        new_block->flags |= RAM_PREALLOC;
    }
    if (resizeable) {
        new_block->flags |= RAM_RESIZEABLE;
    }
    ram_block_add(new_block, &local_err, share);
    if (local_err) {
        g_free(new_block);
        error_propagate(errp, local_err);
        return NULL;
    }
    return new_block;
}

RAMBlock *qemu_ram_alloc_from_ptr(ram_addr_t size, void *host,
                                   MemoryRegion *mr, Error **errp)
{
    return qemu_ram_alloc_internal(size, size, NULL, host, false,
                                   false, mr, errp);
}

RAMBlock *qemu_ram_alloc(ram_addr_t size, bool share,
                         MemoryRegion *mr, Error **errp)
{
    return qemu_ram_alloc_internal(size, size, NULL, NULL, false,
                                   share, mr, errp);
}

RAMBlock *qemu_ram_alloc_resizeable(ram_addr_t size, ram_addr_t maxsz,
                                     void (*resized)(const char*,
                                                     uint64_t length,
                                                     void *host),
                                     MemoryRegion *mr, Error **errp)
{
    return qemu_ram_alloc_internal(size, maxsz, resized, NULL, true,
                                   false, mr, errp);
}

static void reclaim_ramblock(RAMBlock *block)
{
    if (block->flags & RAM_PREALLOC) {
        ;
    } else if (xen_enabled()) {
        xen_invalidate_map_cache_entry(block->host);
#ifndef _WIN32
    } else if (block->fd >= 0) {
        qemu_ram_munmap(block->fd, block->host, block->max_length);
        close(block->fd);
#endif
    } else {
        qemu_anon_ram_free(block->host, block->max_length);
    }
    g_free(block);
}

void qemu_ram_free(RAMBlock *block)
{
    if (!block) {
        return;
    }

    if (block->host) {
        ram_block_notify_remove(block->host, block->max_length);
    }

    qemu_mutex_lock_ramlist();
    QLIST_REMOVE_RCU(block, next);
    ram_list.mru_block = NULL;
    /* Write list before version */
    smp_wmb();
    ram_list.version++;
    call_rcu(block, reclaim_ramblock, rcu);
    qemu_mutex_unlock_ramlist();
}

#ifndef _WIN32
void qemu_ram_remap(ram_addr_t addr, ram_addr_t length)
{
    RAMBlock *block;
    ram_addr_t offset;
    int flags;
    void *area, *vaddr;

    RAMBLOCK_FOREACH(block) {
        offset = addr - block->offset;
        if (offset < block->max_length) {
            vaddr = ramblock_ptr(block, offset);
            if (block->flags & RAM_PREALLOC) {
                ;
            } else if (xen_enabled()) {
                abort();
            } else {
                flags = MAP_FIXED;
                if (block->fd >= 0) {
                    flags |= (block->flags & RAM_SHARED ?
                              MAP_SHARED : MAP_PRIVATE);
                    area = mmap(vaddr, length, PROT_READ | PROT_WRITE,
                                flags, block->fd, offset);
                } else {
                    /*
                     * Remap needs to match alloc.  Accelerators that
                     * set phys_mem_alloc never remap.  If they did,
                     * we'd need a remap hook here.
                     */
                    assert(phys_mem_alloc == qemu_anon_ram_alloc);

                    flags |= MAP_PRIVATE | MAP_ANONYMOUS;
                    area = mmap(vaddr, length, PROT_READ | PROT_WRITE,
                                flags, -1, 0);
                }
                if (area != vaddr) {
                    error_report("Could not remap addr: "
                                 RAM_ADDR_FMT "@" RAM_ADDR_FMT "",
                                 length, addr);
                    exit(1);
                }
                memory_try_enable_merging(vaddr, length);
                qemu_ram_setup_dump(vaddr, length);
            }
        }
    }
}
#endif /* !_WIN32 */

/* Return a host pointer to ram allocated with qemu_ram_alloc.
 * This should not be used for general purpose DMA.  Use address_space_map
 * or address_space_rw instead. For local memory (e.g. video ram) that the
 * device owns, use memory_region_get_ram_ptr.
 *
 * Called within RCU critical section.
 */
void *qemu_map_ram_ptr(RAMBlock *ram_block, ram_addr_t addr)
{
    RAMBlock *block = ram_block;

    if (block == NULL) {
        block = qemu_get_ram_block(addr);
        addr -= block->offset;
    }

    if (xen_enabled() && block->host == NULL) {
        /* We need to check if the requested address is in the RAM
         * because we don't want to map the entire memory in QEMU.
         * In that case just map until the end of the page.
         */
        if (block->offset == 0) {
            return xen_map_cache(addr, 0, 0, false);
        }

        block->host = xen_map_cache(block->offset, block->max_length, 1, false);
    }
    return ramblock_ptr(block, addr);
}

/* Return a host pointer to guest's ram. Similar to qemu_map_ram_ptr
 * but takes a size argument.
 *
 * Called within RCU critical section.
 */
static void *qemu_ram_ptr_length(RAMBlock *ram_block, ram_addr_t addr,
                                 hwaddr *size, bool lock)
{
    RAMBlock *block = ram_block;
    if (*size == 0) {
        return NULL;
    }

    if (block == NULL) {
        block = qemu_get_ram_block(addr);
        addr -= block->offset;
    }
    *size = MIN(*size, block->max_length - addr);

    if (xen_enabled() && block->host == NULL) {
        /* We need to check if the requested address is in the RAM
         * because we don't want to map the entire memory in QEMU.
         * In that case just map the requested area.
         */
        if (block->offset == 0) {
            return xen_map_cache(addr, *size, lock, lock);
        }

        block->host = xen_map_cache(block->offset, block->max_length, 1, lock);
    }

    return ramblock_ptr(block, addr);
}

/* Return the offset of a hostpointer within a ramblock */
ram_addr_t qemu_ram_block_host_offset(RAMBlock *rb, void *host)
{
    ram_addr_t res = (uint8_t *)host - (uint8_t *)rb->host;
    assert((uintptr_t)host >= (uintptr_t)rb->host);
    assert(res < rb->max_length);

    return res;
}

/*
 * Translates a host ptr back to a RAMBlock, a ram_addr and an offset
 * in that RAMBlock.
 *
 * ptr: Host pointer to look up
 * round_offset: If true round the result offset down to a page boundary
 * *ram_addr: set to result ram_addr
 * *offset: set to result offset within the RAMBlock
 *
 * Returns: RAMBlock (or NULL if not found)
 *
 * By the time this function returns, the returned pointer is not protected
 * by RCU anymore.  If the caller is not within an RCU critical section and
 * does not hold the iothread lock, it must have other means of protecting the
 * pointer, such as a reference to the region that includes the incoming
 * ram_addr_t.
 */
RAMBlock *qemu_ram_block_from_host(void *ptr, bool round_offset,
                                   ram_addr_t *offset)
{
    RAMBlock *block;
    uint8_t *host = ptr;

    if (xen_enabled()) {
        ram_addr_t ram_addr;
        rcu_read_lock();
        ram_addr = xen_ram_addr_from_mapcache(ptr);
        block = qemu_get_ram_block(ram_addr);
        if (block) {
            *offset = ram_addr - block->offset;
        }
        rcu_read_unlock();
        return block;
    }

    rcu_read_lock();
    block = atomic_rcu_read(&ram_list.mru_block);
    if (block && block->host && host - block->host < block->max_length) {
        goto found;
    }

    RAMBLOCK_FOREACH(block) {
        /* This case append when the block is not mapped. */
        if (block->host == NULL) {
            continue;
        }
        if (host - block->host < block->max_length) {
            goto found;
        }
    }

    rcu_read_unlock();
    return NULL;

found:
    *offset = (host - block->host);
    if (round_offset) {
        *offset &= TARGET_PAGE_MASK;
    }
    rcu_read_unlock();
    return block;
}

/*
 * Finds the named RAMBlock
 *
 * name: The name of RAMBlock to find
 *
 * Returns: RAMBlock (or NULL if not found)
 */
RAMBlock *qemu_ram_block_by_name(const char *name)
{
    RAMBlock *block;

    RAMBLOCK_FOREACH(block) {
        if (!strcmp(name, block->idstr)) {
            return block;
        }
    }

    return NULL;
}

/* Some of the softmmu routines need to translate from a host pointer
   (typically a TLB entry) back to a ram offset.  */
ram_addr_t qemu_ram_addr_from_host(void *ptr)
{
    RAMBlock *block;
    ram_addr_t offset;

    block = qemu_ram_block_from_host(ptr, false, &offset);
    if (!block) {
        return RAM_ADDR_INVALID;
    }

    return block->offset + offset;
}

/* Generate a debug exception if a watchpoint has been hit.  */
void cpu_check_watchpoint(CPUState *cpu, vaddr addr, vaddr len,
                          MemTxAttrs attrs, int flags, uintptr_t ra)
{
    CPUClass *cc = CPU_GET_CLASS(cpu);
    CPUWatchpoint *wp;

    assert(tcg_enabled());
    if (cpu->watchpoint_hit) {
        /*
         * We re-entered the check after replacing the TB.
         * Now raise the debug interrupt so that it will
         * trigger after the current instruction.
         */
        qemu_mutex_lock_iothread();
        cpu_interrupt(cpu, CPU_INTERRUPT_DEBUG);
        qemu_mutex_unlock_iothread();
        return;
    }

    addr = cc->adjust_watchpoint_address(cpu, addr, len);
    QTAILQ_FOREACH(wp, &cpu->watchpoints, entry) {
        if (watchpoint_address_matches(wp, addr, len)
            && (wp->flags & flags)) {
            if (flags == BP_MEM_READ) {
                wp->flags |= BP_WATCHPOINT_HIT_READ;
            } else {
                wp->flags |= BP_WATCHPOINT_HIT_WRITE;
            }
            wp->hitaddr = MAX(addr, wp->vaddr);
            wp->hitattrs = attrs;
            if (!cpu->watchpoint_hit) {
                if (wp->flags & BP_CPU &&
                    !cc->debug_check_watchpoint(cpu, wp)) {
                    wp->flags &= ~BP_WATCHPOINT_HIT;
                    continue;
                }
                cpu->watchpoint_hit = wp;

                mmap_lock();
                tb_check_watchpoint(cpu, ra);
                if (wp->flags & BP_STOP_BEFORE_ACCESS) {
                    cpu->exception_index = EXCP_DEBUG;
                    mmap_unlock();
                    cpu_loop_exit_restore(cpu, ra);
                } else {
                    /* Force execution of one insn next time.  */
                    cpu->cflags_next_tb = 1 | curr_cflags();
                    mmap_unlock();
                    if (ra) {
                        cpu_restore_state(cpu, ra, true);
                    }
                    cpu_loop_exit_noexc(cpu);
                }
            }
        } else {
            wp->flags &= ~BP_WATCHPOINT_HIT;
        }
    }
}

static MemTxResult flatview_read(FlatView *fv, hwaddr addr,
                                 MemTxAttrs attrs, uint8_t *buf, hwaddr len);
static MemTxResult flatview_write(FlatView *fv, hwaddr addr, MemTxAttrs attrs,
                                  const uint8_t *buf, hwaddr len);
static bool flatview_access_valid(FlatView *fv, hwaddr addr, hwaddr len,
                                  bool is_write, MemTxAttrs attrs);

static MemTxResult subpage_read(void *opaque, hwaddr addr, uint64_t *data,
                                unsigned len, MemTxAttrs attrs)
{
    subpage_t *subpage = opaque;
    uint8_t buf[8];
    MemTxResult res;

#if defined(DEBUG_SUBPAGE)
    printf("%s: subpage %p len %u addr " TARGET_FMT_plx "\n", __func__,
           subpage, len, addr);
#endif
    res = flatview_read(subpage->fv, addr + subpage->base, attrs, buf, len);
    if (res) {
        return res;
    }
    *data = ldn_p(buf, len);
    return MEMTX_OK;
}

static MemTxResult subpage_write(void *opaque, hwaddr addr,
                                 uint64_t value, unsigned len, MemTxAttrs attrs)
{
    subpage_t *subpage = opaque;
    uint8_t buf[8];

#if defined(DEBUG_SUBPAGE)
    printf("%s: subpage %p len %u addr " TARGET_FMT_plx
           " value %"PRIx64"\n",
           __func__, subpage, len, addr, value);
#endif
    stn_p(buf, len, value);
    return flatview_write(subpage->fv, addr + subpage->base, attrs, buf, len);
}

static bool subpage_accepts(void *opaque, hwaddr addr,
                            unsigned len, bool is_write,
                            MemTxAttrs attrs)
{
    subpage_t *subpage = opaque;
#if defined(DEBUG_SUBPAGE)
    printf("%s: subpage %p %c len %u addr " TARGET_FMT_plx "\n",
           __func__, subpage, is_write ? 'w' : 'r', len, addr);
#endif

    return flatview_access_valid(subpage->fv, addr + subpage->base,
                                 len, is_write, attrs);
}

static const MemoryRegionOps subpage_ops = {
    .read_with_attrs = subpage_read,
    .write_with_attrs = subpage_write,
    .impl.min_access_size = 1,
    .impl.max_access_size = 8,
    .valid.min_access_size = 1,
    .valid.max_access_size = 8,
    .valid.accepts = subpage_accepts,
    .endianness = DEVICE_NATIVE_ENDIAN,
};

static int subpage_register(subpage_t *mmio, uint32_t start, uint32_t end,
                            uint16_t section)
{
    int idx, eidx;

    if (start >= TARGET_PAGE_SIZE || end >= TARGET_PAGE_SIZE)
        return -1;
    idx = SUBPAGE_IDX(start);
    eidx = SUBPAGE_IDX(end);
#if defined(DEBUG_SUBPAGE)
    printf("%s: %p start %08x end %08x idx %08x eidx %08x section %d\n",
           __func__, mmio, start, end, idx, eidx, section);
#endif
    for (; idx <= eidx; idx++) {
        mmio->sub_section[idx] = section;
    }

    return 0;
}

static subpage_t *subpage_init(FlatView *fv, hwaddr base)
{
    subpage_t *mmio;

    /* mmio->sub_section is set to PHYS_SECTION_UNASSIGNED with g_malloc0 */
    mmio = g_malloc0(sizeof(subpage_t) + TARGET_PAGE_SIZE * sizeof(uint16_t));
    mmio->fv = fv;
    mmio->base = base;
    memory_region_init_io(&mmio->iomem, NULL, &subpage_ops, mmio,
                          NULL, TARGET_PAGE_SIZE);
    mmio->iomem.subpage = true;
#if defined(DEBUG_SUBPAGE)
    printf("%s: %p base " TARGET_FMT_plx " len %08x\n", __func__,
           mmio, base, TARGET_PAGE_SIZE);
#endif

    return mmio;
}

static uint16_t dummy_section(PhysPageMap *map, FlatView *fv, MemoryRegion *mr)
{
    assert(fv);
    MemoryRegionSection section = {
        .fv = fv,
        .mr = mr,
        .offset_within_address_space = 0,
        .offset_within_region = 0,
        .size = int128_2_64(),
    };

    return phys_section_add(map, &section);
}

MemoryRegionSection *iotlb_to_section(CPUState *cpu,
                                      hwaddr index, MemTxAttrs attrs)
{
    int asidx = cpu_asidx_from_attrs(cpu, attrs);
    CPUAddressSpace *cpuas = &cpu->cpu_ases[asidx];
    AddressSpaceDispatch *d = atomic_rcu_read(&cpuas->memory_dispatch);
    MemoryRegionSection *sections = d->map.sections;

    return &sections[index & ~TARGET_PAGE_MASK];
}

static void io_mem_init(void)
{
    memory_region_init_io(&io_mem_unassigned, NULL, &unassigned_mem_ops, NULL,
                          NULL, UINT64_MAX);
}

AddressSpaceDispatch *address_space_dispatch_new(FlatView *fv)
{
    AddressSpaceDispatch *d = g_new0(AddressSpaceDispatch, 1);
    uint16_t n;

    n = dummy_section(&d->map, fv, &io_mem_unassigned);
    assert(n == PHYS_SECTION_UNASSIGNED);

    d->phys_map  = (PhysPageEntry) { .ptr = PHYS_MAP_NODE_NIL, .skip = 1 };

    return d;
}

void address_space_dispatch_free(AddressSpaceDispatch *d)
{
    phys_sections_free(&d->map);
    g_free(d);
}

static void do_nothing(CPUState *cpu, run_on_cpu_data d)
{
}

static void tcg_log_global_after_sync(MemoryListener *listener)
{
    CPUAddressSpace *cpuas;

    /* Wait for the CPU to end the current TB.  This avoids the following
     * incorrect race:
     *
     *      vCPU                         migration
     *      ----------------------       -------------------------
     *      TLB check -> slow path
     *        notdirty_mem_write
     *          write to RAM
     *          mark dirty
     *                                   clear dirty flag
     *      TLB check -> fast path
     *                                   read memory
     *        write to RAM
     *
     * by pushing the migration thread's memory read after the vCPU thread has
     * written the memory.
     */
    cpuas = container_of(listener, CPUAddressSpace, tcg_as_listener);
    run_on_cpu(cpuas->cpu, do_nothing, RUN_ON_CPU_NULL);
}

static void tcg_commit(MemoryListener *listener)
{
    CPUAddressSpace *cpuas;
    AddressSpaceDispatch *d;

    assert(tcg_enabled());
    /* since each CPU stores ram addresses in its TLB cache, we must
       reset the modified entries */
    cpuas = container_of(listener, CPUAddressSpace, tcg_as_listener);
    cpu_reloading_memory_map();
    /* The CPU and TLB are protected by the iothread lock.
     * We reload the dispatch pointer now because cpu_reloading_memory_map()
     * may have split the RCU critical section.
     */
    d = address_space_to_dispatch(cpuas->as);
    atomic_rcu_set(&cpuas->memory_dispatch, d);
    tlb_flush(cpuas->cpu);
}

static void memory_map_init(void)
{
    system_memory = g_malloc(sizeof(*system_memory));

    memory_region_init(system_memory, NULL, "system", UINT64_MAX);
    address_space_init(&address_space_memory, system_memory, "memory");

    system_io = g_malloc(sizeof(*system_io));
    memory_region_init_io(system_io, NULL, &unassigned_io_ops, NULL, "io",
                          65536);
    address_space_init(&address_space_io, system_io, "I/O");
}

MemoryRegion *get_system_memory(void)
{
    return system_memory;
}

MemoryRegion *get_system_io(void)
{
    return system_io;
}

#endif /* !defined(CONFIG_USER_ONLY) */

/* physical memory access (slow version, mainly for debug) */
#if defined(CONFIG_USER_ONLY)
int cpu_memory_rw_debug(CPUState *cpu, target_ulong addr,
                        uint8_t *buf, target_ulong len, int is_write)
{
    int flags;
    target_ulong l, page;
    void * p;

    while (len > 0) {
        page = addr & TARGET_PAGE_MASK;
        l = (page + TARGET_PAGE_SIZE) - addr;
        if (l > len)
            l = len;
        flags = page_get_flags(page);
        if (!(flags & PAGE_VALID))
            return -1;
        if (is_write) {
            if (!(flags & PAGE_WRITE))
                return -1;
            /* XXX: this code should not depend on lock_user */
            if (!(p = lock_user(VERIFY_WRITE, addr, l, 0)))
                return -1;
            memcpy(p, buf, l);
            unlock_user(p, addr, l);
        } else {
            if (!(flags & PAGE_READ))
                return -1;
            /* XXX: this code should not depend on lock_user */
            if (!(p = lock_user(VERIFY_READ, addr, l, 1)))
                return -1;
            memcpy(buf, p, l);
            unlock_user(p, addr, 0);
        }
        len -= l;
        buf += l;
        addr += l;
    }
    return 0;
}

void cpu_set_mr(Object *obj, Visitor *v, void *opaque,
                const char *name, Error **errp)
{
}

#else

void cpu_set_mr(Object *obj, Visitor *v, void *opaque,
                const char *name, Error **errp)
{
    CPUState *cpu = CPU(obj);
    Error *local_err = NULL;
    char *path = NULL;

    visit_type_str(v, name, &path, &local_err);

    if (!local_err && strcmp(path, "") != 0) {
        cpu->memory = MEMORY_REGION(object_resolve_link(obj, name, path,
                                &local_err));
    }

    if (local_err) {
        error_propagate(errp, local_err);
        return;
    }

    object_ref(OBJECT(cpu->memory));
    cpu->as = g_malloc0(sizeof(AddressSpace));
    address_space_init(cpu->as, cpu->memory, NULL);
}

static void invalidate_and_set_dirty(MemoryRegion *mr, hwaddr addr,
                                     hwaddr length)
{
    uint8_t dirty_log_mask = memory_region_get_dirty_log_mask(mr);
    addr += memory_region_get_ram_addr(mr);

    /* No early return if dirty_log_mask is or becomes 0, because
     * cpu_physical_memory_set_dirty_range will still call
     * xen_modified_memory.
     */
    if (dirty_log_mask) {
        dirty_log_mask =
            cpu_physical_memory_range_includes_clean(addr, length, dirty_log_mask);
    }
    if (dirty_log_mask & (1 << DIRTY_MEMORY_CODE)) {
        assert(tcg_enabled());
        tb_invalidate_phys_range(addr, addr + length);
        dirty_log_mask &= ~(1 << DIRTY_MEMORY_CODE);
    }
    cpu_physical_memory_set_dirty_range(addr, length, dirty_log_mask);
}

void memory_region_flush_rom_device(MemoryRegion *mr, hwaddr addr, hwaddr size)
{
    /*
     * In principle this function would work on other memory region types too,
     * but the ROM device use case is the only one where this operation is
     * necessary.  Other memory regions should use the
     * address_space_read/write() APIs.
     */
    assert(memory_region_is_romd(mr));

    invalidate_and_set_dirty(mr, addr, size);
}

static int memory_access_size(MemoryRegion *mr, unsigned l, hwaddr addr)
{
    unsigned access_size_max = mr->ops->valid.max_access_size;

    /* Regions are assumed to support 1-4 byte accesses unless
       otherwise specified.  */
    if (access_size_max == 0) {
        access_size_max = 4;
    }

    /* Bound the maximum access by the alignment of the address.  */
    if (!mr->ops->impl.unaligned) {
        unsigned align_size_max = addr & -addr;
        if (align_size_max != 0 && align_size_max < access_size_max) {
            access_size_max = align_size_max;
        }
    }

    /* Don't attempt accesses larger than the maximum.  */
    if (l > access_size_max) {
        l = access_size_max;
    }
    l = pow2floor(l);

    return l;
}

static bool prepare_mmio_access(MemoryRegion *mr)
{
    bool unlocked = !qemu_mutex_iothread_locked();
    bool release_lock = false;

    if (unlocked && mr->global_locking) {
        qemu_mutex_lock_iothread();
        unlocked = false;
        release_lock = true;
    }
    if (mr->flush_coalesced_mmio) {
        if (unlocked) {
            qemu_mutex_lock_iothread();
        }
        qemu_flush_coalesced_mmio_buffer();
        if (unlocked) {
            qemu_mutex_unlock_iothread();
        }
    }

    return release_lock;
}

/* Called within RCU critical section.  */
static MemTxResult flatview_write_continue(FlatView *fv, hwaddr addr,
                                           MemTxAttrs attrs,
                                           const uint8_t *buf,
                                           hwaddr len, hwaddr addr1,
                                           hwaddr l, MemoryRegion *mr)
{
    uint8_t *ptr;
    uint64_t val;
    MemTxResult result = MEMTX_OK;
    bool release_lock = false;

    for (;;) {
        if (!memory_access_is_direct(mr, true)) {
            release_lock |= prepare_mmio_access(mr);
            l = memory_access_size(mr, l, addr1);
            /* XXX: could force current_cpu to NULL to avoid
               potential bugs */
<<<<<<< HEAD
            if (l <= 8) {
                val = ldn_p(buf, l);
                result |= memory_region_dispatch_write(mr, addr1, val, l, attrs);
            } else {
                if (mr->ops->access) {
                    MemoryTransaction tr = {
                        .data.p8 = (uint8_t *) buf,
                        .rw = true,
                        .addr = addr1,
                        .size = l,
                        .attr = attrs,
                        .opaque = mr->opaque,
                    };
                    mr->ops->access(&tr);
                } else {
                    abort();
                }
            }
=======
            val = ldn_he_p(buf, l);
            result |= memory_region_dispatch_write(mr, addr1, val,
                                                   size_memop(l), attrs);
>>>>>>> 4f591025
        } else {
            /* RAM case */
            ptr = qemu_ram_ptr_length(mr->ram_block, addr1, &l, false);
            memcpy(ptr, buf, l);
            invalidate_and_set_dirty(mr, addr1, l);
        }

        if (release_lock) {
            qemu_mutex_unlock_iothread();
            release_lock = false;
        }

        len -= l;
        buf += l;
        addr += l;

        if (!len) {
            break;
        }

        l = len;
        mr = flatview_translate(fv, addr, &addr1, &l, true, attrs);
    }

    return result;
}

/* Called from RCU critical section.  */
static MemTxResult flatview_write(FlatView *fv, hwaddr addr, MemTxAttrs attrs,
                                  const uint8_t *buf, hwaddr len)
{
    hwaddr l;
    hwaddr addr1;
    MemoryRegion *mr;
    MemTxResult result = MEMTX_OK;

    l = len;
    mr = flatview_translate(fv, addr, &addr1, &l, true, attrs);
    result = flatview_write_continue(fv, addr, attrs, buf, len,
                                     addr1, l, mr);

    return result;
}

/* Called within RCU critical section.  */
MemTxResult flatview_read_continue(FlatView *fv, hwaddr addr,
                                   MemTxAttrs attrs, uint8_t *buf,
                                   hwaddr len, hwaddr addr1, hwaddr l,
                                   MemoryRegion *mr)
{
    uint8_t *ptr;
    uint64_t val;
    MemTxResult result = MEMTX_OK;
    bool release_lock = false;

    for (;;) {
        if (!memory_access_is_direct(mr, false)) {
            /* I/O case */
            release_lock |= prepare_mmio_access(mr);
            l = memory_access_size(mr, l, addr1);
<<<<<<< HEAD
            if (l <= 8) {
                result |= memory_region_dispatch_read(mr, addr1, &val, l, attrs);
                stn_p(buf, l, val);
            } else {
                if (mr->ops->access) {
                    MemoryTransaction tr = {
                        .data.p8 = buf,
                        .rw = false,
                        .addr = addr1,
                        .size = l,
                        .attr = attrs,
                        .opaque = mr->opaque,
                    };
                    mr->ops->access(&tr);
                } else {
                    abort();
                }
            }
=======
            result |= memory_region_dispatch_read(mr, addr1, &val,
                                                  size_memop(l), attrs);
            stn_he_p(buf, l, val);
>>>>>>> 4f591025
        } else {
            /* RAM case */
            ptr = qemu_ram_ptr_length(mr->ram_block, addr1, &l, false);
            memcpy(buf, ptr, l);
        }

        if (release_lock) {
            qemu_mutex_unlock_iothread();
            release_lock = false;
        }

        len -= l;
        buf += l;
        addr += l;

        if (!len) {
            break;
        }

        l = len;
        mr = flatview_translate(fv, addr, &addr1, &l, false, attrs);
    }

    return result;
}

/* Called from RCU critical section.  */
static MemTxResult flatview_read(FlatView *fv, hwaddr addr,
                                 MemTxAttrs attrs, uint8_t *buf, hwaddr len)
{
    hwaddr l;
    hwaddr addr1;
    MemoryRegion *mr;

    l = len;
    mr = flatview_translate(fv, addr, &addr1, &l, false, attrs);
    return flatview_read_continue(fv, addr, attrs, buf, len,
                                  addr1, l, mr);
}

MemTxResult address_space_read_full(AddressSpace *as, hwaddr addr,
                                    MemTxAttrs attrs, uint8_t *buf, hwaddr len)
{
    MemTxResult result = MEMTX_OK;
    FlatView *fv;

    if (len > 0) {
        rcu_read_lock();
        fv = address_space_to_flatview(as);
        result = flatview_read(fv, addr, attrs, buf, len);
        rcu_read_unlock();
    }

    return result;
}

MemTxResult address_space_write(AddressSpace *as, hwaddr addr,
                                MemTxAttrs attrs,
                                const uint8_t *buf, hwaddr len)
{
    MemTxResult result = MEMTX_OK;
    FlatView *fv;

    if (len > 0) {
        rcu_read_lock();
        fv = address_space_to_flatview(as);
        result = flatview_write(fv, addr, attrs, buf, len);
        rcu_read_unlock();
    }

    return result;
}

MemTxResult address_space_rw(AddressSpace *as, hwaddr addr, MemTxAttrs attrs,
                             uint8_t *buf, hwaddr len, bool is_write)
{
    if (is_write) {
        return address_space_write(as, addr, attrs, buf, len);
    } else {
        return address_space_read_full(as, addr, attrs, buf, len);
    }
}

void cpu_physical_memory_rw(hwaddr addr, uint8_t *buf,
                            hwaddr len, int is_write)
{
    address_space_rw(&address_space_memory, addr, MEMTXATTRS_UNSPECIFIED,
                     buf, len, is_write);
}

enum write_rom_type {
    WRITE_DATA,
    FLUSH_CACHE,
};

static inline MemTxResult address_space_write_rom_internal(AddressSpace *as,
                                                           hwaddr addr,
                                                           MemTxAttrs attrs,
                                                           const uint8_t *buf,
                                                           hwaddr len,
                                                           enum write_rom_type type)
{
    hwaddr l;
    uint8_t *ptr;
    hwaddr addr1;
    MemoryRegion *mr;

    rcu_read_lock();
    while (len > 0) {
        l = len;
        mr = address_space_translate(as, addr, &addr1, &l, true, attrs);

        if (!(memory_region_is_ram(mr) ||
              memory_region_is_romd(mr))) {
            if (type == WRITE_DATA) {
                address_space_rw(as, addr, MEMTXATTRS_UNSPECIFIED,
                                 (uint8_t *) buf, len, true);
            } else {
                l = memory_access_size(mr, l, addr1);
            }
        } else {
            /* ROM/RAM case */
            ptr = qemu_map_ram_ptr(mr->ram_block, addr1);
            switch (type) {
            case WRITE_DATA:
                memcpy(ptr, buf, l);
                invalidate_and_set_dirty(mr, addr1, l);
                break;
            case FLUSH_CACHE:
                flush_icache_range((uintptr_t)ptr, (uintptr_t)ptr + l);
                break;
            }
        }
        len -= l;
        buf += l;
        addr += l;
    }
    rcu_read_unlock();
    return MEMTX_OK;
}

/* used for ROM loading : can write in RAM and ROM */
MemTxResult address_space_write_rom(AddressSpace *as, hwaddr addr,
                                    MemTxAttrs attrs,
                                    const uint8_t *buf, hwaddr len)
{
    return address_space_write_rom_internal(as, addr, attrs,
                                            buf, len, WRITE_DATA);
}

void cpu_flush_icache_range(hwaddr start, hwaddr len)
{
    /*
     * This function should do the same thing as an icache flush that was
     * triggered from within the guest. For TCG we are always cache coherent,
     * so there is no need to flush anything. For KVM / Xen we need to flush
     * the host's instruction cache at least.
     */
    if (tcg_enabled()) {
        return;
    }

    address_space_write_rom_internal(&address_space_memory,
                                     start, MEMTXATTRS_UNSPECIFIED,
                                     NULL, len, FLUSH_CACHE);
}

typedef struct {
    MemoryRegion *mr;
    void *buffer;
    hwaddr addr;
    hwaddr len;
    bool in_use;
} BounceBuffer;

static BounceBuffer bounce;

typedef struct MapClient {
    QEMUBH *bh;
    QLIST_ENTRY(MapClient) link;
} MapClient;

QemuMutex map_client_list_lock;
static QLIST_HEAD(, MapClient) map_client_list
    = QLIST_HEAD_INITIALIZER(map_client_list);

static void cpu_unregister_map_client_do(MapClient *client)
{
    QLIST_REMOVE(client, link);
    g_free(client);
}

static void cpu_notify_map_clients_locked(void)
{
    MapClient *client;

    while (!QLIST_EMPTY(&map_client_list)) {
        client = QLIST_FIRST(&map_client_list);
        qemu_bh_schedule(client->bh);
        cpu_unregister_map_client_do(client);
    }
}

void cpu_register_map_client(QEMUBH *bh)
{
    MapClient *client = g_malloc(sizeof(*client));

    qemu_mutex_lock(&map_client_list_lock);
    client->bh = bh;
    QLIST_INSERT_HEAD(&map_client_list, client, link);
    if (!atomic_read(&bounce.in_use)) {
        cpu_notify_map_clients_locked();
    }
    qemu_mutex_unlock(&map_client_list_lock);
}

void cpu_exec_init_all(void)
{
    qemu_mutex_init(&ram_list.mutex);
    /* The data structures we set up here depend on knowing the page size,
     * so no more changes can be made after this point.
     * In an ideal world, nothing we did before we had finished the
     * machine setup would care about the target page size, and we could
     * do this much later, rather than requiring board models to state
     * up front what their requirements are.
     */
    finalize_target_page_bits();
    io_mem_init();
    memory_map_init();
    qemu_mutex_init(&map_client_list_lock);
}

void cpu_unregister_map_client(QEMUBH *bh)
{
    MapClient *client;

    qemu_mutex_lock(&map_client_list_lock);
    QLIST_FOREACH(client, &map_client_list, link) {
        if (client->bh == bh) {
            cpu_unregister_map_client_do(client);
            break;
        }
    }
    qemu_mutex_unlock(&map_client_list_lock);
}

static void cpu_notify_map_clients(void)
{
    qemu_mutex_lock(&map_client_list_lock);
    cpu_notify_map_clients_locked();
    qemu_mutex_unlock(&map_client_list_lock);
}

static bool flatview_access_valid(FlatView *fv, hwaddr addr, hwaddr len,
                                  bool is_write, MemTxAttrs attrs)
{
    MemoryRegion *mr;
    hwaddr l, xlat;

    while (len > 0) {
        l = len;
        mr = flatview_translate(fv, addr, &xlat, &l, is_write, attrs);
        if (!memory_access_is_direct(mr, is_write)) {
            l = memory_access_size(mr, l, addr);
            if (!memory_region_access_valid(mr, xlat, l, is_write, attrs)) {
                return false;
            }
        }

        len -= l;
        addr += l;
    }
    return true;
}

bool address_space_access_valid(AddressSpace *as, hwaddr addr,
                                hwaddr len, bool is_write,
                                MemTxAttrs attrs)
{
    FlatView *fv;
    bool result;

    rcu_read_lock();
    fv = address_space_to_flatview(as);
    result = flatview_access_valid(fv, addr, len, is_write, attrs);
    rcu_read_unlock();
    return result;
}

static hwaddr
flatview_extend_translation(FlatView *fv, hwaddr addr,
                            hwaddr target_len,
                            MemoryRegion *mr, hwaddr base, hwaddr len,
                            bool is_write, MemTxAttrs attrs)
{
    hwaddr done = 0;
    hwaddr xlat;
    MemoryRegion *this_mr;

    for (;;) {
        target_len -= len;
        addr += len;
        done += len;
        if (target_len == 0) {
            return done;
        }

        len = target_len;
        this_mr = flatview_translate(fv, addr, &xlat,
                                     &len, is_write, attrs);
        if (this_mr != mr || xlat != base + done) {
            return done;
        }
    }
}

/* Map a physical memory region into a host virtual address.
 * May map a subset of the requested range, given by and returned in *plen.
 * May return NULL if resources needed to perform the mapping are exhausted.
 * Use only for reads OR writes - not for read-modify-write operations.
 * Use cpu_register_map_client() to know when retrying the map operation is
 * likely to succeed.
 */
void *address_space_map(AddressSpace *as,
                        hwaddr addr,
                        hwaddr *plen,
                        bool is_write,
                        MemTxAttrs attrs)
{
    hwaddr len = *plen;
    hwaddr l, xlat;
    MemoryRegion *mr;
    void *ptr;
    FlatView *fv;

    if (len == 0) {
        return NULL;
    }

    l = len;
    rcu_read_lock();
    fv = address_space_to_flatview(as);
    mr = flatview_translate(fv, addr, &xlat, &l, is_write, attrs);

    if (!memory_access_is_direct(mr, is_write)) {
        if (atomic_xchg(&bounce.in_use, true)) {
            rcu_read_unlock();
            return NULL;
        }
        /* Avoid unbounded allocations */
        l = MIN(l, TARGET_PAGE_SIZE);
        bounce.buffer = qemu_memalign(TARGET_PAGE_SIZE, l);
        bounce.addr = addr;
        bounce.len = l;

        memory_region_ref(mr);
        bounce.mr = mr;
        if (!is_write) {
            flatview_read(fv, addr, MEMTXATTRS_UNSPECIFIED,
                               bounce.buffer, l);
        }

        rcu_read_unlock();
        *plen = l;
        return bounce.buffer;
    }


    memory_region_ref(mr);
    *plen = flatview_extend_translation(fv, addr, len, mr, xlat,
                                        l, is_write, attrs);
    ptr = qemu_ram_ptr_length(mr->ram_block, xlat, plen, true);
    rcu_read_unlock();

    return ptr;
}

/* Unmaps a memory region previously mapped by address_space_map().
 * Will also mark the memory as dirty if is_write == 1.  access_len gives
 * the amount of memory that was actually read or written by the caller.
 */
void address_space_unmap(AddressSpace *as, void *buffer, hwaddr len,
                         int is_write, hwaddr access_len)
{
    if (buffer != bounce.buffer) {
        MemoryRegion *mr;
        ram_addr_t addr1;

        mr = memory_region_from_host(buffer, &addr1);
        assert(mr != NULL);
        if (is_write) {
            invalidate_and_set_dirty(mr, addr1, access_len);
        }
        if (xen_enabled()) {
            xen_invalidate_map_cache_entry(buffer);
        }
        memory_region_unref(mr);
        return;
    }
    if (is_write) {
        address_space_write(as, bounce.addr, MEMTXATTRS_UNSPECIFIED,
                            bounce.buffer, access_len);
    }
    qemu_vfree(bounce.buffer);
    bounce.buffer = NULL;
    memory_region_unref(bounce.mr);
    atomic_mb_set(&bounce.in_use, false);
    cpu_notify_map_clients();
}

void *cpu_physical_memory_map(hwaddr addr,
                              hwaddr *plen,
                              int is_write)
{
    return address_space_map(&address_space_memory, addr, plen, is_write,
                             MEMTXATTRS_UNSPECIFIED);
}

void cpu_physical_memory_unmap(void *buffer, hwaddr len,
                               int is_write, hwaddr access_len)
{
    return address_space_unmap(&address_space_memory, buffer, len, is_write, access_len);
}

#define ARG1_DECL                AddressSpace *as
#define ARG1                     as
#define SUFFIX
#define TRANSLATE(...)           address_space_translate(as, __VA_ARGS__)
#define RCU_READ_LOCK(...)       rcu_read_lock()
#define RCU_READ_UNLOCK(...)     rcu_read_unlock()
#include "memory_ldst.inc.c"

int64_t address_space_cache_init(MemoryRegionCache *cache,
                                 AddressSpace *as,
                                 hwaddr addr,
                                 hwaddr len,
                                 bool is_write)
{
    AddressSpaceDispatch *d;
    hwaddr l;
    MemoryRegion *mr;

    assert(len > 0);

    l = len;
    cache->fv = address_space_get_flatview(as);
    d = flatview_to_dispatch(cache->fv);
    cache->mrs = *address_space_translate_internal(d, addr, &cache->xlat, &l, true);

    mr = cache->mrs.mr;
    memory_region_ref(mr);
    if (memory_access_is_direct(mr, is_write)) {
        /* We don't care about the memory attributes here as we're only
         * doing this if we found actual RAM, which behaves the same
         * regardless of attributes; so UNSPECIFIED is fine.
         */
        l = flatview_extend_translation(cache->fv, addr, len, mr,
                                        cache->xlat, l, is_write,
                                        MEMTXATTRS_UNSPECIFIED);
        cache->ptr = qemu_ram_ptr_length(mr->ram_block, cache->xlat, &l, true);
    } else {
        cache->ptr = NULL;
    }

    cache->len = l;
    cache->is_write = is_write;
    return l;
}

void address_space_cache_invalidate(MemoryRegionCache *cache,
                                    hwaddr addr,
                                    hwaddr access_len)
{
    assert(cache->is_write);
    if (likely(cache->ptr)) {
        invalidate_and_set_dirty(cache->mrs.mr, addr + cache->xlat, access_len);
    }
}

void address_space_cache_destroy(MemoryRegionCache *cache)
{
    if (!cache->mrs.mr) {
        return;
    }

    if (xen_enabled()) {
        xen_invalidate_map_cache_entry(cache->ptr);
    }
    memory_region_unref(cache->mrs.mr);
    flatview_unref(cache->fv);
    cache->mrs.mr = NULL;
    cache->fv = NULL;
}

/* Called from RCU critical section.  This function has the same
 * semantics as address_space_translate, but it only works on a
 * predefined range of a MemoryRegion that was mapped with
 * address_space_cache_init.
 */
static inline MemoryRegion *address_space_translate_cached(
    MemoryRegionCache *cache, hwaddr addr, hwaddr *xlat,
    hwaddr *plen, bool is_write, MemTxAttrs attrs)
{
    MemoryRegionSection section;
    MemoryRegion *mr;
    IOMMUMemoryRegion *iommu_mr;
    AddressSpace *target_as;

    assert(!cache->ptr);
    *xlat = addr + cache->xlat;

    mr = cache->mrs.mr;
    iommu_mr = memory_region_get_iommu(mr);
    if (!iommu_mr) {
        /* MMIO region.  */
        return mr;
    }

    section = address_space_translate_iommu(iommu_mr, xlat, plen,
                                            NULL, is_write, true,
                                            &target_as, attrs);
    return section.mr;
}

/* Called from RCU critical section. address_space_read_cached uses this
 * out of line function when the target is an MMIO or IOMMU region.
 */
void
address_space_read_cached_slow(MemoryRegionCache *cache, hwaddr addr,
                                   void *buf, hwaddr len)
{
    hwaddr addr1, l;
    MemoryRegion *mr;

    l = len;
    mr = address_space_translate_cached(cache, addr, &addr1, &l, false,
                                        MEMTXATTRS_UNSPECIFIED);
    flatview_read_continue(cache->fv,
                           addr, MEMTXATTRS_UNSPECIFIED, buf, len,
                           addr1, l, mr);
}

/* Called from RCU critical section. address_space_write_cached uses this
 * out of line function when the target is an MMIO or IOMMU region.
 */
void
address_space_write_cached_slow(MemoryRegionCache *cache, hwaddr addr,
                                    const void *buf, hwaddr len)
{
    hwaddr addr1, l;
    MemoryRegion *mr;

    l = len;
    mr = address_space_translate_cached(cache, addr, &addr1, &l, true,
                                        MEMTXATTRS_UNSPECIFIED);
    flatview_write_continue(cache->fv,
                            addr, MEMTXATTRS_UNSPECIFIED, buf, len,
                            addr1, l, mr);
}

#define ARG1_DECL                MemoryRegionCache *cache
#define ARG1                     cache
#define SUFFIX                   _cached_slow
#define TRANSLATE(...)           address_space_translate_cached(cache, __VA_ARGS__)
#define RCU_READ_LOCK()          ((void)0)
#define RCU_READ_UNLOCK()        ((void)0)
#include "memory_ldst.inc.c"

/* virtual memory access for debug (includes writing to ROM) */
int cpu_memory_rw_debug(CPUState *cpu, target_ulong addr,
                        uint8_t *buf, target_ulong len, int is_write)
{
    hwaddr phys_addr;
    target_ulong l, page;

    cpu_synchronize_state(cpu);
    while (len > 0) {
        int asidx;
        MemTxAttrs attrs;

        page = addr & TARGET_PAGE_MASK;
        phys_addr = cpu_get_phys_page_attrs_debug(cpu, page, &attrs);
        asidx = cpu_asidx_from_attrs(cpu, attrs);
        /* if no physical page mapped, return an error */
        if (phys_addr == -1)
            return -1;
        l = (page + TARGET_PAGE_SIZE) - addr;
        if (l > len)
            l = len;
        phys_addr += (addr & ~TARGET_PAGE_MASK);
        if (is_write) {
            address_space_write_rom(cpu->cpu_ases[asidx].as, phys_addr,
                                    attrs, buf, l);
        } else {
            address_space_rw(cpu->cpu_ases[asidx].as, phys_addr,
                             attrs, buf, l, 0);
        }
        len -= l;
        buf += l;
        addr += l;
    }
    return 0;
}

/*
 * Allows code that needs to deal with migration bitmaps etc to still be built
 * target independent.
 */
size_t qemu_target_page_size(void)
{
    return TARGET_PAGE_SIZE;
}

int qemu_target_page_bits(void)
{
    return TARGET_PAGE_BITS;
}

int qemu_target_page_bits_min(void)
{
    return TARGET_PAGE_BITS_MIN;
}
#endif

bool target_words_bigendian(void)
{
#if defined(TARGET_WORDS_BIGENDIAN)
    return true;
#else
    return false;
#endif
}

#ifndef CONFIG_USER_ONLY
bool cpu_physical_memory_is_io(hwaddr phys_addr)
{
    MemoryRegion*mr;
    hwaddr l = 1;
    bool res;

    rcu_read_lock();
    mr = address_space_translate(&address_space_memory,
                                 phys_addr, &phys_addr, &l, false,
                                 MEMTXATTRS_UNSPECIFIED);

    res = !(memory_region_is_ram(mr) || memory_region_is_romd(mr));
    rcu_read_unlock();
    return res;
}

int qemu_ram_foreach_block(RAMBlockIterFunc func, void *opaque)
{
    RAMBlock *block;
    int ret = 0;

    rcu_read_lock();
    RAMBLOCK_FOREACH(block) {
        ret = func(block, opaque);
        if (ret) {
            break;
        }
    }
    rcu_read_unlock();
    return ret;
}

/*
 * Unmap pages of memory from start to start+length such that
 * they a) read as 0, b) Trigger whatever fault mechanism
 * the OS provides for postcopy.
 * The pages must be unmapped by the end of the function.
 * Returns: 0 on success, none-0 on failure
 *
 */
int ram_block_discard_range(RAMBlock *rb, uint64_t start, size_t length)
{
    int ret = -1;

    uint8_t *host_startaddr = rb->host + start;

    if ((uintptr_t)host_startaddr & (rb->page_size - 1)) {
        error_report("ram_block_discard_range: Unaligned start address: %p",
                     host_startaddr);
        goto err;
    }

    if ((start + length) <= rb->used_length) {
        bool need_madvise, need_fallocate;
        uint8_t *host_endaddr = host_startaddr + length;
        if ((uintptr_t)host_endaddr & (rb->page_size - 1)) {
            error_report("ram_block_discard_range: Unaligned end address: %p",
                         host_endaddr);
            goto err;
        }

        errno = ENOTSUP; /* If we are missing MADVISE etc */

        /* The logic here is messy;
         *    madvise DONTNEED fails for hugepages
         *    fallocate works on hugepages and shmem
         */
        need_madvise = (rb->page_size == qemu_host_page_size);
        need_fallocate = rb->fd != -1;
        if (need_fallocate) {
            /* For a file, this causes the area of the file to be zero'd
             * if read, and for hugetlbfs also causes it to be unmapped
             * so a userfault will trigger.
             */
#ifdef CONFIG_FALLOCATE_PUNCH_HOLE
            ret = fallocate(rb->fd, FALLOC_FL_PUNCH_HOLE | FALLOC_FL_KEEP_SIZE,
                            start, length);
            if (ret) {
                ret = -errno;
                error_report("ram_block_discard_range: Failed to fallocate "
                             "%s:%" PRIx64 " +%zx (%d)",
                             rb->idstr, start, length, ret);
                goto err;
            }
#else
            ret = -ENOSYS;
            error_report("ram_block_discard_range: fallocate not available/file"
                         "%s:%" PRIx64 " +%zx (%d)",
                         rb->idstr, start, length, ret);
            goto err;
#endif
        }
        if (need_madvise) {
            /* For normal RAM this causes it to be unmapped,
             * for shared memory it causes the local mapping to disappear
             * and to fall back on the file contents (which we just
             * fallocate'd away).
             */
#if defined(CONFIG_MADVISE)
            ret =  madvise(host_startaddr, length, MADV_DONTNEED);
            if (ret) {
                ret = -errno;
                error_report("ram_block_discard_range: Failed to discard range "
                             "%s:%" PRIx64 " +%zx (%d)",
                             rb->idstr, start, length, ret);
                goto err;
            }
#else
            ret = -ENOSYS;
            error_report("ram_block_discard_range: MADVISE not available"
                         "%s:%" PRIx64 " +%zx (%d)",
                         rb->idstr, start, length, ret);
            goto err;
#endif
        }
        trace_ram_block_discard_range(rb->idstr, host_startaddr, length,
                                      need_madvise, need_fallocate, ret);
    } else {
        error_report("ram_block_discard_range: Overrun block '%s' (%" PRIu64
                     "/%zx/" RAM_ADDR_FMT")",
                     rb->idstr, start, length, rb->used_length);
    }

err:
    return ret;
}

bool ramblock_is_pmem(RAMBlock *rb)
{
    return rb->flags & RAM_PMEM;
}

#endif

void cpu_halt_update(CPUState *cpu)
{
    bool val;
    bool need_lock = !qemu_mutex_iothread_locked();

    val = cpu->reset_pin || cpu->halt_pin || cpu->arch_halt_pin;

    if (need_lock) {
        qemu_mutex_lock_iothread();
    }

    if (val) {
        cpu_interrupt(cpu, CPU_INTERRUPT_HALT);
    } else {
        cpu_reset_interrupt(cpu, CPU_INTERRUPT_HALT);
        cpu_interrupt(cpu, CPU_INTERRUPT_EXITTB);
    }

    cpu->exception_index = -1;

    if (need_lock) {
        qemu_mutex_unlock_iothread();
    }
}

void cpu_reset_gpio(void *opaque, int irq, int level)
{
    CPUState *cpu = CPU(opaque);
    int old_reset_pin = cpu->reset_pin;

    if (level == cpu->reset_pin) {
        return;
    }

    /* On hardware when the reset pin is asserted the CPU resets and stays
     * in reset until the pin is lowered. As we don't have a reset state, we
     * do it a little differently. If the reset_pin is being set high then
     * cpu_halt_update() will halt the CPU, but it isn't reset. Once the pin
     * is lowered we reset the CPU and then let it run, as long as no halt pin
     * is set. This avoids us having to double reset, which can cause issues
     * with MTTCG.
     */
    cpu->reset_pin = level;
    if (old_reset_pin && !cpu->reset_pin) {
        cpu_reset(cpu);
    }

    cpu_halt_update(cpu);
}

void cpu_halt_gpio(void *opaque, int irq, int level)
{
    CPUState *cpu = CPU(opaque);

    cpu->halt_pin = level;
    cpu_halt_update(cpu);
}

void page_size_init(void)
{
    /* NOTE: we can always suppose that qemu_host_page_size >=
       TARGET_PAGE_SIZE */
    if (qemu_host_page_size == 0) {
        qemu_host_page_size = qemu_real_host_page_size;
    }
    if (qemu_host_page_size < TARGET_PAGE_SIZE) {
        qemu_host_page_size = TARGET_PAGE_SIZE;
    }
    qemu_host_page_mask = -(intptr_t)qemu_host_page_size;
}

#if !defined(CONFIG_USER_ONLY)

static void mtree_print_phys_entries(int start, int end, int skip, int ptr)
{
    if (start == end - 1) {
        qemu_printf("\t%3d      ", start);
    } else {
        qemu_printf("\t%3d..%-3d ", start, end - 1);
    }
    qemu_printf(" skip=%d ", skip);
    if (ptr == PHYS_MAP_NODE_NIL) {
        qemu_printf(" ptr=NIL");
    } else if (!skip) {
        qemu_printf(" ptr=#%d", ptr);
    } else {
        qemu_printf(" ptr=[%d]", ptr);
    }
    qemu_printf("\n");
}

#define MR_SIZE(size) (int128_nz(size) ? (hwaddr)int128_get64( \
                           int128_sub((size), int128_one())) : 0)

void mtree_print_dispatch(AddressSpaceDispatch *d, MemoryRegion *root)
{
    int i;

    qemu_printf("  Dispatch\n");
    qemu_printf("    Physical sections\n");

    for (i = 0; i < d->map.sections_nb; ++i) {
        MemoryRegionSection *s = d->map.sections + i;
        const char *names[] = { " [unassigned]", " [not dirty]",
                                " [ROM]", " [watch]" };

        qemu_printf("      #%d @" TARGET_FMT_plx ".." TARGET_FMT_plx
                    " %s%s%s%s%s",
            i,
            s->offset_within_address_space,
            s->offset_within_address_space + MR_SIZE(s->mr->size),
            s->mr->name ? s->mr->name : "(noname)",
            i < ARRAY_SIZE(names) ? names[i] : "",
            s->mr == root ? " [ROOT]" : "",
            s == d->mru_section ? " [MRU]" : "",
            s->mr->is_iommu ? " [iommu]" : "");

        if (s->mr->alias) {
            qemu_printf(" alias=%s", s->mr->alias->name ?
                    s->mr->alias->name : "noname");
        }
        qemu_printf("\n");
    }

    qemu_printf("    Nodes (%d bits per level, %d levels) ptr=[%d] skip=%d\n",
               P_L2_BITS, P_L2_LEVELS, d->phys_map.ptr, d->phys_map.skip);
    for (i = 0; i < d->map.nodes_nb; ++i) {
        int j, jprev;
        PhysPageEntry prev;
        Node *n = d->map.nodes + i;

        qemu_printf("      [%d]\n", i);

        for (j = 0, jprev = 0, prev = *n[0]; j < ARRAY_SIZE(*n); ++j) {
            PhysPageEntry *pe = *n + j;

            if (pe->ptr == prev.ptr && pe->skip == prev.skip) {
                continue;
            }

            mtree_print_phys_entries(jprev, j, prev.skip, prev.ptr);

            jprev = j;
            prev = *pe;
        }

        if (jprev != ARRAY_SIZE(*n)) {
            mtree_print_phys_entries(jprev, j, prev.skip, prev.ptr);
        }
    }
}

#endif<|MERGE_RESOLUTION|>--- conflicted
+++ resolved
@@ -3229,10 +3229,10 @@
             l = memory_access_size(mr, l, addr1);
             /* XXX: could force current_cpu to NULL to avoid
                potential bugs */
-<<<<<<< HEAD
             if (l <= 8) {
-                val = ldn_p(buf, l);
-                result |= memory_region_dispatch_write(mr, addr1, val, l, attrs);
+                val = ldn_he_p(buf, l);
+                result |= memory_region_dispatch_write(mr, addr1, val,
+                                                   size_memop(l), attrs);
             } else {
                 if (mr->ops->access) {
                     MemoryTransaction tr = {
@@ -3248,11 +3248,6 @@
                     abort();
                 }
             }
-=======
-            val = ldn_he_p(buf, l);
-            result |= memory_region_dispatch_write(mr, addr1, val,
-                                                   size_memop(l), attrs);
->>>>>>> 4f591025
         } else {
             /* RAM case */
             ptr = qemu_ram_ptr_length(mr->ram_block, addr1, &l, false);
@@ -3313,10 +3308,10 @@
             /* I/O case */
             release_lock |= prepare_mmio_access(mr);
             l = memory_access_size(mr, l, addr1);
-<<<<<<< HEAD
             if (l <= 8) {
-                result |= memory_region_dispatch_read(mr, addr1, &val, l, attrs);
-                stn_p(buf, l, val);
+                result |= memory_region_dispatch_read(mr, addr1, &val,
+                                                      size_memop(l), attrs);
+                stn_he_p(buf, l, val);
             } else {
                 if (mr->ops->access) {
                     MemoryTransaction tr = {
@@ -3332,11 +3327,6 @@
                     abort();
                 }
             }
-=======
-            result |= memory_region_dispatch_read(mr, addr1, &val,
-                                                  size_memop(l), attrs);
-            stn_he_p(buf, l, val);
->>>>>>> 4f591025
         } else {
             /* RAM case */
             ptr = qemu_ram_ptr_length(mr->ram_block, addr1, &l, false);
