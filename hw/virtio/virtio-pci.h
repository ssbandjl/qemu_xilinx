--- conflicted
+++ resolved
@@ -25,11 +25,8 @@
 #include "hw/virtio/virtio-bus.h"
 #include "hw/virtio/virtio-input.h"
 #include "hw/virtio/virtio-gpu.h"
-<<<<<<< HEAD
-=======
 #include "hw/virtio/virtio-crypto.h"
 
->>>>>>> 7124ccf8
 #ifdef CONFIG_VIRTFS
 #include "hw/9pfs/virtio-9p.h"
 #endif
@@ -52,11 +49,8 @@
 typedef struct VirtIOInputHIDPCI VirtIOInputHIDPCI;
 typedef struct VirtIOInputHostPCI VirtIOInputHostPCI;
 typedef struct VirtIOGPUPCI VirtIOGPUPCI;
-<<<<<<< HEAD
-=======
 typedef struct VHostVSockPCI VHostVSockPCI;
 typedef struct VirtIOCryptoPCI VirtIOCryptoPCI;
->>>>>>> 7124ccf8
 
 /* virtio-pci-bus */
 
@@ -74,18 +68,10 @@
 enum {
     VIRTIO_PCI_FLAG_BUS_MASTER_BUG_MIGRATION_BIT,
     VIRTIO_PCI_FLAG_USE_IOEVENTFD_BIT,
-<<<<<<< HEAD
-    VIRTIO_PCI_FLAG_DISABLE_LEGACY_BIT,
-    VIRTIO_PCI_FLAG_DISABLE_MODERN_BIT,
-    VIRTIO_PCI_FLAG_MIGRATE_EXTRA_BIT,
-    VIRTIO_PCI_FLAG_MODERN_PIO_NOTIFY_BIT,
-    VIRTIO_PCI_FLAG_DISABLE_PCIE_BIT,
-=======
     VIRTIO_PCI_FLAG_MIGRATE_EXTRA_BIT,
     VIRTIO_PCI_FLAG_MODERN_PIO_NOTIFY_BIT,
     VIRTIO_PCI_FLAG_DISABLE_PCIE_BIT,
     VIRTIO_PCI_FLAG_PAGE_PER_VQ_BIT,
->>>>>>> 7124ccf8
 };
 
 /* Need to activate work-arounds for buggy guests at vmstate load. */
@@ -97,11 +83,6 @@
 #define VIRTIO_PCI_FLAG_USE_IOEVENTFD   (1 << VIRTIO_PCI_FLAG_USE_IOEVENTFD_BIT)
 
 /* virtio version flags */
-<<<<<<< HEAD
-#define VIRTIO_PCI_FLAG_DISABLE_LEGACY (1 << VIRTIO_PCI_FLAG_DISABLE_LEGACY_BIT)
-#define VIRTIO_PCI_FLAG_DISABLE_MODERN (1 << VIRTIO_PCI_FLAG_DISABLE_MODERN_BIT)
-=======
->>>>>>> 7124ccf8
 #define VIRTIO_PCI_FLAG_DISABLE_PCIE (1 << VIRTIO_PCI_FLAG_DISABLE_PCIE_BIT)
 
 /* migrate extra state */
@@ -111,13 +92,10 @@
 #define VIRTIO_PCI_FLAG_MODERN_PIO_NOTIFY \
     (1 << VIRTIO_PCI_FLAG_MODERN_PIO_NOTIFY_BIT)
 
-<<<<<<< HEAD
-=======
 /* page per vq flag to be used by split drivers within guests */
 #define VIRTIO_PCI_FLAG_PAGE_PER_VQ \
     (1 << VIRTIO_PCI_FLAG_PAGE_PER_VQ_BIT)
 
->>>>>>> 7124ccf8
 typedef struct {
     MSIMessage msg;
     int virq;
@@ -168,17 +146,10 @@
     MemoryRegion io_bar;
     MemoryRegion modern_cfg;
     AddressSpace modern_as;
-<<<<<<< HEAD
-    uint32_t legacy_io_bar;
-    uint32_t msix_bar;
-    uint32_t modern_io_bar;
-    uint32_t modern_mem_bar;
-=======
     uint32_t legacy_io_bar_idx;
     uint32_t msix_bar_idx;
     uint32_t modern_io_bar_idx;
     uint32_t modern_mem_bar_idx;
->>>>>>> 7124ccf8
     int config_cap;
     uint32_t flags;
     bool disable_modern;
@@ -191,11 +162,6 @@
     uint32_t guest_features[2];
     VirtIOPCIQueue vqs[VIRTIO_QUEUE_MAX];
 
-<<<<<<< HEAD
-    bool ioeventfd_disabled;
-    bool ioeventfd_started;
-=======
->>>>>>> 7124ccf8
     VirtIOIRQFD *vector_irqfd;
     int nvqs_with_notifiers;
     VirtioBusState bus;
@@ -374,8 +340,6 @@
     VirtIOGPU vdev;
 };
 
-<<<<<<< HEAD
-=======
 #ifdef CONFIG_VHOST_VSOCK
 /*
  * vhost-vsock-pci: This extends VirtioPCIProxy.
@@ -402,7 +366,6 @@
     VirtIOCrypto vdev;
 };
 
->>>>>>> 7124ccf8
 /* Virtio ABI version, if we increment this, we break the guest driver. */
 #define VIRTIO_PCI_ABI_VERSION          0
 
