--- conflicted
+++ resolved
@@ -52,12 +52,8 @@
 #include "hw/arm/sysbus-fdt.h"
 #include "hw/platform-bus.h"
 #include "hw/arm/fdt.h"
-<<<<<<< HEAD
-#include "hw/intc/arm_gic_common.h"
-=======
 #include "hw/intc/arm_gic.h"
 #include "hw/intc/arm_gicv3_common.h"
->>>>>>> 7124ccf8
 #include "kvm_arm.h"
 #include "hw/smbios/smbios.h"
 #include "qapi/visitor.h"
@@ -65,15 +61,9 @@
 
 /* Number of external interrupt lines to configure the GIC with */
 #define NUM_IRQS 256
-<<<<<<< HEAD
 
 #define PLATFORM_BUS_NUM_IRQS 64
 
-=======
-
-#define PLATFORM_BUS_NUM_IRQS 64
-
->>>>>>> 7124ccf8
 static ARMPlatformBusSystemParams platform_bus_params;
 
 typedef struct VirtBoardInfo {
@@ -86,11 +76,7 @@
     int fdt_size;
     uint32_t clock_phandle;
     uint32_t gic_phandle;
-<<<<<<< HEAD
-    uint32_t v2m_phandle;
-=======
     uint32_t msi_phandle;
->>>>>>> 7124ccf8
     bool using_psci;
 } VirtBoardInfo;
 
@@ -117,8 +103,6 @@
 #define VIRT_MACHINE_CLASS(klass) \
     OBJECT_CLASS_CHECK(VirtMachineClass, klass, TYPE_VIRT_MACHINE)
 
-<<<<<<< HEAD
-=======
 
 #define DEFINE_VIRT_MACHINE_LATEST(major, minor, latest) \
     static void virt_##major##_##minor##_class_init(ObjectClass *oc, \
@@ -149,7 +133,6 @@
     DEFINE_VIRT_MACHINE_LATEST(major, minor, false)
 
 
->>>>>>> 7124ccf8
 /* RAM limit in GB. Since VIRT_MEM starts at the 1GB mark, this means
  * RAM can go up to the 256GB mark, leaving 256GB of the physical
  * address space unallocated and free for future use between 256G and 512G.
@@ -382,10 +365,7 @@
 {
     int cpu;
     int addr_cells = 1;
-<<<<<<< HEAD
-=======
     unsigned int i;
->>>>>>> 7124ccf8
 
     /*
      * From Documentation/devicetree/bindings/arm/cpus.txt
@@ -435,33 +415,15 @@
                                   armcpu->mp_affinity);
         }
 
-<<<<<<< HEAD
-=======
         i = numa_get_node_for_cpu(cpu);
         if (i < nb_numa_nodes) {
             qemu_fdt_setprop_cell(vbi->fdt, nodename, "numa-node-id", i);
         }
 
->>>>>>> 7124ccf8
         g_free(nodename);
     }
 }
 
-<<<<<<< HEAD
-static void fdt_add_v2m_gic_node(VirtBoardInfo *vbi)
-{
-    vbi->v2m_phandle = qemu_fdt_alloc_phandle(vbi->fdt);
-    qemu_fdt_add_subnode(vbi->fdt, "/intc/v2m");
-    qemu_fdt_setprop_string(vbi->fdt, "/intc/v2m", "compatible",
-                            "arm,gic-v2m-frame");
-    qemu_fdt_setprop(vbi->fdt, "/intc/v2m", "msi-controller", NULL, 0);
-    qemu_fdt_setprop_sized_cells(vbi->fdt, "/intc/v2m", "reg",
-                                 2, vbi->memmap[VIRT_GIC_V2M].base,
-                                 2, vbi->memmap[VIRT_GIC_V2M].size);
-    qemu_fdt_setprop_cell(vbi->fdt, "/intc/v2m", "phandle", vbi->v2m_phandle);
-}
-
-=======
 static void fdt_add_its_gic_node(VirtBoardInfo *vbi)
 {
     vbi->msi_phandle = qemu_fdt_alloc_phandle(vbi->fdt);
@@ -488,7 +450,6 @@
     qemu_fdt_setprop_cell(vbi->fdt, "/intc/v2m", "phandle", vbi->msi_phandle);
 }
 
->>>>>>> 7124ccf8
 static void fdt_add_gic_node(VirtBoardInfo *vbi, int type)
 {
     vbi->gic_phandle = qemu_fdt_alloc_phandle(vbi->fdt);
@@ -522,10 +483,6 @@
     qemu_fdt_setprop_cell(vbi->fdt, "/intc", "phandle", vbi->gic_phandle);
 }
 
-<<<<<<< HEAD
-static void create_v2m(VirtBoardInfo *vbi, qemu_irq *pic)
-{
-=======
 static void fdt_add_pmu_nodes(const VirtBoardInfo *vbi, int gictype)
 {
     CPUState *cpu;
@@ -579,7 +536,6 @@
 
 static void create_v2m(VirtBoardInfo *vbi, qemu_irq *pic)
 {
->>>>>>> 7124ccf8
     int i;
     int irq = vbi->irqmap[VIRT_GIC_V2M];
     DeviceState *dev;
@@ -597,12 +553,8 @@
     fdt_add_v2m_gic_node(vbi);
 }
 
-<<<<<<< HEAD
-static void create_gic(VirtBoardInfo *vbi, qemu_irq *pic, int type, bool secure)
-=======
 static void create_gic(VirtBoardInfo *vbi, qemu_irq *pic, int type,
                        bool secure, bool no_its)
->>>>>>> 7124ccf8
 {
     /* We create a standalone GIC */
     DeviceState *gicdev;
@@ -666,23 +618,15 @@
 
     fdt_add_gic_node(vbi, type);
 
-<<<<<<< HEAD
-    if (type == 2) {
-=======
     if (type == 3 && !no_its) {
         create_its(vbi, gicdev);
     } else if (type == 2) {
->>>>>>> 7124ccf8
         create_v2m(vbi, pic);
     }
 }
 
 static void create_uart(const VirtBoardInfo *vbi, qemu_irq *pic, int uart,
-<<<<<<< HEAD
-                        MemoryRegion *mem)
-=======
                         MemoryRegion *mem, CharDriverState *chr)
->>>>>>> 7124ccf8
 {
     char *nodename;
     hwaddr base = vbi->memmap[uart].base;
@@ -693,10 +637,7 @@
     DeviceState *dev = qdev_create(NULL, "pl011");
     SysBusDevice *s = SYS_BUS_DEVICE(dev);
 
-<<<<<<< HEAD
-=======
     qdev_prop_set_chr(dev, "chardev", chr);
->>>>>>> 7124ccf8
     qdev_init_nofail(dev);
     memory_region_add_subregion(mem, base,
                                 sysbus_mmio_get_region(s, 0));
@@ -991,12 +932,8 @@
     FWCfgState *fw_cfg;
     char *nodename;
 
-<<<<<<< HEAD
-    fw_cfg_init_mem_wide(base + 8, base, 8, base + 16, as);
-=======
     fw_cfg = fw_cfg_init_mem_wide(base + 8, base, 8, base + 16, as);
     fw_cfg_add_i16(fw_cfg, FW_CFG_NB_CPUS, (uint16_t)smp_cpus);
->>>>>>> 7124ccf8
 
     nodename = g_strdup_printf("/fw-cfg@%" PRIx64, base);
     qemu_fdt_add_subnode(vbi->fdt, nodename);
@@ -1125,18 +1062,11 @@
     qemu_fdt_setprop_cell(vbi->fdt, nodename, "#size-cells", 2);
     qemu_fdt_setprop_cells(vbi->fdt, nodename, "bus-range", 0,
                            nr_pcie_buses - 1);
-<<<<<<< HEAD
-
-    if (vbi->v2m_phandle) {
-        qemu_fdt_setprop_cells(vbi->fdt, nodename, "msi-parent",
-                               vbi->v2m_phandle);
-=======
     qemu_fdt_setprop(vbi->fdt, nodename, "dma-coherent", NULL, 0);
 
     if (vbi->msi_phandle) {
         qemu_fdt_setprop_cells(vbi->fdt, nodename, "msi-parent",
                                vbi->msi_phandle);
->>>>>>> 7124ccf8
     }
 
     qemu_fdt_setprop_sized_cells(vbi->fdt, nodename, "reg",
@@ -1188,11 +1118,7 @@
     arm_register_platform_bus_fdt_creator(fdt_params);
 
     dev = qdev_create(NULL, TYPE_PLATFORM_BUS_DEVICE);
-<<<<<<< HEAD
     dev->id = (char *) TYPE_PLATFORM_BUS_DEVICE;
-=======
-    dev->id = TYPE_PLATFORM_BUS_DEVICE;
->>>>>>> 7124ccf8
     qdev_prop_set_uint32(dev, "num_irqs",
         platform_bus_params.platform_bus_num_irqs);
     qdev_prop_set_uint32(dev, "mmio_size",
@@ -1292,16 +1218,12 @@
     VirtGuestInfoState *guest_info_state = g_malloc0(sizeof *guest_info_state);
     VirtGuestInfo *guest_info = &guest_info_state->info;
     char **cpustr;
-<<<<<<< HEAD
-    bool firmware_loaded = bios_name || drive_get(IF_PFLASH, 0, 0);
-=======
     ObjectClass *oc;
     const char *typename;
     CPUClass *cc;
     Error *err = NULL;
     bool firmware_loaded = bios_name || drive_get(IF_PFLASH, 0, 0);
     uint8_t clustersz;
->>>>>>> 7124ccf8
 
     if (!cpu_model) {
         cpu_model = "cortex-a15";
@@ -1311,21 +1233,14 @@
      * KVM is not available yet
      */
     if (!gic_version) {
-<<<<<<< HEAD
+        if (!kvm_enabled()) {
+            error_report("gic-version=host requires KVM");
+            exit(1);
+        }
+
         gic_version = kvm_arm_vgic_probe();
         if (!gic_version) {
             error_report("Unable to determine GIC version supported by host");
-            error_printf("KVM acceleration is probably not supported\n");
-=======
-        if (!kvm_enabled()) {
-            error_report("gic-version=host requires KVM");
-            exit(1);
-        }
-
-        gic_version = kvm_arm_vgic_probe();
-        if (!gic_version) {
-            error_report("Unable to determine GIC version supported by host");
->>>>>>> 7124ccf8
             exit(1);
         }
     }
@@ -1354,15 +1269,10 @@
      */
     if (gic_version == 3) {
         virt_max_cpus = vbi->memmap[VIRT_GIC_REDIST].size / 0x20000;
-<<<<<<< HEAD
-    } else {
-        virt_max_cpus = GIC_NCPU;
-=======
         clustersz = GICV3_TARGETLIST_BITS;
     } else {
         virt_max_cpus = GIC_NCPU;
         clustersz = GIC_TARGETLIST_BITS;
->>>>>>> 7124ccf8
     }
 
     if (max_cpus > virt_max_cpus) {
@@ -1398,18 +1308,6 @@
 
     create_fdt(vbi);
 
-<<<<<<< HEAD
-    for (n = 0; n < smp_cpus; n++) {
-        ObjectClass *oc = cpu_class_by_name(TYPE_ARM_CPU, cpustr[0]);
-        CPUClass *cc = CPU_CLASS(oc);
-        Object *cpuobj;
-        Error *err = NULL;
-        char *cpuopts = g_strdup(cpustr[1]);
-
-        if (!oc) {
-            error_report("Unable to find CPU definition");
-            exit(1);
-=======
     oc = cpu_class_by_name(TYPE_ARM_CPU, cpustr[0]);
     if (!oc) {
         error_report("Unable to find CPU definition");
@@ -1441,15 +1339,6 @@
             uint8_t aff0 = n % clustersz;
             object_property_set_int(cpuobj, (aff1 << ARM_AFF1_SHIFT) | aff0,
                                     "mp-affinity", NULL);
->>>>>>> 7124ccf8
-        }
-
-        /* Handle any CPU options specified by the user */
-        cc->parse_features(CPU(cpuobj), cpuopts, &err);
-        g_free(cpuopts);
-        if (err) {
-            error_report_err(err);
-            exit(1);
         }
 
         if (!vms->secure) {
@@ -1465,13 +1354,10 @@
                 object_property_set_bool(cpuobj, true,
                                          "start-powered-off", NULL);
             }
-<<<<<<< HEAD
-=======
         }
 
         if (vmc->no_pmu && object_property_find(cpuobj, "pmu", NULL)) {
             object_property_set_bool(cpuobj, false, "pmu", NULL);
->>>>>>> 7124ccf8
         }
 
         if (object_property_find(cpuobj, "reset-cbar", NULL)) {
@@ -1488,10 +1374,6 @@
 
         object_property_set_bool(cpuobj, true, "realized", NULL);
     }
-<<<<<<< HEAD
-    g_strfreev(cpustr);
-=======
->>>>>>> 7124ccf8
     fdt_add_timer_nodes(vbi, gic_version);
     fdt_add_cpu_nodes(vbi);
     fdt_add_psci_node(vbi);
@@ -1502,15 +1384,6 @@
 
     create_flash(vbi, sysmem, secure_sysmem ? secure_sysmem : sysmem);
 
-<<<<<<< HEAD
-    create_gic(vbi, pic, gic_version, vms->secure);
-
-    create_uart(vbi, pic, VIRT_UART, sysmem);
-
-    if (vms->secure) {
-        create_secure_ram(vbi, secure_sysmem);
-        create_uart(vbi, pic, VIRT_SECURE_UART, secure_sysmem);
-=======
     create_gic(vbi, pic, gic_version, vms->secure, vmc->no_its);
 
     fdt_add_pmu_nodes(vbi, gic_version);
@@ -1520,7 +1393,6 @@
     if (vms->secure) {
         create_secure_ram(vbi, secure_sysmem);
         create_uart(vbi, pic, VIRT_SECURE_UART, secure_sysmem, serial_hds[1]);
->>>>>>> 7124ccf8
     }
 
     create_rtc(vbi, pic);
@@ -1544,10 +1416,7 @@
     guest_info->irqmap = vbi->irqmap;
     guest_info->use_highmem = vms->highmem;
     guest_info->gic_version = gic_version;
-<<<<<<< HEAD
-=======
     guest_info->no_its = vmc->no_its;
->>>>>>> 7124ccf8
     guest_info_state->machine_done.notify = virt_guest_info_machine_done;
     qemu_add_machine_init_done_notifier(&guest_info_state->machine_done);
 
@@ -1632,20 +1501,13 @@
      * it later in machvirt_init, where we have more information about the
      * configuration of the particular instance.
      */
-<<<<<<< HEAD
-    mc->max_cpus = MAX_CPUMASK_BITS;
-=======
     mc->max_cpus = 255;
->>>>>>> 7124ccf8
     mc->has_dynamic_sysbus = true;
     mc->block_default_type = IF_VIRTIO;
     mc->no_cdrom = 1;
     mc->pci_allow_0_address = true;
-<<<<<<< HEAD
-=======
     /* We know we will never create a pre-ARMv7 CPU which needs 1K pages */
     mc->minimum_page_bits = 12;
->>>>>>> 7124ccf8
 }
 
 static const TypeInfo virt_machine_info = {
@@ -1657,9 +1519,6 @@
     .class_init    = virt_machine_class_init,
 };
 
-<<<<<<< HEAD
-static void virt_2_6_instance_init(Object *obj)
-=======
 static void machvirt_machine_init(void)
 {
     type_register_static(&virt_machine_info);
@@ -1667,7 +1526,6 @@
 type_init(machvirt_machine_init);
 
 static void virt_2_8_instance_init(Object *obj)
->>>>>>> 7124ccf8
 {
     VirtMachineState *vms = VIRT_MACHINE(obj);
 
@@ -1700,26 +1558,6 @@
                                     "Valid values are 2, 3 and host", NULL);
 }
 
-<<<<<<< HEAD
-static void virt_2_6_class_init(ObjectClass *oc, void *data)
-{
-    MachineClass *mc = MACHINE_CLASS(oc);
-    static GlobalProperty compat_props[] = {
-        { /* end of list */ }
-    };
-
-    mc->desc = "QEMU 2.6 ARM Virtual Machine";
-    mc->alias = "virt";
-    mc->compat_props = compat_props;
-}
-
-static const TypeInfo machvirt_info = {
-    .name = MACHINE_TYPE_NAME("virt-2.6"),
-    .parent = TYPE_VIRT_MACHINE,
-    .instance_init = virt_2_6_instance_init,
-    .class_init = virt_2_6_class_init,
-};
-=======
 static void virt_machine_2_8_options(MachineClass *mc)
 {
 }
@@ -1745,20 +1583,12 @@
     mc->minimum_page_bits = 0;
 }
 DEFINE_VIRT_MACHINE(2, 7)
->>>>>>> 7124ccf8
 
 #define VIRT_COMPAT_2_6 \
     HW_COMPAT_2_6
 
 static void virt_2_6_instance_init(Object *obj)
 {
-<<<<<<< HEAD
-    type_register_static(&virt_machine_info);
-    type_register_static(&machvirt_info);
-}
-
-type_init(machvirt_machine_init);
-=======
     virt_2_7_instance_init(obj);
 }
 
@@ -1772,5 +1602,4 @@
     /* Disable PMU for 2.6 as PMU support was first introduced in 2.7 */
     vmc->no_pmu = true;
 }
-DEFINE_VIRT_MACHINE(2, 6)
->>>>>>> 7124ccf8
+DEFINE_VIRT_MACHINE(2, 6)