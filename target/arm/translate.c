--- conflicted
+++ resolved
@@ -28,11 +28,7 @@
 #include "tcg-op-gvec.h"
 #include "qemu/log.h"
 #include "qemu/bitops.h"
-<<<<<<< HEAD
-#include "qemu/error-report.h"
-=======
 #include "qemu/qemu-print.h"
->>>>>>> 82b2865e
 #include "arm_ldst.h"
 #include "exec/semihost.h"
 
@@ -4828,12 +4824,8 @@
         }
         break;
     case 4: /* sev */
-        gen_helper_sev(cpu_env);
-        break;
     case 5: /* sevl */
-        if (!parallel_cpus) {
-            gen_helper_sevl(cpu_env);
-        }
+        /* TODO: Implement SEV, SEVL and WFE.  May help SMP performance.  */
     default: /* nop */
         break;
     }
@@ -13743,17 +13735,10 @@
 static void arm_tr_tb_stop(DisasContextBase *dcbase, CPUState *cpu)
 {
     DisasContext *dc = container_of(dcbase, DisasContext, base);
-    static int count = 1;
 
     if (tb_cflags(dc->base.tb) & CF_LAST_IO && dc->condjmp) {
         /* FIXME: This can theoretically happen with self-modifying code. */
-        /* Xilinx: Don't abort as we use icount a lot and this breaks
-         * everything. To avoid spamming the user just print this once.
-         */
-        if (count) {
-            warn_report("IO on conditional branch instruction");
-            count--;
-        }
+        cpu_abort(cpu, "IO on conditional branch instruction");
     }
 
     /* At this stage dc->condjmp will only be set when the skipped
