--- conflicted
+++ resolved
@@ -15,67 +15,6 @@
 extern QemuUUID qemu_uuid;
 extern bool qemu_uuid_set;
 
-<<<<<<< HEAD
-bool runstate_check(RunState state);
-void runstate_set(RunState new_state);
-int runstate_is_running(void);
-bool runstate_needs_reset(void);
-bool runstate_store(char *str, size_t size);
-typedef struct vm_change_state_entry VMChangeStateEntry;
-typedef void VMChangeStateHandler(void *opaque, int running, RunState state);
-
-VMChangeStateEntry *qemu_add_vm_change_state_handler(VMChangeStateHandler *cb,
-                                                     void *opaque);
-VMChangeStateEntry *qemu_add_vm_change_state_handler_prio(
-        VMChangeStateHandler *cb, void *opaque, int priority);
-void qemu_del_vm_change_state_handler(VMChangeStateEntry *e);
-void vm_state_notify(int running, RunState state);
-
-static inline bool shutdown_caused_by_guest(ShutdownCause cause)
-{
-    return cause >= SHUTDOWN_CAUSE_GUEST_SHUTDOWN;
-}
-
-void vm_start(void);
-int vm_prepare_start(void);
-int vm_stop(RunState state);
-int vm_stop_force_state(RunState state);
-void vm_stop_from_timer(RunState state);
-int vm_shutdown(void);
-
-typedef enum WakeupReason {
-    /* Always keep QEMU_WAKEUP_REASON_NONE = 0 */
-    QEMU_WAKEUP_REASON_NONE = 0,
-    QEMU_WAKEUP_REASON_RTC,
-    QEMU_WAKEUP_REASON_PMTIMER,
-    QEMU_WAKEUP_REASON_OTHER,
-} WakeupReason;
-
-void qemu_exit_preconfig_request(void);
-void qemu_system_reset_request(ShutdownCause reason);
-void qemu_system_suspend_request(void);
-void qemu_register_suspend_notifier(Notifier *notifier);
-bool qemu_wakeup_suspend_enabled(void);
-void qemu_system_wakeup_request(WakeupReason reason, Error **errp);
-void qemu_system_wakeup_enable(WakeupReason reason, bool enabled);
-void qemu_register_wakeup_notifier(Notifier *notifier);
-void qemu_register_wakeup_support(void);
-void qemu_system_shutdown_request(ShutdownCause reason);
-void qemu_system_powerdown_request(void);
-void qemu_register_powerdown_notifier(Notifier *notifier);
-void qemu_register_shutdown_notifier(Notifier *notifier);
-void qemu_system_debug_request(void);
-void qemu_system_vmstop_request(RunState reason);
-void qemu_system_vmstop_request_prepare(void);
-bool qemu_vmstop_requested(RunState *r);
-ShutdownCause qemu_shutdown_requested_get(void);
-ShutdownCause qemu_reset_requested_get(void);
-void qemu_system_killed(int signal, pid_t pid);
-void qemu_system_reset(ShutdownCause reason);
-void qemu_system_guest_panicked(GuestPanicInformation *info);
-
-=======
->>>>>>> 9f3a972e
 void qemu_add_exit_notifier(Notifier *notify);
 void qemu_remove_exit_notifier(Notifier *notify);
 
@@ -119,18 +58,8 @@
 extern const char *mem_path;
 extern int mem_prealloc;
 
-<<<<<<< HEAD
 extern uint64_t global_sync_quantum;
 
-#define MAX_NODES 128
-#define NUMA_NODE_UNASSIGNED MAX_NODES
-#define NUMA_DISTANCE_MIN         10
-#define NUMA_DISTANCE_DEFAULT     20
-#define NUMA_DISTANCE_MAX         254
-#define NUMA_DISTANCE_UNREACHABLE 255
-
-=======
->>>>>>> 9f3a972e
 #define MAX_OPTION_ROMS 16
 typedef struct QEMUOptionRom {
     const char *name;
