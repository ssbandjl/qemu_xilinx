/*
 * ARM kernel loader.
 *
 * Copyright (c) 2006-2007 CodeSourcery.
 * Written by Paul Brook
 *
 * This code is licensed under the GPL.
 */

#include "qemu/osdep.h"
#include "qemu/error-report.h"
#include "qapi/error.h"
#include <libfdt.h>
#include "hw/hw.h"
#include "hw/arm/arm.h"
#include "hw/arm/linux-boot-if.h"
#include "sysemu/kvm.h"
#include "sysemu/sysemu.h"
#include "sysemu/numa.h"
#include "hw/boards.h"
#include "hw/loader.h"
#include "elf.h"
#include "sysemu/device_tree.h"
#include "qemu/config-file.h"
#include "qemu/option.h"
#include "exec/address-spaces.h"
#include "qemu/units.h"

#include <libfdt.h>

/* Kernel boot protocol is specified in the kernel docs
 * Documentation/arm/Booting and Documentation/arm64/booting.txt
 * They have different preferred image load offsets from system RAM base.
 */
#define KERNEL_ARGS_ADDR   0x100
#define KERNEL_NOLOAD_ADDR 0x02000000
#define KERNEL_LOAD_ADDR   0x00010000
#define KERNEL64_LOAD_ADDR 0x00080000

#define ARM64_TEXT_OFFSET_OFFSET    8
#define ARM64_MAGIC_OFFSET          56

#define BOOTLOADER_MAX_SIZE         (4 * KiB)

AddressSpace *arm_boot_address_space(ARMCPU *cpu,
                                     const struct arm_boot_info *info)
{
    /* Return the address space to use for bootloader reads and writes.
     * We prefer the secure address space if the CPU has it and we're
     * going to boot the guest into it.
     */
    int asidx;
    CPUState *cs = CPU(cpu);

    if (arm_feature(&cpu->env, ARM_FEATURE_EL3) && info->secure_boot) {
        asidx = ARMASIdx_S;
    } else {
        asidx = ARMASIdx_NS;
    }

    return cpu_get_address_space(cs, asidx);
}

typedef enum {
    FIXUP_NONE = 0,     /* do nothing */
    FIXUP_TERMINATOR,   /* end of insns */
    FIXUP_BOARDID,      /* overwrite with board ID number */
    FIXUP_BOARD_SETUP,  /* overwrite with board specific setup code address */
    FIXUP_ARGPTR_LO,    /* overwrite with pointer to kernel args */
    FIXUP_ARGPTR_HI,    /* overwrite with pointer to kernel args (high half) */
    FIXUP_ENTRYPOINT_LO, /* overwrite with kernel entry point */
    FIXUP_ENTRYPOINT_HI, /* overwrite with kernel entry point (high half) */
    FIXUP_GIC_CPU_IF,   /* overwrite with GIC CPU interface address */
    FIXUP_BOOTREG,      /* overwrite with boot register address */
    FIXUP_DSB,          /* overwrite with correct DSB insn for cpu */
    FIXUP_MAX,
} FixupType;

typedef struct ARMInsnFixup {
    uint32_t insn;
    FixupType fixup;
} ARMInsnFixup;

static const ARMInsnFixup bootloader_aarch64[] = {
    { 0x580000c0 }, /* ldr x0, arg ; Load the lower 32-bits of DTB */
    { 0xaa1f03e1 }, /* mov x1, xzr */
    { 0xaa1f03e2 }, /* mov x2, xzr */
    { 0xaa1f03e3 }, /* mov x3, xzr */
    { 0x58000084 }, /* ldr x4, entry ; Load the lower 32-bits of kernel entry */
    { 0xd61f0080 }, /* br x4      ; Jump to the kernel entry point */
    { 0, FIXUP_ARGPTR_LO }, /* arg: .word @DTB Lower 32-bits */
    { 0, FIXUP_ARGPTR_HI}, /* .word @DTB Higher 32-bits */
    { 0, FIXUP_ENTRYPOINT_LO }, /* entry: .word @Kernel Entry Lower 32-bits */
    { 0, FIXUP_ENTRYPOINT_HI }, /* .word @Kernel Entry Higher 32-bits */
    { 0, FIXUP_TERMINATOR }
};

/* A very small bootloader: call the board-setup code (if needed),
 * set r0-r2, then jump to the kernel.
 * If we're not calling boot setup code then we don't copy across
 * the first BOOTLOADER_NO_BOARD_SETUP_OFFSET insns in this array.
 */

static const ARMInsnFixup bootloader[] = {
    { 0xe28fe004 }, /* add     lr, pc, #4 */
    { 0xe51ff004 }, /* ldr     pc, [pc, #-4] */
    { 0, FIXUP_BOARD_SETUP },
#define BOOTLOADER_NO_BOARD_SETUP_OFFSET 3
    { 0xe3a00000 }, /* mov     r0, #0 */
    { 0xe59f1004 }, /* ldr     r1, [pc, #4] */
    { 0xe59f2004 }, /* ldr     r2, [pc, #4] */
    { 0xe59ff004 }, /* ldr     pc, [pc, #4] */
    { 0, FIXUP_BOARDID },
    { 0, FIXUP_ARGPTR_LO },
    { 0, FIXUP_ENTRYPOINT_LO },
    { 0, FIXUP_TERMINATOR }
};

/* Handling for secondary CPU boot in a multicore system.
 * Unlike the uniprocessor/primary CPU boot, this is platform
 * dependent. The default code here is based on the secondary
 * CPU boot protocol used on realview/vexpress boards, with
 * some parameterisation to increase its flexibility.
 * QEMU platform models for which this code is not appropriate
 * should override write_secondary_boot and secondary_cpu_reset_hook
 * instead.
 *
 * This code enables the interrupt controllers for the secondary
 * CPUs and then puts all the secondary CPUs into a loop waiting
 * for an interprocessor interrupt and polling a configurable
 * location for the kernel secondary CPU entry point.
 */
#define DSB_INSN 0xf57ff04f
#define CP15_DSB_INSN 0xee070f9a /* mcr cp15, 0, r0, c7, c10, 4 */

static const ARMInsnFixup smpboot[] = {
    { 0xe59f2028 }, /* ldr r2, gic_cpu_if */
    { 0xe59f0028 }, /* ldr r0, bootreg_addr */
    { 0xe3a01001 }, /* mov r1, #1 */
    { 0xe5821000 }, /* str r1, [r2] - set GICC_CTLR.Enable */
    { 0xe3a010ff }, /* mov r1, #0xff */
    { 0xe5821004 }, /* str r1, [r2, 4] - set GIC_PMR.Priority to 0xff */
    { 0, FIXUP_DSB },   /* dsb */
    { 0xe320f003 }, /* wfi */
    { 0xe5901000 }, /* ldr     r1, [r0] */
    { 0xe1110001 }, /* tst     r1, r1 */
    { 0x0afffffb }, /* beq     <wfi> */
    { 0xe12fff11 }, /* bx      r1 */
    { 0, FIXUP_GIC_CPU_IF }, /* gic_cpu_if: .word 0x.... */
    { 0, FIXUP_BOOTREG }, /* bootreg_addr: .word 0x.... */
    { 0, FIXUP_TERMINATOR }
};

static void write_bootloader(const char *name, hwaddr addr,
                             const ARMInsnFixup *insns, uint32_t *fixupcontext,
                             AddressSpace *as)
{
    /* Fix up the specified bootloader fragment and write it into
     * guest memory using rom_add_blob_fixed(). fixupcontext is
     * an array giving the values to write in for the fixup types
     * which write a value into the code array.
     */
    int i, len;
    uint32_t *code;

    len = 0;
    while (insns[len].fixup != FIXUP_TERMINATOR) {
        len++;
    }

    code = g_new0(uint32_t, len);

    for (i = 0; i < len; i++) {
        uint32_t insn = insns[i].insn;
        FixupType fixup = insns[i].fixup;

        switch (fixup) {
        case FIXUP_NONE:
            break;
        case FIXUP_BOARDID:
        case FIXUP_BOARD_SETUP:
        case FIXUP_ARGPTR_LO:
        case FIXUP_ARGPTR_HI:
        case FIXUP_ENTRYPOINT_LO:
        case FIXUP_ENTRYPOINT_HI:
        case FIXUP_GIC_CPU_IF:
        case FIXUP_BOOTREG:
        case FIXUP_DSB:
            insn = fixupcontext[fixup];
            break;
        default:
            abort();
        }
        code[i] = tswap32(insn);
    }

    assert((len * sizeof(uint32_t)) < BOOTLOADER_MAX_SIZE);

    rom_add_blob_fixed_as(name, code, len * sizeof(uint32_t), addr, as);

    g_free(code);
}

static void default_write_secondary(ARMCPU *cpu,
                                    const struct arm_boot_info *info)
{
    uint32_t fixupcontext[FIXUP_MAX];
    AddressSpace *as = arm_boot_address_space(cpu, info);

    fixupcontext[FIXUP_GIC_CPU_IF] = info->gic_cpu_if_addr;
    fixupcontext[FIXUP_BOOTREG] = info->smp_bootreg_addr;
    if (arm_feature(&cpu->env, ARM_FEATURE_V7)) {
        fixupcontext[FIXUP_DSB] = DSB_INSN;
    } else {
        fixupcontext[FIXUP_DSB] = CP15_DSB_INSN;
    }

    write_bootloader("smpboot", info->smp_loader_start,
                     smpboot, fixupcontext, as);
}

void arm_write_secure_board_setup_dummy_smc(ARMCPU *cpu,
                                            const struct arm_boot_info *info,
                                            hwaddr mvbar_addr)
{
    AddressSpace *as = arm_boot_address_space(cpu, info);
    int n;
    uint32_t mvbar_blob[] = {
        /* mvbar_addr: secure monitor vectors
         * Default unimplemented and unused vectors to spin. Makes it
         * easier to debug (as opposed to the CPU running away).
         */
        0xeafffffe, /* (spin) */
        0xeafffffe, /* (spin) */
        0xe1b0f00e, /* movs pc, lr ;SMC exception return */
        0xeafffffe, /* (spin) */
        0xeafffffe, /* (spin) */
        0xeafffffe, /* (spin) */
        0xeafffffe, /* (spin) */
        0xeafffffe, /* (spin) */
    };
    uint32_t board_setup_blob[] = {
        /* board setup addr */
        0xe3a00e00 + (mvbar_addr >> 4), /* mov r0, #mvbar_addr */
        0xee0c0f30, /* mcr     p15, 0, r0, c12, c0, 1 ;set MVBAR */
        0xee110f11, /* mrc     p15, 0, r0, c1 , c1, 0 ;read SCR */
        0xe3800031, /* orr     r0, #0x31              ;enable AW, FW, NS */
        0xee010f11, /* mcr     p15, 0, r0, c1, c1, 0  ;write SCR */
        0xe1a0100e, /* mov     r1, lr                 ;save LR across SMC */
        0xe1600070, /* smc     #0                     ;call monitor to flush SCR */
        0xe1a0f001, /* mov     pc, r1                 ;return */
    };

    /* check that mvbar_addr is correctly aligned and relocatable (using MOV) */
    assert((mvbar_addr & 0x1f) == 0 && (mvbar_addr >> 4) < 0x100);

    /* check that these blobs don't overlap */
    assert((mvbar_addr + sizeof(mvbar_blob) <= info->board_setup_addr)
          || (info->board_setup_addr + sizeof(board_setup_blob) <= mvbar_addr));

    for (n = 0; n < ARRAY_SIZE(mvbar_blob); n++) {
        mvbar_blob[n] = tswap32(mvbar_blob[n]);
    }
    rom_add_blob_fixed_as("board-setup-mvbar", mvbar_blob, sizeof(mvbar_blob),
                          mvbar_addr, as);

    for (n = 0; n < ARRAY_SIZE(board_setup_blob); n++) {
        board_setup_blob[n] = tswap32(board_setup_blob[n]);
    }
    rom_add_blob_fixed_as("board-setup", board_setup_blob,
                          sizeof(board_setup_blob), info->board_setup_addr, as);
}

static void default_reset_secondary(ARMCPU *cpu,
                                    const struct arm_boot_info *info)
{
    AddressSpace *as = arm_boot_address_space(cpu, info);
    CPUState *cs = CPU(cpu);

    address_space_stl_notdirty(as, info->smp_bootreg_addr,
                               0, MEMTXATTRS_UNSPECIFIED, NULL);
    cpu_set_pc(cs, info->smp_loader_start);
}

static inline bool have_dtb(const struct arm_boot_info *info)
{
    return info->dtb_filename || info->get_dtb;
}

#define WRITE_WORD(p, value) do { \
    address_space_stl_notdirty(as, p, value, \
                               MEMTXATTRS_UNSPECIFIED, NULL);  \
    p += 4;                       \
} while (0)

static void set_kernel_args(const struct arm_boot_info *info, AddressSpace *as)
{
    int initrd_size = info->initrd_size;
    hwaddr base = info->loader_start;
    hwaddr p;

    p = base + KERNEL_ARGS_ADDR;
    /* ATAG_CORE */
    WRITE_WORD(p, 5);
    WRITE_WORD(p, 0x54410001);
    WRITE_WORD(p, 1);
    WRITE_WORD(p, 0x1000);
    WRITE_WORD(p, 0);
    /* ATAG_MEM */
    /* TODO: handle multiple chips on one ATAG list */
    WRITE_WORD(p, 4);
    WRITE_WORD(p, 0x54410002);
    WRITE_WORD(p, info->ram_size);
    WRITE_WORD(p, info->loader_start);
    if (initrd_size) {
        /* ATAG_INITRD2 */
        WRITE_WORD(p, 4);
        WRITE_WORD(p, 0x54420005);
        WRITE_WORD(p, info->initrd_start);
        WRITE_WORD(p, initrd_size);
    }
    if (info->kernel_cmdline && *info->kernel_cmdline) {
        /* ATAG_CMDLINE */
        int cmdline_size;

        cmdline_size = strlen(info->kernel_cmdline);
        address_space_write(as, p + 8, MEMTXATTRS_UNSPECIFIED,
                            (const uint8_t *)info->kernel_cmdline,
                            cmdline_size + 1);
        cmdline_size = (cmdline_size >> 2) + 1;
        WRITE_WORD(p, cmdline_size + 2);
        WRITE_WORD(p, 0x54410009);
        p += cmdline_size * 4;
    }
    if (info->atag_board) {
        /* ATAG_BOARD */
        int atag_board_len;
        uint8_t atag_board_buf[0x1000];

        atag_board_len = (info->atag_board(info, atag_board_buf) + 3) & ~3;
        WRITE_WORD(p, (atag_board_len + 8) >> 2);
        WRITE_WORD(p, 0x414f4d50);
        address_space_write(as, p, MEMTXATTRS_UNSPECIFIED,
                            atag_board_buf, atag_board_len);
        p += atag_board_len;
    }
    /* ATAG_END */
    WRITE_WORD(p, 0);
    WRITE_WORD(p, 0);
}

static void set_kernel_args_old(const struct arm_boot_info *info,
                                AddressSpace *as)
{
    hwaddr p;
    const char *s;
    int initrd_size = info->initrd_size;
    hwaddr base = info->loader_start;

    /* see linux/include/asm-arm/setup.h */
    p = base + KERNEL_ARGS_ADDR;
    /* page_size */
    WRITE_WORD(p, 4096);
    /* nr_pages */
    WRITE_WORD(p, info->ram_size / 4096);
    /* ramdisk_size */
    WRITE_WORD(p, 0);
#define FLAG_READONLY	1
#define FLAG_RDLOAD	4
#define FLAG_RDPROMPT	8
    /* flags */
    WRITE_WORD(p, FLAG_READONLY | FLAG_RDLOAD | FLAG_RDPROMPT);
    /* rootdev */
    WRITE_WORD(p, (31 << 8) | 0);	/* /dev/mtdblock0 */
    /* video_num_cols */
    WRITE_WORD(p, 0);
    /* video_num_rows */
    WRITE_WORD(p, 0);
    /* video_x */
    WRITE_WORD(p, 0);
    /* video_y */
    WRITE_WORD(p, 0);
    /* memc_control_reg */
    WRITE_WORD(p, 0);
    /* unsigned char sounddefault */
    /* unsigned char adfsdrives */
    /* unsigned char bytes_per_char_h */
    /* unsigned char bytes_per_char_v */
    WRITE_WORD(p, 0);
    /* pages_in_bank[4] */
    WRITE_WORD(p, 0);
    WRITE_WORD(p, 0);
    WRITE_WORD(p, 0);
    WRITE_WORD(p, 0);
    /* pages_in_vram */
    WRITE_WORD(p, 0);
    /* initrd_start */
    if (initrd_size) {
        WRITE_WORD(p, info->initrd_start);
    } else {
        WRITE_WORD(p, 0);
    }
    /* initrd_size */
    WRITE_WORD(p, initrd_size);
    /* rd_start */
    WRITE_WORD(p, 0);
    /* system_rev */
    WRITE_WORD(p, 0);
    /* system_serial_low */
    WRITE_WORD(p, 0);
    /* system_serial_high */
    WRITE_WORD(p, 0);
    /* mem_fclk_21285 */
    WRITE_WORD(p, 0);
    /* zero unused fields */
    while (p < base + KERNEL_ARGS_ADDR + 256 + 1024) {
        WRITE_WORD(p, 0);
    }
    s = info->kernel_cmdline;
    if (s) {
        address_space_write(as, p, MEMTXATTRS_UNSPECIFIED,
                            (const uint8_t *)s, strlen(s) + 1);
    } else {
        WRITE_WORD(p, 0);
    }
}

static int fdt_add_memory_node(void *fdt, uint32_t acells, hwaddr mem_base,
                               uint32_t scells, hwaddr mem_len,
                               int numa_node_id)
{
    char *nodename;
    int ret;

    nodename = g_strdup_printf("/memory@%" PRIx64, mem_base);
    qemu_fdt_add_subnode(fdt, nodename);
    qemu_fdt_setprop_string(fdt, nodename, "device_type", "memory");
    ret = qemu_fdt_setprop_sized_cells(fdt, nodename, "reg", acells, mem_base,
                                       scells, mem_len);
    if (ret < 0) {
        goto out;
    }

    /* only set the NUMA ID if it is specified */
    if (numa_node_id >= 0) {
        ret = qemu_fdt_setprop_cell(fdt, nodename,
                                    "numa-node-id", numa_node_id);
    }
out:
    g_free(nodename);
    return ret;
}

static void fdt_add_psci_node(void *fdt)
{
    uint32_t cpu_suspend_fn;
    uint32_t cpu_off_fn;
    uint32_t cpu_on_fn;
    uint32_t migrate_fn;
    ARMCPU *armcpu = ARM_CPU(qemu_get_cpu(0));
    const char *psci_method;
    int64_t psci_conduit;
    int rc;

    psci_conduit = object_property_get_int(OBJECT(armcpu),
                                           "psci-conduit",
                                           &error_abort);
    switch (psci_conduit) {
    case QEMU_PSCI_CONDUIT_DISABLED:
        return;
    case QEMU_PSCI_CONDUIT_HVC:
        psci_method = "hvc";
        break;
    case QEMU_PSCI_CONDUIT_SMC:
        psci_method = "smc";
        break;
    default:
        g_assert_not_reached();
    }

    /*
     * If /psci node is present in provided DTB, assume that no fixup
     * is necessary and all PSCI configuration should be taken as-is
     */
    rc = fdt_path_offset(fdt, "/psci");
    if (rc >= 0) {
        return;
    }

    qemu_fdt_add_subnode(fdt, "/psci");
    if (armcpu->psci_version == 2) {
        const char comp[] = "arm,psci-0.2\0arm,psci";
        qemu_fdt_setprop(fdt, "/psci", "compatible", comp, sizeof(comp));

        cpu_off_fn = QEMU_PSCI_0_2_FN_CPU_OFF;
        if (arm_feature(&armcpu->env, ARM_FEATURE_AARCH64)) {
            cpu_suspend_fn = QEMU_PSCI_0_2_FN64_CPU_SUSPEND;
            cpu_on_fn = QEMU_PSCI_0_2_FN64_CPU_ON;
            migrate_fn = QEMU_PSCI_0_2_FN64_MIGRATE;
        } else {
            cpu_suspend_fn = QEMU_PSCI_0_2_FN_CPU_SUSPEND;
            cpu_on_fn = QEMU_PSCI_0_2_FN_CPU_ON;
            migrate_fn = QEMU_PSCI_0_2_FN_MIGRATE;
        }
    } else {
        qemu_fdt_setprop_string(fdt, "/psci", "compatible", "arm,psci");

        cpu_suspend_fn = QEMU_PSCI_0_1_FN_CPU_SUSPEND;
        cpu_off_fn = QEMU_PSCI_0_1_FN_CPU_OFF;
        cpu_on_fn = QEMU_PSCI_0_1_FN_CPU_ON;
        migrate_fn = QEMU_PSCI_0_1_FN_MIGRATE;
    }

    /* We adopt the PSCI spec's nomenclature, and use 'conduit' to refer
     * to the instruction that should be used to invoke PSCI functions.
     * However, the device tree binding uses 'method' instead, so that is
     * what we should use here.
     */
    qemu_fdt_setprop_string(fdt, "/psci", "method", psci_method);

    qemu_fdt_setprop_cell(fdt, "/psci", "cpu_suspend", cpu_suspend_fn);
    qemu_fdt_setprop_cell(fdt, "/psci", "cpu_off", cpu_off_fn);
    qemu_fdt_setprop_cell(fdt, "/psci", "cpu_on", cpu_on_fn);
    qemu_fdt_setprop_cell(fdt, "/psci", "migrate", migrate_fn);
}

int arm_load_dtb(hwaddr addr, const struct arm_boot_info *binfo,
                 hwaddr addr_limit, AddressSpace *as)
{
    void *fdt = NULL;
    int size, rc, n = 0;
    uint32_t acells, scells;
    unsigned int i;
    hwaddr mem_base, mem_len;
    char **node_path;
    Error *err = NULL;

    if (binfo->dtb_filename) {
        char *filename;
        filename = qemu_find_file(QEMU_FILE_TYPE_BIOS, binfo->dtb_filename);
        if (!filename) {
            fprintf(stderr, "Couldn't open dtb file %s\n", binfo->dtb_filename);
            goto fail;
        }

        fdt = load_device_tree(filename, &size);
        if (!fdt) {
            fprintf(stderr, "Couldn't open dtb file %s\n", filename);
            g_free(filename);
            goto fail;
        }
        g_free(filename);
    } else {
        fdt = binfo->get_dtb(binfo, &size);
        if (!fdt) {
            fprintf(stderr, "Board was unable to create a dtb blob\n");
            goto fail;
        }
    }

    if (addr_limit > addr && size > (addr_limit - addr)) {
        /* Installing the device tree blob at addr would exceed addr_limit.
         * Whether this constitutes failure is up to the caller to decide,
         * so just return 0 as size, i.e., no error.
         */
        g_free(fdt);
        return 0;
    }

    acells = qemu_fdt_getprop_cell(fdt, "/", "#address-cells", 0,
                                   false, &error_abort);
    scells = qemu_fdt_getprop_cell(fdt, "/", "#size-cells", 0,
                                   false, &error_abort);
    if (acells == 0 || scells == 0) {
        fprintf(stderr, "dtb file invalid (#address-cells or #size-cells 0)\n");
        goto fail;
    }

    if (scells < 2 && binfo->ram_size >= (1ULL << 32)) {
        /* This is user error so deserves a friendlier error message
         * than the failure of setprop_sized_cells would provide
         */
        fprintf(stderr, "qemu: dtb file not compatible with "
                "RAM size > 4GB\n");
        goto fail;
    }

    /* nop all root nodes matching /memory or /memory@unit-address */
    node_path = qemu_fdt_node_unit_path(fdt, "memory", &err);
    if (err) {
        error_report_err(err);
        goto fail;
    }
    while (node_path[n]) {
        if (g_str_has_prefix(node_path[n], "/memory")) {
            qemu_fdt_nop_node(fdt, node_path[n]);
        }
        n++;
    }
    g_strfreev(node_path);

    if (nb_numa_nodes > 0) {
        mem_base = binfo->loader_start;
        for (i = 0; i < nb_numa_nodes; i++) {
            mem_len = numa_info[i].node_mem;
            rc = fdt_add_memory_node(fdt, acells, mem_base,
                                     scells, mem_len, i);
            if (rc < 0) {
                fprintf(stderr, "couldn't add /memory@%"PRIx64" node\n",
                        mem_base);
                goto fail;
            }

            mem_base += mem_len;
        }
    } else {
        rc = fdt_add_memory_node(fdt, acells, binfo->loader_start,
                                 scells, binfo->ram_size, -1);
        if (rc < 0) {
<<<<<<< HEAD
            qemu_fdt_add_subnode(fdt, "/memory");
        }

        if (!qemu_fdt_getprop(fdt, "/memory", "device_type", NULL, false,
                              &err)) {
            qemu_fdt_setprop_string(fdt, "/memory", "device_type", "memory");
        }

        rc = qemu_fdt_setprop_sized_cells(fdt, "/memory", "reg",
                                          acells, binfo->loader_start,
                                          scells, binfo->ram_size);
        if (rc < 0) {
            fprintf(stderr, "couldn't set /memory/reg\n");
=======
            fprintf(stderr, "couldn't add /memory@%"PRIx64" node\n",
                    binfo->loader_start);
>>>>>>> 82b2865e
            goto fail;
        }
    }

    rc = fdt_path_offset(fdt, "/chosen");
    if (rc < 0) {
        qemu_fdt_add_subnode(fdt, "/chosen");
    }

    if (binfo->kernel_cmdline && *binfo->kernel_cmdline) {
        rc = qemu_fdt_setprop_string(fdt, "/chosen", "bootargs",
                                     binfo->kernel_cmdline);
        if (rc < 0) {
            fprintf(stderr, "couldn't set /chosen/bootargs\n");
            goto fail;
        }
    }

    if (binfo->initrd_size) {
        rc = qemu_fdt_setprop_cell(fdt, "/chosen", "linux,initrd-start",
                                   binfo->initrd_start);
        if (rc < 0) {
            fprintf(stderr, "couldn't set /chosen/linux,initrd-start\n");
            goto fail;
        }

        rc = qemu_fdt_setprop_cell(fdt, "/chosen", "linux,initrd-end",
                                   binfo->initrd_start + binfo->initrd_size);
        if (rc < 0) {
            fprintf(stderr, "couldn't set /chosen/linux,initrd-end\n");
            goto fail;
        }
    }

    fdt_add_psci_node(fdt);

    if (binfo->modify_dtb) {
        binfo->modify_dtb(binfo, fdt);
    }

    qemu_fdt_dumpdtb(fdt, size);

    /* Put the DTB into the memory map as a ROM image: this will ensure
     * the DTB is copied again upon reset, even if addr points into RAM.
     */
    rom_add_blob_fixed_as("dtb", fdt, size, addr, as);

    g_free(fdt);

    return size;

fail:
    g_free(fdt);
    return -1;
}

static void do_cpu_reset(void *opaque)
{
    ARMCPU *cpu = opaque;
    CPUState *cs = CPU(cpu);
    CPUARMState *env = &cpu->env;
    const struct arm_boot_info *info = env->boot_info;

    cpu_reset(cs);
    if (info) {
        if (!info->is_linux) {
            int i;
            /* Jump to the entry point.  */
            uint64_t entry = info->entry;

            switch (info->endianness) {
            case ARM_ENDIANNESS_LE:
                env->cp15.sctlr_el[1] &= ~SCTLR_E0E;
                for (i = 1; i < 4; ++i) {
                    env->cp15.sctlr_el[i] &= ~SCTLR_EE;
                }
                env->uncached_cpsr &= ~CPSR_E;
                break;
            case ARM_ENDIANNESS_BE8:
                env->cp15.sctlr_el[1] |= SCTLR_E0E;
                for (i = 1; i < 4; ++i) {
                    env->cp15.sctlr_el[i] |= SCTLR_EE;
                }
                env->uncached_cpsr |= CPSR_E;
                break;
            case ARM_ENDIANNESS_BE32:
                env->cp15.sctlr_el[1] |= SCTLR_B;
                break;
            case ARM_ENDIANNESS_UNKNOWN:
                break; /* Board's decision */
            default:
                g_assert_not_reached();
            }

            cpu_set_pc(cs, entry);
        } else {
            /* If we are booting Linux then we need to check whether we are
             * booting into secure or non-secure state and adjust the state
             * accordingly.  Out of reset, ARM is defined to be in secure state
             * (SCR.NS = 0), we change that here if non-secure boot has been
             * requested.
             */
            if (arm_feature(env, ARM_FEATURE_EL3)) {
                /* AArch64 is defined to come out of reset into EL3 if enabled.
                 * If we are booting Linux then we need to adjust our EL as
                 * Linux expects us to be in EL2 or EL1.  AArch32 resets into
                 * SVC, which Linux expects, so no privilege/exception level to
                 * adjust.
                 */
                if (env->aarch64) {
                    env->cp15.scr_el3 |= SCR_RW;
                    if (arm_feature(env, ARM_FEATURE_EL2)) {
                        env->cp15.hcr_el2 |= HCR_RW;
                        env->pstate = PSTATE_MODE_EL2h;
                    } else {
                        env->pstate = PSTATE_MODE_EL1h;
                    }
                    /* AArch64 kernels never boot in secure mode */
                    assert(!info->secure_boot);
                    /* This hook is only supported for AArch32 currently:
                     * bootloader_aarch64[] will not call the hook, and
                     * the code above has already dropped us into EL2 or EL1.
                     */
                    assert(!info->secure_board_setup);
                }

                if (arm_feature(env, ARM_FEATURE_EL2)) {
                    /* If we have EL2 then Linux expects the HVC insn to work */
                    env->cp15.scr_el3 |= SCR_HCE;
                }

                if (arm_feature(env, ARM_FEATURE_EL2)) {
                    /* If we have EL2 then Linux expects the HVC insn to work */
                    env->cp15.scr_el3 |= SCR_HCE;
                }

                /* Set to non-secure if not a secure boot */
                if (!info->secure_boot &&
                    (cs != first_cpu || !info->secure_board_setup)) {
                    /* Linux expects non-secure state */
                    env->cp15.scr_el3 |= SCR_NS;
                }
            }

            if (!env->aarch64 && !info->secure_boot &&
                arm_feature(env, ARM_FEATURE_EL2)) {
                /*
                 * This is an AArch32 boot not to Secure state, and
                 * we have Hyp mode available, so boot the kernel into
                 * Hyp mode. This is not how the CPU comes out of reset,
                 * so we need to manually put it there.
                 */
                cpsr_write(env, ARM_CPU_MODE_HYP, CPSR_M, CPSRWriteRaw);
            }

            if (cs == first_cpu) {
                AddressSpace *as = arm_boot_address_space(cpu, info);

                cpu_set_pc(cs, info->loader_start);
                cs->halt_pin = false;
                cpu_reset_interrupt(cs, CPU_INTERRUPT_HALT);

                if (!have_dtb(info)) {
                    if (old_param) {
                        set_kernel_args_old(info, as);
                    } else {
                        set_kernel_args(info, as);
                    }
                }
            } else {
                info->secondary_cpu_reset_hook(cpu, info);
            }
        }
    }
}

/**
 * load_image_to_fw_cfg() - Load an image file into an fw_cfg entry identified
 *                          by key.
 * @fw_cfg:         The firmware config instance to store the data in.
 * @size_key:       The firmware config key to store the size of the loaded
 *                  data under, with fw_cfg_add_i32().
 * @data_key:       The firmware config key to store the loaded data under,
 *                  with fw_cfg_add_bytes().
 * @image_name:     The name of the image file to load. If it is NULL, the
 *                  function returns without doing anything.
 * @try_decompress: Whether the image should be decompressed (gunzipped) before
 *                  adding it to fw_cfg. If decompression fails, the image is
 *                  loaded as-is.
 *
 * In case of failure, the function prints an error message to stderr and the
 * process exits with status 1.
 */
static void load_image_to_fw_cfg(FWCfgState *fw_cfg, uint16_t size_key,
                                 uint16_t data_key, const char *image_name,
                                 bool try_decompress)
{
    size_t size = -1;
    uint8_t *data;

    if (image_name == NULL) {
        return;
    }

    if (try_decompress) {
        size = load_image_gzipped_buffer(image_name,
                                         LOAD_IMAGE_MAX_GUNZIP_BYTES, &data);
    }

    if (size == (size_t)-1) {
        gchar *contents;
        gsize length;

        if (!g_file_get_contents(image_name, &contents, &length, NULL)) {
            error_report("failed to load \"%s\"", image_name);
            exit(1);
        }
        size = length;
        data = (uint8_t *)contents;
    }

    fw_cfg_add_i32(fw_cfg, size_key, size);
    fw_cfg_add_bytes(fw_cfg, data_key, data, size);
}

static int do_arm_linux_init(Object *obj, void *opaque)
{
    if (object_dynamic_cast(obj, TYPE_ARM_LINUX_BOOT_IF)) {
        ARMLinuxBootIf *albif = ARM_LINUX_BOOT_IF(obj);
        ARMLinuxBootIfClass *albifc = ARM_LINUX_BOOT_IF_GET_CLASS(obj);
        struct arm_boot_info *info = opaque;

        if (albifc->arm_linux_init) {
            albifc->arm_linux_init(albif, info->secure_boot);
        }
    }
    return 0;
}

static int64_t arm_load_elf(struct arm_boot_info *info, uint64_t *pentry,
                            uint64_t *lowaddr, uint64_t *highaddr,
                            int elf_machine, AddressSpace *as)
{
    bool elf_is64;
    union {
        Elf32_Ehdr h32;
        Elf64_Ehdr h64;
    } elf_header;
    int data_swab = 0;
    bool big_endian;
    int64_t ret = -1;
    Error *err = NULL;


    load_elf_hdr(info->kernel_filename, &elf_header, &elf_is64, &err);
    if (err) {
        error_free(err);
        return ret;
    }

    if (elf_is64) {
        big_endian = elf_header.h64.e_ident[EI_DATA] == ELFDATA2MSB;
        info->endianness = big_endian ? ARM_ENDIANNESS_BE8
                                      : ARM_ENDIANNESS_LE;
    } else {
        big_endian = elf_header.h32.e_ident[EI_DATA] == ELFDATA2MSB;
        if (big_endian) {
            if (bswap32(elf_header.h32.e_flags) & EF_ARM_BE8) {
                info->endianness = ARM_ENDIANNESS_BE8;
            } else {
                info->endianness = ARM_ENDIANNESS_BE32;
                /* In BE32, the CPU has a different view of the per-byte
                 * address map than the rest of the system. BE32 ELF files
                 * are organised such that they can be programmed through
                 * the CPU's per-word byte-reversed view of the world. QEMU
                 * however loads ELF files independently of the CPU. So
                 * tell the ELF loader to byte reverse the data for us.
                 */
                data_swab = 2;
            }
        } else {
            info->endianness = ARM_ENDIANNESS_LE;
        }
    }

    ret = load_elf_as(info->kernel_filename, NULL, NULL, NULL,
                      pentry, lowaddr, highaddr, big_endian, elf_machine,
                      1, data_swab, as);
    if (ret <= 0) {
        /* The header loaded but the image didn't */
        exit(1);
    }

    return ret;
}

static uint64_t load_aarch64_image(const char *filename, hwaddr mem_base,
                                   hwaddr *entry, AddressSpace *as)
{
    hwaddr kernel_load_offset = KERNEL64_LOAD_ADDR;
    uint8_t *buffer;
    int size;

    /* On aarch64, it's the bootloader's job to uncompress the kernel. */
    size = load_image_gzipped_buffer(filename, LOAD_IMAGE_MAX_GUNZIP_BYTES,
                                     &buffer);

    if (size < 0) {
        gsize len;

        /* Load as raw file otherwise */
        if (!g_file_get_contents(filename, (char **)&buffer, &len, NULL)) {
            return -1;
        }
        size = len;
    }

    /* check the arm64 magic header value -- very old kernels may not have it */
    if (size > ARM64_MAGIC_OFFSET + 4 &&
        memcmp(buffer + ARM64_MAGIC_OFFSET, "ARM\x64", 4) == 0) {
        uint64_t hdrvals[2];

        /* The arm64 Image header has text_offset and image_size fields at 8 and
         * 16 bytes into the Image header, respectively. The text_offset field
         * is only valid if the image_size is non-zero.
         */
        memcpy(&hdrvals, buffer + ARM64_TEXT_OFFSET_OFFSET, sizeof(hdrvals));
        if (hdrvals[1] != 0) {
            kernel_load_offset = le64_to_cpu(hdrvals[0]);

            /*
             * We write our startup "bootloader" at the very bottom of RAM,
             * so that bit can't be used for the image. Luckily the Image
             * format specification is that the image requests only an offset
             * from a 2MB boundary, not an absolute load address. So if the
             * image requests an offset that might mean it overlaps with the
             * bootloader, we can just load it starting at 2MB+offset rather
             * than 0MB + offset.
             */
            if (kernel_load_offset < BOOTLOADER_MAX_SIZE) {
                kernel_load_offset += 2 * MiB;
            }
        }
    }

    *entry = mem_base + kernel_load_offset;
    rom_add_blob_fixed_as(filename, buffer, size, *entry, as);

    g_free(buffer);

    return size;
}

static void arm_setup_direct_kernel_boot(ARMCPU *cpu,
                                         struct arm_boot_info *info)
{
    /* Set up for a direct boot of a kernel image file. */
    CPUState *cs;
    AddressSpace *as = arm_boot_address_space(cpu, info);
    int kernel_size;
    int initrd_size;
    int is_linux = 0;
    uint64_t elf_entry, elf_low_addr, elf_high_addr;
    int elf_machine;
    hwaddr entry;
    static const ARMInsnFixup *primary_loader;

    if (arm_feature(&cpu->env, ARM_FEATURE_AARCH64)) {
        primary_loader = bootloader_aarch64;
        elf_machine = EM_AARCH64;
    } else {
        primary_loader = bootloader;
        if (!info->write_board_setup) {
            primary_loader += BOOTLOADER_NO_BOARD_SETUP_OFFSET;
        }
        elf_machine = EM_ARM;
    }

    info->dtb_filename = qemu_opt_get(qemu_get_machine_opts(), "dtb");
    is_linux = object_property_get_bool(OBJECT(qdev_get_machine()),
                                        "linux", NULL);

    if (!info->secondary_cpu_reset_hook) {
        info->secondary_cpu_reset_hook = default_reset_secondary;
    }
    if (!info->write_secondary_boot) {
        info->write_secondary_boot = default_write_secondary;
    }

    if (info->nb_cpus == 0)
        info->nb_cpus = 1;

    /*
     * We want to put the initrd far enough into RAM that when the
     * kernel is uncompressed it will not clobber the initrd. However
     * on boards without much RAM we must ensure that we still leave
     * enough room for a decent sized initrd, and on boards with large
     * amounts of RAM we must avoid the initrd being so far up in RAM
     * that it is outside lowmem and inaccessible to the kernel.
     * So for boards with less  than 256MB of RAM we put the initrd
     * halfway into RAM, and for boards with 256MB of RAM or more we put
     * the initrd at 128MB.
     */
    info->initrd_start = info->loader_start +
        MIN(info->ram_size / 2, 128 * 1024 * 1024);

    /* Assume that raw images are linux kernels, and ELF images are not.  */
    /* Xilinx: Don't use a specified ELF machine, instead let the loader read
     * it from the ELF file
     */
    kernel_size = arm_load_elf(info, &elf_entry, &elf_low_addr,
<<<<<<< HEAD
                               &elf_high_addr, 0);
=======
                               &elf_high_addr, elf_machine, as);
>>>>>>> 82b2865e
    if (kernel_size > 0 && have_dtb(info)) {
        /*
         * If there is still some room left at the base of RAM, try and put
         * the DTB there like we do for images loaded with -bios or -pflash.
         */
        if (elf_low_addr > info->loader_start
            || elf_high_addr < info->loader_start) {
            /*
             * Set elf_low_addr as address limit for arm_load_dtb if it may be
             * pointing into RAM, otherwise pass '0' (no limit)
             */
            if (elf_low_addr < info->loader_start) {
                elf_low_addr = 0;
            }
            info->dtb_start = info->loader_start;
            info->dtb_limit = elf_low_addr;
        }
    }
    entry = elf_entry;
    if (kernel_size < 0) {
        uint64_t loadaddr = info->loader_start + KERNEL_NOLOAD_ADDR;
        kernel_size = load_uimage_as(info->kernel_filename, &entry, &loadaddr,
                                     &is_linux, NULL, NULL, as);
    }
    if (arm_feature(&cpu->env, ARM_FEATURE_AARCH64) && kernel_size < 0) {
        kernel_size = load_aarch64_image(info->kernel_filename,
                                         info->loader_start, &entry, as);
        is_linux = 1;
    } else if (kernel_size < 0) {
        /* 32-bit ARM */
        entry = info->loader_start + KERNEL_LOAD_ADDR;
        kernel_size = load_image_targphys_as(info->kernel_filename, entry,
                                             info->ram_size - KERNEL_LOAD_ADDR,
                                             as);
        is_linux = 1;
    }
    if (kernel_size < 0) {
        error_report("could not load kernel '%s'", info->kernel_filename);
        exit(1);
    }
    info->entry = entry;
    if (is_linux) {
        uint32_t fixupcontext[FIXUP_MAX];

        if (info->initrd_filename) {
            initrd_size = load_ramdisk_as(info->initrd_filename,
                                          info->initrd_start,
                                          info->ram_size - info->initrd_start,
                                          as);
            if (initrd_size < 0) {
                initrd_size = load_image_targphys_as(info->initrd_filename,
                                                     info->initrd_start,
                                                     info->ram_size -
                                                     info->initrd_start,
                                                     as);
            }
            if (initrd_size < 0) {
                error_report("could not load initrd '%s'",
                             info->initrd_filename);
                exit(1);
            }
        } else {
            initrd_size = 0;
        }
        info->initrd_size = initrd_size;

        fixupcontext[FIXUP_BOARDID] = info->board_id;
        fixupcontext[FIXUP_BOARD_SETUP] = info->board_setup_addr;

<<<<<<< HEAD
        if (info->fdt && fdt_path_offset(info->fdt, "/psci") > 0) {
            /* There is a PSCI node in the DTS and the image being loaded is a
             * Linux image. Therefore tell QEMU to handle the PSCI calls as
             * ATF is not loaded.
             */
            char *method = NULL;

            method = qemu_fdt_getprop_string(info->fdt, "/psci", "method",
                                             0, false, NULL);

            for (cs = CPU(cpu); cs; cs = CPU_NEXT(cs)) {
                if (!strcmp(method, "smc")) {
                    cpu->psci_conduit = QEMU_PSCI_CONDUIT_SMC;
                } else if (!strcmp(method, "hvc")) {
                    cpu->psci_conduit = QEMU_PSCI_CONDUIT_HVC;
                }
            }

            g_free(method);
        }

        /* for device tree boot, we pass the DTB directly in r2. Otherwise
=======
        /*
         * for device tree boot, we pass the DTB directly in r2. Otherwise
>>>>>>> 82b2865e
         * we point to the kernel args.
         */
        if (have_dtb(info)) {
            hwaddr align;

            if (elf_machine == EM_AARCH64) {
                /*
                 * Some AArch64 kernels on early bootup map the fdt region as
                 *
                 *   [ ALIGN_DOWN(fdt, 2MB) ... ALIGN_DOWN(fdt, 2MB) + 2MB ]
                 *
                 * Let's play safe and prealign it to 2MB to give us some space.
                 */
                align = 2 * 1024 * 1024;
            } else {
                /*
                 * Some 32bit kernels will trash anything in the 4K page the
                 * initrd ends in, so make sure the DTB isn't caught up in that.
                 */
                align = 4096;
            }

            /* Place the DTB after the initrd in memory with alignment. */
            info->dtb_start = QEMU_ALIGN_UP(info->initrd_start + initrd_size,
                                           align);
            fixupcontext[FIXUP_ARGPTR_LO] = info->dtb_start;
            fixupcontext[FIXUP_ARGPTR_HI] = info->dtb_start >> 32;
        } else {
            fixupcontext[FIXUP_ARGPTR_LO] =
                info->loader_start + KERNEL_ARGS_ADDR;
            fixupcontext[FIXUP_ARGPTR_HI] =
                (info->loader_start + KERNEL_ARGS_ADDR) >> 32;
            if (info->ram_size >= (1ULL << 32)) {
                error_report("RAM size must be less than 4GB to boot"
                             " Linux kernel using ATAGS (try passing a device tree"
                             " using -dtb)");
                exit(1);
            }
        }
        fixupcontext[FIXUP_ENTRYPOINT_LO] = entry;
        fixupcontext[FIXUP_ENTRYPOINT_HI] = entry >> 32;

        write_bootloader("bootloader", info->loader_start,
                         primary_loader, fixupcontext, as);

        if (info->nb_cpus > 1) {
            info->write_secondary_boot(cpu, info);
        }
        if (info->write_board_setup) {
            info->write_board_setup(cpu, info);
        }

        /*
         * Notify devices which need to fake up firmware initialization
         * that we're doing a direct kernel boot.
         */
        object_child_foreach_recursive(object_get_root(),
                                       do_arm_linux_init, info);
    }
    info->is_linux = is_linux;

    for (cs = first_cpu; cs; cs = CPU_NEXT(cs)) {
        ARM_CPU(cs)->env.boot_info = info;
    }
}

static void arm_setup_firmware_boot(ARMCPU *cpu, struct arm_boot_info *info)
{
    /* Set up for booting firmware (which might load a kernel via fw_cfg) */

    if (have_dtb(info)) {
        /*
         * If we have a device tree blob, but no kernel to supply it to (or
         * the kernel is supposed to be loaded by the bootloader), copy the
         * DTB to the base of RAM for the bootloader to pick up.
         */
        info->dtb_start = info->loader_start;
    }

    if (info->kernel_filename) {
        FWCfgState *fw_cfg;
        bool try_decompressing_kernel;

        fw_cfg = fw_cfg_find();
        try_decompressing_kernel = arm_feature(&cpu->env,
                                               ARM_FEATURE_AARCH64);

        /*
         * Expose the kernel, the command line, and the initrd in fw_cfg.
         * We don't process them here at all, it's all left to the
         * firmware.
         */
        load_image_to_fw_cfg(fw_cfg,
                             FW_CFG_KERNEL_SIZE, FW_CFG_KERNEL_DATA,
                             info->kernel_filename,
                             try_decompressing_kernel);
        load_image_to_fw_cfg(fw_cfg,
                             FW_CFG_INITRD_SIZE, FW_CFG_INITRD_DATA,
                             info->initrd_filename, false);

        if (info->kernel_cmdline) {
            fw_cfg_add_i32(fw_cfg, FW_CFG_CMDLINE_SIZE,
                           strlen(info->kernel_cmdline) + 1);
            fw_cfg_add_string(fw_cfg, FW_CFG_CMDLINE_DATA,
                              info->kernel_cmdline);
        }
    }

    /*
     * We will start from address 0 (typically a boot ROM image) in the
     * same way as hardware. Leave env->boot_info NULL, so that
     * do_cpu_reset() knows it does not need to alter the PC on reset.
     */
}

void arm_load_kernel(ARMCPU *cpu, struct arm_boot_info *info)
{
    CPUState *cs;
    AddressSpace *as = arm_boot_address_space(cpu, info);

    /*
     * CPU objects (unlike devices) are not automatically reset on system
     * reset, so we must always register a handler to do so. If we're
     * actually loading a kernel, the handler is also responsible for
     * arranging that we start it correctly.
     */
    for (cs = first_cpu; cs; cs = CPU_NEXT(cs)) {
        qemu_register_reset(do_cpu_reset, ARM_CPU(cs));
    }

    /*
     * The board code is not supposed to set secure_board_setup unless
     * running its code in secure mode is actually possible, and KVM
     * doesn't support secure.
     */
    assert(!(info->secure_board_setup && kvm_enabled()));

    info->dtb_filename = qemu_opt_get(qemu_get_machine_opts(), "dtb");
    info->dtb_limit = 0;

    /* Load the kernel.  */
    if (!info->kernel_filename || info->firmware_loaded) {
        arm_setup_firmware_boot(cpu, info);
    } else {
        arm_setup_direct_kernel_boot(cpu, info);
    }

    if (!info->skip_dtb_autoload && have_dtb(info)) {
        if (arm_load_dtb(info->dtb_start, info, info->dtb_limit, as) < 0) {
            exit(1);
        }
    }
}

static const TypeInfo arm_linux_boot_if_info = {
    .name = TYPE_ARM_LINUX_BOOT_IF,
    .parent = TYPE_INTERFACE,
    .class_size = sizeof(ARMLinuxBootIfClass),
};

static void arm_linux_boot_register_types(void)
{
    type_register_static(&arm_linux_boot_if_info);
}

type_init(arm_linux_boot_register_types)<|MERGE_RESOLUTION|>--- conflicted
+++ resolved
@@ -617,24 +617,8 @@
         rc = fdt_add_memory_node(fdt, acells, binfo->loader_start,
                                  scells, binfo->ram_size, -1);
         if (rc < 0) {
-<<<<<<< HEAD
-            qemu_fdt_add_subnode(fdt, "/memory");
-        }
-
-        if (!qemu_fdt_getprop(fdt, "/memory", "device_type", NULL, false,
-                              &err)) {
-            qemu_fdt_setprop_string(fdt, "/memory", "device_type", "memory");
-        }
-
-        rc = qemu_fdt_setprop_sized_cells(fdt, "/memory", "reg",
-                                          acells, binfo->loader_start,
-                                          scells, binfo->ram_size);
-        if (rc < 0) {
-            fprintf(stderr, "couldn't set /memory/reg\n");
-=======
             fprintf(stderr, "couldn't add /memory@%"PRIx64" node\n",
                     binfo->loader_start);
->>>>>>> 82b2865e
             goto fail;
         }
     }
@@ -1046,11 +1030,7 @@
      * it from the ELF file
      */
     kernel_size = arm_load_elf(info, &elf_entry, &elf_low_addr,
-<<<<<<< HEAD
-                               &elf_high_addr, 0);
-=======
                                &elf_high_addr, elf_machine, as);
->>>>>>> 82b2865e
     if (kernel_size > 0 && have_dtb(info)) {
         /*
          * If there is still some room left at the base of RAM, try and put
@@ -1120,33 +1100,8 @@
         fixupcontext[FIXUP_BOARDID] = info->board_id;
         fixupcontext[FIXUP_BOARD_SETUP] = info->board_setup_addr;
 
-<<<<<<< HEAD
-        if (info->fdt && fdt_path_offset(info->fdt, "/psci") > 0) {
-            /* There is a PSCI node in the DTS and the image being loaded is a
-             * Linux image. Therefore tell QEMU to handle the PSCI calls as
-             * ATF is not loaded.
-             */
-            char *method = NULL;
-
-            method = qemu_fdt_getprop_string(info->fdt, "/psci", "method",
-                                             0, false, NULL);
-
-            for (cs = CPU(cpu); cs; cs = CPU_NEXT(cs)) {
-                if (!strcmp(method, "smc")) {
-                    cpu->psci_conduit = QEMU_PSCI_CONDUIT_SMC;
-                } else if (!strcmp(method, "hvc")) {
-                    cpu->psci_conduit = QEMU_PSCI_CONDUIT_HVC;
-                }
-            }
-
-            g_free(method);
-        }
-
-        /* for device tree boot, we pass the DTB directly in r2. Otherwise
-=======
         /*
          * for device tree boot, we pass the DTB directly in r2. Otherwise
->>>>>>> 82b2865e
          * we point to the kernel args.
          */
         if (have_dtb(info)) {
