--- conflicted
+++ resolved
@@ -1153,10 +1153,7 @@
         log_target_disas(cs, pc_start, dc->pc - pc_start, 0);
         qemu_log("\nisize=%d osize=%d\n",
                  dc->pc - pc_start, tcg_op_buf_count());
-<<<<<<< HEAD
-=======
         qemu_log_unlock();
->>>>>>> 7124ccf8
     }
 #endif
 }
