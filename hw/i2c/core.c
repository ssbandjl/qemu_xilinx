/*
 * QEMU I2C bus interface.
 *
 * Copyright (c) 2007 CodeSourcery.
 * Written by Paul Brook
 *
 * This code is licensed under the LGPL.
 */

#include "qemu/osdep.h"
#include "hw/i2c/i2c.h"
<<<<<<< HEAD
#include "hw/fdt_generic_util.h"

typedef struct I2CNode I2CNode;

struct I2CNode {
    I2CSlave *elt;
    QLIST_ENTRY(I2CNode) next;
};
=======
#include "trace.h"
>>>>>>> 82b2865e

#define I2C_BROADCAST 0x00

static Property i2c_props[] = {
    DEFINE_PROP_UINT8("address", struct I2CSlave, address, 0),
    DEFINE_PROP_UINT8("address-range", struct I2CSlave, address_range, 1),
    DEFINE_PROP_END_OF_LIST(),
};

static const TypeInfo i2c_bus_info = {
    .name = TYPE_I2C_BUS,
    .parent = TYPE_BUS,
    .instance_size = sizeof(I2CBus),
};

static int i2c_bus_pre_save(void *opaque)
{
    I2CBus *bus = opaque;

    bus->saved_address = -1;
    if (!QLIST_EMPTY(&bus->current_devs)) {
        if (!bus->broadcast) {
            bus->saved_address = QLIST_FIRST(&bus->current_devs)->elt->address;
        } else {
            bus->saved_address = I2C_BROADCAST;
        }
    }

    return 0;
}

static const VMStateDescription vmstate_i2c_bus = {
    .name = "i2c_bus",
    .version_id = 1,
    .minimum_version_id = 1,
    .pre_save = i2c_bus_pre_save,
    .fields = (VMStateField[]) {
        VMSTATE_UINT8(saved_address, I2CBus),
        VMSTATE_END_OF_LIST()
    }
};

/* Create a new I2C bus.  */
I2CBus *i2c_init_bus(DeviceState *parent, const char *name)
{
    I2CBus *bus;

    bus = I2C_BUS(qbus_create(TYPE_I2C_BUS, parent, name));
    QLIST_INIT(&bus->current_devs);
    vmstate_register(NULL, -1, &vmstate_i2c_bus, bus);
    return bus;
}

void i2c_set_slave_address(I2CSlave *dev, uint8_t address)
{
    dev->address = address;
}

/* Return nonzero if bus is busy.  */
int i2c_bus_busy(I2CBus *bus)
{
    return !QLIST_EMPTY(&bus->current_devs);
}

/* TODO: Make this handle multiple masters.  */
/*
 * Start or continue an i2c transaction.  When this is called for the
 * first time or after an i2c_end_transfer(), if it returns an error
 * the bus transaction is terminated (or really never started).  If
 * this is called after another i2c_start_transfer() without an
 * intervening i2c_end_transfer(), and it returns an error, the
 * transaction will not be terminated.  The caller must do it.
 *
 * This corresponds with the way real hardware works.  The SMBus
 * protocol uses a start transfer to switch from write to read mode
 * without releasing the bus.  If that fails, the bus is still
 * in a transaction.
 */
int i2c_start_transfer(I2CBus *bus, uint8_t address, int recv)
{
    BusChild *kid;
    I2CSlaveClass *sc;
    I2CNode *node;
    bool bus_scanned = false;

    if (address == I2C_BROADCAST) {
        /*
         * This is a broadcast, the current_devs will be all the devices of the
         * bus.
         */
        bus->broadcast = true;
    }

    /*
     * If there are already devices in the list, that means we are in
     * the middle of a transaction and we shouldn't rescan the bus.
     *
     * This happens with any SMBus transaction, even on a pure I2C
     * device.  The interface does a transaction start without
     * terminating the previous transaction.
     */
    if (QLIST_EMPTY(&bus->current_devs)) {
        QTAILQ_FOREACH(kid, &bus->qbus.children, sibling) {
            DeviceState *qdev = kid->child;
            I2CSlave *candidate = I2C_SLAVE(qdev);
            if ((candidate->address <= address &&
                 address < candidate->address + candidate->address_range) ||
                (bus->broadcast)) {
                /* If the device is mux/switch, probe for required slave.
                 * decode_address probes the requested slave and returns 1
                 * on failure, and returns 0 if a slave is found (or)
                 * address mached itself.
                 */
                if (candidate->address == 0 && !bus->broadcast) {
                    sc = I2C_SLAVE_GET_CLASS(candidate);
                    if (sc->decode_address) {
                        if (sc->decode_address(candidate, address)) {
                            continue;
                        }
                    }
                }
                node = g_malloc(sizeof(struct I2CNode));
                node->elt = candidate;
                QLIST_INSERT_HEAD(&bus->current_devs, node, next);
                if (!bus->broadcast) {
                    break;
                }
            }
        }
        bus_scanned = true;
    }

    if (QLIST_EMPTY(&bus->current_devs)) {
        return 1;
    }

    QLIST_FOREACH(node, &bus->current_devs, next) {
        I2CSlave *s = node->elt;
        int rv;

        sc = I2C_SLAVE_GET_CLASS(s);
        /* If the bus is already busy, assume this is a repeated
           start condition.  */

        if (sc->event) {
            trace_i2c_event("start", s->address);
            rv = sc->event(s, recv ? I2C_START_RECV : I2C_START_SEND);
            if (rv && !bus->broadcast) {
                if (bus_scanned) {
                    /* First call, terminate the transfer. */
                    i2c_end_transfer(bus);
                }
                return rv;
            }
        }
        if (sc->decode_address) {
            if (sc->decode_address(node->elt, address)) {
                return 1;
            }
        }
    }
    return 0;
}

void i2c_end_transfer(I2CBus *bus)
{
    I2CSlaveClass *sc;
    I2CNode *node, *next;

    if (QLIST_EMPTY(&bus->current_devs)) {
        return;
    }

    QLIST_FOREACH_SAFE(node, &bus->current_devs, next, next) {
        I2CSlave *s = node->elt;
        sc = I2C_SLAVE_GET_CLASS(s);
        if (sc->event) {
            trace_i2c_event("finish", s->address);
            sc->event(s, I2C_FINISH);
        }
        QLIST_REMOVE(node, next);
        g_free(node);
    }
    bus->broadcast = false;
}

int i2c_send_recv(I2CBus *bus, uint8_t *data, bool send)
{
    I2CSlaveClass *sc;
    I2CSlave *s;
    I2CNode *node;
    int ret = 0;

    if (send) {
        QLIST_FOREACH(node, &bus->current_devs, next) {
            s = node->elt;
            sc = I2C_SLAVE_GET_CLASS(s);
            if (sc->send) {
                trace_i2c_send(s->address, *data);
                ret = ret || sc->send(s, *data);
            } else {
                ret = -1;
            }
        }
        return ret ? -1 : 0;
    } else {
        ret = 0xff;
        if (!QLIST_EMPTY(&bus->current_devs) && !bus->broadcast) {
            sc = I2C_SLAVE_GET_CLASS(QLIST_FIRST(&bus->current_devs)->elt);
            if (sc->recv) {
                s = QLIST_FIRST(&bus->current_devs)->elt;
                ret = sc->recv(s);
                trace_i2c_recv(s->address, ret);
            }
        }
        *data = ret;
        return 0;
    }
}

int i2c_send(I2CBus *bus, uint8_t data)
{
    return i2c_send_recv(bus, &data, true);
}

uint8_t i2c_recv(I2CBus *bus)
{
    uint8_t data = 0xff;

    i2c_send_recv(bus, &data, false);
    return data;
}

void i2c_nack(I2CBus *bus)
{
    I2CSlaveClass *sc;
    I2CNode *node;

    if (QLIST_EMPTY(&bus->current_devs)) {
        return;
    }

    QLIST_FOREACH(node, &bus->current_devs, next) {
        sc = I2C_SLAVE_GET_CLASS(node->elt);
        if (sc->event) {
            trace_i2c_event("nack", node->elt->address);
            sc->event(node->elt, I2C_NACK);
        }
    }
}

static int i2c_slave_post_load(void *opaque, int version_id)
{
    I2CSlave *dev = opaque;
    I2CBus *bus;
    I2CNode *node;

    bus = I2C_BUS(qdev_get_parent_bus(DEVICE(dev)));
    if ((bus->saved_address == dev->address) ||
        (bus->saved_address == I2C_BROADCAST)) {
        node = g_malloc(sizeof(struct I2CNode));
        node->elt = dev;
        QLIST_INSERT_HEAD(&bus->current_devs, node, next);
    }
    return 0;
}

const VMStateDescription vmstate_i2c_slave = {
    .name = "I2CSlave",
    .version_id = 1,
    .minimum_version_id = 1,
    .post_load = i2c_slave_post_load,
    .fields = (VMStateField[]) {
        VMSTATE_UINT8(address, I2CSlave),
        VMSTATE_UINT8(address_range, I2CSlave),
        VMSTATE_BOOL(broadcast, I2CBus),
        VMSTATE_END_OF_LIST()
    }
};

DeviceState *i2c_create_slave(I2CBus *bus, const char *name, uint8_t addr)
{
    DeviceState *dev;

    dev = qdev_create(&bus->qbus, name);
    qdev_prop_set_uint8(dev, "address", addr);
    qdev_init_nofail(dev);
    return dev;
}

static bool i2c_slave_parse_reg(FDTGenericMMap *obj, FDTGenericRegPropInfo reg,
                                Error **errp)
{
    DeviceState *parent;
    I2CSlave *slave;

    slave = I2C_SLAVE(obj);

    slave->address = reg.a[0];
    parent = (DeviceState *)object_dynamic_cast(reg.parents[0], TYPE_DEVICE);

    if (!parent) {
            return false;
    }

    if (!parent->realized) {
        return true;
    }

    qdev_set_parent_bus(DEVICE(obj), qdev_get_child_bus(parent, "i2c"));

    return false;
}

static void i2c_slave_class_init(ObjectClass *klass, void *data)
{
    DeviceClass *k = DEVICE_CLASS(klass);
<<<<<<< HEAD
    FDTGenericMMapClass *fmc = FDT_GENERIC_MMAP_CLASS(klass);
    k->init = i2c_slave_qdev_init;
=======
>>>>>>> 82b2865e
    set_bit(DEVICE_CATEGORY_MISC, k->categories);
    k->bus_type = TYPE_I2C_BUS;
    k->props = i2c_props;
    fmc->parse_reg = i2c_slave_parse_reg;
}

static const TypeInfo i2c_slave_type_info = {
    .name = TYPE_I2C_SLAVE,
    .parent = TYPE_DEVICE,
    .instance_size = sizeof(I2CSlave),
    .abstract = true,
    .class_size = sizeof(I2CSlaveClass),
    .class_init = i2c_slave_class_init,
    .interfaces = (InterfaceInfo []) {
        { TYPE_FDT_GENERIC_MMAP },
        { },
    },
};

static void i2c_slave_register_types(void)
{
    type_register_static(&i2c_bus_info);
    type_register_static(&i2c_slave_type_info);
}

type_init(i2c_slave_register_types)<|MERGE_RESOLUTION|>--- conflicted
+++ resolved
@@ -9,18 +9,8 @@
 
 #include "qemu/osdep.h"
 #include "hw/i2c/i2c.h"
-<<<<<<< HEAD
 #include "hw/fdt_generic_util.h"
-
-typedef struct I2CNode I2CNode;
-
-struct I2CNode {
-    I2CSlave *elt;
-    QLIST_ENTRY(I2CNode) next;
-};
-=======
 #include "trace.h"
->>>>>>> 82b2865e
 
 #define I2C_BROADCAST 0x00
 
@@ -338,11 +328,8 @@
 static void i2c_slave_class_init(ObjectClass *klass, void *data)
 {
     DeviceClass *k = DEVICE_CLASS(klass);
-<<<<<<< HEAD
     FDTGenericMMapClass *fmc = FDT_GENERIC_MMAP_CLASS(klass);
-    k->init = i2c_slave_qdev_init;
-=======
->>>>>>> 82b2865e
+
     set_bit(DEVICE_CATEGORY_MISC, k->categories);
     k->bus_type = TYPE_I2C_BUS;
     k->props = i2c_props;
