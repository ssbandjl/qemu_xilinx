specific_ss.add(when: 'CONFIG_SOFTMMU', if_true: [files(
  'arch_init.c',
  'cpus.c',
  'ioport.c',
  'memory.c',
  'physmem.c',
  'qtest.c',
<<<<<<< HEAD
  'vl.c',
=======
  'dirtylimit.c',
>>>>>>> fe16c833
)])

specific_ss.add(when: ['CONFIG_SOFTMMU', 'CONFIG_TCG'], if_true: [files(
  'icount.c'
)])

softmmu_ss.add(files(
  'balloon.c',
  'bootdevice.c',
  'cpu-throttle.c',
  'cpu-timers.c',
  'datadir.c',
  'dma-helpers.c',
  'globals.c',
  'memory_mapping.c',
  'qdev-monitor.c',
  'rtc.c',
  'runstate-action.c',
  'runstate.c',
), sdl, libpmem, libdaxctl)

if have_tpm
  softmmu_ss.add(files('tpm.c'))
endif

softmmu_ss.add(when: seccomp, if_true: files('qemu-seccomp.c'))
softmmu_ss.add(when: fdt, if_true: files('device_tree.c'))<|MERGE_RESOLUTION|>--- conflicted
+++ resolved
@@ -5,11 +5,8 @@
   'memory.c',
   'physmem.c',
   'qtest.c',
-<<<<<<< HEAD
   'vl.c',
-=======
   'dirtylimit.c',
->>>>>>> fe16c833
 )])
 
 specific_ss.add(when: ['CONFIG_SOFTMMU', 'CONFIG_TCG'], if_true: [files(
