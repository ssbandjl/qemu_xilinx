--- conflicted
+++ resolved
@@ -1865,11 +1865,7 @@
     if (phys_pc == -1) {
         /* XILINX. Allow prefetching more than 1 inst from MMIO */
         /* Generate a one-shot TB with 1 insn in it */
-<<<<<<< HEAD
-        cflags = (cflags & ~CF_COUNT_MASK);
-=======
-        cflags = (cflags & ~CF_COUNT_MASK) | CF_LAST_IO | 1;
->>>>>>> b1cffefa
+        cflags = (cflags & ~CF_COUNT_MASK) | CF_LAST_IO;
     }
 
     max_insns = cflags & CF_COUNT_MASK;
