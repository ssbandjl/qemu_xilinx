--- conflicted
+++ resolved
@@ -22,10 +22,7 @@
 #include "hw/arm/omap.h"
 #include "hw/sysbus.h"
 #include "qemu/error-report.h"
-<<<<<<< HEAD
-=======
 #include "qapi/error.h"
->>>>>>> 7124ccf8
 
 #define TYPE_OMAP_I2C "omap_i2c"
 #define OMAP_I2C(obj) OBJECT_CHECK(OMAPI2CState, (obj), TYPE_OMAP_I2C)
@@ -470,25 +467,6 @@
                           (s->revision < OMAP2_INTR_REV) ? 0x800 : 0x1000);
 
     if (!s->fclk) {
-<<<<<<< HEAD
-        error_report("omap_i2c: fclk not connected");
-        return -1;
-    }
-    if (s->revision >= OMAP2_INTR_REV && !s->iclk) {
-        /* Note that OMAP1 doesn't have a separate interface clock */
-        error_report("omap_i2c: iclk not connected");
-        return -1;
-    }
-
-    sysbus_init_irq(sbd, &s->irq);
-    sysbus_init_irq(sbd, &s->drq[0]);
-    sysbus_init_irq(sbd, &s->drq[1]);
-    memory_region_init_io(&s->iomem, OBJECT(s), &omap_i2c_ops, s, "omap.i2c",
-                          (s->revision < OMAP2_INTR_REV) ? 0x800 : 0x1000);
-    sysbus_init_mmio(sbd, &s->iomem);
-    s->bus = i2c_init_bus(dev, NULL);
-    return 0;
-=======
         error_setg(errp, "omap_i2c: fclk not connected");
         return;
     }
@@ -497,7 +475,6 @@
         error_setg(errp, "omap_i2c: iclk not connected");
         return;
     }
->>>>>>> 7124ccf8
 }
 
 static Property omap_i2c_properties[] = {
