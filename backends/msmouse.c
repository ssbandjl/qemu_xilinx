--- conflicted
+++ resolved
@@ -141,14 +141,6 @@
     g_free(mouse);
 }
 
-<<<<<<< HEAD
-static CharDriverState *qemu_chr_open_msmouse(const char *id,
-                                              ChardevBackend *backend,
-                                              ChardevReturn *ret,
-                                              Error **errp)
-{
-    ChardevCommon *common = backend->u.msmouse.data;
-=======
 static QemuInputHandler msmouse_handler = {
     .name  = "QEMU Microsoft Mouse",
     .mask  = INPUT_EVENT_MASK_BTN | INPUT_EVENT_MASK_REL,
@@ -164,7 +156,6 @@
 {
     ChardevCommon *common = backend->u.msmouse.data;
     MouseState *mouse;
->>>>>>> 7124ccf8
     CharDriverState *chr;
 
     chr = qemu_chr_alloc(common, errp);
