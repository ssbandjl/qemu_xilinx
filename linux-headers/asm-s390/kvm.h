--- conflicted
+++ resolved
@@ -4,11 +4,7 @@
 /*
  * KVM s390 specific structures and definitions
  *
-<<<<<<< HEAD
- * Copyright IBM Corp. 2008
-=======
  * Copyright IBM Corp. 2008, 2018
->>>>>>> 82b2865e
  *
  *    Author(s): Carsten Otte <cotte@de.ibm.com>
  *               Christian Borntraeger <borntraeger@de.ibm.com>
@@ -231,10 +227,7 @@
 #define KVM_SYNC_FPRS   (1UL << 8)
 #define KVM_SYNC_GSCB   (1UL << 9)
 #define KVM_SYNC_BPBC   (1UL << 10)
-<<<<<<< HEAD
-=======
 #define KVM_SYNC_ETOKEN (1UL << 11)
->>>>>>> 82b2865e
 /* length and alignment of the sdnx as a power of two */
 #define SDNXC 8
 #define SDNXL (1UL << SDNXC)
