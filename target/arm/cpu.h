--- conflicted
+++ resolved
@@ -104,15 +104,11 @@
 #define ARM_CPU_VIRQ 2
 #define ARM_CPU_VFIQ 3
 
-<<<<<<< HEAD
-#define NB_MMU_MODES 8
 #undef NB_MEM_ATTR
 #define NB_MEM_ATTR 2
 #define MEM_ATTR_NS 0
 #define MEM_ATTR_SEC 1
 
-=======
->>>>>>> a578cdfb
 /* ARM-specific extra insn start words:
  * 1: Conditional execution bits
  * 2: Partial exception syndrome for data aborts
@@ -657,14 +653,8 @@
     /* Fields up to this point are cleared by a CPU reset */
     struct {} end_reset_fields;
 
-<<<<<<< HEAD
-    CPU_COMMON
-
-    /* Fields after CPU_COMMON are preserved across CPU reset. */
+    /* Fields after this point are preserved across CPU reset. */
     bool irq_wires[4];
-=======
-    /* Fields after this point are preserved across CPU reset. */
->>>>>>> a578cdfb
 
     /* Internal CPU feature flags.  */
     uint64_t features;
