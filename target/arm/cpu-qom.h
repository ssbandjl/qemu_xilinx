/*
 * QEMU ARM CPU
 *
 * Copyright (c) 2012 SUSE LINUX Products GmbH
 *
 * This program is free software; you can redistribute it and/or
 * modify it under the terms of the GNU General Public License
 * as published by the Free Software Foundation; either version 2
 * of the License, or (at your option) any later version.
 *
 * This program is distributed in the hope that it will be useful,
 * but WITHOUT ANY WARRANTY; without even the implied warranty of
 * MERCHANTABILITY or FITNESS FOR A PARTICULAR PURPOSE.  See the
 * GNU General Public License for more details.
 *
 * You should have received a copy of the GNU General Public License
 * along with this program; if not, see
 * <http://www.gnu.org/licenses/gpl-2.0.html>
 */
#ifndef QEMU_ARM_CPU_QOM_H
#define QEMU_ARM_CPU_QOM_H

#include "hw/core/cpu.h"
#include "qom/object.h"

struct arm_boot_info;

#define TYPE_ARM_CPU "arm-cpu"

<<<<<<< HEAD
#define ARM_CPU_CLASS(klass) \
    OBJECT_CLASS_CHECK(ARMCPUClass, (klass), TYPE_ARM_CPU)
#define ARM_CPU(obj) \
    OBJECT_CHECK(ARMCPU, (obj), TYPE_ARM_CPU)
#define ARM_CPU_GET_CLASS(obj) \
    OBJECT_GET_CLASS(ARMCPUClass, (obj), TYPE_ARM_CPU)
#define ARM_CPU_PARENT_CLASS \
    object_class_get_parent(object_class_by_name(TYPE_ARM_CPU))
=======
OBJECT_DECLARE_TYPE(ARMCPU, ARMCPUClass,
                    arm_cpu, ARM_CPU)
>>>>>>> f00f57f3

#define TYPE_ARM_MAX_CPU "max-" TYPE_ARM_CPU

typedef struct ARMCPUInfo {
    const char *name;
    void (*initfn)(Object *obj);
    void (*class_init)(ObjectClass *oc, void *data);
} ARMCPUInfo;

void arm_cpu_register(const ARMCPUInfo *info);
void aarch64_cpu_register(const ARMCPUInfo *info);

/**
 * ARMCPUClass:
 * @parent_realize: The parent class' realize handler.
 * @parent_reset: The parent class' reset handler.
 *
 * An ARM CPU model.
 */
struct ARMCPUClass {
    /*< private >*/
    CPUClass parent_class;
    /*< public >*/

    const ARMCPUInfo *info;
    DeviceRealize parent_realize;
    DeviceReset parent_reset;
};


#define TYPE_AARCH64_CPU "aarch64-cpu"
typedef struct AArch64CPUClass AArch64CPUClass;
DECLARE_CLASS_CHECKERS(AArch64CPUClass, AARCH64_CPU,
                       TYPE_AARCH64_CPU)

struct AArch64CPUClass {
    /*< private >*/
    ARMCPUClass parent_class;
    /*< public >*/
};

void register_cp_regs_for_features(ARMCPU *cpu);
void init_cpreg_list(ARMCPU *cpu);

/* Callback functions for the generic timer's timers. */
void arm_gt_ptimer_cb(void *opaque);
void arm_gt_vtimer_cb(void *opaque);
void arm_gt_htimer_cb(void *opaque);
void arm_gt_stimer_cb(void *opaque);
void arm_gt_hvtimer_cb(void *opaque);

#define ARM_AFF0_SHIFT 0
#define ARM_AFF0_MASK  (0xFFULL << ARM_AFF0_SHIFT)
#define ARM_AFF1_SHIFT 8
#define ARM_AFF1_MASK  (0xFFULL << ARM_AFF1_SHIFT)
#define ARM_AFF2_SHIFT 16
#define ARM_AFF2_MASK  (0xFFULL << ARM_AFF2_SHIFT)
#define ARM_AFF3_SHIFT 32
#define ARM_AFF3_MASK  (0xFFULL << ARM_AFF3_SHIFT)
#define ARM_DEFAULT_CPUS_PER_CLUSTER 8

#define ARM32_AFFINITY_MASK (ARM_AFF0_MASK|ARM_AFF1_MASK|ARM_AFF2_MASK)
#define ARM64_AFFINITY_MASK \
    (ARM_AFF0_MASK|ARM_AFF1_MASK|ARM_AFF2_MASK|ARM_AFF3_MASK)
#define ARM64_AFFINITY_INVALID (~ARM64_AFFINITY_MASK)

#endif<|MERGE_RESOLUTION|>--- conflicted
+++ resolved
@@ -27,19 +27,11 @@
 
 #define TYPE_ARM_CPU "arm-cpu"
 
-<<<<<<< HEAD
-#define ARM_CPU_CLASS(klass) \
-    OBJECT_CLASS_CHECK(ARMCPUClass, (klass), TYPE_ARM_CPU)
-#define ARM_CPU(obj) \
-    OBJECT_CHECK(ARMCPU, (obj), TYPE_ARM_CPU)
-#define ARM_CPU_GET_CLASS(obj) \
-    OBJECT_GET_CLASS(ARMCPUClass, (obj), TYPE_ARM_CPU)
+OBJECT_DECLARE_TYPE(ARMCPU, ARMCPUClass,
+                    arm_cpu, ARM_CPU)
+
 #define ARM_CPU_PARENT_CLASS \
     object_class_get_parent(object_class_by_name(TYPE_ARM_CPU))
-=======
-OBJECT_DECLARE_TYPE(ARMCPU, ARMCPUClass,
-                    arm_cpu, ARM_CPU)
->>>>>>> f00f57f3
 
 #define TYPE_ARM_MAX_CPU "max-" TYPE_ARM_CPU
 
