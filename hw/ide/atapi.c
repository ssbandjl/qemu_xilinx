/*
 * QEMU ATAPI Emulation
 *
 * Copyright (c) 2003 Fabrice Bellard
 * Copyright (c) 2006 Openedhand Ltd.
 *
 * Permission is hereby granted, free of charge, to any person obtaining a copy
 * of this software and associated documentation files (the "Software"), to deal
 * in the Software without restriction, including without limitation the rights
 * to use, copy, modify, merge, publish, distribute, sublicense, and/or sell
 * copies of the Software, and to permit persons to whom the Software is
 * furnished to do so, subject to the following conditions:
 *
 * The above copyright notice and this permission notice shall be included in
 * all copies or substantial portions of the Software.
 *
 * THE SOFTWARE IS PROVIDED "AS IS", WITHOUT WARRANTY OF ANY KIND, EXPRESS OR
 * IMPLIED, INCLUDING BUT NOT LIMITED TO THE WARRANTIES OF MERCHANTABILITY,
 * FITNESS FOR A PARTICULAR PURPOSE AND NONINFRINGEMENT. IN NO EVENT SHALL
 * THE AUTHORS OR COPYRIGHT HOLDERS BE LIABLE FOR ANY CLAIM, DAMAGES OR OTHER
 * LIABILITY, WHETHER IN AN ACTION OF CONTRACT, TORT OR OTHERWISE, ARISING FROM,
 * OUT OF OR IN CONNECTION WITH THE SOFTWARE OR THE USE OR OTHER DEALINGS IN
 * THE SOFTWARE.
 */

#include "qemu/osdep.h"
#include "hw/ide/internal.h"
#include "hw/scsi/scsi.h"
#include "sysemu/block-backend.h"

#define ATAPI_SECTOR_BITS (2 + BDRV_SECTOR_BITS)
#define ATAPI_SECTOR_SIZE (1 << ATAPI_SECTOR_BITS)

static void ide_atapi_cmd_read_dma_cb(void *opaque, int ret);

static void padstr8(uint8_t *buf, int buf_size, const char *src)
{
    int i;
    for(i = 0; i < buf_size; i++) {
        if (*src)
            buf[i] = *src++;
        else
            buf[i] = ' ';
    }
}

static inline void cpu_to_ube16(uint8_t *buf, int val)
{
    buf[0] = val >> 8;
    buf[1] = val & 0xff;
}

static inline void cpu_to_ube32(uint8_t *buf, unsigned int val)
{
    buf[0] = val >> 24;
    buf[1] = val >> 16;
    buf[2] = val >> 8;
    buf[3] = val & 0xff;
}

static inline int ube16_to_cpu(const uint8_t *buf)
{
    return (buf[0] << 8) | buf[1];
}

static inline int ube32_to_cpu(const uint8_t *buf)
{
    return (buf[0] << 24) | (buf[1] << 16) | (buf[2] << 8) | buf[3];
}

static void lba_to_msf(uint8_t *buf, int lba)
{
    lba += 150;
    buf[0] = (lba / 75) / 60;
    buf[1] = (lba / 75) % 60;
    buf[2] = lba % 75;
}

static inline int media_present(IDEState *s)
{
    return !s->tray_open && s->nb_sectors > 0;
}

/* XXX: DVDs that could fit on a CD will be reported as a CD */
static inline int media_is_dvd(IDEState *s)
{
    return (media_present(s) && s->nb_sectors > CD_MAX_SECTORS);
}

static inline int media_is_cd(IDEState *s)
{
    return (media_present(s) && s->nb_sectors <= CD_MAX_SECTORS);
}

static void cd_data_to_raw(uint8_t *buf, int lba)
{
    /* sync bytes */
    buf[0] = 0x00;
    memset(buf + 1, 0xff, 10);
    buf[11] = 0x00;
    buf += 12;
    /* MSF */
    lba_to_msf(buf, lba);
    buf[3] = 0x01; /* mode 1 data */
    buf += 4;
    /* data */
    buf += 2048;
    /* XXX: ECC not computed */
    memset(buf, 0, 288);
}

static int
cd_read_sector_sync(IDEState *s)
{
    int ret;
    block_acct_start(blk_get_stats(s->blk), &s->acct,
<<<<<<< HEAD
                     4 * BDRV_SECTOR_SIZE, BLOCK_ACCT_READ);

#ifdef DEBUG_IDE_ATAPI
    printf("cd_read_sector_sync: lba=%d\n", s->lba);
#endif

    switch (s->cd_sector_size) {
    case 2048:
        ret = blk_read(s->blk, (int64_t)s->lba << 2,
                       s->io_buffer, 4);
        break;
    case 2352:
        ret = blk_read(s->blk, (int64_t)s->lba << 2,
                       s->io_buffer + 16, 4);
=======
                     ATAPI_SECTOR_SIZE, BLOCK_ACCT_READ);

#ifdef DEBUG_IDE_ATAPI
    printf("cd_read_sector_sync: lba=%d\n", s->lba);
#endif

    switch (s->cd_sector_size) {
    case 2048:
        ret = blk_pread(s->blk, (int64_t)s->lba << ATAPI_SECTOR_BITS,
                        s->io_buffer, ATAPI_SECTOR_SIZE);
        break;
    case 2352:
        ret = blk_pread(s->blk, (int64_t)s->lba << ATAPI_SECTOR_BITS,
                        s->io_buffer + 16, ATAPI_SECTOR_SIZE);
>>>>>>> 7124ccf8
        if (ret >= 0) {
            cd_data_to_raw(s->io_buffer, s->lba);
        }
        break;
    default:
        block_acct_invalid(blk_get_stats(s->blk), BLOCK_ACCT_READ);
        return -EIO;
<<<<<<< HEAD
    }

    if (ret < 0) {
        block_acct_failed(blk_get_stats(s->blk), &s->acct);
    } else {
        block_acct_done(blk_get_stats(s->blk), &s->acct);
        s->lba++;
        s->io_buffer_index = 0;
    }

=======
    }

    if (ret < 0) {
        block_acct_failed(blk_get_stats(s->blk), &s->acct);
    } else {
        block_acct_done(blk_get_stats(s->blk), &s->acct);
        s->lba++;
        s->io_buffer_index = 0;
    }

>>>>>>> 7124ccf8
    return ret;
}

static void cd_read_sector_cb(void *opaque, int ret)
{
    IDEState *s = opaque;

#ifdef DEBUG_IDE_ATAPI
    printf("cd_read_sector_cb: lba=%d ret=%d\n", s->lba, ret);
#endif

    if (ret < 0) {
        block_acct_failed(blk_get_stats(s->blk), &s->acct);
        ide_atapi_io_error(s, ret);
        return;
    }

    block_acct_done(blk_get_stats(s->blk), &s->acct);

    if (s->cd_sector_size == 2352) {
        cd_data_to_raw(s->io_buffer, s->lba);
    }

    s->lba++;
    s->io_buffer_index = 0;
    s->status &= ~BUSY_STAT;

    ide_atapi_cmd_reply_end(s);
}

static int cd_read_sector(IDEState *s)
{
    if (s->cd_sector_size != 2048 && s->cd_sector_size != 2352) {
        block_acct_invalid(blk_get_stats(s->blk), BLOCK_ACCT_READ);
        return -EINVAL;
    }

    s->iov.iov_base = (s->cd_sector_size == 2352) ?
                      s->io_buffer + 16 : s->io_buffer;

<<<<<<< HEAD
    s->iov.iov_len = 4 * BDRV_SECTOR_SIZE;
=======
    s->iov.iov_len = ATAPI_SECTOR_SIZE;
>>>>>>> 7124ccf8
    qemu_iovec_init_external(&s->qiov, &s->iov, 1);

#ifdef DEBUG_IDE_ATAPI
    printf("cd_read_sector: lba=%d\n", s->lba);
#endif

    block_acct_start(blk_get_stats(s->blk), &s->acct,
<<<<<<< HEAD
                     4 * BDRV_SECTOR_SIZE, BLOCK_ACCT_READ);
=======
                     ATAPI_SECTOR_SIZE, BLOCK_ACCT_READ);
>>>>>>> 7124ccf8

    ide_buffered_readv(s, (int64_t)s->lba << 2, &s->qiov, 4,
                       cd_read_sector_cb, s);

    s->status |= BUSY_STAT;
    return 0;
}

void ide_atapi_cmd_ok(IDEState *s)
{
    s->error = 0;
    s->status = READY_STAT | SEEK_STAT;
    s->nsector = (s->nsector & ~7) | ATAPI_INT_REASON_IO | ATAPI_INT_REASON_CD;
    ide_transfer_stop(s);
    ide_set_irq(s->bus);
}

void ide_atapi_cmd_error(IDEState *s, int sense_key, int asc)
{
#ifdef DEBUG_IDE_ATAPI
    printf("atapi_cmd_error: sense=0x%x asc=0x%x\n", sense_key, asc);
#endif
    s->error = sense_key << 4;
    s->status = READY_STAT | ERR_STAT;
    s->nsector = (s->nsector & ~7) | ATAPI_INT_REASON_IO | ATAPI_INT_REASON_CD;
    s->sense_key = sense_key;
    s->asc = asc;
    ide_transfer_stop(s);
    ide_set_irq(s->bus);
}

void ide_atapi_io_error(IDEState *s, int ret)
{
    /* XXX: handle more errors */
    if (ret == -ENOMEDIUM) {
        ide_atapi_cmd_error(s, NOT_READY,
                            ASC_MEDIUM_NOT_PRESENT);
    } else {
        ide_atapi_cmd_error(s, ILLEGAL_REQUEST,
                            ASC_LOGICAL_BLOCK_OOR);
    }
}

static uint16_t atapi_byte_count_limit(IDEState *s)
{
    uint16_t bcl;

    bcl = s->lcyl | (s->hcyl << 8);
    if (bcl == 0xffff) {
        return 0xfffe;
    }
    return bcl;
}

/* The whole ATAPI transfer logic is handled in this function */
void ide_atapi_cmd_reply_end(IDEState *s)
{
    int byte_count_limit, size, ret;
#ifdef DEBUG_IDE_ATAPI
    printf("reply: tx_size=%d elem_tx_size=%d index=%d\n",
           s->packet_transfer_size,
           s->elementary_transfer_size,
           s->io_buffer_index);
#endif
    if (s->packet_transfer_size <= 0) {
        /* end of transfer */
        ide_atapi_cmd_ok(s);
        ide_set_irq(s->bus);
#ifdef DEBUG_IDE_ATAPI
        printf("end of transfer, status=0x%x\n", s->status);
#endif
    } else {
        /* see if a new sector must be read */
        if (s->lba != -1 && s->io_buffer_index >= s->cd_sector_size) {
            if (!s->elementary_transfer_size) {
                ret = cd_read_sector(s);
                if (ret < 0) {
                    ide_atapi_io_error(s, ret);
                }
                return;
            } else {
                /* rebuffering within an elementary transfer is
                 * only possible with a sync request because we
                 * end up with a race condition otherwise */
                ret = cd_read_sector_sync(s);
                if (ret < 0) {
                    ide_atapi_io_error(s, ret);
                    return;
                }
            }
        }
        if (s->elementary_transfer_size > 0) {
            /* there are some data left to transmit in this elementary
               transfer */
            size = s->cd_sector_size - s->io_buffer_index;
            if (size > s->elementary_transfer_size)
                size = s->elementary_transfer_size;
            s->packet_transfer_size -= size;
            s->elementary_transfer_size -= size;
            s->io_buffer_index += size;
            ide_transfer_start(s, s->io_buffer + s->io_buffer_index - size,
                               size, ide_atapi_cmd_reply_end);
        } else {
            /* a new transfer is needed */
            s->nsector = (s->nsector & ~7) | ATAPI_INT_REASON_IO;
            byte_count_limit = atapi_byte_count_limit(s);
#ifdef DEBUG_IDE_ATAPI
            printf("byte_count_limit=%d\n", byte_count_limit);
#endif
            size = s->packet_transfer_size;
            if (size > byte_count_limit) {
                /* byte count limit must be even if this case */
                if (byte_count_limit & 1)
                    byte_count_limit--;
                size = byte_count_limit;
            }
            s->lcyl = size;
            s->hcyl = size >> 8;
            s->elementary_transfer_size = size;
            /* we cannot transmit more than one sector at a time */
            if (s->lba != -1) {
                if (size > (s->cd_sector_size - s->io_buffer_index))
                    size = (s->cd_sector_size - s->io_buffer_index);
            }
            s->packet_transfer_size -= size;
            s->elementary_transfer_size -= size;
            s->io_buffer_index += size;
            ide_transfer_start(s, s->io_buffer + s->io_buffer_index - size,
                               size, ide_atapi_cmd_reply_end);
            ide_set_irq(s->bus);
#ifdef DEBUG_IDE_ATAPI
            printf("status=0x%x\n", s->status);
#endif
        }
    }
}

/* send a reply of 'size' bytes in s->io_buffer to an ATAPI command */
static void ide_atapi_cmd_reply(IDEState *s, int size, int max_size)
{
    if (size > max_size)
        size = max_size;
    s->lba = -1; /* no sector read */
    s->packet_transfer_size = size;
    s->io_buffer_size = size;    /* dma: send the reply data as one chunk */
    s->elementary_transfer_size = 0;

    if (s->atapi_dma) {
        block_acct_start(blk_get_stats(s->blk), &s->acct, size,
                         BLOCK_ACCT_READ);
        s->status = READY_STAT | SEEK_STAT | DRQ_STAT;
        ide_start_dma(s, ide_atapi_cmd_read_dma_cb);
    } else {
        s->status = READY_STAT | SEEK_STAT;
        s->io_buffer_index = 0;
        ide_atapi_cmd_reply_end(s);
    }
}

/* start a CD-CDROM read command */
static void ide_atapi_cmd_read_pio(IDEState *s, int lba, int nb_sectors,
                                   int sector_size)
{
    s->lba = lba;
    s->packet_transfer_size = nb_sectors * sector_size;
    s->elementary_transfer_size = 0;
    s->io_buffer_index = sector_size;
    s->cd_sector_size = sector_size;

    ide_atapi_cmd_reply_end(s);
}

static void ide_atapi_cmd_check_status(IDEState *s)
{
#ifdef DEBUG_IDE_ATAPI
    printf("atapi_cmd_check_status\n");
#endif
    s->error = MC_ERR | (UNIT_ATTENTION << 4);
    s->status = ERR_STAT;
    s->nsector = 0;
    ide_set_irq(s->bus);
}
/* ATAPI DMA support */

static void ide_atapi_cmd_read_dma_cb(void *opaque, int ret)
{
    IDEState *s = opaque;
    int data_offset, n;

    if (ret < 0) {
        if (ide_handle_rw_error(s, -ret, ide_dma_cmd_to_retry(s->dma_cmd))) {
            if (s->bus->error_status) {
                s->bus->dma->aiocb = NULL;
                return;
            }
            goto eot;
        }
    }

    if (s->io_buffer_size > 0) {
        /*
         * For a cdrom read sector command (s->lba != -1),
         * adjust the lba for the next s->io_buffer_size chunk
         * and dma the current chunk.
         * For a command != read (s->lba == -1), just transfer
         * the reply data.
         */
        if (s->lba != -1) {
            if (s->cd_sector_size == 2352) {
                n = 1;
                cd_data_to_raw(s->io_buffer, s->lba);
            } else {
                n = s->io_buffer_size >> 11;
            }
            s->lba += n;
        }
        s->packet_transfer_size -= s->io_buffer_size;
        if (s->bus->dma->ops->rw_buf(s->bus->dma, 1) == 0)
            goto eot;
    }

    if (s->packet_transfer_size <= 0) {
        s->status = READY_STAT | SEEK_STAT;
        s->nsector = (s->nsector & ~7) | ATAPI_INT_REASON_IO | ATAPI_INT_REASON_CD;
        ide_set_irq(s->bus);
        goto eot;
    }

    s->io_buffer_index = 0;
    if (s->cd_sector_size == 2352) {
        n = 1;
        s->io_buffer_size = s->cd_sector_size;
        data_offset = 16;
    } else {
        n = s->packet_transfer_size >> 11;
        if (n > (IDE_DMA_BUF_SECTORS / 4))
            n = (IDE_DMA_BUF_SECTORS / 4);
        s->io_buffer_size = n * 2048;
        data_offset = 0;
    }
#ifdef DEBUG_AIO
    printf("aio_read_cd: lba=%u n=%d\n", s->lba, n);
#endif

    s->bus->dma->iov.iov_base = (void *)(s->io_buffer + data_offset);
    s->bus->dma->iov.iov_len = n * ATAPI_SECTOR_SIZE;
    qemu_iovec_init_external(&s->bus->dma->qiov, &s->bus->dma->iov, 1);

    s->bus->dma->aiocb = ide_buffered_readv(s, (int64_t)s->lba << 2,
                                            &s->bus->dma->qiov, n * 4,
                                            ide_atapi_cmd_read_dma_cb, s);
    return;

eot:
    if (ret < 0) {
        block_acct_failed(blk_get_stats(s->blk), &s->acct);
    } else {
        block_acct_done(blk_get_stats(s->blk), &s->acct);
    }
    ide_set_inactive(s, false);
}

/* start a CD-CDROM read command with DMA */
/* XXX: test if DMA is available */
static void ide_atapi_cmd_read_dma(IDEState *s, int lba, int nb_sectors,
                                   int sector_size)
{
    s->lba = lba;
    s->packet_transfer_size = nb_sectors * sector_size;
    s->io_buffer_size = 0;
    s->cd_sector_size = sector_size;

    block_acct_start(blk_get_stats(s->blk), &s->acct, s->packet_transfer_size,
                     BLOCK_ACCT_READ);

    /* XXX: check if BUSY_STAT should be set */
    s->status = READY_STAT | SEEK_STAT | DRQ_STAT | BUSY_STAT;
    ide_start_dma(s, ide_atapi_cmd_read_dma_cb);
}

static void ide_atapi_cmd_read(IDEState *s, int lba, int nb_sectors,
                               int sector_size)
{
#ifdef DEBUG_IDE_ATAPI
    printf("read %s: LBA=%d nb_sectors=%d\n", s->atapi_dma ? "dma" : "pio",
        lba, nb_sectors);
#endif
    if (s->atapi_dma) {
        ide_atapi_cmd_read_dma(s, lba, nb_sectors, sector_size);
    } else {
        ide_atapi_cmd_read_pio(s, lba, nb_sectors, sector_size);
    }
}

<<<<<<< HEAD

/* Called by *_restart_bh when the transfer function points
 * to ide_atapi_cmd
 */
void ide_atapi_dma_restart(IDEState *s)
{
    /*
     * I'm not sure we have enough stored to restart the command
     * safely, so give the guest an error it should recover from.
     * I'm assuming most guests will try to recover from something
     * listed as a medium error on a CD; it seems to work on Linux.
     * This would be more of a problem if we did any other type of
     * DMA operation.
     */
    ide_atapi_cmd_error(s, MEDIUM_ERROR, ASC_NO_SEEK_COMPLETE);
=======
void ide_atapi_dma_restart(IDEState *s)
{
    /*
     * At this point we can just re-evaluate the packet command and start over.
     * The presence of ->dma_cb callback in the pre_save ensures that the packet
     * command has been completely sent and we can safely restart command.
     */
    s->unit = s->bus->retry_unit;
    s->bus->dma->ops->restart_dma(s->bus->dma);
    ide_atapi_cmd(s);
>>>>>>> 7124ccf8
}

static inline uint8_t ide_atapi_set_profile(uint8_t *buf, uint8_t *index,
                                            uint16_t profile)
{
    uint8_t *buf_profile = buf + 12; /* start of profiles */

    buf_profile += ((*index) * 4); /* start of indexed profile */
    cpu_to_ube16 (buf_profile, profile);
    buf_profile[2] = ((buf_profile[0] == buf[6]) && (buf_profile[1] == buf[7]));

    /* each profile adds 4 bytes to the response */
    (*index)++;
    buf[11] += 4; /* Additional Length */

    return 4;
}

static int ide_dvd_read_structure(IDEState *s, int format,
                                  const uint8_t *packet, uint8_t *buf)
{
    switch (format) {
        case 0x0: /* Physical format information */
            {
                int layer = packet[6];
                uint64_t total_sectors;

                if (layer != 0)
                    return -ASC_INV_FIELD_IN_CMD_PACKET;

                total_sectors = s->nb_sectors >> 2;
                if (total_sectors == 0) {
                    return -ASC_MEDIUM_NOT_PRESENT;
                }

                buf[4] = 1;   /* DVD-ROM, part version 1 */
                buf[5] = 0xf; /* 120mm disc, minimum rate unspecified */
                buf[6] = 1;   /* one layer, read-only (per MMC-2 spec) */
                buf[7] = 0;   /* default densities */

                /* FIXME: 0x30000 per spec? */
                cpu_to_ube32(buf + 8, 0); /* start sector */
                cpu_to_ube32(buf + 12, total_sectors - 1); /* end sector */
                cpu_to_ube32(buf + 16, total_sectors - 1); /* l0 end sector */

                /* Size of buffer, not including 2 byte size field */
                stw_be_p(buf, 2048 + 2);

                /* 2k data + 4 byte header */
                return (2048 + 4);
            }

        case 0x01: /* DVD copyright information */
            buf[4] = 0; /* no copyright data */
            buf[5] = 0; /* no region restrictions */

            /* Size of buffer, not including 2 byte size field */
            stw_be_p(buf, 4 + 2);

            /* 4 byte header + 4 byte data */
            return (4 + 4);

        case 0x03: /* BCA information - invalid field for no BCA info */
            return -ASC_INV_FIELD_IN_CMD_PACKET;

        case 0x04: /* DVD disc manufacturing information */
            /* Size of buffer, not including 2 byte size field */
            stw_be_p(buf, 2048 + 2);

            /* 2k data + 4 byte header */
            return (2048 + 4);

        case 0xff:
            /*
             * This lists all the command capabilities above.  Add new ones
             * in order and update the length and buffer return values.
             */

            buf[4] = 0x00; /* Physical format */
            buf[5] = 0x40; /* Not writable, is readable */
            stw_be_p(buf + 6, 2048 + 4);

            buf[8] = 0x01; /* Copyright info */
            buf[9] = 0x40; /* Not writable, is readable */
            stw_be_p(buf + 10, 4 + 4);

            buf[12] = 0x03; /* BCA info */
            buf[13] = 0x40; /* Not writable, is readable */
            stw_be_p(buf + 14, 188 + 4);

            buf[16] = 0x04; /* Manufacturing info */
            buf[17] = 0x40; /* Not writable, is readable */
            stw_be_p(buf + 18, 2048 + 4);

            /* Size of buffer, not including 2 byte size field */
            stw_be_p(buf, 16 + 2);

            /* data written + 4 byte header */
            return (16 + 4);

        default: /* TODO: formats beyond DVD-ROM requires */
            return -ASC_INV_FIELD_IN_CMD_PACKET;
    }
}

static unsigned int event_status_media(IDEState *s,
                                       uint8_t *buf)
{
    uint8_t event_code, media_status;

    media_status = 0;
    if (s->tray_open) {
        media_status = MS_TRAY_OPEN;
    } else if (blk_is_inserted(s->blk)) {
        media_status = MS_MEDIA_PRESENT;
    }

    /* Event notification descriptor */
    event_code = MEC_NO_CHANGE;
    if (media_status != MS_TRAY_OPEN) {
        if (s->events.new_media) {
            event_code = MEC_NEW_MEDIA;
            s->events.new_media = false;
        } else if (s->events.eject_request) {
            event_code = MEC_EJECT_REQUESTED;
            s->events.eject_request = false;
        }
    }

    buf[4] = event_code;
    buf[5] = media_status;

    /* These fields are reserved, just clear them. */
    buf[6] = 0;
    buf[7] = 0;

    return 8; /* We wrote to 4 extra bytes from the header */
}

/*
 * Before transferring data or otherwise signalling acceptance of a command
 * marked CONDDATA, we must check the validity of the byte_count_limit.
 */
static bool validate_bcl(IDEState *s)
{
    /* TODO: Check IDENTIFY data word 125 for defacult BCL (currently 0) */
    if (s->atapi_dma || atapi_byte_count_limit(s)) {
        return true;
    }

    /* TODO: Move abort back into core.c and introduce proper error flow between
     *       ATAPI layer and IDE core layer */
    ide_abort_command(s);
    return false;
}

static void cmd_get_event_status_notification(IDEState *s,
                                              uint8_t *buf)
{
    const uint8_t *packet = buf;

    struct {
        uint8_t opcode;
        uint8_t polled;        /* lsb bit is polled; others are reserved */
        uint8_t reserved2[2];
        uint8_t class;
        uint8_t reserved3[2];
        uint16_t len;
        uint8_t control;
    } QEMU_PACKED *gesn_cdb;

    struct {
        uint16_t len;
        uint8_t notification_class;
        uint8_t supported_events;
    } QEMU_PACKED *gesn_event_header;
    unsigned int max_len, used_len;

    gesn_cdb = (void *)packet;
    gesn_event_header = (void *)buf;

    max_len = be16_to_cpu(gesn_cdb->len);

    /* It is fine by the MMC spec to not support async mode operations */
    if (!(gesn_cdb->polled & 0x01)) { /* asynchronous mode */
        /* Only polling is supported, asynchronous mode is not. */
        ide_atapi_cmd_error(s, ILLEGAL_REQUEST,
                            ASC_INV_FIELD_IN_CMD_PACKET);
        return;
    }

    /* polling mode operation */

    /*
     * These are the supported events.
     *
     * We currently only support requests of the 'media' type.
     * Notification class requests and supported event classes are bitmasks,
     * but they are build from the same values as the "notification class"
     * field.
     */
    gesn_event_header->supported_events = 1 << GESN_MEDIA;

    /*
     * We use |= below to set the class field; other bits in this byte
     * are reserved now but this is useful to do if we have to use the
     * reserved fields later.
     */
    gesn_event_header->notification_class = 0;

    /*
     * Responses to requests are to be based on request priority.  The
     * notification_class_request_type enum above specifies the
     * priority: upper elements are higher prio than lower ones.
     */
    if (gesn_cdb->class & (1 << GESN_MEDIA)) {
        gesn_event_header->notification_class |= GESN_MEDIA;
        used_len = event_status_media(s, buf);
    } else {
        gesn_event_header->notification_class = 0x80; /* No event available */
        used_len = sizeof(*gesn_event_header);
    }
    gesn_event_header->len = cpu_to_be16(used_len
                                         - sizeof(*gesn_event_header));
    ide_atapi_cmd_reply(s, used_len, max_len);
}

static void cmd_request_sense(IDEState *s, uint8_t *buf)
{
    int max_len = buf[4];

    memset(buf, 0, 18);
    buf[0] = 0x70 | (1 << 7);
    buf[2] = s->sense_key;
    buf[7] = 10;
    buf[12] = s->asc;

    if (s->sense_key == UNIT_ATTENTION) {
        s->sense_key = NO_SENSE;
    }

    ide_atapi_cmd_reply(s, 18, max_len);
}

static void cmd_inquiry(IDEState *s, uint8_t *buf)
{
    uint8_t page_code = buf[2];
    int max_len = buf[4];

    unsigned idx = 0;
    unsigned size_idx;
    unsigned preamble_len;

    /* If the EVPD (Enable Vital Product Data) bit is set in byte 1,
     * we are being asked for a specific page of info indicated by byte 2. */
    if (buf[1] & 0x01) {
        preamble_len = 4;
        size_idx = 3;

        buf[idx++] = 0x05;      /* CD-ROM */
        buf[idx++] = page_code; /* Page Code */
        buf[idx++] = 0x00;      /* reserved */
        idx++;                  /* length (set later) */

        switch (page_code) {
        case 0x00:
            /* Supported Pages: List of supported VPD responses. */
            buf[idx++] = 0x00; /* 0x00: Supported Pages, and: */
            buf[idx++] = 0x83; /* 0x83: Device Identification. */
            break;

        case 0x83:
            /* Device Identification. Each entry is optional, but the entries
             * included here are modeled after libata's VPD responses.
             * If the response is given, at least one entry must be present. */

            /* Entry 1: Serial */
            if (idx + 24 > max_len) {
                /* Not enough room for even the first entry: */
                /* 4 byte header + 20 byte string */
                ide_atapi_cmd_error(s, ILLEGAL_REQUEST,
                                    ASC_DATA_PHASE_ERROR);
                return;
            }
            buf[idx++] = 0x02; /* Ascii */
            buf[idx++] = 0x00; /* Vendor Specific */
            buf[idx++] = 0x00;
            buf[idx++] = 20;   /* Remaining length */
            padstr8(buf + idx, 20, s->drive_serial_str);
            idx += 20;

            /* Entry 2: Drive Model and Serial */
            if (idx + 72 > max_len) {
                /* 4 (header) + 8 (vendor) + 60 (model & serial) */
                goto out;
            }
            buf[idx++] = 0x02; /* Ascii */
            buf[idx++] = 0x01; /* T10 Vendor */
            buf[idx++] = 0x00;
            buf[idx++] = 68;
            padstr8(buf + idx, 8, "ATA"); /* Generic T10 vendor */
            idx += 8;
            padstr8(buf + idx, 40, s->drive_model_str);
            idx += 40;
            padstr8(buf + idx, 20, s->drive_serial_str);
            idx += 20;

            /* Entry 3: WWN */
            if (s->wwn && (idx + 12 <= max_len)) {
                /* 4 byte header + 8 byte wwn */
                buf[idx++] = 0x01; /* Binary */
                buf[idx++] = 0x03; /* NAA */
                buf[idx++] = 0x00;
                buf[idx++] = 0x08;
                stq_be_p(&buf[idx], s->wwn);
                idx += 8;
            }
            break;

        default:
            /* SPC-3, revision 23 sec. 6.4 */
            ide_atapi_cmd_error(s, ILLEGAL_REQUEST,
                                ASC_INV_FIELD_IN_CMD_PACKET);
            return;
        }
    } else {
        preamble_len = 5;
        size_idx = 4;

        buf[0] = 0x05; /* CD-ROM */
        buf[1] = 0x80; /* removable */
        buf[2] = 0x00; /* ISO */
        buf[3] = 0x21; /* ATAPI-2 (XXX: put ATAPI-4 ?) */
        /* buf[size_idx] set below. */
        buf[5] = 0;    /* reserved */
        buf[6] = 0;    /* reserved */
        buf[7] = 0;    /* reserved */
        padstr8(buf + 8, 8, "QEMU");
        padstr8(buf + 16, 16, "QEMU DVD-ROM");
        padstr8(buf + 32, 4, s->version);
        idx = 36;
    }

 out:
    buf[size_idx] = idx - preamble_len;
    ide_atapi_cmd_reply(s, idx, max_len);
}

static void cmd_get_configuration(IDEState *s, uint8_t *buf)
{
    uint32_t len;
    uint8_t index = 0;
    int max_len;

    /* only feature 0 is supported */
    if (buf[2] != 0 || buf[3] != 0) {
        ide_atapi_cmd_error(s, ILLEGAL_REQUEST,
                            ASC_INV_FIELD_IN_CMD_PACKET);
        return;
    }

    /* XXX: could result in alignment problems in some architectures */
    max_len = ube16_to_cpu(buf + 7);

    /*
     * XXX: avoid overflow for io_buffer if max_len is bigger than
     *      the size of that buffer (dimensioned to max number of
     *      sectors to transfer at once)
     *
     *      Only a problem if the feature/profiles grow.
     */
    if (max_len > 512) {
        /* XXX: assume 1 sector */
        max_len = 512;
    }

    memset(buf, 0, max_len);
    /*
     * the number of sectors from the media tells us which profile
     * to use as current.  0 means there is no media
     */
    if (media_is_dvd(s)) {
        cpu_to_ube16(buf + 6, MMC_PROFILE_DVD_ROM);
    } else if (media_is_cd(s)) {
        cpu_to_ube16(buf + 6, MMC_PROFILE_CD_ROM);
    }

    buf[10] = 0x02 | 0x01; /* persistent and current */
    len = 12; /* headers: 8 + 4 */
    len += ide_atapi_set_profile(buf, &index, MMC_PROFILE_DVD_ROM);
    len += ide_atapi_set_profile(buf, &index, MMC_PROFILE_CD_ROM);
    cpu_to_ube32(buf, len - 4); /* data length */

    ide_atapi_cmd_reply(s, len, max_len);
}

static void cmd_mode_sense(IDEState *s, uint8_t *buf)
{
    int action, code;
    int max_len;

    max_len = ube16_to_cpu(buf + 7);
    action = buf[2] >> 6;
    code = buf[2] & 0x3f;

    switch(action) {
    case 0: /* current values */
        switch(code) {
        case MODE_PAGE_R_W_ERROR: /* error recovery */
            cpu_to_ube16(&buf[0], 16 - 2);
            buf[2] = 0x70;
            buf[3] = 0;
            buf[4] = 0;
            buf[5] = 0;
            buf[6] = 0;
            buf[7] = 0;

            buf[8] = MODE_PAGE_R_W_ERROR;
            buf[9] = 16 - 10;
            buf[10] = 0x00;
            buf[11] = 0x05;
            buf[12] = 0x00;
            buf[13] = 0x00;
            buf[14] = 0x00;
            buf[15] = 0x00;
            ide_atapi_cmd_reply(s, 16, max_len);
            break;
        case MODE_PAGE_AUDIO_CTL:
            cpu_to_ube16(&buf[0], 24 - 2);
            buf[2] = 0x70;
            buf[3] = 0;
            buf[4] = 0;
            buf[5] = 0;
            buf[6] = 0;
            buf[7] = 0;

            buf[8] = MODE_PAGE_AUDIO_CTL;
            buf[9] = 24 - 10;
            /* Fill with CDROM audio volume */
            buf[17] = 0;
            buf[19] = 0;
            buf[21] = 0;
            buf[23] = 0;

            ide_atapi_cmd_reply(s, 24, max_len);
            break;
        case MODE_PAGE_CAPABILITIES:
            cpu_to_ube16(&buf[0], 30 - 2);
            buf[2] = 0x70;
            buf[3] = 0;
            buf[4] = 0;
            buf[5] = 0;
            buf[6] = 0;
            buf[7] = 0;

            buf[8] = MODE_PAGE_CAPABILITIES;
            buf[9] = 30 - 10;
            buf[10] = 0x3b; /* read CDR/CDRW/DVDROM/DVDR/DVDRAM */
            buf[11] = 0x00;

            /* Claim PLAY_AUDIO capability (0x01) since some Linux
               code checks for this to automount media. */
            buf[12] = 0x71;
            buf[13] = 3 << 5;
            buf[14] = (1 << 0) | (1 << 3) | (1 << 5);
            if (s->tray_locked) {
                buf[14] |= 1 << 1;
            }
            buf[15] = 0x00; /* No volume & mute control, no changer */
            cpu_to_ube16(&buf[16], 704); /* 4x read speed */
            buf[18] = 0; /* Two volume levels */
            buf[19] = 2;
            cpu_to_ube16(&buf[20], 512); /* 512k buffer */
            cpu_to_ube16(&buf[22], 704); /* 4x read speed current */
            buf[24] = 0;
            buf[25] = 0;
            buf[26] = 0;
            buf[27] = 0;
            buf[28] = 0;
            buf[29] = 0;
            ide_atapi_cmd_reply(s, 30, max_len);
            break;
        default:
            goto error_cmd;
        }
        break;
    case 1: /* changeable values */
        goto error_cmd;
    case 2: /* default values */
        goto error_cmd;
    default:
    case 3: /* saved values */
        ide_atapi_cmd_error(s, ILLEGAL_REQUEST,
                            ASC_SAVING_PARAMETERS_NOT_SUPPORTED);
        break;
    }
    return;

error_cmd:
    ide_atapi_cmd_error(s, ILLEGAL_REQUEST, ASC_INV_FIELD_IN_CMD_PACKET);
}

static void cmd_test_unit_ready(IDEState *s, uint8_t *buf)
{
    /* Not Ready Conditions are already handled in ide_atapi_cmd(), so if we
     * come here, we know that it's ready. */
    ide_atapi_cmd_ok(s);
}

static void cmd_prevent_allow_medium_removal(IDEState *s, uint8_t* buf)
{
    s->tray_locked = buf[4] & 1;
    blk_lock_medium(s->blk, buf[4] & 1);
    ide_atapi_cmd_ok(s);
}

static void cmd_read(IDEState *s, uint8_t* buf)
{
    int nb_sectors, lba;

    if (buf[0] == GPCMD_READ_10) {
        nb_sectors = ube16_to_cpu(buf + 7);
    } else {
        nb_sectors = ube32_to_cpu(buf + 6);
    }

    lba = ube32_to_cpu(buf + 2);
    if (nb_sectors == 0) {
        ide_atapi_cmd_ok(s);
        return;
    }

    ide_atapi_cmd_read(s, lba, nb_sectors, 2048);
}

static void cmd_read_cd(IDEState *s, uint8_t* buf)
{
    int nb_sectors, lba, transfer_request;

    nb_sectors = (buf[6] << 16) | (buf[7] << 8) | buf[8];
    lba = ube32_to_cpu(buf + 2);

    if (nb_sectors == 0) {
        ide_atapi_cmd_ok(s);
        return;
    }

    transfer_request = buf[9] & 0xf8;
    if (transfer_request == 0x00) {
        /* nothing */
        ide_atapi_cmd_ok(s);
        return;
    }

    /* Check validity of BCL before transferring data */
    if (!validate_bcl(s)) {
        return;
    }

    switch (transfer_request) {
    case 0x10:
        /* normal read */
        ide_atapi_cmd_read(s, lba, nb_sectors, 2048);
        break;
    case 0xf8:
        /* read all data */
        ide_atapi_cmd_read(s, lba, nb_sectors, 2352);
        break;
    default:
        ide_atapi_cmd_error(s, ILLEGAL_REQUEST,
                            ASC_INV_FIELD_IN_CMD_PACKET);
        break;
    }
}

static void cmd_seek(IDEState *s, uint8_t* buf)
{
    unsigned int lba;
    uint64_t total_sectors = s->nb_sectors >> 2;

    lba = ube32_to_cpu(buf + 2);
    if (lba >= total_sectors) {
        ide_atapi_cmd_error(s, ILLEGAL_REQUEST, ASC_LOGICAL_BLOCK_OOR);
        return;
    }

    ide_atapi_cmd_ok(s);
}

static void cmd_start_stop_unit(IDEState *s, uint8_t* buf)
{
    int sense;
    bool start = buf[4] & 1;
    bool loej = buf[4] & 2;     /* load on start, eject on !start */
    int pwrcnd = buf[4] & 0xf0;

    if (pwrcnd) {
        /* eject/load only happens for power condition == 0 */
        ide_atapi_cmd_ok(s);
        return;
    }

    if (loej) {
        if (!start && !s->tray_open && s->tray_locked) {
            sense = blk_is_inserted(s->blk)
                ? NOT_READY : ILLEGAL_REQUEST;
            ide_atapi_cmd_error(s, sense, ASC_MEDIA_REMOVAL_PREVENTED);
            return;
        }

        if (s->tray_open != !start) {
            blk_eject(s->blk, !start);
            s->tray_open = !start;
        }
    }

    ide_atapi_cmd_ok(s);
}

static void cmd_mechanism_status(IDEState *s, uint8_t* buf)
{
    int max_len = ube16_to_cpu(buf + 8);

    cpu_to_ube16(buf, 0);
    /* no current LBA */
    buf[2] = 0;
    buf[3] = 0;
    buf[4] = 0;
    buf[5] = 1;
    cpu_to_ube16(buf + 6, 0);
    ide_atapi_cmd_reply(s, 8, max_len);
}

static void cmd_read_toc_pma_atip(IDEState *s, uint8_t* buf)
{
    int format, msf, start_track, len;
    int max_len;
    uint64_t total_sectors = s->nb_sectors >> 2;

    max_len = ube16_to_cpu(buf + 7);
    format = buf[9] >> 6;
    msf = (buf[1] >> 1) & 1;
    start_track = buf[6];

    switch(format) {
    case 0:
        len = cdrom_read_toc(total_sectors, buf, msf, start_track);
        if (len < 0)
            goto error_cmd;
        ide_atapi_cmd_reply(s, len, max_len);
        break;
    case 1:
        /* multi session : only a single session defined */
        memset(buf, 0, 12);
        buf[1] = 0x0a;
        buf[2] = 0x01;
        buf[3] = 0x01;
        ide_atapi_cmd_reply(s, 12, max_len);
        break;
    case 2:
        len = cdrom_read_toc_raw(total_sectors, buf, msf, start_track);
        if (len < 0)
            goto error_cmd;
        ide_atapi_cmd_reply(s, len, max_len);
        break;
    default:
    error_cmd:
        ide_atapi_cmd_error(s, ILLEGAL_REQUEST,
                            ASC_INV_FIELD_IN_CMD_PACKET);
    }
}

static void cmd_read_cdvd_capacity(IDEState *s, uint8_t* buf)
{
    uint64_t total_sectors = s->nb_sectors >> 2;

    /* NOTE: it is really the number of sectors minus 1 */
    cpu_to_ube32(buf, total_sectors - 1);
    cpu_to_ube32(buf + 4, 2048);
    ide_atapi_cmd_reply(s, 8, 8);
}

static void cmd_read_disc_information(IDEState *s, uint8_t* buf)
{
    uint8_t type = buf[1] & 7;
    uint32_t max_len = ube16_to_cpu(buf + 7);

    /* Types 1/2 are only defined for Blu-Ray.  */
    if (type != 0) {
        ide_atapi_cmd_error(s, ILLEGAL_REQUEST,
                            ASC_INV_FIELD_IN_CMD_PACKET);
        return;
    }

    memset(buf, 0, 34);
    buf[1] = 32;
    buf[2] = 0xe; /* last session complete, disc finalized */
    buf[3] = 1;   /* first track on disc */
    buf[4] = 1;   /* # of sessions */
    buf[5] = 1;   /* first track of last session */
    buf[6] = 1;   /* last track of last session */
    buf[7] = 0x20; /* unrestricted use */
    buf[8] = 0x00; /* CD-ROM or DVD-ROM */
    /* 9-10-11: most significant byte corresponding bytes 4-5-6 */
    /* 12-23: not meaningful for CD-ROM or DVD-ROM */
    /* 24-31: disc bar code */
    /* 32: disc application code */
    /* 33: number of OPC tables */

    ide_atapi_cmd_reply(s, 34, max_len);
}

static void cmd_read_dvd_structure(IDEState *s, uint8_t* buf)
{
    int max_len;
    int media = buf[1];
    int format = buf[7];
    int ret;

    max_len = ube16_to_cpu(buf + 8);

    if (format < 0xff) {
        if (media_is_cd(s)) {
            ide_atapi_cmd_error(s, ILLEGAL_REQUEST,
                                ASC_INCOMPATIBLE_FORMAT);
            return;
        } else if (!media_present(s)) {
            ide_atapi_cmd_error(s, ILLEGAL_REQUEST,
                                ASC_INV_FIELD_IN_CMD_PACKET);
            return;
        }
    }

    memset(buf, 0, max_len > IDE_DMA_BUF_SECTORS * 512 + 4 ?
           IDE_DMA_BUF_SECTORS * 512 + 4 : max_len);

    switch (format) {
        case 0x00 ... 0x7f:
        case 0xff:
            if (media == 0) {
                ret = ide_dvd_read_structure(s, format, buf, buf);

                if (ret < 0) {
                    ide_atapi_cmd_error(s, ILLEGAL_REQUEST, -ret);
                } else {
                    ide_atapi_cmd_reply(s, ret, max_len);
                }

                break;
            }
            /* TODO: BD support, fall through for now */

        /* Generic disk structures */
        case 0x80: /* TODO: AACS volume identifier */
        case 0x81: /* TODO: AACS media serial number */
        case 0x82: /* TODO: AACS media identifier */
        case 0x83: /* TODO: AACS media key block */
        case 0x90: /* TODO: List of recognized format layers */
        case 0xc0: /* TODO: Write protection status */
        default:
            ide_atapi_cmd_error(s, ILLEGAL_REQUEST,
                                ASC_INV_FIELD_IN_CMD_PACKET);
            break;
    }
}

static void cmd_set_speed(IDEState *s, uint8_t* buf)
{
    ide_atapi_cmd_ok(s);
}

enum {
    /*
     * Only commands flagged as ALLOW_UA are allowed to run under a
     * unit attention condition. (See MMC-5, section 4.1.6.1)
     */
    ALLOW_UA = 0x01,

    /*
     * Commands flagged with CHECK_READY can only execute if a medium is present.
     * Otherwise they report the Not Ready Condition. (See MMC-5, section
     * 4.1.8)
     */
    CHECK_READY = 0x02,

    /*
     * Commands flagged with NONDATA do not in any circumstances return
     * any data via ide_atapi_cmd_reply. These commands are exempt from
     * the normal byte_count_limit constraints.
     * See ATA8-ACS3 "7.21.5 Byte Count Limit"
     */
    NONDATA = 0x04,
<<<<<<< HEAD
=======

    /*
     * CONDDATA implies a command that transfers data only conditionally based
     * on the presence of suboptions. It should be exempt from the BCL check at
     * command validation time, but it needs to be checked at the command
     * handler level instead.
     */
    CONDDATA = 0x08,
>>>>>>> 7124ccf8
};

static const struct AtapiCmd {
    void (*handler)(IDEState *s, uint8_t *buf);
    int flags;
} atapi_cmd_table[0x100] = {
    [ 0x00 ] = { cmd_test_unit_ready,               CHECK_READY | NONDATA },
    [ 0x03 ] = { cmd_request_sense,                 ALLOW_UA },
    [ 0x12 ] = { cmd_inquiry,                       ALLOW_UA },
    [ 0x1b ] = { cmd_start_stop_unit,               NONDATA }, /* [1] */
    [ 0x1e ] = { cmd_prevent_allow_medium_removal,  NONDATA },
    [ 0x25 ] = { cmd_read_cdvd_capacity,            CHECK_READY },
    [ 0x28 ] = { cmd_read, /* (10) */               CHECK_READY },
    [ 0x2b ] = { cmd_seek,                          CHECK_READY | NONDATA },
    [ 0x43 ] = { cmd_read_toc_pma_atip,             CHECK_READY },
    [ 0x46 ] = { cmd_get_configuration,             ALLOW_UA },
    [ 0x4a ] = { cmd_get_event_status_notification, ALLOW_UA },
    [ 0x51 ] = { cmd_read_disc_information,         CHECK_READY },
    [ 0x5a ] = { cmd_mode_sense, /* (10) */         0 },
    [ 0xa8 ] = { cmd_read, /* (12) */               CHECK_READY },
    [ 0xad ] = { cmd_read_dvd_structure,            CHECK_READY },
    [ 0xbb ] = { cmd_set_speed,                     NONDATA },
    [ 0xbd ] = { cmd_mechanism_status,              0 },
    [ 0xbe ] = { cmd_read_cd,                       CHECK_READY | CONDDATA },
    /* [1] handler detects and reports not ready condition itself */
};

void ide_atapi_cmd(IDEState *s)
{
    uint8_t *buf = s->io_buffer;
    const struct AtapiCmd *cmd = &atapi_cmd_table[s->io_buffer[0]];

#ifdef DEBUG_IDE_ATAPI
    {
        int i;
        printf("ATAPI limit=0x%x packet:", s->lcyl | (s->hcyl << 8));
        for(i = 0; i < ATAPI_PACKET_SIZE; i++) {
            printf(" %02x", buf[i]);
        }
        printf("\n");
    }
#endif

    /*
     * If there's a UNIT_ATTENTION condition pending, only command flagged with
     * ALLOW_UA are allowed to complete. with other commands getting a CHECK
     * condition response unless a higher priority status, defined by the drive
     * here, is pending.
     */
    if (s->sense_key == UNIT_ATTENTION && !(cmd->flags & ALLOW_UA)) {
        ide_atapi_cmd_check_status(s);
        return;
    }
    /*
     * When a CD gets changed, we have to report an ejected state and
     * then a loaded state to guests so that they detect tray
     * open/close and media change events.  Guests that do not use
     * GET_EVENT_STATUS_NOTIFICATION to detect such tray open/close
     * states rely on this behavior.
     */
    if (!(cmd->flags & ALLOW_UA) &&
        !s->tray_open && blk_is_inserted(s->blk) && s->cdrom_changed) {

        if (s->cdrom_changed == 1) {
            ide_atapi_cmd_error(s, NOT_READY, ASC_MEDIUM_NOT_PRESENT);
            s->cdrom_changed = 2;
        } else {
            ide_atapi_cmd_error(s, UNIT_ATTENTION, ASC_MEDIUM_MAY_HAVE_CHANGED);
            s->cdrom_changed = 0;
        }

        return;
    }

    /* Report a Not Ready condition if appropriate for the command */
    if ((cmd->flags & CHECK_READY) &&
        (!media_present(s) || !blk_is_inserted(s->blk)))
    {
        ide_atapi_cmd_error(s, NOT_READY, ASC_MEDIUM_NOT_PRESENT);
        return;
    }

<<<<<<< HEAD
    /* Nondata commands permit the byte_count_limit to be 0.
     * If this is a data-transferring PIO command and BCL is 0,
     * we abort at the /ATA/ level, not the ATAPI level.
     * See ATA8 ACS3 section 7.17.6.49 and 7.21.5 */
    if (cmd->handler && !(cmd->flags & NONDATA)) {
        /* TODO: Check IDENTIFY data word 125 for default BCL (currently 0) */
        if (!(atapi_byte_count_limit(s) || s->atapi_dma)) {
            /* TODO: Move abort back into core.c and make static inline again */
            ide_abort_command(s);
=======
    /* Commands that don't transfer DATA permit the byte_count_limit to be 0.
     * If this is a data-transferring PIO command and BCL is 0,
     * we abort at the /ATA/ level, not the ATAPI level.
     * See ATA8 ACS3 section 7.17.6.49 and 7.21.5 */
    if (cmd->handler && !(cmd->flags & (NONDATA | CONDDATA))) {
        if (!validate_bcl(s)) {
>>>>>>> 7124ccf8
            return;
        }
    }

    /* Execute the command */
    if (cmd->handler) {
        cmd->handler(s, buf);
        return;
    }

    ide_atapi_cmd_error(s, ILLEGAL_REQUEST, ASC_ILLEGAL_OPCODE);
}<|MERGE_RESOLUTION|>--- conflicted
+++ resolved
@@ -114,22 +114,6 @@
 {
     int ret;
     block_acct_start(blk_get_stats(s->blk), &s->acct,
-<<<<<<< HEAD
-                     4 * BDRV_SECTOR_SIZE, BLOCK_ACCT_READ);
-
-#ifdef DEBUG_IDE_ATAPI
-    printf("cd_read_sector_sync: lba=%d\n", s->lba);
-#endif
-
-    switch (s->cd_sector_size) {
-    case 2048:
-        ret = blk_read(s->blk, (int64_t)s->lba << 2,
-                       s->io_buffer, 4);
-        break;
-    case 2352:
-        ret = blk_read(s->blk, (int64_t)s->lba << 2,
-                       s->io_buffer + 16, 4);
-=======
                      ATAPI_SECTOR_SIZE, BLOCK_ACCT_READ);
 
 #ifdef DEBUG_IDE_ATAPI
@@ -144,7 +128,6 @@
     case 2352:
         ret = blk_pread(s->blk, (int64_t)s->lba << ATAPI_SECTOR_BITS,
                         s->io_buffer + 16, ATAPI_SECTOR_SIZE);
->>>>>>> 7124ccf8
         if (ret >= 0) {
             cd_data_to_raw(s->io_buffer, s->lba);
         }
@@ -152,7 +135,6 @@
     default:
         block_acct_invalid(blk_get_stats(s->blk), BLOCK_ACCT_READ);
         return -EIO;
-<<<<<<< HEAD
     }
 
     if (ret < 0) {
@@ -163,18 +145,6 @@
         s->io_buffer_index = 0;
     }
 
-=======
-    }
-
-    if (ret < 0) {
-        block_acct_failed(blk_get_stats(s->blk), &s->acct);
-    } else {
-        block_acct_done(blk_get_stats(s->blk), &s->acct);
-        s->lba++;
-        s->io_buffer_index = 0;
-    }
-
->>>>>>> 7124ccf8
     return ret;
 }
 
@@ -215,11 +185,7 @@
     s->iov.iov_base = (s->cd_sector_size == 2352) ?
                       s->io_buffer + 16 : s->io_buffer;
 
-<<<<<<< HEAD
-    s->iov.iov_len = 4 * BDRV_SECTOR_SIZE;
-=======
     s->iov.iov_len = ATAPI_SECTOR_SIZE;
->>>>>>> 7124ccf8
     qemu_iovec_init_external(&s->qiov, &s->iov, 1);
 
 #ifdef DEBUG_IDE_ATAPI
@@ -227,11 +193,7 @@
 #endif
 
     block_acct_start(blk_get_stats(s->blk), &s->acct,
-<<<<<<< HEAD
-                     4 * BDRV_SECTOR_SIZE, BLOCK_ACCT_READ);
-=======
                      ATAPI_SECTOR_SIZE, BLOCK_ACCT_READ);
->>>>>>> 7124ccf8
 
     ide_buffered_readv(s, (int64_t)s->lba << 2, &s->qiov, 4,
                        cd_read_sector_cb, s);
@@ -526,23 +488,6 @@
     }
 }
 
-<<<<<<< HEAD
-
-/* Called by *_restart_bh when the transfer function points
- * to ide_atapi_cmd
- */
-void ide_atapi_dma_restart(IDEState *s)
-{
-    /*
-     * I'm not sure we have enough stored to restart the command
-     * safely, so give the guest an error it should recover from.
-     * I'm assuming most guests will try to recover from something
-     * listed as a medium error on a CD; it seems to work on Linux.
-     * This would be more of a problem if we did any other type of
-     * DMA operation.
-     */
-    ide_atapi_cmd_error(s, MEDIUM_ERROR, ASC_NO_SEEK_COMPLETE);
-=======
 void ide_atapi_dma_restart(IDEState *s)
 {
     /*
@@ -553,7 +498,6 @@
     s->unit = s->bus->retry_unit;
     s->bus->dma->ops->restart_dma(s->bus->dma);
     ide_atapi_cmd(s);
->>>>>>> 7124ccf8
 }
 
 static inline uint8_t ide_atapi_set_profile(uint8_t *buf, uint8_t *index,
@@ -1346,8 +1290,6 @@
      * See ATA8-ACS3 "7.21.5 Byte Count Limit"
      */
     NONDATA = 0x04,
-<<<<<<< HEAD
-=======
 
     /*
      * CONDDATA implies a command that transfers data only conditionally based
@@ -1356,7 +1298,6 @@
      * handler level instead.
      */
     CONDDATA = 0x08,
->>>>>>> 7124ccf8
 };
 
 static const struct AtapiCmd {
@@ -1439,24 +1380,12 @@
         return;
     }
 
-<<<<<<< HEAD
-    /* Nondata commands permit the byte_count_limit to be 0.
-     * If this is a data-transferring PIO command and BCL is 0,
-     * we abort at the /ATA/ level, not the ATAPI level.
-     * See ATA8 ACS3 section 7.17.6.49 and 7.21.5 */
-    if (cmd->handler && !(cmd->flags & NONDATA)) {
-        /* TODO: Check IDENTIFY data word 125 for default BCL (currently 0) */
-        if (!(atapi_byte_count_limit(s) || s->atapi_dma)) {
-            /* TODO: Move abort back into core.c and make static inline again */
-            ide_abort_command(s);
-=======
     /* Commands that don't transfer DATA permit the byte_count_limit to be 0.
      * If this is a data-transferring PIO command and BCL is 0,
      * we abort at the /ATA/ level, not the ATAPI level.
      * See ATA8 ACS3 section 7.17.6.49 and 7.21.5 */
     if (cmd->handler && !(cmd->flags & (NONDATA | CONDDATA))) {
         if (!validate_bcl(s)) {
->>>>>>> 7124ccf8
             return;
         }
     }
