/*
 * QEMU PC System Emulator
 *
 * Copyright (c) 2003-2004 Fabrice Bellard
 *
 * Permission is hereby granted, free of charge, to any person obtaining a copy
 * of this software and associated documentation files (the "Software"), to deal
 * in the Software without restriction, including without limitation the rights
 * to use, copy, modify, merge, publish, distribute, sublicense, and/or sell
 * copies of the Software, and to permit persons to whom the Software is
 * furnished to do so, subject to the following conditions:
 *
 * The above copyright notice and this permission notice shall be included in
 * all copies or substantial portions of the Software.
 *
 * THE SOFTWARE IS PROVIDED "AS IS", WITHOUT WARRANTY OF ANY KIND, EXPRESS OR
 * IMPLIED, INCLUDING BUT NOT LIMITED TO THE WARRANTIES OF MERCHANTABILITY,
 * FITNESS FOR A PARTICULAR PURPOSE AND NONINFRINGEMENT. IN NO EVENT SHALL
 * THE AUTHORS OR COPYRIGHT HOLDERS BE LIABLE FOR ANY CLAIM, DAMAGES OR OTHER
 * LIABILITY, WHETHER IN AN ACTION OF CONTRACT, TORT OR OTHERWISE, ARISING FROM,
 * OUT OF OR IN CONNECTION WITH THE SOFTWARE OR THE USE OR OTHER DEALINGS IN
 * THE SOFTWARE.
 */
#include "qemu/osdep.h"
#include "hw/hw.h"
#include "hw/i386/pc.h"
#include "hw/char/serial.h"
#include "hw/i386/apic.h"
#include "hw/i386/topology.h"
#include "sysemu/cpus.h"
#include "hw/block/fdc.h"
#include "hw/ide.h"
#include "hw/pci/pci.h"
#include "hw/pci/pci_bus.h"
#include "hw/nvram/fw_cfg.h"
#include "hw/timer/hpet.h"
#include "hw/smbios/smbios.h"
#include "hw/loader.h"
#include "elf.h"
#include "multiboot.h"
#include "hw/timer/mc146818rtc.h"
#include "hw/timer/i8254.h"
#include "hw/audio/pcspk.h"
#include "hw/pci/msi.h"
#include "hw/sysbus.h"
#include "sysemu/sysemu.h"
#include "sysemu/numa.h"
#include "sysemu/kvm.h"
#include "sysemu/qtest.h"
#include "kvm_i386.h"
#include "hw/xen/xen.h"
#include "sysemu/block-backend.h"
#include "hw/block/block.h"
#include "ui/qemu-spice.h"
#include "exec/memory.h"
#include "exec/address-spaces.h"
#include "sysemu/arch_init.h"
#include "qemu/bitmap.h"
#include "qemu/config-file.h"
#include "qemu/error-report.h"
#include "hw/acpi/acpi.h"
#include "hw/acpi/cpu_hotplug.h"
#include "hw/boards.h"
#include "hw/pci/pci_host.h"
#include "acpi-build.h"
#include "hw/mem/pc-dimm.h"
#include "qapi/visitor.h"
#include "qapi-visit.h"
#include "qom/cpu.h"
<<<<<<< HEAD
=======
#include "hw/nmi.h"
#include "hw/i386/intel_iommu.h"
>>>>>>> 7124ccf8

/* debug PC/ISA interrupts */
//#define DEBUG_IRQ

#ifdef DEBUG_IRQ
#define DPRINTF(fmt, ...)                                       \
    do { printf("CPUIRQ: " fmt , ## __VA_ARGS__); } while (0)
#else
#define DPRINTF(fmt, ...)
#endif

#define FW_CFG_ACPI_TABLES (FW_CFG_ARCH_LOCAL + 0)
#define FW_CFG_SMBIOS_ENTRIES (FW_CFG_ARCH_LOCAL + 1)
#define FW_CFG_IRQ0_OVERRIDE (FW_CFG_ARCH_LOCAL + 2)
#define FW_CFG_E820_TABLE (FW_CFG_ARCH_LOCAL + 3)
#define FW_CFG_HPET (FW_CFG_ARCH_LOCAL + 4)

#define E820_NR_ENTRIES		16

struct e820_entry {
    uint64_t address;
    uint64_t length;
    uint32_t type;
} QEMU_PACKED __attribute((__aligned__(4)));

struct e820_table {
    uint32_t count;
    struct e820_entry entry[E820_NR_ENTRIES];
} QEMU_PACKED __attribute((__aligned__(4)));

static struct e820_table e820_reserve;
static struct e820_entry *e820_table;
static unsigned e820_entries;
struct hpet_fw_config hpet_cfg = {.count = UINT8_MAX};

void gsi_handler(void *opaque, int n, int level)
{
    GSIState *s = opaque;

    DPRINTF("pc: %s GSI %d\n", level ? "raising" : "lowering", n);
    if (n < ISA_NUM_IRQS) {
        qemu_set_irq(s->i8259_irq[n], level);
    }
    qemu_set_irq(s->ioapic_irq[n], level);
}

static void ioport80_write(void *opaque, hwaddr addr, uint64_t data,
                           unsigned size)
{
}

static uint64_t ioport80_read(void *opaque, hwaddr addr, unsigned size)
{
    return 0xffffffffffffffffULL;
}

/* MSDOS compatibility mode FPU exception support */
static qemu_irq ferr_irq;

void pc_register_ferr_irq(qemu_irq irq)
{
    ferr_irq = irq;
}

/* XXX: add IGNNE support */
void cpu_set_ferr(CPUX86State *s)
{
    qemu_irq_raise(ferr_irq);
}

static void ioportF0_write(void *opaque, hwaddr addr, uint64_t data,
                           unsigned size)
{
    qemu_irq_lower(ferr_irq);
}

static uint64_t ioportF0_read(void *opaque, hwaddr addr, unsigned size)
{
    return 0xffffffffffffffffULL;
}

/* TSC handling */
uint64_t cpu_get_tsc(CPUX86State *env)
{
    return cpu_get_ticks();
}

/* IRQ handling */
int cpu_get_pic_interrupt(CPUX86State *env)
{
    X86CPU *cpu = x86_env_get_cpu(env);
    int intno;

    if (!kvm_irqchip_in_kernel()) {
        intno = apic_get_interrupt(cpu->apic_state);
        if (intno >= 0) {
            return intno;
        }
        /* read the irq from the PIC */
        if (!apic_accept_pic_intr(cpu->apic_state)) {
            return -1;
        }
    }

    intno = pic_read_irq(isa_pic);
    return intno;
}

static void pic_irq_request(void *opaque, int irq, int level)
{
    CPUState *cs = first_cpu;
    X86CPU *cpu = X86_CPU(cs);

    DPRINTF("pic_irqs: %s irq %d\n", level? "raise" : "lower", irq);
    if (cpu->apic_state && !kvm_irqchip_in_kernel()) {
        CPU_FOREACH(cs) {
            cpu = X86_CPU(cs);
            if (apic_accept_pic_intr(cpu->apic_state)) {
                apic_deliver_pic_intr(cpu->apic_state, level);
            }
        }
    } else {
        if (level) {
            cpu_interrupt(cs, CPU_INTERRUPT_HARD);
        } else {
            cpu_reset_interrupt(cs, CPU_INTERRUPT_HARD);
        }
    }
}

/* PC cmos mappings */

#define REG_EQUIPMENT_BYTE          0x14

int cmos_get_fd_drive_type(FloppyDriveType fd0)
{
    int val;

    switch (fd0) {
    case FLOPPY_DRIVE_TYPE_144:
        /* 1.44 Mb 3"5 drive */
        val = 4;
        break;
    case FLOPPY_DRIVE_TYPE_288:
        /* 2.88 Mb 3"5 drive */
        val = 5;
        break;
    case FLOPPY_DRIVE_TYPE_120:
        /* 1.2 Mb 5"5 drive */
        val = 2;
        break;
    case FLOPPY_DRIVE_TYPE_NONE:
    default:
        val = 0;
        break;
    }
    return val;
}

static void cmos_init_hd(ISADevice *s, int type_ofs, int info_ofs,
                         int16_t cylinders, int8_t heads, int8_t sectors)
{
    rtc_set_memory(s, type_ofs, 47);
    rtc_set_memory(s, info_ofs, cylinders);
    rtc_set_memory(s, info_ofs + 1, cylinders >> 8);
    rtc_set_memory(s, info_ofs + 2, heads);
    rtc_set_memory(s, info_ofs + 3, 0xff);
    rtc_set_memory(s, info_ofs + 4, 0xff);
    rtc_set_memory(s, info_ofs + 5, 0xc0 | ((heads > 8) << 3));
    rtc_set_memory(s, info_ofs + 6, cylinders);
    rtc_set_memory(s, info_ofs + 7, cylinders >> 8);
    rtc_set_memory(s, info_ofs + 8, sectors);
}

/* convert boot_device letter to something recognizable by the bios */
static int boot_device2nibble(char boot_device)
{
    switch(boot_device) {
    case 'a':
    case 'b':
        return 0x01; /* floppy boot */
    case 'c':
        return 0x02; /* hard drive boot */
    case 'd':
        return 0x03; /* CD-ROM boot */
    case 'n':
        return 0x04; /* Network boot */
    }
    return 0;
}

static void set_boot_dev(ISADevice *s, const char *boot_device, Error **errp)
{
#define PC_MAX_BOOT_DEVICES 3
    int nbds, bds[3] = { 0, };
    int i;

    nbds = strlen(boot_device);
    if (nbds > PC_MAX_BOOT_DEVICES) {
        error_setg(errp, "Too many boot devices for PC");
        return;
    }
    for (i = 0; i < nbds; i++) {
        bds[i] = boot_device2nibble(boot_device[i]);
        if (bds[i] == 0) {
            error_setg(errp, "Invalid boot device for PC: '%c'",
                       boot_device[i]);
            return;
        }
    }
    rtc_set_memory(s, 0x3d, (bds[1] << 4) | bds[0]);
    rtc_set_memory(s, 0x38, (bds[2] << 4) | (fd_bootchk ? 0x0 : 0x1));
}

static void pc_boot_set(void *opaque, const char *boot_device, Error **errp)
{
    set_boot_dev(opaque, boot_device, errp);
}

static void pc_cmos_init_floppy(ISADevice *rtc_state, ISADevice *floppy)
{
    int val, nb, i;
    FloppyDriveType fd_type[2] = { FLOPPY_DRIVE_TYPE_NONE,
                                   FLOPPY_DRIVE_TYPE_NONE };

    /* floppy type */
    if (floppy) {
        for (i = 0; i < 2; i++) {
            fd_type[i] = isa_fdc_get_drive_type(floppy, i);
        }
    }
    val = (cmos_get_fd_drive_type(fd_type[0]) << 4) |
        cmos_get_fd_drive_type(fd_type[1]);
    rtc_set_memory(rtc_state, 0x10, val);

    val = rtc_get_memory(rtc_state, REG_EQUIPMENT_BYTE);
    nb = 0;
    if (fd_type[0] != FLOPPY_DRIVE_TYPE_NONE) {
        nb++;
    }
    if (fd_type[1] != FLOPPY_DRIVE_TYPE_NONE) {
        nb++;
    }
    switch (nb) {
    case 0:
        break;
    case 1:
        val |= 0x01; /* 1 drive, ready for boot */
        break;
    case 2:
        val |= 0x41; /* 2 drives, ready for boot */
        break;
    }
    rtc_set_memory(rtc_state, REG_EQUIPMENT_BYTE, val);
}

typedef struct pc_cmos_init_late_arg {
    ISADevice *rtc_state;
    BusState *idebus[2];
} pc_cmos_init_late_arg;

typedef struct check_fdc_state {
    ISADevice *floppy;
    bool multiple;
} CheckFdcState;

static int check_fdc(Object *obj, void *opaque)
{
    CheckFdcState *state = opaque;
    Object *fdc;
    uint32_t iobase;
    Error *local_err = NULL;

    fdc = object_dynamic_cast(obj, TYPE_ISA_FDC);
    if (!fdc) {
        return 0;
    }

    iobase = object_property_get_int(obj, "iobase", &local_err);
    if (local_err || iobase != 0x3f0) {
        error_free(local_err);
        return 0;
    }

    if (state->floppy) {
        state->multiple = true;
    } else {
        state->floppy = ISA_DEVICE(obj);
    }
    return 0;
}

static const char * const fdc_container_path[] = {
    "/unattached", "/peripheral", "/peripheral-anon"
};

/*
 * Locate the FDC at IO address 0x3f0, in order to configure the CMOS registers
 * and ACPI objects.
 */
ISADevice *pc_find_fdc0(void)
{
    int i;
    Object *container;
    CheckFdcState state = { 0 };

    for (i = 0; i < ARRAY_SIZE(fdc_container_path); i++) {
        container = container_get(qdev_get_machine(), fdc_container_path[i]);
        object_child_foreach(container, check_fdc, &state);
    }

    if (state.multiple) {
        error_report("warning: multiple floppy disk controllers with "
                     "iobase=0x3f0 have been found");
        error_printf("the one being picked for CMOS setup might not reflect "
<<<<<<< HEAD
                     "your intent");
=======
                     "your intent\n");
>>>>>>> 7124ccf8
    }

    return state.floppy;
}

static void pc_cmos_init_late(void *opaque)
{
    pc_cmos_init_late_arg *arg = opaque;
    ISADevice *s = arg->rtc_state;
    int16_t cylinders;
    int8_t heads, sectors;
    int val;
    int i, trans;

    val = 0;
    if (ide_get_geometry(arg->idebus[0], 0,
                         &cylinders, &heads, &sectors) >= 0) {
        cmos_init_hd(s, 0x19, 0x1b, cylinders, heads, sectors);
        val |= 0xf0;
    }
    if (ide_get_geometry(arg->idebus[0], 1,
                         &cylinders, &heads, &sectors) >= 0) {
        cmos_init_hd(s, 0x1a, 0x24, cylinders, heads, sectors);
        val |= 0x0f;
    }
    rtc_set_memory(s, 0x12, val);

    val = 0;
    for (i = 0; i < 4; i++) {
        /* NOTE: ide_get_geometry() returns the physical
           geometry.  It is always such that: 1 <= sects <= 63, 1
           <= heads <= 16, 1 <= cylinders <= 16383. The BIOS
           geometry can be different if a translation is done. */
        if (ide_get_geometry(arg->idebus[i / 2], i % 2,
                             &cylinders, &heads, &sectors) >= 0) {
            trans = ide_get_bios_chs_trans(arg->idebus[i / 2], i % 2) - 1;
            assert((trans & ~3) == 0);
            val |= trans << (i * 2);
        }
    }
    rtc_set_memory(s, 0x39, val);

    pc_cmos_init_floppy(s, pc_find_fdc0());

    qemu_unregister_reset(pc_cmos_init_late, opaque);
}

void pc_cmos_init(PCMachineState *pcms,
                  BusState *idebus0, BusState *idebus1,
                  ISADevice *s)
{
    int val;
    static pc_cmos_init_late_arg arg;

    /* various important CMOS locations needed by PC/Bochs bios */

    /* memory size */
    /* base memory (first MiB) */
    val = MIN(pcms->below_4g_mem_size / 1024, 640);
    rtc_set_memory(s, 0x15, val);
    rtc_set_memory(s, 0x16, val >> 8);
    /* extended memory (next 64MiB) */
    if (pcms->below_4g_mem_size > 1024 * 1024) {
        val = (pcms->below_4g_mem_size - 1024 * 1024) / 1024;
    } else {
        val = 0;
    }
    if (val > 65535)
        val = 65535;
    rtc_set_memory(s, 0x17, val);
    rtc_set_memory(s, 0x18, val >> 8);
    rtc_set_memory(s, 0x30, val);
    rtc_set_memory(s, 0x31, val >> 8);
    /* memory between 16MiB and 4GiB */
    if (pcms->below_4g_mem_size > 16 * 1024 * 1024) {
        val = (pcms->below_4g_mem_size - 16 * 1024 * 1024) / 65536;
    } else {
        val = 0;
    }
    if (val > 65535)
        val = 65535;
    rtc_set_memory(s, 0x34, val);
    rtc_set_memory(s, 0x35, val >> 8);
    /* memory above 4GiB */
    val = pcms->above_4g_mem_size / 65536;
    rtc_set_memory(s, 0x5b, val);
    rtc_set_memory(s, 0x5c, val >> 8);
    rtc_set_memory(s, 0x5d, val >> 16);

<<<<<<< HEAD
    /* set the number of CPU */
    rtc_set_memory(s, 0x5f, smp_cpus - 1);

=======
>>>>>>> 7124ccf8
    object_property_add_link(OBJECT(pcms), "rtc_state",
                             TYPE_ISA_DEVICE,
                             (Object **)&pcms->rtc,
                             object_property_allow_set_link,
                             OBJ_PROP_LINK_UNREF_ON_RELEASE, &error_abort);
    object_property_set_link(OBJECT(pcms), OBJECT(s),
                             "rtc_state", &error_abort);

    set_boot_dev(s, MACHINE(pcms)->boot_order, &error_fatal);

    val = 0;
    val |= 0x02; /* FPU is there */
    val |= 0x04; /* PS/2 mouse installed */
    rtc_set_memory(s, REG_EQUIPMENT_BYTE, val);

    /* hard drives and FDC */
    arg.rtc_state = s;
    arg.idebus[0] = idebus0;
    arg.idebus[1] = idebus1;
    qemu_register_reset(pc_cmos_init_late, &arg);
}

#define TYPE_PORT92 "port92"
#define PORT92(obj) OBJECT_CHECK(Port92State, (obj), TYPE_PORT92)

/* port 92 stuff: could be split off */
typedef struct Port92State {
    ISADevice parent_obj;

    MemoryRegion io;
    uint8_t outport;
    qemu_irq a20_out;
} Port92State;

static void port92_write(void *opaque, hwaddr addr, uint64_t val,
                         unsigned size)
{
    Port92State *s = opaque;
    int oldval = s->outport;

    DPRINTF("port92: write 0x%02" PRIx64 "\n", val);
    s->outport = val;
    qemu_set_irq(s->a20_out, (val >> 1) & 1);
    if ((val & 1) && !(oldval & 1)) {
        qemu_system_reset_request();
    }
}

static uint64_t port92_read(void *opaque, hwaddr addr,
                            unsigned size)
{
    Port92State *s = opaque;
    uint32_t ret;

    ret = s->outport;
    DPRINTF("port92: read 0x%02x\n", ret);
    return ret;
}

static void port92_init(ISADevice *dev, qemu_irq a20_out)
{
    qdev_connect_gpio_out_named(DEVICE(dev), PORT92_A20_LINE, 0, a20_out);
}

static const VMStateDescription vmstate_port92_isa = {
    .name = "port92",
    .version_id = 1,
    .minimum_version_id = 1,
    .fields = (VMStateField[]) {
        VMSTATE_UINT8(outport, Port92State),
        VMSTATE_END_OF_LIST()
    }
};

static void port92_reset(DeviceState *d)
{
    Port92State *s = PORT92(d);

    s->outport &= ~1;
}

static const MemoryRegionOps port92_ops = {
    .read = port92_read,
    .write = port92_write,
    .impl = {
        .min_access_size = 1,
        .max_access_size = 1,
    },
    .endianness = DEVICE_LITTLE_ENDIAN,
};

static void port92_initfn(Object *obj)
{
    Port92State *s = PORT92(obj);

    memory_region_init_io(&s->io, OBJECT(s), &port92_ops, s, "port92", 1);

    s->outport = 0;

    qdev_init_gpio_out_named(DEVICE(obj), &s->a20_out, PORT92_A20_LINE, 1);
}

static void port92_realizefn(DeviceState *dev, Error **errp)
{
    ISADevice *isadev = ISA_DEVICE(dev);
    Port92State *s = PORT92(dev);

    isa_register_ioport(isadev, &s->io, 0x92);
}

static void port92_class_initfn(ObjectClass *klass, void *data)
{
    DeviceClass *dc = DEVICE_CLASS(klass);

    dc->realize = port92_realizefn;
    dc->reset = port92_reset;
    dc->vmsd = &vmstate_port92_isa;
    /*
     * Reason: unlike ordinary ISA devices, this one needs additional
     * wiring: its A20 output line needs to be wired up by
     * port92_init().
     */
    dc->cannot_instantiate_with_device_add_yet = true;
}

static const TypeInfo port92_info = {
    .name          = TYPE_PORT92,
    .parent        = TYPE_ISA_DEVICE,
    .instance_size = sizeof(Port92State),
    .instance_init = port92_initfn,
    .class_init    = port92_class_initfn,
};

static void port92_register_types(void)
{
    type_register_static(&port92_info);
}

type_init(port92_register_types)

static void handle_a20_line_change(void *opaque, int irq, int level)
{
    X86CPU *cpu = opaque;

    /* XXX: send to all CPUs ? */
    /* XXX: add logic to handle multiple A20 line sources */
    x86_cpu_set_a20(cpu, level);
}

int e820_add_entry(uint64_t address, uint64_t length, uint32_t type)
{
    int index = le32_to_cpu(e820_reserve.count);
    struct e820_entry *entry;

    if (type != E820_RAM) {
        /* old FW_CFG_E820_TABLE entry -- reservations only */
        if (index >= E820_NR_ENTRIES) {
            return -EBUSY;
        }
        entry = &e820_reserve.entry[index++];

        entry->address = cpu_to_le64(address);
        entry->length = cpu_to_le64(length);
        entry->type = cpu_to_le32(type);

        e820_reserve.count = cpu_to_le32(index);
    }

    /* new "etc/e820" file -- include ram too */
    e820_table = g_renew(struct e820_entry, e820_table, e820_entries + 1);
    e820_table[e820_entries].address = cpu_to_le64(address);
    e820_table[e820_entries].length = cpu_to_le64(length);
    e820_table[e820_entries].type = cpu_to_le32(type);
    e820_entries++;

    return e820_entries;
}

int e820_get_num_entries(void)
{
    return e820_entries;
}

bool e820_get_entry(int idx, uint32_t type, uint64_t *address, uint64_t *length)
{
    if (idx < e820_entries && e820_table[idx].type == cpu_to_le32(type)) {
        *address = le64_to_cpu(e820_table[idx].address);
        *length = le64_to_cpu(e820_table[idx].length);
        return true;
    }
    return false;
}

/* Enables contiguous-apic-ID mode, for compatibility */
static bool compat_apic_id_mode;

void enable_compat_apic_id_mode(void)
{
    compat_apic_id_mode = true;
}

/* Calculates initial APIC ID for a specific CPU index
 *
 * Currently we need to be able to calculate the APIC ID from the CPU index
 * alone (without requiring a CPU object), as the QEMU<->Seabios interfaces have
 * no concept of "CPU index", and the NUMA tables on fw_cfg need the APIC ID of
 * all CPUs up to max_cpus.
 */
static uint32_t x86_cpu_apic_id_from_index(unsigned int cpu_index)
{
    uint32_t correct_id;
    static bool warned;

    correct_id = x86_apicid_from_cpu_idx(smp_cores, smp_threads, cpu_index);
    if (compat_apic_id_mode) {
        if (cpu_index != correct_id && !warned && !qtest_enabled()) {
            error_report("APIC IDs set in compatibility mode, "
                         "CPU topology won't match the configuration");
            warned = true;
        }
        return cpu_index;
    } else {
        return correct_id;
    }
}

static void pc_build_smbios(FWCfgState *fw_cfg)
{
    uint8_t *smbios_tables, *smbios_anchor;
    size_t smbios_tables_len, smbios_anchor_len;
    struct smbios_phys_mem_area *mem_array;
    unsigned i, array_count;
<<<<<<< HEAD

    smbios_tables = smbios_get_table_legacy(&smbios_tables_len);
    if (smbios_tables) {
        fw_cfg_add_bytes(fw_cfg, FW_CFG_SMBIOS_ENTRIES,
                         smbios_tables, smbios_tables_len);
    }

    /* build the array of physical mem area from e820 table */
    mem_array = g_malloc0(sizeof(*mem_array) * e820_get_num_entries());
    for (i = 0, array_count = 0; i < e820_get_num_entries(); i++) {
        uint64_t addr, len;

        if (e820_get_entry(i, E820_RAM, &addr, &len)) {
            mem_array[array_count].address = addr;
            mem_array[array_count].length = len;
            array_count++;
        }
    }
    smbios_get_tables(mem_array, array_count,
                      &smbios_tables, &smbios_tables_len,
                      &smbios_anchor, &smbios_anchor_len);
    g_free(mem_array);

    if (smbios_anchor) {
        fw_cfg_add_file(fw_cfg, "etc/smbios/smbios-tables",
                        smbios_tables, smbios_tables_len);
        fw_cfg_add_file(fw_cfg, "etc/smbios/smbios-anchor",
                        smbios_anchor, smbios_anchor_len);
    }
}

static FWCfgState *bochs_bios_init(AddressSpace *as, PCMachineState *pcms)
{
    FWCfgState *fw_cfg;
    uint64_t *numa_fw_cfg;
    int i, j;

    fw_cfg = fw_cfg_init_io_dma(FW_CFG_IO_BASE, FW_CFG_IO_BASE + 4, as);

    /* FW_CFG_MAX_CPUS is a bit confusing/problematic on x86:
     *
     * SeaBIOS needs FW_CFG_MAX_CPUS for CPU hotplug, but the CPU hotplug
     * QEMU<->SeaBIOS interface is not based on the "CPU index", but on the APIC
     * ID of hotplugged CPUs[1]. This means that FW_CFG_MAX_CPUS is not the
     * "maximum number of CPUs", but the "limit to the APIC ID values SeaBIOS
     * may see".
     *
     * So, this means we must not use max_cpus, here, but the maximum possible
     * APIC ID value, plus one.
     *
     * [1] The only kind of "CPU identifier" used between SeaBIOS and QEMU is
     *     the APIC ID, not the "CPU index"
     */
    fw_cfg_add_i16(fw_cfg, FW_CFG_MAX_CPUS, (uint16_t)pcms->apic_id_limit);
    fw_cfg_add_i64(fw_cfg, FW_CFG_RAM_SIZE, (uint64_t)ram_size);
    fw_cfg_add_bytes(fw_cfg, FW_CFG_ACPI_TABLES,
                     acpi_tables, acpi_tables_len);
    fw_cfg_add_i32(fw_cfg, FW_CFG_IRQ0_OVERRIDE, kvm_allows_irq0_override());

    pc_build_smbios(fw_cfg);
=======

    smbios_tables = smbios_get_table_legacy(&smbios_tables_len);
    if (smbios_tables) {
        fw_cfg_add_bytes(fw_cfg, FW_CFG_SMBIOS_ENTRIES,
                         smbios_tables, smbios_tables_len);
    }

    /* build the array of physical mem area from e820 table */
    mem_array = g_malloc0(sizeof(*mem_array) * e820_get_num_entries());
    for (i = 0, array_count = 0; i < e820_get_num_entries(); i++) {
        uint64_t addr, len;

        if (e820_get_entry(i, E820_RAM, &addr, &len)) {
            mem_array[array_count].address = addr;
            mem_array[array_count].length = len;
            array_count++;
        }
    }
    smbios_get_tables(mem_array, array_count,
                      &smbios_tables, &smbios_tables_len,
                      &smbios_anchor, &smbios_anchor_len);
    g_free(mem_array);

    if (smbios_anchor) {
        fw_cfg_add_file(fw_cfg, "etc/smbios/smbios-tables",
                        smbios_tables, smbios_tables_len);
        fw_cfg_add_file(fw_cfg, "etc/smbios/smbios-anchor",
                        smbios_anchor, smbios_anchor_len);
    }
}

static FWCfgState *bochs_bios_init(AddressSpace *as, PCMachineState *pcms)
{
    FWCfgState *fw_cfg;
    uint64_t *numa_fw_cfg;
    int i, j;

    fw_cfg = fw_cfg_init_io_dma(FW_CFG_IO_BASE, FW_CFG_IO_BASE + 4, as);
    fw_cfg_add_i16(fw_cfg, FW_CFG_NB_CPUS, pcms->boot_cpus);

    /* FW_CFG_MAX_CPUS is a bit confusing/problematic on x86:
     *
     * For machine types prior to 1.8, SeaBIOS needs FW_CFG_MAX_CPUS for
     * building MPTable, ACPI MADT, ACPI CPU hotplug and ACPI SRAT table,
     * that tables are based on xAPIC ID and QEMU<->SeaBIOS interface
     * for CPU hotplug also uses APIC ID and not "CPU index".
     * This means that FW_CFG_MAX_CPUS is not the "maximum number of CPUs",
     * but the "limit to the APIC ID values SeaBIOS may see".
     *
     * So for compatibility reasons with old BIOSes we are stuck with
     * "etc/max-cpus" actually being apic_id_limit
     */
    fw_cfg_add_i16(fw_cfg, FW_CFG_MAX_CPUS, (uint16_t)pcms->apic_id_limit);
    fw_cfg_add_i64(fw_cfg, FW_CFG_RAM_SIZE, (uint64_t)ram_size);
    fw_cfg_add_bytes(fw_cfg, FW_CFG_ACPI_TABLES,
                     acpi_tables, acpi_tables_len);
    fw_cfg_add_i32(fw_cfg, FW_CFG_IRQ0_OVERRIDE, kvm_allows_irq0_override());
>>>>>>> 7124ccf8

    fw_cfg_add_bytes(fw_cfg, FW_CFG_E820_TABLE,
                     &e820_reserve, sizeof(e820_reserve));
    fw_cfg_add_file(fw_cfg, "etc/e820", e820_table,
                    sizeof(struct e820_entry) * e820_entries);

    fw_cfg_add_bytes(fw_cfg, FW_CFG_HPET, &hpet_cfg, sizeof(hpet_cfg));
    /* allocate memory for the NUMA channel: one (64bit) word for the number
     * of nodes, one word for each VCPU->node and one word for each node to
     * hold the amount of memory.
     */
    numa_fw_cfg = g_new0(uint64_t, 1 + pcms->apic_id_limit + nb_numa_nodes);
    numa_fw_cfg[0] = cpu_to_le64(nb_numa_nodes);
    for (i = 0; i < max_cpus; i++) {
        unsigned int apic_id = x86_cpu_apic_id_from_index(i);
        assert(apic_id < pcms->apic_id_limit);
<<<<<<< HEAD
        for (j = 0; j < nb_numa_nodes; j++) {
            if (test_bit(i, numa_info[j].node_cpu)) {
                numa_fw_cfg[apic_id + 1] = cpu_to_le64(j);
                break;
            }
=======
        j = numa_get_node_for_cpu(i);
        if (j < nb_numa_nodes) {
            numa_fw_cfg[apic_id + 1] = cpu_to_le64(j);
>>>>>>> 7124ccf8
        }
    }
    for (i = 0; i < nb_numa_nodes; i++) {
        numa_fw_cfg[pcms->apic_id_limit + 1 + i] =
            cpu_to_le64(numa_info[i].node_mem);
    }
    fw_cfg_add_bytes(fw_cfg, FW_CFG_NUMA, numa_fw_cfg,
                     (1 + pcms->apic_id_limit + nb_numa_nodes) *
                     sizeof(*numa_fw_cfg));

    return fw_cfg;
}

static long get_file_size(FILE *f)
{
    long where, size;

    /* XXX: on Unix systems, using fstat() probably makes more sense */

    where = ftell(f);
    fseek(f, 0, SEEK_END);
    size = ftell(f);
    fseek(f, where, SEEK_SET);

    return size;
}

<<<<<<< HEAD
=======
/* setup_data types */
#define SETUP_NONE     0
#define SETUP_E820_EXT 1
#define SETUP_DTB      2
#define SETUP_PCI      3
#define SETUP_EFI      4

struct setup_data {
    uint64_t next;
    uint32_t type;
    uint32_t len;
    uint8_t data[0];
} __attribute__((packed));

>>>>>>> 7124ccf8
static void load_linux(PCMachineState *pcms,
                       FWCfgState *fw_cfg)
{
    uint16_t protocol;
    int setup_size, kernel_size, initrd_size = 0, cmdline_size;
    int dtb_size, setup_data_offset;
    uint32_t initrd_max;
    uint8_t header[8192], *setup, *kernel, *initrd_data;
    hwaddr real_addr, prot_addr, cmdline_addr, initrd_addr = 0;
    FILE *f;
    char *vmode;
    MachineState *machine = MACHINE(pcms);
    PCMachineClass *pcmc = PC_MACHINE_GET_CLASS(pcms);
<<<<<<< HEAD
    const char *kernel_filename = machine->kernel_filename;
    const char *initrd_filename = machine->initrd_filename;
=======
    struct setup_data *setup_data;
    const char *kernel_filename = machine->kernel_filename;
    const char *initrd_filename = machine->initrd_filename;
    const char *dtb_filename = machine->dtb;
>>>>>>> 7124ccf8
    const char *kernel_cmdline = machine->kernel_cmdline;

    /* Align to 16 bytes as a paranoia measure */
    cmdline_size = (strlen(kernel_cmdline)+16) & ~15;

    /* load the kernel header */
    f = fopen(kernel_filename, "rb");
    if (!f || !(kernel_size = get_file_size(f)) ||
        fread(header, 1, MIN(ARRAY_SIZE(header), kernel_size), f) !=
        MIN(ARRAY_SIZE(header), kernel_size)) {
        fprintf(stderr, "qemu: could not load kernel '%s': %s\n",
                kernel_filename, strerror(errno));
        exit(1);
    }

    /* kernel protocol version */
#if 0
    fprintf(stderr, "header magic: %#x\n", ldl_p(header+0x202));
#endif
    if (ldl_p(header+0x202) == 0x53726448) {
        protocol = lduw_p(header+0x206);
    } else {
        /* This looks like a multiboot kernel. If it is, let's stop
           treating it like a Linux kernel. */
        if (load_multiboot(fw_cfg, f, kernel_filename, initrd_filename,
                           kernel_cmdline, kernel_size, header)) {
            return;
        }
        protocol = 0;
    }

    if (protocol < 0x200 || !(header[0x211] & 0x01)) {
        /* Low kernel */
        real_addr    = 0x90000;
        cmdline_addr = 0x9a000 - cmdline_size;
        prot_addr    = 0x10000;
    } else if (protocol < 0x202) {
        /* High but ancient kernel */
        real_addr    = 0x90000;
        cmdline_addr = 0x9a000 - cmdline_size;
        prot_addr    = 0x100000;
    } else {
        /* High and recent kernel */
        real_addr    = 0x10000;
        cmdline_addr = 0x20000;
        prot_addr    = 0x100000;
    }

#if 0
    fprintf(stderr,
            "qemu: real_addr     = 0x" TARGET_FMT_plx "\n"
            "qemu: cmdline_addr  = 0x" TARGET_FMT_plx "\n"
            "qemu: prot_addr     = 0x" TARGET_FMT_plx "\n",
            real_addr,
            cmdline_addr,
            prot_addr);
#endif

    /* highest address for loading the initrd */
    if (protocol >= 0x203) {
        initrd_max = ldl_p(header+0x22c);
    } else {
        initrd_max = 0x37ffffff;
    }

    if (initrd_max >= pcms->below_4g_mem_size - pcmc->acpi_data_size) {
        initrd_max = pcms->below_4g_mem_size - pcmc->acpi_data_size - 1;
    }

    fw_cfg_add_i32(fw_cfg, FW_CFG_CMDLINE_ADDR, cmdline_addr);
    fw_cfg_add_i32(fw_cfg, FW_CFG_CMDLINE_SIZE, strlen(kernel_cmdline)+1);
    fw_cfg_add_string(fw_cfg, FW_CFG_CMDLINE_DATA, kernel_cmdline);

    if (protocol >= 0x202) {
        stl_p(header+0x228, cmdline_addr);
    } else {
        stw_p(header+0x20, 0xA33F);
        stw_p(header+0x22, cmdline_addr-real_addr);
    }

    /* handle vga= parameter */
    vmode = strstr(kernel_cmdline, "vga=");
    if (vmode) {
        unsigned int video_mode;
        /* skip "vga=" */
        vmode += 4;
        if (!strncmp(vmode, "normal", 6)) {
            video_mode = 0xffff;
        } else if (!strncmp(vmode, "ext", 3)) {
            video_mode = 0xfffe;
        } else if (!strncmp(vmode, "ask", 3)) {
            video_mode = 0xfffd;
        } else {
            video_mode = strtol(vmode, NULL, 0);
        }
        stw_p(header+0x1fa, video_mode);
    }

    /* loader type */
    /* High nybble = B reserved for QEMU; low nybble is revision number.
       If this code is substantially changed, you may want to consider
       incrementing the revision. */
    if (protocol >= 0x200) {
        header[0x210] = 0xB0;
    }
    /* heap */
    if (protocol >= 0x201) {
        header[0x211] |= 0x80;	/* CAN_USE_HEAP */
        stw_p(header+0x224, cmdline_addr-real_addr-0x200);
    }

    /* load initrd */
    if (initrd_filename) {
        if (protocol < 0x200) {
            fprintf(stderr, "qemu: linux kernel too old to load a ram disk\n");
            exit(1);
        }

        initrd_size = get_image_size(initrd_filename);
        if (initrd_size < 0) {
            fprintf(stderr, "qemu: error reading initrd %s: %s\n",
                    initrd_filename, strerror(errno));
            exit(1);
        }

        initrd_addr = (initrd_max-initrd_size) & ~4095;

        initrd_data = g_malloc(initrd_size);
        load_image(initrd_filename, initrd_data);

        fw_cfg_add_i32(fw_cfg, FW_CFG_INITRD_ADDR, initrd_addr);
        fw_cfg_add_i32(fw_cfg, FW_CFG_INITRD_SIZE, initrd_size);
        fw_cfg_add_bytes(fw_cfg, FW_CFG_INITRD_DATA, initrd_data, initrd_size);

        stl_p(header+0x218, initrd_addr);
        stl_p(header+0x21c, initrd_size);
    }

    /* load kernel and setup */
    setup_size = header[0x1f1];
    if (setup_size == 0) {
        setup_size = 4;
    }
    setup_size = (setup_size+1)*512;
    if (setup_size > kernel_size) {
        fprintf(stderr, "qemu: invalid kernel header\n");
        exit(1);
    }
    kernel_size -= setup_size;

    setup  = g_malloc(setup_size);
    kernel = g_malloc(kernel_size);
    fseek(f, 0, SEEK_SET);
    if (fread(setup, 1, setup_size, f) != setup_size) {
        fprintf(stderr, "fread() failed\n");
        exit(1);
    }
    if (fread(kernel, 1, kernel_size, f) != kernel_size) {
        fprintf(stderr, "fread() failed\n");
        exit(1);
    }
    fclose(f);

    /* append dtb to kernel */
    if (dtb_filename) {
        if (protocol < 0x209) {
            fprintf(stderr, "qemu: Linux kernel too old to load a dtb\n");
            exit(1);
        }

        dtb_size = get_image_size(dtb_filename);
        if (dtb_size <= 0) {
            fprintf(stderr, "qemu: error reading dtb %s: %s\n",
                    dtb_filename, strerror(errno));
            exit(1);
        }

        setup_data_offset = QEMU_ALIGN_UP(kernel_size, 16);
        kernel_size = setup_data_offset + sizeof(struct setup_data) + dtb_size;
        kernel = g_realloc(kernel, kernel_size);

        stq_p(header+0x250, prot_addr + setup_data_offset);

        setup_data = (struct setup_data *)(kernel + setup_data_offset);
        setup_data->next = 0;
        setup_data->type = cpu_to_le32(SETUP_DTB);
        setup_data->len = cpu_to_le32(dtb_size);

        load_image_size(dtb_filename, setup_data->data, dtb_size);
    }

    memcpy(setup, header, MIN(sizeof(header), setup_size));

    fw_cfg_add_i32(fw_cfg, FW_CFG_KERNEL_ADDR, prot_addr);
    fw_cfg_add_i32(fw_cfg, FW_CFG_KERNEL_SIZE, kernel_size);
    fw_cfg_add_bytes(fw_cfg, FW_CFG_KERNEL_DATA, kernel, kernel_size);

    fw_cfg_add_i32(fw_cfg, FW_CFG_SETUP_ADDR, real_addr);
    fw_cfg_add_i32(fw_cfg, FW_CFG_SETUP_SIZE, setup_size);
    fw_cfg_add_bytes(fw_cfg, FW_CFG_SETUP_DATA, setup, setup_size);

    if (fw_cfg_dma_enabled(fw_cfg)) {
        option_rom[nb_option_roms].name = "linuxboot_dma.bin";
        option_rom[nb_option_roms].bootindex = 0;
    } else {
        option_rom[nb_option_roms].name = "linuxboot.bin";
        option_rom[nb_option_roms].bootindex = 0;
    }
    nb_option_roms++;
}

#define NE2000_NB_MAX 6

static const int ne2000_io[NE2000_NB_MAX] = { 0x300, 0x320, 0x340, 0x360,
                                              0x280, 0x380 };
static const int ne2000_irq[NE2000_NB_MAX] = { 9, 10, 11, 3, 4, 5 };

void pc_init_ne2k_isa(ISABus *bus, NICInfo *nd)
{
    static int nb_ne2k = 0;

    if (nb_ne2k == NE2000_NB_MAX)
        return;
    isa_ne2000_init(bus, ne2000_io[nb_ne2k],
                    ne2000_irq[nb_ne2k], nd);
    nb_ne2k++;
}

DeviceState *cpu_get_current_apic(void)
{
    if (current_cpu) {
        X86CPU *cpu = X86_CPU(current_cpu);
        return cpu->apic_state;
    } else {
        return NULL;
    }
}

void pc_acpi_smi_interrupt(void *opaque, int irq, int level)
{
    X86CPU *cpu = opaque;

    if (level) {
        cpu_interrupt(CPU(cpu), CPU_INTERRUPT_SMI);
    }
}

<<<<<<< HEAD
static X86CPU *pc_new_cpu(const char *cpu_model, int64_t apic_id,
=======
static X86CPU *pc_new_cpu(const char *typename, int64_t apic_id,
>>>>>>> 7124ccf8
                          Error **errp)
{
    X86CPU *cpu = NULL;
    Error *local_err = NULL;

<<<<<<< HEAD
    cpu = cpu_x86_create(cpu_model, &local_err);
    if (local_err != NULL) {
        goto out;
    }
=======
    cpu = X86_CPU(object_new(typename));
>>>>>>> 7124ccf8

    object_property_set_int(OBJECT(cpu), apic_id, "apic-id", &local_err);
    object_property_set_bool(OBJECT(cpu), true, "realized", &local_err);

out:
    if (local_err) {
        error_propagate(errp, local_err);
        object_unref(OBJECT(cpu));
        cpu = NULL;
    }
    return cpu;
}

void pc_hot_add_cpu(const int64_t id, Error **errp)
{
    X86CPU *cpu;
<<<<<<< HEAD
    MachineState *machine = MACHINE(qdev_get_machine());
=======
    ObjectClass *oc;
    PCMachineState *pcms = PC_MACHINE(qdev_get_machine());
>>>>>>> 7124ccf8
    int64_t apic_id = x86_cpu_apic_id_from_index(id);
    Error *local_err = NULL;

    if (id < 0) {
        error_setg(errp, "Invalid CPU id: %" PRIi64, id);
        return;
    }

    if (apic_id >= ACPI_CPU_HOTPLUG_ID_LIMIT) {
        error_setg(errp, "Unable to add CPU: %" PRIi64
                   ", resulting APIC ID (%" PRIi64 ") is too large",
                   id, apic_id);
        return;
    }

<<<<<<< HEAD
    cpu = pc_new_cpu(machine->cpu_model, apic_id, &local_err);
=======
    assert(pcms->possible_cpus->cpus[0].cpu); /* BSP is always present */
    oc = OBJECT_CLASS(CPU_GET_CLASS(pcms->possible_cpus->cpus[0].cpu));
    cpu = pc_new_cpu(object_class_get_name(oc), apic_id, &local_err);
>>>>>>> 7124ccf8
    if (local_err) {
        error_propagate(errp, local_err);
        return;
    }
    object_unref(OBJECT(cpu));
}

void pc_cpus_init(PCMachineState *pcms)
{
    int i;
    CPUClass *cc;
    ObjectClass *oc;
    const char *typename;
    gchar **model_pieces;
    X86CPU *cpu = NULL;
    MachineState *machine = MACHINE(pcms);

    /* init CPUs */
    if (machine->cpu_model == NULL) {
#ifdef TARGET_X86_64
        machine->cpu_model = "qemu64";
#else
        machine->cpu_model = "qemu32";
#endif
    }

<<<<<<< HEAD
    /* Calculates the limit to CPU APIC ID values
     *
     * Limit for the APIC ID value, so that all
     * CPU APIC IDs are < pcms->apic_id_limit.
     *
     * This is used for FW_CFG_MAX_CPUS. See comments on bochs_bios_init().
     */
    pcms->apic_id_limit = x86_cpu_apic_id_from_index(max_cpus - 1) + 1;
    if (pcms->apic_id_limit > ACPI_CPU_HOTPLUG_ID_LIMIT) {
        error_report("max_cpus is too large. APIC ID of last CPU is %u",
                     pcms->apic_id_limit - 1);
        exit(1);
    }

    pcms->possible_cpus = g_malloc0(sizeof(CPUArchIdList) +
                                    sizeof(CPUArchId) * max_cpus);
    for (i = 0; i < max_cpus; i++) {
        pcms->possible_cpus->cpus[i].arch_id = x86_cpu_apic_id_from_index(i);
        pcms->possible_cpus->len++;
        if (i < smp_cpus) {
            cpu = pc_new_cpu(machine->cpu_model, x86_cpu_apic_id_from_index(i),
                             &error_fatal);
            pcms->possible_cpus->cpus[i].cpu = CPU(cpu);
            object_unref(OBJECT(cpu));
        }
=======
    model_pieces = g_strsplit(machine->cpu_model, ",", 2);
    if (!model_pieces[0]) {
        error_report("Invalid/empty CPU model name");
        exit(1);
    }

    oc = cpu_class_by_name(TYPE_X86_CPU, model_pieces[0]);
    if (oc == NULL) {
        error_report("Unable to find CPU definition: %s", model_pieces[0]);
        exit(1);
>>>>>>> 7124ccf8
    }
    typename = object_class_get_name(oc);
    cc = CPU_CLASS(oc);
    cc->parse_features(typename, model_pieces[1], &error_fatal);
    g_strfreev(model_pieces);

<<<<<<< HEAD
=======
    /* Calculates the limit to CPU APIC ID values
     *
     * Limit for the APIC ID value, so that all
     * CPU APIC IDs are < pcms->apic_id_limit.
     *
     * This is used for FW_CFG_MAX_CPUS. See comments on bochs_bios_init().
     */
    pcms->apic_id_limit = x86_cpu_apic_id_from_index(max_cpus - 1) + 1;
    pcms->possible_cpus = g_malloc0(sizeof(CPUArchIdList) +
                                    sizeof(CPUArchId) * max_cpus);
    for (i = 0; i < max_cpus; i++) {
        pcms->possible_cpus->cpus[i].arch_id = x86_cpu_apic_id_from_index(i);
        pcms->possible_cpus->len++;
        if (i < smp_cpus) {
            cpu = pc_new_cpu(typename, x86_cpu_apic_id_from_index(i),
                             &error_fatal);
            object_unref(OBJECT(cpu));
        }
    }

>>>>>>> 7124ccf8
    /* tell smbios about cpuid version and features */
    smbios_set_cpuid(cpu->env.cpuid_version, cpu->env.features[FEAT_1_EDX]);
}

static void pc_build_feature_control_file(PCMachineState *pcms)
{
    X86CPU *cpu = X86_CPU(pcms->possible_cpus->cpus[0].cpu);
    CPUX86State *env = &cpu->env;
    uint32_t unused, ecx, edx;
    uint64_t feature_control_bits = 0;
    uint64_t *val;

<<<<<<< HEAD
static
void pc_machine_done(Notifier *notifier, void *data)
{
    PCMachineState *pcms = container_of(notifier,
                                        PCMachineState, machine_done);
    PCIBus *bus = pcms->bus;

    if (bus) {
        int extra_hosts = 0;

        QLIST_FOREACH(bus, &bus->child, sibling) {
            /* look for expander root buses */
            if (pci_bus_is_root(bus)) {
                extra_hosts++;
            }
        }
        if (extra_hosts && pcms->fw_cfg) {
            uint64_t *val = g_malloc(sizeof(*val));
            *val = cpu_to_le64(extra_hosts);
            fw_cfg_add_file(pcms->fw_cfg,
                    "etc/extra-pci-roots", val, sizeof(*val));
        }
    }

    acpi_setup();
}

void pc_guest_info_init(PCMachineState *pcms)
{
    int i, j;

    pcms->apic_xrupt_override = kvm_allows_irq0_override();
    pcms->numa_nodes = nb_numa_nodes;
    pcms->node_mem = g_malloc0(pcms->numa_nodes *
                                    sizeof *pcms->node_mem);
    for (i = 0; i < nb_numa_nodes; i++) {
        pcms->node_mem[i] = numa_info[i].node_mem;
    }

    pcms->node_cpu = g_malloc0(pcms->apic_id_limit *
                                     sizeof *pcms->node_cpu);

    for (i = 0; i < max_cpus; i++) {
        unsigned int apic_id = x86_cpu_apic_id_from_index(i);
        assert(apic_id < pcms->apic_id_limit);
        for (j = 0; j < nb_numa_nodes; j++) {
            if (test_bit(i, numa_info[j].node_cpu)) {
                pcms->node_cpu[apic_id] = j;
                break;
=======
    cpu_x86_cpuid(env, 1, 0, &unused, &unused, &ecx, &edx);
    if (ecx & CPUID_EXT_VMX) {
        feature_control_bits |= FEATURE_CONTROL_VMXON_ENABLED_OUTSIDE_SMX;
    }

    if ((edx & (CPUID_EXT2_MCE | CPUID_EXT2_MCA)) ==
        (CPUID_EXT2_MCE | CPUID_EXT2_MCA) &&
        (env->mcg_cap & MCG_LMCE_P)) {
        feature_control_bits |= FEATURE_CONTROL_LMCE;
    }

    if (!feature_control_bits) {
        return;
    }

    val = g_malloc(sizeof(*val));
    *val = cpu_to_le64(feature_control_bits | FEATURE_CONTROL_LOCKED);
    fw_cfg_add_file(pcms->fw_cfg, "etc/msr_feature_control", val, sizeof(*val));
}

static void rtc_set_cpus_count(ISADevice *rtc, uint16_t cpus_count)
{
    if (cpus_count > 0xff) {
        /* If the number of CPUs can't be represented in 8 bits, the
         * BIOS must use "FW_CFG_NB_CPUS". Set RTC field to 0 just
         * to make old BIOSes fail more predictably.
         */
        rtc_set_memory(rtc, 0x5f, 0);
    } else {
        rtc_set_memory(rtc, 0x5f, cpus_count - 1);
    }
}

static
void pc_machine_done(Notifier *notifier, void *data)
{
    PCMachineState *pcms = container_of(notifier,
                                        PCMachineState, machine_done);
    PCIBus *bus = pcms->bus;

    /* set the number of CPUs */
    rtc_set_cpus_count(pcms->rtc, pcms->boot_cpus);

    if (bus) {
        int extra_hosts = 0;

        QLIST_FOREACH(bus, &bus->child, sibling) {
            /* look for expander root buses */
            if (pci_bus_is_root(bus)) {
                extra_hosts++;
>>>>>>> 7124ccf8
            }
        }
        if (extra_hosts && pcms->fw_cfg) {
            uint64_t *val = g_malloc(sizeof(*val));
            *val = cpu_to_le64(extra_hosts);
            fw_cfg_add_file(pcms->fw_cfg,
                    "etc/extra-pci-roots", val, sizeof(*val));
        }
    }

    acpi_setup();
    if (pcms->fw_cfg) {
        pc_build_smbios(pcms->fw_cfg);
        pc_build_feature_control_file(pcms);
        /* update FW_CFG_NB_CPUS to account for -device added CPUs */
        fw_cfg_modify_i16(pcms->fw_cfg, FW_CFG_NB_CPUS, pcms->boot_cpus);
    }

    if (pcms->apic_id_limit > 255) {
        IntelIOMMUState *iommu = INTEL_IOMMU_DEVICE(x86_iommu_get_default());

        if (!iommu || !iommu->x86_iommu.intr_supported ||
            iommu->intr_eim != ON_OFF_AUTO_ON) {
            error_report("current -smp configuration requires "
                         "Extended Interrupt Mode enabled. "
                         "You can add an IOMMU using: "
                         "-device intel-iommu,intremap=on,eim=on");
            exit(EXIT_FAILURE);
        }
    }
}

void pc_guest_info_init(PCMachineState *pcms)
{
    int i;

    pcms->apic_xrupt_override = kvm_allows_irq0_override();
    pcms->numa_nodes = nb_numa_nodes;
    pcms->node_mem = g_malloc0(pcms->numa_nodes *
                                    sizeof *pcms->node_mem);
    for (i = 0; i < nb_numa_nodes; i++) {
        pcms->node_mem[i] = numa_info[i].node_mem;
    }

    pcms->machine_done.notify = pc_machine_done;
    qemu_add_machine_init_done_notifier(&pcms->machine_done);
}

/* setup pci memory address space mapping into system address space */
void pc_pci_as_mapping_init(Object *owner, MemoryRegion *system_memory,
                            MemoryRegion *pci_address_space)
{
    /* Set to lower priority than RAM */
    memory_region_add_subregion_overlap(system_memory, 0x0,
                                        pci_address_space, -1);
}

void pc_acpi_init(const char *default_dsdt)
{
    char *filename;

    if (acpi_tables != NULL) {
        /* manually set via -acpitable, leave it alone */
        return;
    }

    filename = qemu_find_file(QEMU_FILE_TYPE_BIOS, default_dsdt);
    if (filename == NULL) {
        fprintf(stderr, "WARNING: failed to find %s\n", default_dsdt);
    } else {
        QemuOpts *opts = qemu_opts_create(qemu_find_opts("acpi"), NULL, 0,
                                          &error_abort);
        Error *err = NULL;

        qemu_opt_set(opts, "file", filename, &error_abort);

        acpi_table_add_builtin(opts, &err);
        if (err) {
            error_reportf_err(err, "WARNING: failed to load %s: ",
                              filename);
        }
        g_free(filename);
    }
}

void xen_load_linux(PCMachineState *pcms)
{
    int i;
    FWCfgState *fw_cfg;

    assert(MACHINE(pcms)->kernel_filename != NULL);

    fw_cfg = fw_cfg_init_io(FW_CFG_IO_BASE);
<<<<<<< HEAD
=======
    fw_cfg_add_i16(fw_cfg, FW_CFG_NB_CPUS, pcms->boot_cpus);
>>>>>>> 7124ccf8
    rom_set_fw(fw_cfg);

    load_linux(pcms, fw_cfg);
    for (i = 0; i < nb_option_roms; i++) {
        assert(!strcmp(option_rom[i].name, "linuxboot.bin") ||
               !strcmp(option_rom[i].name, "linuxboot_dma.bin") ||
               !strcmp(option_rom[i].name, "multiboot.bin"));
        rom_add_option(option_rom[i].name, option_rom[i].bootindex);
    }
    pcms->fw_cfg = fw_cfg;
}

void pc_memory_init(PCMachineState *pcms,
                    MemoryRegion *system_memory,
                    MemoryRegion *rom_memory,
                    MemoryRegion **ram_memory)
{
    int linux_boot, i;
    MemoryRegion *ram, *option_rom_mr;
    MemoryRegion *ram_below_4g, *ram_above_4g;
    FWCfgState *fw_cfg;
    MachineState *machine = MACHINE(pcms);
    PCMachineClass *pcmc = PC_MACHINE_GET_CLASS(pcms);

    assert(machine->ram_size == pcms->below_4g_mem_size +
                                pcms->above_4g_mem_size);

    linux_boot = (machine->kernel_filename != NULL);

    /* Allocate RAM.  We allocate it as a single memory region and use
     * aliases to address portions of it, mostly for backwards compatibility
     * with older qemus that used qemu_ram_alloc().
     */
    ram = g_malloc(sizeof(*ram));
    memory_region_allocate_system_memory(ram, NULL, "pc.ram",
                                         machine->ram_size);
    *ram_memory = ram;
    ram_below_4g = g_malloc(sizeof(*ram_below_4g));
    memory_region_init_alias(ram_below_4g, NULL, "ram-below-4g", ram,
                             0, pcms->below_4g_mem_size);
    memory_region_add_subregion(system_memory, 0, ram_below_4g);
    e820_add_entry(0, pcms->below_4g_mem_size, E820_RAM);
    if (pcms->above_4g_mem_size > 0) {
        ram_above_4g = g_malloc(sizeof(*ram_above_4g));
        memory_region_init_alias(ram_above_4g, NULL, "ram-above-4g", ram,
                                 pcms->below_4g_mem_size,
                                 pcms->above_4g_mem_size);
        memory_region_add_subregion(system_memory, 0x100000000ULL,
                                    ram_above_4g);
        e820_add_entry(0x100000000ULL, pcms->above_4g_mem_size, E820_RAM);
    }

    if (!pcmc->has_reserved_memory &&
        (machine->ram_slots ||
         (machine->maxram_size > machine->ram_size))) {
        MachineClass *mc = MACHINE_GET_CLASS(machine);

        error_report("\"-memory 'slots|maxmem'\" is not supported by: %s",
                     mc->name);
        exit(EXIT_FAILURE);
    }

    /* initialize hotplug memory address space */
    if (pcmc->has_reserved_memory &&
        (machine->ram_size < machine->maxram_size)) {
        ram_addr_t hotplug_mem_size =
            machine->maxram_size - machine->ram_size;

        if (machine->ram_slots > ACPI_MAX_RAM_SLOTS) {
            error_report("unsupported amount of memory slots: %"PRIu64,
                         machine->ram_slots);
            exit(EXIT_FAILURE);
        }

        if (QEMU_ALIGN_UP(machine->maxram_size,
                          TARGET_PAGE_SIZE) != machine->maxram_size) {
            error_report("maximum memory size must by aligned to multiple of "
                         "%d bytes", TARGET_PAGE_SIZE);
            exit(EXIT_FAILURE);
        }
<<<<<<< HEAD

        pcms->hotplug_memory.base =
            ROUND_UP(0x100000000ULL + pcms->above_4g_mem_size, 1ULL << 30);

=======

        pcms->hotplug_memory.base =
            ROUND_UP(0x100000000ULL + pcms->above_4g_mem_size, 1ULL << 30);

>>>>>>> 7124ccf8
        if (pcmc->enforce_aligned_dimm) {
            /* size hotplug region assuming 1G page max alignment per slot */
            hotplug_mem_size += (1ULL << 30) * machine->ram_slots;
        }

        if ((pcms->hotplug_memory.base + hotplug_mem_size) <
            hotplug_mem_size) {
            error_report("unsupported amount of maximum memory: " RAM_ADDR_FMT,
                         machine->maxram_size);
            exit(EXIT_FAILURE);
        }

        memory_region_init(&pcms->hotplug_memory.mr, OBJECT(pcms),
                           "hotplug-memory", hotplug_mem_size);
        memory_region_add_subregion(system_memory, pcms->hotplug_memory.base,
                                    &pcms->hotplug_memory.mr);
    }

    /* Initialize PC system firmware */
    pc_system_firmware_init(rom_memory, !pcmc->pci_enabled);

    option_rom_mr = g_malloc(sizeof(*option_rom_mr));
    memory_region_init_ram(option_rom_mr, NULL, "pc.rom", PC_ROM_SIZE,
                           &error_fatal);
    vmstate_register_ram_global(option_rom_mr);
    memory_region_add_subregion_overlap(rom_memory,
                                        PC_ROM_MIN_VGA,
                                        option_rom_mr,
                                        1);

    fw_cfg = bochs_bios_init(&address_space_memory, pcms);

    rom_set_fw(fw_cfg);

    if (pcmc->has_reserved_memory && pcms->hotplug_memory.base) {
        uint64_t *val = g_malloc(sizeof(*val));
        PCMachineClass *pcmc = PC_MACHINE_GET_CLASS(pcms);
        uint64_t res_mem_end = pcms->hotplug_memory.base;

        if (!pcmc->broken_reserved_end) {
            res_mem_end += memory_region_size(&pcms->hotplug_memory.mr);
        }
        *val = cpu_to_le64(ROUND_UP(res_mem_end, 0x1ULL << 30));
        fw_cfg_add_file(fw_cfg, "etc/reserved-memory-end", val, sizeof(*val));
    }

    if (linux_boot) {
        load_linux(pcms, fw_cfg);
    }

    for (i = 0; i < nb_option_roms; i++) {
        rom_add_option(option_rom[i].name, option_rom[i].bootindex);
    }
    pcms->fw_cfg = fw_cfg;
<<<<<<< HEAD
=======

    /* Init default IOAPIC address space */
    pcms->ioapic_as = &address_space_memory;
>>>>>>> 7124ccf8
}

qemu_irq pc_allocate_cpu_irq(void)
{
    return qemu_allocate_irq(pic_irq_request, NULL, 0);
}

DeviceState *pc_vga_init(ISABus *isa_bus, PCIBus *pci_bus)
{
    DeviceState *dev = NULL;

    rom_set_order_override(FW_CFG_ORDER_OVERRIDE_VGA);
    if (pci_bus) {
        PCIDevice *pcidev = pci_vga_init(pci_bus);
        dev = pcidev ? &pcidev->qdev : NULL;
    } else if (isa_bus) {
        ISADevice *isadev = isa_vga_init(isa_bus);
        dev = isadev ? DEVICE(isadev) : NULL;
    }
    rom_reset_order_override();
    return dev;
}

static const MemoryRegionOps ioport80_io_ops = {
    .write = ioport80_write,
    .read = ioport80_read,
    .endianness = DEVICE_NATIVE_ENDIAN,
    .impl = {
        .min_access_size = 1,
        .max_access_size = 1,
    },
};

static const MemoryRegionOps ioportF0_io_ops = {
    .write = ioportF0_write,
    .read = ioportF0_read,
    .endianness = DEVICE_NATIVE_ENDIAN,
    .impl = {
        .min_access_size = 1,
        .max_access_size = 1,
    },
};

void pc_basic_device_init(ISABus *isa_bus, qemu_irq *gsi,
                          ISADevice **rtc_state,
                          bool create_fdctrl,
                          bool no_vmport,
                          uint32_t hpet_irqs)
{
    int i;
    DriveInfo *fd[MAX_FD];
    DeviceState *hpet = NULL;
    int pit_isa_irq = 0;
    qemu_irq pit_alt_irq = NULL;
    qemu_irq rtc_irq = NULL;
    qemu_irq *a20_line;
    ISADevice *i8042, *port92, *vmmouse, *pit = NULL;
    MemoryRegion *ioport80_io = g_new(MemoryRegion, 1);
    MemoryRegion *ioportF0_io = g_new(MemoryRegion, 1);

    memory_region_init_io(ioport80_io, NULL, &ioport80_io_ops, NULL, "ioport80", 1);
    memory_region_add_subregion(isa_bus->address_space_io, 0x80, ioport80_io);

    memory_region_init_io(ioportF0_io, NULL, &ioportF0_io_ops, NULL, "ioportF0", 1);
    memory_region_add_subregion(isa_bus->address_space_io, 0xf0, ioportF0_io);

    /*
     * Check if an HPET shall be created.
     *
     * Without KVM_CAP_PIT_STATE2, we cannot switch off the in-kernel PIT
     * when the HPET wants to take over. Thus we have to disable the latter.
     */
    if (!no_hpet && (!kvm_irqchip_in_kernel() || kvm_has_pit_state2())) {
        /* In order to set property, here not using sysbus_try_create_simple */
        hpet = qdev_try_create(NULL, TYPE_HPET);
        if (hpet) {
            /* For pc-piix-*, hpet's intcap is always IRQ2. For pc-q35-1.7
             * and earlier, use IRQ2 for compat. Otherwise, use IRQ16~23,
             * IRQ8 and IRQ2.
             */
            uint8_t compat = object_property_get_int(OBJECT(hpet),
                    HPET_INTCAP, NULL);
            if (!compat) {
                qdev_prop_set_uint32(hpet, HPET_INTCAP, hpet_irqs);
            }
            qdev_init_nofail(hpet);
            sysbus_mmio_map(SYS_BUS_DEVICE(hpet), 0, HPET_BASE);

            for (i = 0; i < GSI_NUM_PINS; i++) {
                sysbus_connect_irq(SYS_BUS_DEVICE(hpet), i, gsi[i]);
            }
            pit_isa_irq = -1;
            pit_alt_irq = qdev_get_gpio_in(hpet, HPET_LEGACY_PIT_INT);
            rtc_irq = qdev_get_gpio_in(hpet, HPET_LEGACY_RTC_INT);
        }
    }
    *rtc_state = rtc_init(isa_bus, 2000, rtc_irq);

    qemu_register_boot_set(pc_boot_set, *rtc_state);

    if (!xen_enabled()) {
        if (kvm_pit_in_kernel()) {
            pit = kvm_pit_init(isa_bus, 0x40);
        } else {
            pit = pit_init(isa_bus, 0x40, pit_isa_irq, pit_alt_irq);
        }
        if (hpet) {
            /* connect PIT to output control line of the HPET */
            qdev_connect_gpio_out(hpet, 0, qdev_get_gpio_in(DEVICE(pit), 0));
        }
        pcspk_init(isa_bus, pit);
    }

<<<<<<< HEAD
    serial_hds_isa_init(isa_bus, MAX_SERIAL_PORTS);
=======
    serial_hds_isa_init(isa_bus, 0, MAX_SERIAL_PORTS);
>>>>>>> 7124ccf8
    parallel_hds_isa_init(isa_bus, MAX_PARALLEL_PORTS);

    a20_line = qemu_allocate_irqs(handle_a20_line_change, first_cpu, 2);
    i8042 = isa_create_simple(isa_bus, "i8042");
    i8042_setup_a20_line(i8042, a20_line[0]);
    if (!no_vmport) {
        vmport_init(isa_bus);
        vmmouse = isa_try_create(isa_bus, "vmmouse");
    } else {
        vmmouse = NULL;
    }
    if (vmmouse) {
        DeviceState *dev = DEVICE(vmmouse);
        qdev_prop_set_ptr(dev, "ps2_mouse", i8042);
        qdev_init_nofail(dev);
    }
    port92 = isa_create_simple(isa_bus, "port92");
    port92_init(port92, a20_line[1]);
    g_free(a20_line);

    DMA_init(isa_bus, 0);

    for(i = 0; i < MAX_FD; i++) {
        fd[i] = drive_get(IF_FLOPPY, 0, i);
        create_fdctrl |= !!fd[i];
    }
    if (create_fdctrl) {
        fdctrl_init_isa(isa_bus, fd);
    }
}

void pc_nic_init(ISABus *isa_bus, PCIBus *pci_bus)
{
    int i;

    rom_set_order_override(FW_CFG_ORDER_OVERRIDE_NIC);
    for (i = 0; i < nb_nics; i++) {
        NICInfo *nd = &nd_table[i];

        if (!pci_bus || (nd->model && strcmp(nd->model, "ne2k_isa") == 0)) {
            pc_init_ne2k_isa(isa_bus, nd);
        } else {
            pci_nic_init_nofail(nd, pci_bus, "e1000", NULL);
        }
    }
    rom_reset_order_override();
}

void pc_pci_device_init(PCIBus *pci_bus)
{
    int max_bus;
    int bus;

    max_bus = drive_get_max_bus(IF_SCSI);
    for (bus = 0; bus <= max_bus; bus++) {
        pci_create_simple(pci_bus, -1, "lsi53c895a");
    }
}

void ioapic_init_gsi(GSIState *gsi_state, const char *parent_name)
{
    DeviceState *dev;
    SysBusDevice *d;
    unsigned int i;

    if (kvm_ioapic_in_kernel()) {
        dev = qdev_create(NULL, "kvm-ioapic");
    } else {
        dev = qdev_create(NULL, "ioapic");
    }
    if (parent_name) {
        object_property_add_child(object_resolve_path(parent_name, NULL),
                                  "ioapic", OBJECT(dev), NULL);
    }
    qdev_init_nofail(dev);
    d = SYS_BUS_DEVICE(dev);
    sysbus_mmio_map(d, 0, IO_APIC_DEFAULT_ADDRESS);

    for (i = 0; i < IOAPIC_NUM_PINS; i++) {
        gsi_state->ioapic_irq[i] = qdev_get_gpio_in(dev, i);
    }
}

static void pc_dimm_plug(HotplugHandler *hotplug_dev,
                         DeviceState *dev, Error **errp)
{
    HotplugHandlerClass *hhc;
    Error *local_err = NULL;
    PCMachineState *pcms = PC_MACHINE(hotplug_dev);
    PCMachineClass *pcmc = PC_MACHINE_GET_CLASS(pcms);
    PCDIMMDevice *dimm = PC_DIMM(dev);
    PCDIMMDeviceClass *ddc = PC_DIMM_GET_CLASS(dimm);
    MemoryRegion *mr = ddc->get_memory_region(dimm);
    uint64_t align = TARGET_PAGE_SIZE;

    if (memory_region_get_alignment(mr) && pcmc->enforce_aligned_dimm) {
        align = memory_region_get_alignment(mr);
    }

    if (!pcms->acpi_dev) {
        error_setg(&local_err,
                   "memory hotplug is not enabled: missing acpi device");
        goto out;
    }

    pc_dimm_memory_plug(dev, &pcms->hotplug_memory, mr, align, &local_err);
    if (local_err) {
        goto out;
    }

<<<<<<< HEAD
    hhc = HOTPLUG_HANDLER_GET_CLASS(pcms->acpi_dev);
    hhc->plug(HOTPLUG_HANDLER(pcms->acpi_dev), dev, &error_abort);
out:
    error_propagate(errp, local_err);
}

=======
    if (object_dynamic_cast(OBJECT(dev), TYPE_NVDIMM)) {
        nvdimm_plug(&pcms->acpi_nvdimm_state);
    }

    hhc = HOTPLUG_HANDLER_GET_CLASS(pcms->acpi_dev);
    hhc->plug(HOTPLUG_HANDLER(pcms->acpi_dev), dev, &error_abort);
out:
    error_propagate(errp, local_err);
}

>>>>>>> 7124ccf8
static void pc_dimm_unplug_request(HotplugHandler *hotplug_dev,
                                   DeviceState *dev, Error **errp)
{
    HotplugHandlerClass *hhc;
    Error *local_err = NULL;
    PCMachineState *pcms = PC_MACHINE(hotplug_dev);

    if (!pcms->acpi_dev) {
        error_setg(&local_err,
                   "memory hotplug is not enabled: missing acpi device");
        goto out;
    }

<<<<<<< HEAD
    hhc = HOTPLUG_HANDLER_GET_CLASS(pcms->acpi_dev);
    hhc->unplug_request(HOTPLUG_HANDLER(pcms->acpi_dev), dev, &local_err);

out:
    error_propagate(errp, local_err);
}

static void pc_dimm_unplug(HotplugHandler *hotplug_dev,
                           DeviceState *dev, Error **errp)
{
    PCMachineState *pcms = PC_MACHINE(hotplug_dev);
    PCDIMMDevice *dimm = PC_DIMM(dev);
    PCDIMMDeviceClass *ddc = PC_DIMM_GET_CLASS(dimm);
    MemoryRegion *mr = ddc->get_memory_region(dimm);
    HotplugHandlerClass *hhc;
    Error *local_err = NULL;

    hhc = HOTPLUG_HANDLER_GET_CLASS(pcms->acpi_dev);
    hhc->unplug(HOTPLUG_HANDLER(pcms->acpi_dev), dev, &local_err);

    if (local_err) {
        goto out;
    }

    pc_dimm_memory_unplug(dev, &pcms->hotplug_memory, mr);
    object_unparent(OBJECT(dev));

 out:
    error_propagate(errp, local_err);
}

=======
    if (object_dynamic_cast(OBJECT(dev), TYPE_NVDIMM)) {
        error_setg(&local_err,
                   "nvdimm device hot unplug is not supported yet.");
        goto out;
    }

    hhc = HOTPLUG_HANDLER_GET_CLASS(pcms->acpi_dev);
    hhc->unplug_request(HOTPLUG_HANDLER(pcms->acpi_dev), dev, &local_err);

out:
    error_propagate(errp, local_err);
}

static void pc_dimm_unplug(HotplugHandler *hotplug_dev,
                           DeviceState *dev, Error **errp)
{
    PCMachineState *pcms = PC_MACHINE(hotplug_dev);
    PCDIMMDevice *dimm = PC_DIMM(dev);
    PCDIMMDeviceClass *ddc = PC_DIMM_GET_CLASS(dimm);
    MemoryRegion *mr = ddc->get_memory_region(dimm);
    HotplugHandlerClass *hhc;
    Error *local_err = NULL;

    hhc = HOTPLUG_HANDLER_GET_CLASS(pcms->acpi_dev);
    hhc->unplug(HOTPLUG_HANDLER(pcms->acpi_dev), dev, &local_err);

    if (local_err) {
        goto out;
    }

    pc_dimm_memory_unplug(dev, &pcms->hotplug_memory, mr);
    object_unparent(OBJECT(dev));

 out:
    error_propagate(errp, local_err);
}

>>>>>>> 7124ccf8
static int pc_apic_cmp(const void *a, const void *b)
{
   CPUArchId *apic_a = (CPUArchId *)a;
   CPUArchId *apic_b = (CPUArchId *)b;

   return apic_a->arch_id - apic_b->arch_id;
}

<<<<<<< HEAD
static void pc_cpu_plug(HotplugHandler *hotplug_dev,
                        DeviceState *dev, Error **errp)
{
    CPUClass *cc = CPU_GET_CLASS(dev);
    CPUArchId apic_id, *found_cpu;
=======
/* returns pointer to CPUArchId descriptor that matches CPU's apic_id
 * in pcms->possible_cpus->cpus, if pcms->possible_cpus->cpus has no
 * entry correponding to CPU's apic_id returns NULL.
 */
static CPUArchId *pc_find_cpu_slot(PCMachineState *pcms, CPUState *cpu,
                                   int *idx)
{
    CPUClass *cc = CPU_GET_CLASS(cpu);
    CPUArchId apic_id, *found_cpu;

    apic_id.arch_id = cc->get_arch_id(CPU(cpu));
    found_cpu = bsearch(&apic_id, pcms->possible_cpus->cpus,
        pcms->possible_cpus->len, sizeof(*pcms->possible_cpus->cpus),
        pc_apic_cmp);
    if (found_cpu && idx) {
        *idx = found_cpu - pcms->possible_cpus->cpus;
    }
    return found_cpu;
}

static void pc_cpu_plug(HotplugHandler *hotplug_dev,
                        DeviceState *dev, Error **errp)
{
    CPUArchId *found_cpu;
    HotplugHandlerClass *hhc;
    Error *local_err = NULL;
    PCMachineState *pcms = PC_MACHINE(hotplug_dev);

    if (pcms->acpi_dev) {
        hhc = HOTPLUG_HANDLER_GET_CLASS(pcms->acpi_dev);
        hhc->plug(HOTPLUG_HANDLER(pcms->acpi_dev), dev, &local_err);
        if (local_err) {
            goto out;
        }
    }

    /* increment the number of CPUs */
    pcms->boot_cpus++;
    if (pcms->rtc) {
        rtc_set_cpus_count(pcms->rtc, pcms->boot_cpus);
    }
    if (pcms->fw_cfg) {
        fw_cfg_modify_i16(pcms->fw_cfg, FW_CFG_NB_CPUS, pcms->boot_cpus);
    }

    found_cpu = pc_find_cpu_slot(pcms, CPU(dev), NULL);
    found_cpu->cpu = CPU(dev);
out:
    error_propagate(errp, local_err);
}
static void pc_cpu_unplug_request_cb(HotplugHandler *hotplug_dev,
                                     DeviceState *dev, Error **errp)
{
    int idx = -1;
>>>>>>> 7124ccf8
    HotplugHandlerClass *hhc;
    Error *local_err = NULL;
    PCMachineState *pcms = PC_MACHINE(hotplug_dev);

    pc_find_cpu_slot(pcms, CPU(dev), &idx);
    assert(idx != -1);
    if (idx == 0) {
        error_setg(&local_err, "Boot CPU is unpluggable");
        goto out;
    }

    hhc = HOTPLUG_HANDLER_GET_CLASS(pcms->acpi_dev);
    hhc->unplug_request(HOTPLUG_HANDLER(pcms->acpi_dev), dev, &local_err);

    if (local_err) {
        goto out;
    }

 out:
    error_propagate(errp, local_err);

}

static void pc_cpu_unplug_cb(HotplugHandler *hotplug_dev,
                             DeviceState *dev, Error **errp)
{
    CPUArchId *found_cpu;
    HotplugHandlerClass *hhc;
    Error *local_err = NULL;
    PCMachineState *pcms = PC_MACHINE(hotplug_dev);

    hhc = HOTPLUG_HANDLER_GET_CLASS(pcms->acpi_dev);
    hhc->unplug(HOTPLUG_HANDLER(pcms->acpi_dev), dev, &local_err);

    if (local_err) {
        goto out;
    }

<<<<<<< HEAD
    /* increment the number of CPUs */
    rtc_set_memory(pcms->rtc, 0x5f, rtc_get_memory(pcms->rtc, 0x5f) + 1);

    apic_id.arch_id = cc->get_arch_id(CPU(dev));
    found_cpu = bsearch(&apic_id, pcms->possible_cpus->cpus,
        pcms->possible_cpus->len, sizeof(*pcms->possible_cpus->cpus),
        pc_apic_cmp);
    assert(found_cpu);
    found_cpu->cpu = CPU(dev);
out:
=======
    found_cpu = pc_find_cpu_slot(pcms, CPU(dev), NULL);
    found_cpu->cpu = NULL;
    object_unparent(OBJECT(dev));

    /* decrement the number of CPUs */
    pcms->boot_cpus--;
    /* Update the number of CPUs in CMOS */
    rtc_set_cpus_count(pcms->rtc, pcms->boot_cpus);
    fw_cfg_modify_i16(pcms->fw_cfg, FW_CFG_NB_CPUS, pcms->boot_cpus);
 out:
>>>>>>> 7124ccf8
    error_propagate(errp, local_err);
}

static void pc_cpu_pre_plug(HotplugHandler *hotplug_dev,
                            DeviceState *dev, Error **errp)
{
    int idx;
    CPUState *cs;
    CPUArchId *cpu_slot;
    X86CPUTopoInfo topo;
    X86CPU *cpu = X86_CPU(dev);
    PCMachineState *pcms = PC_MACHINE(hotplug_dev);

    /* if APIC ID is not set, set it based on socket/core/thread properties */
    if (cpu->apic_id == UNASSIGNED_APIC_ID) {
        int max_socket = (max_cpus - 1) / smp_threads / smp_cores;

        if (cpu->socket_id < 0) {
            error_setg(errp, "CPU socket-id is not set");
            return;
        } else if (cpu->socket_id > max_socket) {
            error_setg(errp, "Invalid CPU socket-id: %u must be in range 0:%u",
                       cpu->socket_id, max_socket);
            return;
        }
        if (cpu->core_id < 0) {
            error_setg(errp, "CPU core-id is not set");
            return;
        } else if (cpu->core_id > (smp_cores - 1)) {
            error_setg(errp, "Invalid CPU core-id: %u must be in range 0:%u",
                       cpu->core_id, smp_cores - 1);
            return;
        }
        if (cpu->thread_id < 0) {
            error_setg(errp, "CPU thread-id is not set");
            return;
        } else if (cpu->thread_id > (smp_threads - 1)) {
            error_setg(errp, "Invalid CPU thread-id: %u must be in range 0:%u",
                       cpu->thread_id, smp_threads - 1);
            return;
        }

        topo.pkg_id = cpu->socket_id;
        topo.core_id = cpu->core_id;
        topo.smt_id = cpu->thread_id;
        cpu->apic_id = apicid_from_topo_ids(smp_cores, smp_threads, &topo);
    }

    cpu_slot = pc_find_cpu_slot(pcms, CPU(dev), &idx);
    if (!cpu_slot) {
        x86_topo_ids_from_apicid(cpu->apic_id, smp_cores, smp_threads, &topo);
        error_setg(errp, "Invalid CPU [socket: %u, core: %u, thread: %u] with"
                  " APIC ID %" PRIu32 ", valid index range 0:%d",
                   topo.pkg_id, topo.core_id, topo.smt_id, cpu->apic_id,
                   pcms->possible_cpus->len - 1);
        return;
    }

    if (cpu_slot->cpu) {
        error_setg(errp, "CPU[%d] with APIC ID %" PRIu32 " exists",
                   idx, cpu->apic_id);
        return;
    }

    /* if 'address' properties socket-id/core-id/thread-id are not set, set them
     * so that query_hotpluggable_cpus would show correct values
     */
    /* TODO: move socket_id/core_id/thread_id checks into x86_cpu_realizefn()
     * once -smp refactoring is complete and there will be CPU private
     * CPUState::nr_cores and CPUState::nr_threads fields instead of globals */
    x86_topo_ids_from_apicid(cpu->apic_id, smp_cores, smp_threads, &topo);
    if (cpu->socket_id != -1 && cpu->socket_id != topo.pkg_id) {
        error_setg(errp, "property socket-id: %u doesn't match set apic-id:"
            " 0x%x (socket-id: %u)", cpu->socket_id, cpu->apic_id, topo.pkg_id);
        return;
    }
    cpu->socket_id = topo.pkg_id;

    if (cpu->core_id != -1 && cpu->core_id != topo.core_id) {
        error_setg(errp, "property core-id: %u doesn't match set apic-id:"
            " 0x%x (core-id: %u)", cpu->core_id, cpu->apic_id, topo.core_id);
        return;
    }
    cpu->core_id = topo.core_id;

    if (cpu->thread_id != -1 && cpu->thread_id != topo.smt_id) {
        error_setg(errp, "property thread-id: %u doesn't match set apic-id:"
            " 0x%x (thread-id: %u)", cpu->thread_id, cpu->apic_id, topo.smt_id);
        return;
    }
    cpu->thread_id = topo.smt_id;

    cs = CPU(cpu);
    cs->cpu_index = idx;
}

static void pc_machine_device_pre_plug_cb(HotplugHandler *hotplug_dev,
                                          DeviceState *dev, Error **errp)
{
    if (object_dynamic_cast(OBJECT(dev), TYPE_CPU)) {
        pc_cpu_pre_plug(hotplug_dev, dev, errp);
    }
}

static void pc_machine_device_plug_cb(HotplugHandler *hotplug_dev,
                                      DeviceState *dev, Error **errp)
{
    if (object_dynamic_cast(OBJECT(dev), TYPE_PC_DIMM)) {
        pc_dimm_plug(hotplug_dev, dev, errp);
    } else if (object_dynamic_cast(OBJECT(dev), TYPE_CPU)) {
        pc_cpu_plug(hotplug_dev, dev, errp);
    }
}

static void pc_machine_device_unplug_request_cb(HotplugHandler *hotplug_dev,
                                                DeviceState *dev, Error **errp)
{
    if (object_dynamic_cast(OBJECT(dev), TYPE_PC_DIMM)) {
        pc_dimm_unplug_request(hotplug_dev, dev, errp);
<<<<<<< HEAD
=======
    } else if (object_dynamic_cast(OBJECT(dev), TYPE_CPU)) {
        pc_cpu_unplug_request_cb(hotplug_dev, dev, errp);
>>>>>>> 7124ccf8
    } else {
        error_setg(errp, "acpi: device unplug request for not supported device"
                   " type: %s", object_get_typename(OBJECT(dev)));
    }
}

static void pc_machine_device_unplug_cb(HotplugHandler *hotplug_dev,
                                        DeviceState *dev, Error **errp)
{
    if (object_dynamic_cast(OBJECT(dev), TYPE_PC_DIMM)) {
        pc_dimm_unplug(hotplug_dev, dev, errp);
<<<<<<< HEAD
=======
    } else if (object_dynamic_cast(OBJECT(dev), TYPE_CPU)) {
        pc_cpu_unplug_cb(hotplug_dev, dev, errp);
>>>>>>> 7124ccf8
    } else {
        error_setg(errp, "acpi: device unplug for not supported device"
                   " type: %s", object_get_typename(OBJECT(dev)));
    }
}

static HotplugHandler *pc_get_hotpug_handler(MachineState *machine,
                                             DeviceState *dev)
{
    PCMachineClass *pcmc = PC_MACHINE_GET_CLASS(machine);

    if (object_dynamic_cast(OBJECT(dev), TYPE_PC_DIMM) ||
        object_dynamic_cast(OBJECT(dev), TYPE_CPU)) {
        return HOTPLUG_HANDLER(machine);
    }

    return pcmc->get_hotplug_handler ?
        pcmc->get_hotplug_handler(machine, dev) : NULL;
}

static void
pc_machine_get_hotplug_memory_region_size(Object *obj, Visitor *v,
                                          const char *name, void *opaque,
                                          Error **errp)
{
    PCMachineState *pcms = PC_MACHINE(obj);
    int64_t value = memory_region_size(&pcms->hotplug_memory.mr);

    visit_type_int(v, name, &value, errp);
}

static void pc_machine_get_max_ram_below_4g(Object *obj, Visitor *v,
                                            const char *name, void *opaque,
                                            Error **errp)
{
    PCMachineState *pcms = PC_MACHINE(obj);
    uint64_t value = pcms->max_ram_below_4g;

    visit_type_size(v, name, &value, errp);
}

static void pc_machine_set_max_ram_below_4g(Object *obj, Visitor *v,
                                            const char *name, void *opaque,
                                            Error **errp)
{
    PCMachineState *pcms = PC_MACHINE(obj);
    Error *error = NULL;
    uint64_t value;

    visit_type_size(v, name, &value, &error);
    if (error) {
        error_propagate(errp, error);
        return;
    }
    if (value > (1ULL << 32)) {
        error_setg(&error,
                   "Machine option 'max-ram-below-4g=%"PRIu64
                   "' expects size less than or equal to 4G", value);
        error_propagate(errp, error);
        return;
    }

    if (value < (1ULL << 20)) {
        error_report("Warning: small max_ram_below_4g(%"PRIu64
                     ") less than 1M.  BIOS may not work..",
                     value);
    }

    pcms->max_ram_below_4g = value;
}

static void pc_machine_get_vmport(Object *obj, Visitor *v, const char *name,
                                  void *opaque, Error **errp)
{
    PCMachineState *pcms = PC_MACHINE(obj);
    OnOffAuto vmport = pcms->vmport;

    visit_type_OnOffAuto(v, name, &vmport, errp);
<<<<<<< HEAD
}

static void pc_machine_set_vmport(Object *obj, Visitor *v, const char *name,
                                  void *opaque, Error **errp)
{
    PCMachineState *pcms = PC_MACHINE(obj);

    visit_type_OnOffAuto(v, name, &pcms->vmport, errp);
}

bool pc_machine_is_smm_enabled(PCMachineState *pcms)
{
    bool smm_available = false;

    if (pcms->smm == ON_OFF_AUTO_OFF) {
        return false;
    }

    if (tcg_enabled() || qtest_enabled()) {
        smm_available = true;
    } else if (kvm_enabled()) {
        smm_available = kvm_has_smm();
    }

    if (smm_available) {
        return true;
    }

    if (pcms->smm == ON_OFF_AUTO_ON) {
        error_report("System Management Mode not supported by this hypervisor.");
        exit(1);
    }
    return false;
}

static void pc_machine_get_smm(Object *obj, Visitor *v, const char *name,
                               void *opaque, Error **errp)
{
    PCMachineState *pcms = PC_MACHINE(obj);
    OnOffAuto smm = pcms->smm;

    visit_type_OnOffAuto(v, name, &smm, errp);
}

static void pc_machine_set_smm(Object *obj, Visitor *v, const char *name,
                               void *opaque, Error **errp)
{
    PCMachineState *pcms = PC_MACHINE(obj);

    visit_type_OnOffAuto(v, name, &pcms->smm, errp);
}

static bool pc_machine_get_nvdimm(Object *obj, Error **errp)
=======
}

static void pc_machine_set_vmport(Object *obj, Visitor *v, const char *name,
                                  void *opaque, Error **errp)
{
    PCMachineState *pcms = PC_MACHINE(obj);

    visit_type_OnOffAuto(v, name, &pcms->vmport, errp);
}

bool pc_machine_is_smm_enabled(PCMachineState *pcms)
{
    bool smm_available = false;

    if (pcms->smm == ON_OFF_AUTO_OFF) {
        return false;
    }

    if (tcg_enabled() || qtest_enabled()) {
        smm_available = true;
    } else if (kvm_enabled()) {
        smm_available = kvm_has_smm();
    }

    if (smm_available) {
        return true;
    }

    if (pcms->smm == ON_OFF_AUTO_ON) {
        error_report("System Management Mode not supported by this hypervisor.");
        exit(1);
    }
    return false;
}

static void pc_machine_get_smm(Object *obj, Visitor *v, const char *name,
                               void *opaque, Error **errp)
>>>>>>> 7124ccf8
{
    PCMachineState *pcms = PC_MACHINE(obj);
    OnOffAuto smm = pcms->smm;

<<<<<<< HEAD
    return pcms->acpi_nvdimm_state.is_enabled;
}

static void pc_machine_set_nvdimm(Object *obj, bool value, Error **errp)
{
    PCMachineState *pcms = PC_MACHINE(obj);

    pcms->acpi_nvdimm_state.is_enabled = value;
=======
    visit_type_OnOffAuto(v, name, &smm, errp);
>>>>>>> 7124ccf8
}

static void pc_machine_set_smm(Object *obj, Visitor *v, const char *name,
                               void *opaque, Error **errp)
{
    PCMachineState *pcms = PC_MACHINE(obj);

    visit_type_OnOffAuto(v, name, &pcms->smm, errp);
}

static bool pc_machine_get_nvdimm(Object *obj, Error **errp)
{
    PCMachineState *pcms = PC_MACHINE(obj);

    return pcms->acpi_nvdimm_state.is_enabled;
}

static void pc_machine_set_nvdimm(Object *obj, bool value, Error **errp)
{
    PCMachineState *pcms = PC_MACHINE(obj);

<<<<<<< HEAD
    object_property_add(obj, PC_MACHINE_MEMHP_REGION_SIZE, "int",
                        pc_machine_get_hotplug_memory_region_size,
                        NULL, NULL, NULL, &error_abort);

    pcms->max_ram_below_4g = 1ULL << 32; /* 4G */
    object_property_add(obj, PC_MACHINE_MAX_RAM_BELOW_4G, "size",
                        pc_machine_get_max_ram_below_4g,
                        pc_machine_set_max_ram_below_4g,
                        NULL, NULL, &error_abort);
    object_property_set_description(obj, PC_MACHINE_MAX_RAM_BELOW_4G,
                                    "Maximum ram below the 4G boundary (32bit boundary)",
                                    &error_abort);

    pcms->smm = ON_OFF_AUTO_AUTO;
    object_property_add(obj, PC_MACHINE_SMM, "OnOffAuto",
                        pc_machine_get_smm,
                        pc_machine_set_smm,
                        NULL, NULL, &error_abort);
    object_property_set_description(obj, PC_MACHINE_SMM,
                                    "Enable SMM (pc & q35)",
                                    &error_abort);
=======
    pcms->acpi_nvdimm_state.is_enabled = value;
}

static void pc_machine_initfn(Object *obj)
{
    PCMachineState *pcms = PC_MACHINE(obj);
>>>>>>> 7124ccf8

    pcms->max_ram_below_4g = 0; /* use default */
    pcms->smm = ON_OFF_AUTO_AUTO;
    pcms->vmport = ON_OFF_AUTO_AUTO;
<<<<<<< HEAD
    object_property_add(obj, PC_MACHINE_VMPORT, "OnOffAuto",
                        pc_machine_get_vmport,
                        pc_machine_set_vmport,
                        NULL, NULL, &error_abort);
    object_property_set_description(obj, PC_MACHINE_VMPORT,
                                    "Enable vmport (pc & q35)",
                                    &error_abort);

    /* nvdimm is disabled on default. */
    pcms->acpi_nvdimm_state.is_enabled = false;
    object_property_add_bool(obj, PC_MACHINE_NVDIMM, pc_machine_get_nvdimm,
                             pc_machine_set_nvdimm, &error_abort);
=======
    /* nvdimm is disabled on default. */
    pcms->acpi_nvdimm_state.is_enabled = false;
    /* acpi build is enabled by default if machine supports it */
    pcms->acpi_build_enabled = PC_MACHINE_GET_CLASS(pcms)->has_acpi_build;
>>>>>>> 7124ccf8
}

static void pc_machine_reset(void)
{
    CPUState *cs;
    X86CPU *cpu;

    qemu_devices_reset();

    /* Reset APIC after devices have been reset to cancel
     * any changes that qemu_devices_reset() might have done.
     */
    CPU_FOREACH(cs) {
        cpu = X86_CPU(cs);

        if (cpu->apic_state) {
            device_reset(cpu->apic_state);
        }
    }
}

static unsigned pc_cpu_index_to_socket_id(unsigned cpu_index)
{
    X86CPUTopoInfo topo;
    x86_topo_ids_from_idx(smp_cores, smp_threads, cpu_index,
                          &topo);
    return topo.pkg_id;
}

static CPUArchIdList *pc_possible_cpu_arch_ids(MachineState *machine)
{
    PCMachineState *pcms = PC_MACHINE(machine);
    int len = sizeof(CPUArchIdList) +
              sizeof(CPUArchId) * (pcms->possible_cpus->len);
    CPUArchIdList *list = g_malloc(len);
<<<<<<< HEAD

    memcpy(list, pcms->possible_cpus, len);
    return list;
=======

    memcpy(list, pcms->possible_cpus, len);
    return list;
}

static HotpluggableCPUList *pc_query_hotpluggable_cpus(MachineState *machine)
{
    int i;
    CPUState *cpu;
    HotpluggableCPUList *head = NULL;
    PCMachineState *pcms = PC_MACHINE(machine);
    const char *cpu_type;

    cpu = pcms->possible_cpus->cpus[0].cpu;
    assert(cpu); /* BSP is always present */
    cpu_type = object_class_get_name(OBJECT_CLASS(CPU_GET_CLASS(cpu)));

    for (i = 0; i < pcms->possible_cpus->len; i++) {
        X86CPUTopoInfo topo;
        HotpluggableCPUList *list_item = g_new0(typeof(*list_item), 1);
        HotpluggableCPU *cpu_item = g_new0(typeof(*cpu_item), 1);
        CpuInstanceProperties *cpu_props = g_new0(typeof(*cpu_props), 1);
        const uint32_t apic_id = pcms->possible_cpus->cpus[i].arch_id;

        x86_topo_ids_from_apicid(apic_id, smp_cores, smp_threads, &topo);

        cpu_item->type = g_strdup(cpu_type);
        cpu_item->vcpus_count = 1;
        cpu_props->has_socket_id = true;
        cpu_props->socket_id = topo.pkg_id;
        cpu_props->has_core_id = true;
        cpu_props->core_id = topo.core_id;
        cpu_props->has_thread_id = true;
        cpu_props->thread_id = topo.smt_id;
        cpu_item->props = cpu_props;

        cpu = pcms->possible_cpus->cpus[i].cpu;
        if (cpu) {
            cpu_item->has_qom_path = true;
            cpu_item->qom_path = object_get_canonical_path(OBJECT(cpu));
        }

        list_item->value = cpu_item;
        list_item->next = head;
        head = list_item;
    }
    return head;
}

static void x86_nmi(NMIState *n, int cpu_index, Error **errp)
{
    /* cpu index isn't used */
    CPUState *cs;

    CPU_FOREACH(cs) {
        X86CPU *cpu = X86_CPU(cs);

        if (!cpu->apic_state) {
            cpu_interrupt(cs, CPU_INTERRUPT_NMI);
        } else {
            apic_deliver_nmi(cpu->apic_state);
        }
    }
>>>>>>> 7124ccf8
}

static void pc_machine_class_init(ObjectClass *oc, void *data)
{
    MachineClass *mc = MACHINE_CLASS(oc);
    PCMachineClass *pcmc = PC_MACHINE_CLASS(oc);
    HotplugHandlerClass *hc = HOTPLUG_HANDLER_CLASS(oc);
    NMIClass *nc = NMI_CLASS(oc);

    pcmc->get_hotplug_handler = mc->get_hotplug_handler;
    pcmc->pci_enabled = true;
    pcmc->has_acpi_build = true;
    pcmc->rsdp_in_ram = true;
    pcmc->smbios_defaults = true;
    pcmc->smbios_uuid_encoded = true;
    pcmc->gigabyte_align = true;
    pcmc->has_reserved_memory = true;
    pcmc->kvmclock_enabled = true;
    pcmc->enforce_aligned_dimm = true;
    /* BIOS ACPI tables: 128K. Other BIOS datastructures: less than 4K reported
     * to be used at the moment, 32K should be enough for a while.  */
    pcmc->acpi_data_size = 0x20000 + 0x8000;
    pcmc->save_tsc_khz = true;
    mc->get_hotplug_handler = pc_get_hotpug_handler;
    mc->cpu_index_to_socket_id = pc_cpu_index_to_socket_id;
    mc->possible_cpu_arch_ids = pc_possible_cpu_arch_ids;
<<<<<<< HEAD
=======
    mc->query_hotpluggable_cpus = pc_query_hotpluggable_cpus;
>>>>>>> 7124ccf8
    mc->default_boot_order = "cad";
    mc->hot_add_cpu = pc_hot_add_cpu;
    mc->max_cpus = 255;
    mc->reset = pc_machine_reset;
<<<<<<< HEAD
    hc->plug = pc_machine_device_plug_cb;
    hc->unplug_request = pc_machine_device_unplug_request_cb;
    hc->unplug = pc_machine_device_unplug_cb;
=======
    hc->pre_plug = pc_machine_device_pre_plug_cb;
    hc->plug = pc_machine_device_plug_cb;
    hc->unplug_request = pc_machine_device_unplug_request_cb;
    hc->unplug = pc_machine_device_unplug_cb;
    nc->nmi_monitor_handler = x86_nmi;

    object_class_property_add(oc, PC_MACHINE_MEMHP_REGION_SIZE, "int",
        pc_machine_get_hotplug_memory_region_size, NULL,
        NULL, NULL, &error_abort);

    object_class_property_add(oc, PC_MACHINE_MAX_RAM_BELOW_4G, "size",
        pc_machine_get_max_ram_below_4g, pc_machine_set_max_ram_below_4g,
        NULL, NULL, &error_abort);

    object_class_property_set_description(oc, PC_MACHINE_MAX_RAM_BELOW_4G,
        "Maximum ram below the 4G boundary (32bit boundary)", &error_abort);

    object_class_property_add(oc, PC_MACHINE_SMM, "OnOffAuto",
        pc_machine_get_smm, pc_machine_set_smm,
        NULL, NULL, &error_abort);
    object_class_property_set_description(oc, PC_MACHINE_SMM,
        "Enable SMM (pc & q35)", &error_abort);

    object_class_property_add(oc, PC_MACHINE_VMPORT, "OnOffAuto",
        pc_machine_get_vmport, pc_machine_set_vmport,
        NULL, NULL, &error_abort);
    object_class_property_set_description(oc, PC_MACHINE_VMPORT,
        "Enable vmport (pc & q35)", &error_abort);

    object_class_property_add_bool(oc, PC_MACHINE_NVDIMM,
        pc_machine_get_nvdimm, pc_machine_set_nvdimm, &error_abort);
>>>>>>> 7124ccf8
}

static const TypeInfo pc_machine_info = {
    .name = TYPE_PC_MACHINE,
    .parent = TYPE_MACHINE,
    .abstract = true,
    .instance_size = sizeof(PCMachineState),
    .instance_init = pc_machine_initfn,
    .class_size = sizeof(PCMachineClass),
    .class_init = pc_machine_class_init,
    .interfaces = (InterfaceInfo[]) {
         { TYPE_HOTPLUG_HANDLER },
         { TYPE_NMI },
         { }
    },
};

static void pc_machine_register_types(void)
{
    type_register_static(&pc_machine_info);
}

type_init(pc_machine_register_types)<|MERGE_RESOLUTION|>--- conflicted
+++ resolved
@@ -67,11 +67,8 @@
 #include "qapi/visitor.h"
 #include "qapi-visit.h"
 #include "qom/cpu.h"
-<<<<<<< HEAD
-=======
 #include "hw/nmi.h"
 #include "hw/i386/intel_iommu.h"
->>>>>>> 7124ccf8
 
 /* debug PC/ISA interrupts */
 //#define DEBUG_IRQ
@@ -387,11 +384,7 @@
         error_report("warning: multiple floppy disk controllers with "
                      "iobase=0x3f0 have been found");
         error_printf("the one being picked for CMOS setup might not reflect "
-<<<<<<< HEAD
-                     "your intent");
-=======
                      "your intent\n");
->>>>>>> 7124ccf8
     }
 
     return state.floppy;
@@ -481,12 +474,6 @@
     rtc_set_memory(s, 0x5c, val >> 8);
     rtc_set_memory(s, 0x5d, val >> 16);
 
-<<<<<<< HEAD
-    /* set the number of CPU */
-    rtc_set_memory(s, 0x5f, smp_cpus - 1);
-
-=======
->>>>>>> 7124ccf8
     object_property_add_link(OBJECT(pcms), "rtc_state",
                              TYPE_ISA_DEVICE,
                              (Object **)&pcms->rtc,
@@ -719,68 +706,6 @@
     size_t smbios_tables_len, smbios_anchor_len;
     struct smbios_phys_mem_area *mem_array;
     unsigned i, array_count;
-<<<<<<< HEAD
-
-    smbios_tables = smbios_get_table_legacy(&smbios_tables_len);
-    if (smbios_tables) {
-        fw_cfg_add_bytes(fw_cfg, FW_CFG_SMBIOS_ENTRIES,
-                         smbios_tables, smbios_tables_len);
-    }
-
-    /* build the array of physical mem area from e820 table */
-    mem_array = g_malloc0(sizeof(*mem_array) * e820_get_num_entries());
-    for (i = 0, array_count = 0; i < e820_get_num_entries(); i++) {
-        uint64_t addr, len;
-
-        if (e820_get_entry(i, E820_RAM, &addr, &len)) {
-            mem_array[array_count].address = addr;
-            mem_array[array_count].length = len;
-            array_count++;
-        }
-    }
-    smbios_get_tables(mem_array, array_count,
-                      &smbios_tables, &smbios_tables_len,
-                      &smbios_anchor, &smbios_anchor_len);
-    g_free(mem_array);
-
-    if (smbios_anchor) {
-        fw_cfg_add_file(fw_cfg, "etc/smbios/smbios-tables",
-                        smbios_tables, smbios_tables_len);
-        fw_cfg_add_file(fw_cfg, "etc/smbios/smbios-anchor",
-                        smbios_anchor, smbios_anchor_len);
-    }
-}
-
-static FWCfgState *bochs_bios_init(AddressSpace *as, PCMachineState *pcms)
-{
-    FWCfgState *fw_cfg;
-    uint64_t *numa_fw_cfg;
-    int i, j;
-
-    fw_cfg = fw_cfg_init_io_dma(FW_CFG_IO_BASE, FW_CFG_IO_BASE + 4, as);
-
-    /* FW_CFG_MAX_CPUS is a bit confusing/problematic on x86:
-     *
-     * SeaBIOS needs FW_CFG_MAX_CPUS for CPU hotplug, but the CPU hotplug
-     * QEMU<->SeaBIOS interface is not based on the "CPU index", but on the APIC
-     * ID of hotplugged CPUs[1]. This means that FW_CFG_MAX_CPUS is not the
-     * "maximum number of CPUs", but the "limit to the APIC ID values SeaBIOS
-     * may see".
-     *
-     * So, this means we must not use max_cpus, here, but the maximum possible
-     * APIC ID value, plus one.
-     *
-     * [1] The only kind of "CPU identifier" used between SeaBIOS and QEMU is
-     *     the APIC ID, not the "CPU index"
-     */
-    fw_cfg_add_i16(fw_cfg, FW_CFG_MAX_CPUS, (uint16_t)pcms->apic_id_limit);
-    fw_cfg_add_i64(fw_cfg, FW_CFG_RAM_SIZE, (uint64_t)ram_size);
-    fw_cfg_add_bytes(fw_cfg, FW_CFG_ACPI_TABLES,
-                     acpi_tables, acpi_tables_len);
-    fw_cfg_add_i32(fw_cfg, FW_CFG_IRQ0_OVERRIDE, kvm_allows_irq0_override());
-
-    pc_build_smbios(fw_cfg);
-=======
 
     smbios_tables = smbios_get_table_legacy(&smbios_tables_len);
     if (smbios_tables) {
@@ -838,7 +763,6 @@
     fw_cfg_add_bytes(fw_cfg, FW_CFG_ACPI_TABLES,
                      acpi_tables, acpi_tables_len);
     fw_cfg_add_i32(fw_cfg, FW_CFG_IRQ0_OVERRIDE, kvm_allows_irq0_override());
->>>>>>> 7124ccf8
 
     fw_cfg_add_bytes(fw_cfg, FW_CFG_E820_TABLE,
                      &e820_reserve, sizeof(e820_reserve));
@@ -855,17 +779,9 @@
     for (i = 0; i < max_cpus; i++) {
         unsigned int apic_id = x86_cpu_apic_id_from_index(i);
         assert(apic_id < pcms->apic_id_limit);
-<<<<<<< HEAD
-        for (j = 0; j < nb_numa_nodes; j++) {
-            if (test_bit(i, numa_info[j].node_cpu)) {
-                numa_fw_cfg[apic_id + 1] = cpu_to_le64(j);
-                break;
-            }
-=======
         j = numa_get_node_for_cpu(i);
         if (j < nb_numa_nodes) {
             numa_fw_cfg[apic_id + 1] = cpu_to_le64(j);
->>>>>>> 7124ccf8
         }
     }
     for (i = 0; i < nb_numa_nodes; i++) {
@@ -893,8 +809,6 @@
     return size;
 }
 
-<<<<<<< HEAD
-=======
 /* setup_data types */
 #define SETUP_NONE     0
 #define SETUP_E820_EXT 1
@@ -909,7 +823,6 @@
     uint8_t data[0];
 } __attribute__((packed));
 
->>>>>>> 7124ccf8
 static void load_linux(PCMachineState *pcms,
                        FWCfgState *fw_cfg)
 {
@@ -923,15 +836,10 @@
     char *vmode;
     MachineState *machine = MACHINE(pcms);
     PCMachineClass *pcmc = PC_MACHINE_GET_CLASS(pcms);
-<<<<<<< HEAD
-    const char *kernel_filename = machine->kernel_filename;
-    const char *initrd_filename = machine->initrd_filename;
-=======
     struct setup_data *setup_data;
     const char *kernel_filename = machine->kernel_filename;
     const char *initrd_filename = machine->initrd_filename;
     const char *dtb_filename = machine->dtb;
->>>>>>> 7124ccf8
     const char *kernel_cmdline = machine->kernel_cmdline;
 
     /* Align to 16 bytes as a paranoia measure */
@@ -1179,29 +1087,17 @@
     }
 }
 
-<<<<<<< HEAD
-static X86CPU *pc_new_cpu(const char *cpu_model, int64_t apic_id,
-=======
 static X86CPU *pc_new_cpu(const char *typename, int64_t apic_id,
->>>>>>> 7124ccf8
                           Error **errp)
 {
     X86CPU *cpu = NULL;
     Error *local_err = NULL;
 
-<<<<<<< HEAD
-    cpu = cpu_x86_create(cpu_model, &local_err);
-    if (local_err != NULL) {
-        goto out;
-    }
-=======
     cpu = X86_CPU(object_new(typename));
->>>>>>> 7124ccf8
 
     object_property_set_int(OBJECT(cpu), apic_id, "apic-id", &local_err);
     object_property_set_bool(OBJECT(cpu), true, "realized", &local_err);
 
-out:
     if (local_err) {
         error_propagate(errp, local_err);
         object_unref(OBJECT(cpu));
@@ -1213,12 +1109,8 @@
 void pc_hot_add_cpu(const int64_t id, Error **errp)
 {
     X86CPU *cpu;
-<<<<<<< HEAD
-    MachineState *machine = MACHINE(qdev_get_machine());
-=======
     ObjectClass *oc;
     PCMachineState *pcms = PC_MACHINE(qdev_get_machine());
->>>>>>> 7124ccf8
     int64_t apic_id = x86_cpu_apic_id_from_index(id);
     Error *local_err = NULL;
 
@@ -1234,13 +1126,9 @@
         return;
     }
 
-<<<<<<< HEAD
-    cpu = pc_new_cpu(machine->cpu_model, apic_id, &local_err);
-=======
     assert(pcms->possible_cpus->cpus[0].cpu); /* BSP is always present */
     oc = OBJECT_CLASS(CPU_GET_CLASS(pcms->possible_cpus->cpus[0].cpu));
     cpu = pc_new_cpu(object_class_get_name(oc), apic_id, &local_err);
->>>>>>> 7124ccf8
     if (local_err) {
         error_propagate(errp, local_err);
         return;
@@ -1267,33 +1155,6 @@
 #endif
     }
 
-<<<<<<< HEAD
-    /* Calculates the limit to CPU APIC ID values
-     *
-     * Limit for the APIC ID value, so that all
-     * CPU APIC IDs are < pcms->apic_id_limit.
-     *
-     * This is used for FW_CFG_MAX_CPUS. See comments on bochs_bios_init().
-     */
-    pcms->apic_id_limit = x86_cpu_apic_id_from_index(max_cpus - 1) + 1;
-    if (pcms->apic_id_limit > ACPI_CPU_HOTPLUG_ID_LIMIT) {
-        error_report("max_cpus is too large. APIC ID of last CPU is %u",
-                     pcms->apic_id_limit - 1);
-        exit(1);
-    }
-
-    pcms->possible_cpus = g_malloc0(sizeof(CPUArchIdList) +
-                                    sizeof(CPUArchId) * max_cpus);
-    for (i = 0; i < max_cpus; i++) {
-        pcms->possible_cpus->cpus[i].arch_id = x86_cpu_apic_id_from_index(i);
-        pcms->possible_cpus->len++;
-        if (i < smp_cpus) {
-            cpu = pc_new_cpu(machine->cpu_model, x86_cpu_apic_id_from_index(i),
-                             &error_fatal);
-            pcms->possible_cpus->cpus[i].cpu = CPU(cpu);
-            object_unref(OBJECT(cpu));
-        }
-=======
     model_pieces = g_strsplit(machine->cpu_model, ",", 2);
     if (!model_pieces[0]) {
         error_report("Invalid/empty CPU model name");
@@ -1304,15 +1165,12 @@
     if (oc == NULL) {
         error_report("Unable to find CPU definition: %s", model_pieces[0]);
         exit(1);
->>>>>>> 7124ccf8
     }
     typename = object_class_get_name(oc);
     cc = CPU_CLASS(oc);
     cc->parse_features(typename, model_pieces[1], &error_fatal);
     g_strfreev(model_pieces);
 
-<<<<<<< HEAD
-=======
     /* Calculates the limit to CPU APIC ID values
      *
      * Limit for the APIC ID value, so that all
@@ -1333,7 +1191,6 @@
         }
     }
 
->>>>>>> 7124ccf8
     /* tell smbios about cpuid version and features */
     smbios_set_cpuid(cpu->env.cpuid_version, cpu->env.features[FEAT_1_EDX]);
 }
@@ -1346,57 +1203,6 @@
     uint64_t feature_control_bits = 0;
     uint64_t *val;
 
-<<<<<<< HEAD
-static
-void pc_machine_done(Notifier *notifier, void *data)
-{
-    PCMachineState *pcms = container_of(notifier,
-                                        PCMachineState, machine_done);
-    PCIBus *bus = pcms->bus;
-
-    if (bus) {
-        int extra_hosts = 0;
-
-        QLIST_FOREACH(bus, &bus->child, sibling) {
-            /* look for expander root buses */
-            if (pci_bus_is_root(bus)) {
-                extra_hosts++;
-            }
-        }
-        if (extra_hosts && pcms->fw_cfg) {
-            uint64_t *val = g_malloc(sizeof(*val));
-            *val = cpu_to_le64(extra_hosts);
-            fw_cfg_add_file(pcms->fw_cfg,
-                    "etc/extra-pci-roots", val, sizeof(*val));
-        }
-    }
-
-    acpi_setup();
-}
-
-void pc_guest_info_init(PCMachineState *pcms)
-{
-    int i, j;
-
-    pcms->apic_xrupt_override = kvm_allows_irq0_override();
-    pcms->numa_nodes = nb_numa_nodes;
-    pcms->node_mem = g_malloc0(pcms->numa_nodes *
-                                    sizeof *pcms->node_mem);
-    for (i = 0; i < nb_numa_nodes; i++) {
-        pcms->node_mem[i] = numa_info[i].node_mem;
-    }
-
-    pcms->node_cpu = g_malloc0(pcms->apic_id_limit *
-                                     sizeof *pcms->node_cpu);
-
-    for (i = 0; i < max_cpus; i++) {
-        unsigned int apic_id = x86_cpu_apic_id_from_index(i);
-        assert(apic_id < pcms->apic_id_limit);
-        for (j = 0; j < nb_numa_nodes; j++) {
-            if (test_bit(i, numa_info[j].node_cpu)) {
-                pcms->node_cpu[apic_id] = j;
-                break;
-=======
     cpu_x86_cpuid(env, 1, 0, &unused, &unused, &ecx, &edx);
     if (ecx & CPUID_EXT_VMX) {
         feature_control_bits |= FEATURE_CONTROL_VMXON_ENABLED_OUTSIDE_SMX;
@@ -1447,7 +1253,6 @@
             /* look for expander root buses */
             if (pci_bus_is_root(bus)) {
                 extra_hosts++;
->>>>>>> 7124ccf8
             }
         }
         if (extra_hosts && pcms->fw_cfg) {
@@ -1541,10 +1346,7 @@
     assert(MACHINE(pcms)->kernel_filename != NULL);
 
     fw_cfg = fw_cfg_init_io(FW_CFG_IO_BASE);
-<<<<<<< HEAD
-=======
     fw_cfg_add_i16(fw_cfg, FW_CFG_NB_CPUS, pcms->boot_cpus);
->>>>>>> 7124ccf8
     rom_set_fw(fw_cfg);
 
     load_linux(pcms, fw_cfg);
@@ -1625,17 +1427,10 @@
                          "%d bytes", TARGET_PAGE_SIZE);
             exit(EXIT_FAILURE);
         }
-<<<<<<< HEAD
 
         pcms->hotplug_memory.base =
             ROUND_UP(0x100000000ULL + pcms->above_4g_mem_size, 1ULL << 30);
 
-=======
-
-        pcms->hotplug_memory.base =
-            ROUND_UP(0x100000000ULL + pcms->above_4g_mem_size, 1ULL << 30);
-
->>>>>>> 7124ccf8
         if (pcmc->enforce_aligned_dimm) {
             /* size hotplug region assuming 1G page max alignment per slot */
             hotplug_mem_size += (1ULL << 30) * machine->ram_slots;
@@ -1690,12 +1485,9 @@
         rom_add_option(option_rom[i].name, option_rom[i].bootindex);
     }
     pcms->fw_cfg = fw_cfg;
-<<<<<<< HEAD
-=======
 
     /* Init default IOAPIC address space */
     pcms->ioapic_as = &address_space_memory;
->>>>>>> 7124ccf8
 }
 
 qemu_irq pc_allocate_cpu_irq(void)
@@ -1809,11 +1601,7 @@
         pcspk_init(isa_bus, pit);
     }
 
-<<<<<<< HEAD
-    serial_hds_isa_init(isa_bus, MAX_SERIAL_PORTS);
-=======
     serial_hds_isa_init(isa_bus, 0, MAX_SERIAL_PORTS);
->>>>>>> 7124ccf8
     parallel_hds_isa_init(isa_bus, MAX_PARALLEL_PORTS);
 
     a20_line = qemu_allocate_irqs(handle_a20_line_change, first_cpu, 2);
@@ -1924,25 +1712,16 @@
         goto out;
     }
 
-<<<<<<< HEAD
+    if (object_dynamic_cast(OBJECT(dev), TYPE_NVDIMM)) {
+        nvdimm_plug(&pcms->acpi_nvdimm_state);
+    }
+
     hhc = HOTPLUG_HANDLER_GET_CLASS(pcms->acpi_dev);
     hhc->plug(HOTPLUG_HANDLER(pcms->acpi_dev), dev, &error_abort);
 out:
     error_propagate(errp, local_err);
 }
 
-=======
-    if (object_dynamic_cast(OBJECT(dev), TYPE_NVDIMM)) {
-        nvdimm_plug(&pcms->acpi_nvdimm_state);
-    }
-
-    hhc = HOTPLUG_HANDLER_GET_CLASS(pcms->acpi_dev);
-    hhc->plug(HOTPLUG_HANDLER(pcms->acpi_dev), dev, &error_abort);
-out:
-    error_propagate(errp, local_err);
-}
-
->>>>>>> 7124ccf8
 static void pc_dimm_unplug_request(HotplugHandler *hotplug_dev,
                                    DeviceState *dev, Error **errp)
 {
@@ -1956,7 +1735,12 @@
         goto out;
     }
 
-<<<<<<< HEAD
+    if (object_dynamic_cast(OBJECT(dev), TYPE_NVDIMM)) {
+        error_setg(&local_err,
+                   "nvdimm device hot unplug is not supported yet.");
+        goto out;
+    }
+
     hhc = HOTPLUG_HANDLER_GET_CLASS(pcms->acpi_dev);
     hhc->unplug_request(HOTPLUG_HANDLER(pcms->acpi_dev), dev, &local_err);
 
@@ -1988,45 +1772,6 @@
     error_propagate(errp, local_err);
 }
 
-=======
-    if (object_dynamic_cast(OBJECT(dev), TYPE_NVDIMM)) {
-        error_setg(&local_err,
-                   "nvdimm device hot unplug is not supported yet.");
-        goto out;
-    }
-
-    hhc = HOTPLUG_HANDLER_GET_CLASS(pcms->acpi_dev);
-    hhc->unplug_request(HOTPLUG_HANDLER(pcms->acpi_dev), dev, &local_err);
-
-out:
-    error_propagate(errp, local_err);
-}
-
-static void pc_dimm_unplug(HotplugHandler *hotplug_dev,
-                           DeviceState *dev, Error **errp)
-{
-    PCMachineState *pcms = PC_MACHINE(hotplug_dev);
-    PCDIMMDevice *dimm = PC_DIMM(dev);
-    PCDIMMDeviceClass *ddc = PC_DIMM_GET_CLASS(dimm);
-    MemoryRegion *mr = ddc->get_memory_region(dimm);
-    HotplugHandlerClass *hhc;
-    Error *local_err = NULL;
-
-    hhc = HOTPLUG_HANDLER_GET_CLASS(pcms->acpi_dev);
-    hhc->unplug(HOTPLUG_HANDLER(pcms->acpi_dev), dev, &local_err);
-
-    if (local_err) {
-        goto out;
-    }
-
-    pc_dimm_memory_unplug(dev, &pcms->hotplug_memory, mr);
-    object_unparent(OBJECT(dev));
-
- out:
-    error_propagate(errp, local_err);
-}
-
->>>>>>> 7124ccf8
 static int pc_apic_cmp(const void *a, const void *b)
 {
    CPUArchId *apic_a = (CPUArchId *)a;
@@ -2035,13 +1780,6 @@
    return apic_a->arch_id - apic_b->arch_id;
 }
 
-<<<<<<< HEAD
-static void pc_cpu_plug(HotplugHandler *hotplug_dev,
-                        DeviceState *dev, Error **errp)
-{
-    CPUClass *cc = CPU_GET_CLASS(dev);
-    CPUArchId apic_id, *found_cpu;
-=======
 /* returns pointer to CPUArchId descriptor that matches CPU's apic_id
  * in pcms->possible_cpus->cpus, if pcms->possible_cpus->cpus has no
  * entry correponding to CPU's apic_id returns NULL.
@@ -2096,7 +1834,6 @@
                                      DeviceState *dev, Error **errp)
 {
     int idx = -1;
->>>>>>> 7124ccf8
     HotplugHandlerClass *hhc;
     Error *local_err = NULL;
     PCMachineState *pcms = PC_MACHINE(hotplug_dev);
@@ -2135,18 +1872,6 @@
         goto out;
     }
 
-<<<<<<< HEAD
-    /* increment the number of CPUs */
-    rtc_set_memory(pcms->rtc, 0x5f, rtc_get_memory(pcms->rtc, 0x5f) + 1);
-
-    apic_id.arch_id = cc->get_arch_id(CPU(dev));
-    found_cpu = bsearch(&apic_id, pcms->possible_cpus->cpus,
-        pcms->possible_cpus->len, sizeof(*pcms->possible_cpus->cpus),
-        pc_apic_cmp);
-    assert(found_cpu);
-    found_cpu->cpu = CPU(dev);
-out:
-=======
     found_cpu = pc_find_cpu_slot(pcms, CPU(dev), NULL);
     found_cpu->cpu = NULL;
     object_unparent(OBJECT(dev));
@@ -2157,7 +1882,6 @@
     rtc_set_cpus_count(pcms->rtc, pcms->boot_cpus);
     fw_cfg_modify_i16(pcms->fw_cfg, FW_CFG_NB_CPUS, pcms->boot_cpus);
  out:
->>>>>>> 7124ccf8
     error_propagate(errp, local_err);
 }
 
@@ -2277,11 +2001,8 @@
 {
     if (object_dynamic_cast(OBJECT(dev), TYPE_PC_DIMM)) {
         pc_dimm_unplug_request(hotplug_dev, dev, errp);
-<<<<<<< HEAD
-=======
     } else if (object_dynamic_cast(OBJECT(dev), TYPE_CPU)) {
         pc_cpu_unplug_request_cb(hotplug_dev, dev, errp);
->>>>>>> 7124ccf8
     } else {
         error_setg(errp, "acpi: device unplug request for not supported device"
                    " type: %s", object_get_typename(OBJECT(dev)));
@@ -2293,11 +2014,8 @@
 {
     if (object_dynamic_cast(OBJECT(dev), TYPE_PC_DIMM)) {
         pc_dimm_unplug(hotplug_dev, dev, errp);
-<<<<<<< HEAD
-=======
     } else if (object_dynamic_cast(OBJECT(dev), TYPE_CPU)) {
         pc_cpu_unplug_cb(hotplug_dev, dev, errp);
->>>>>>> 7124ccf8
     } else {
         error_setg(errp, "acpi: device unplug for not supported device"
                    " type: %s", object_get_typename(OBJECT(dev)));
@@ -2376,7 +2094,6 @@
     OnOffAuto vmport = pcms->vmport;
 
     visit_type_OnOffAuto(v, name, &vmport, errp);
-<<<<<<< HEAD
 }
 
 static void pc_machine_set_vmport(Object *obj, Visitor *v, const char *name,
@@ -2430,135 +2147,30 @@
 }
 
 static bool pc_machine_get_nvdimm(Object *obj, Error **errp)
-=======
-}
-
-static void pc_machine_set_vmport(Object *obj, Visitor *v, const char *name,
-                                  void *opaque, Error **errp)
 {
     PCMachineState *pcms = PC_MACHINE(obj);
 
-    visit_type_OnOffAuto(v, name, &pcms->vmport, errp);
-}
-
-bool pc_machine_is_smm_enabled(PCMachineState *pcms)
-{
-    bool smm_available = false;
-
-    if (pcms->smm == ON_OFF_AUTO_OFF) {
-        return false;
-    }
-
-    if (tcg_enabled() || qtest_enabled()) {
-        smm_available = true;
-    } else if (kvm_enabled()) {
-        smm_available = kvm_has_smm();
-    }
-
-    if (smm_available) {
-        return true;
-    }
-
-    if (pcms->smm == ON_OFF_AUTO_ON) {
-        error_report("System Management Mode not supported by this hypervisor.");
-        exit(1);
-    }
-    return false;
-}
-
-static void pc_machine_get_smm(Object *obj, Visitor *v, const char *name,
-                               void *opaque, Error **errp)
->>>>>>> 7124ccf8
+    return pcms->acpi_nvdimm_state.is_enabled;
+}
+
+static void pc_machine_set_nvdimm(Object *obj, bool value, Error **errp)
 {
     PCMachineState *pcms = PC_MACHINE(obj);
-    OnOffAuto smm = pcms->smm;
-
-<<<<<<< HEAD
-    return pcms->acpi_nvdimm_state.is_enabled;
-}
-
-static void pc_machine_set_nvdimm(Object *obj, bool value, Error **errp)
+
+    pcms->acpi_nvdimm_state.is_enabled = value;
+}
+
+static void pc_machine_initfn(Object *obj)
 {
     PCMachineState *pcms = PC_MACHINE(obj);
-
-    pcms->acpi_nvdimm_state.is_enabled = value;
-=======
-    visit_type_OnOffAuto(v, name, &smm, errp);
->>>>>>> 7124ccf8
-}
-
-static void pc_machine_set_smm(Object *obj, Visitor *v, const char *name,
-                               void *opaque, Error **errp)
-{
-    PCMachineState *pcms = PC_MACHINE(obj);
-
-    visit_type_OnOffAuto(v, name, &pcms->smm, errp);
-}
-
-static bool pc_machine_get_nvdimm(Object *obj, Error **errp)
-{
-    PCMachineState *pcms = PC_MACHINE(obj);
-
-    return pcms->acpi_nvdimm_state.is_enabled;
-}
-
-static void pc_machine_set_nvdimm(Object *obj, bool value, Error **errp)
-{
-    PCMachineState *pcms = PC_MACHINE(obj);
-
-<<<<<<< HEAD
-    object_property_add(obj, PC_MACHINE_MEMHP_REGION_SIZE, "int",
-                        pc_machine_get_hotplug_memory_region_size,
-                        NULL, NULL, NULL, &error_abort);
-
-    pcms->max_ram_below_4g = 1ULL << 32; /* 4G */
-    object_property_add(obj, PC_MACHINE_MAX_RAM_BELOW_4G, "size",
-                        pc_machine_get_max_ram_below_4g,
-                        pc_machine_set_max_ram_below_4g,
-                        NULL, NULL, &error_abort);
-    object_property_set_description(obj, PC_MACHINE_MAX_RAM_BELOW_4G,
-                                    "Maximum ram below the 4G boundary (32bit boundary)",
-                                    &error_abort);
-
-    pcms->smm = ON_OFF_AUTO_AUTO;
-    object_property_add(obj, PC_MACHINE_SMM, "OnOffAuto",
-                        pc_machine_get_smm,
-                        pc_machine_set_smm,
-                        NULL, NULL, &error_abort);
-    object_property_set_description(obj, PC_MACHINE_SMM,
-                                    "Enable SMM (pc & q35)",
-                                    &error_abort);
-=======
-    pcms->acpi_nvdimm_state.is_enabled = value;
-}
-
-static void pc_machine_initfn(Object *obj)
-{
-    PCMachineState *pcms = PC_MACHINE(obj);
->>>>>>> 7124ccf8
 
     pcms->max_ram_below_4g = 0; /* use default */
     pcms->smm = ON_OFF_AUTO_AUTO;
     pcms->vmport = ON_OFF_AUTO_AUTO;
-<<<<<<< HEAD
-    object_property_add(obj, PC_MACHINE_VMPORT, "OnOffAuto",
-                        pc_machine_get_vmport,
-                        pc_machine_set_vmport,
-                        NULL, NULL, &error_abort);
-    object_property_set_description(obj, PC_MACHINE_VMPORT,
-                                    "Enable vmport (pc & q35)",
-                                    &error_abort);
-
-    /* nvdimm is disabled on default. */
-    pcms->acpi_nvdimm_state.is_enabled = false;
-    object_property_add_bool(obj, PC_MACHINE_NVDIMM, pc_machine_get_nvdimm,
-                             pc_machine_set_nvdimm, &error_abort);
-=======
     /* nvdimm is disabled on default. */
     pcms->acpi_nvdimm_state.is_enabled = false;
     /* acpi build is enabled by default if machine supports it */
     pcms->acpi_build_enabled = PC_MACHINE_GET_CLASS(pcms)->has_acpi_build;
->>>>>>> 7124ccf8
 }
 
 static void pc_machine_reset(void)
@@ -2594,11 +2206,6 @@
     int len = sizeof(CPUArchIdList) +
               sizeof(CPUArchId) * (pcms->possible_cpus->len);
     CPUArchIdList *list = g_malloc(len);
-<<<<<<< HEAD
-
-    memcpy(list, pcms->possible_cpus, len);
-    return list;
-=======
 
     memcpy(list, pcms->possible_cpus, len);
     return list;
@@ -2662,7 +2269,6 @@
             apic_deliver_nmi(cpu->apic_state);
         }
     }
->>>>>>> 7124ccf8
 }
 
 static void pc_machine_class_init(ObjectClass *oc, void *data)
@@ -2689,19 +2295,11 @@
     mc->get_hotplug_handler = pc_get_hotpug_handler;
     mc->cpu_index_to_socket_id = pc_cpu_index_to_socket_id;
     mc->possible_cpu_arch_ids = pc_possible_cpu_arch_ids;
-<<<<<<< HEAD
-=======
     mc->query_hotpluggable_cpus = pc_query_hotpluggable_cpus;
->>>>>>> 7124ccf8
     mc->default_boot_order = "cad";
     mc->hot_add_cpu = pc_hot_add_cpu;
     mc->max_cpus = 255;
     mc->reset = pc_machine_reset;
-<<<<<<< HEAD
-    hc->plug = pc_machine_device_plug_cb;
-    hc->unplug_request = pc_machine_device_unplug_request_cb;
-    hc->unplug = pc_machine_device_unplug_cb;
-=======
     hc->pre_plug = pc_machine_device_pre_plug_cb;
     hc->plug = pc_machine_device_plug_cb;
     hc->unplug_request = pc_machine_device_unplug_request_cb;
@@ -2733,7 +2331,6 @@
 
     object_class_property_add_bool(oc, PC_MACHINE_NVDIMM,
         pc_machine_get_nvdimm, pc_machine_set_nvdimm, &error_abort);
->>>>>>> 7124ccf8
 }
 
 static const TypeInfo pc_machine_info = {
