#ifndef QEMU_HW_XEN_H
#define QEMU_HW_XEN_H

/*
 * public xen header
 *   stuff needed outside xen-*.c, i.e. interfaces to qemu.
 *   must not depend on any xen headers being present in
 *   /usr/include/xen, so it can be included unconditionally.
 */

#include "qemu-common.h"
#include "exec/cpu-common.h"
#include "hw/irq.h"

/* xen-machine.c */
enum xen_mode {
    XEN_EMULATE = 0,  // xen emulation, using xenner (default)
    XEN_CREATE,       // create xen domain
    XEN_ATTACH        // attach to xen domain created by xend
};

extern uint32_t xen_domid;
extern enum xen_mode xen_mode;

extern bool xen_allowed;

static inline bool xen_enabled(void)
{
    return xen_allowed;
}

int xen_pci_slot_get_pirq(PCIDevice *pci_dev, int irq_num);
void xen_piix3_set_irq(void *opaque, int irq_num, int level);
void xen_piix_pci_write_config_client(uint32_t address, uint32_t val, int len);
void xen_hvm_inject_msi(uint64_t addr, uint32_t data);
int xen_is_pirq_msi(uint32_t msi_data);

qemu_irq *xen_interrupt_controller_init(void);

void xenstore_store_pv_console_info(int i, struct CharDriverState *chr);

<<<<<<< HEAD
#if defined(NEED_CPU_H) && !defined(CONFIG_USER_ONLY)
void xen_hvm_init(PCMachineState *pcms, MemoryRegion **ram_memory);
=======
void xen_hvm_init(PCMachineState *pcms, MemoryRegion **ram_memory);

>>>>>>> 7124ccf8
void xen_ram_alloc(ram_addr_t ram_addr, ram_addr_t size,
                   struct MemoryRegion *mr, Error **errp);
void xen_modified_memory(ram_addr_t start, ram_addr_t length);

void xen_register_framebuffer(struct MemoryRegion *mr);

#endif /* QEMU_HW_XEN_H */<|MERGE_RESOLUTION|>--- conflicted
+++ resolved
@@ -39,13 +39,8 @@
 
 void xenstore_store_pv_console_info(int i, struct CharDriverState *chr);
 
-<<<<<<< HEAD
-#if defined(NEED_CPU_H) && !defined(CONFIG_USER_ONLY)
-void xen_hvm_init(PCMachineState *pcms, MemoryRegion **ram_memory);
-=======
 void xen_hvm_init(PCMachineState *pcms, MemoryRegion **ram_memory);
 
->>>>>>> 7124ccf8
 void xen_ram_alloc(ram_addr_t ram_addr, ram_addr_t size,
                    struct MemoryRegion *mr, Error **errp);
 void xen_modified_memory(ram_addr_t start, ram_addr_t length);
