--- conflicted
+++ resolved
@@ -48,11 +48,6 @@
 #include "exec/address-spaces.h"
 #include "sysemu/sysemu.h"
 #include "qom/cpu.h"
-<<<<<<< HEAD
-
-static int ich9_lpc_sci_irq(ICH9LPCState *lpc);
-=======
->>>>>>> 7124ccf8
 
 /*****************************************************************************/
 /* ICH9 LPC PCI to ISA bridge */
@@ -454,11 +449,7 @@
 {
     ICH9LPCState *lpc = opaque;
 
-<<<<<<< HEAD
-    ich9_lpc_pmbase_update(lpc);
-=======
     ich9_lpc_pmbase_sci_update(lpc);
->>>>>>> 7124ccf8
     ich9_lpc_rcba_update(lpc, 0 /* disabled ICH9_LPC_RCBA_EN */);
     ich9_lpc_pmcon_update(lpc);
     return 0;
@@ -511,11 +502,7 @@
 
     ich9_cc_reset(lpc);
 
-<<<<<<< HEAD
-    ich9_lpc_pmbase_update(lpc);
-=======
     ich9_lpc_pmbase_sci_update(lpc);
->>>>>>> 7124ccf8
     ich9_lpc_rcba_update(lpc, rcba_old);
 
     lpc->sci_level = 0;
@@ -657,34 +644,10 @@
     memory_region_add_subregion_overlap(pci_address_space_io(d),
                                         ICH9_RST_CNT_IOPORT, &lpc->rst_cnt_mem,
                                         1);
-<<<<<<< HEAD
-}
-=======
->>>>>>> 7124ccf8
 
     qdev_init_gpio_out_named(dev, lpc->gsi, ICH9_GPIO_GSI, GSI_NUM_PINS);
 
-<<<<<<< HEAD
-    ich9_pm_device_plug_cb(&lpc->pm, dev, errp);
-}
-
-static void ich9_device_unplug_request_cb(HotplugHandler *hotplug_dev,
-                                          DeviceState *dev, Error **errp)
-{
-    ICH9LPCState *lpc = ICH9_LPC_DEVICE(hotplug_dev);
-
-    ich9_pm_device_unplug_request_cb(&lpc->pm, dev, errp);
-}
-
-static void ich9_device_unplug_cb(HotplugHandler *hotplug_dev,
-                                  DeviceState *dev, Error **errp)
-{
-    ICH9LPCState *lpc = ICH9_LPC_DEVICE(hotplug_dev);
-
-    ich9_pm_device_unplug_cb(&lpc->pm, dev, errp);
-=======
     isa_bus_irqs(isa_bus, lpc->gsi);
->>>>>>> 7124ccf8
 }
 
 static bool ich9_rst_cnt_needed(void *opaque)
@@ -729,8 +692,6 @@
     DEFINE_PROP_END_OF_LIST(),
 };
 
-<<<<<<< HEAD
-=======
 static void ich9_send_gpe(AcpiDeviceIf *adev, AcpiEventStatusBits ev)
 {
     ICH9LPCState *s = ICH9_LPC_DEVICE(adev);
@@ -738,7 +699,6 @@
     acpi_send_gpe_event(&s->pm.acpi_regs, s->pm.irq, ev);
 }
 
->>>>>>> 7124ccf8
 static void ich9_lpc_class_init(ObjectClass *klass, void *data)
 {
     DeviceClass *dc = DEVICE_CLASS(klass);
@@ -762,15 +722,9 @@
      * pc_q35_init()
      */
     dc->cannot_instantiate_with_device_add_yet = true;
-<<<<<<< HEAD
-    hc->plug = ich9_device_plug_cb;
-    hc->unplug_request = ich9_device_unplug_request_cb;
-    hc->unplug = ich9_device_unplug_cb;
-=======
     hc->plug = ich9_pm_device_plug_cb;
     hc->unplug_request = ich9_pm_device_unplug_request_cb;
     hc->unplug = ich9_pm_device_unplug_cb;
->>>>>>> 7124ccf8
     adevc->ospm_status = ich9_pm_ospm_status;
     adevc->send_event = ich9_send_gpe;
     adevc->madt_cpu = pc_madt_cpu_entry;
