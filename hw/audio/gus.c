/*
 * QEMU Proxy for Gravis Ultrasound GF1 emulation by Tibor "TS" Schütz
 *
 * Copyright (c) 2002-2005 Vassili Karpov (malc)
 *
 * Permission is hereby granted, free of charge, to any person obtaining a copy
 * of this software and associated documentation files (the "Software"), to deal
 * in the Software without restriction, including without limitation the rights
 * to use, copy, modify, merge, publish, distribute, sublicense, and/or sell
 * copies of the Software, and to permit persons to whom the Software is
 * furnished to do so, subject to the following conditions:
 *
 * The above copyright notice and this permission notice shall be included in
 * all copies or substantial portions of the Software.
 *
 * THE SOFTWARE IS PROVIDED "AS IS", WITHOUT WARRANTY OF ANY KIND, EXPRESS OR
 * IMPLIED, INCLUDING BUT NOT LIMITED TO THE WARRANTIES OF MERCHANTABILITY,
 * FITNESS FOR A PARTICULAR PURPOSE AND NONINFRINGEMENT. IN NO EVENT SHALL
 * THE AUTHORS OR COPYRIGHT HOLDERS BE LIABLE FOR ANY CLAIM, DAMAGES OR OTHER
 * LIABILITY, WHETHER IN AN ACTION OF CONTRACT, TORT OR OTHERWISE, ARISING FROM,
 * OUT OF OR IN CONNECTION WITH THE SOFTWARE OR THE USE OR OTHER DEALINGS IN
 * THE SOFTWARE.
 */
#include "qemu/osdep.h"
#include "qapi/error.h"
#include "hw/hw.h"
#include "hw/audio/audio.h"
#include "audio/audio.h"
#include "hw/isa/isa.h"
#include "gusemu.h"
#include "gustate.h"

#define dolog(...) AUD_log ("audio", __VA_ARGS__)
#ifdef DEBUG
#define ldebug(...) dolog (__VA_ARGS__)
#else
#define ldebug(...)
#endif

#ifdef HOST_WORDS_BIGENDIAN
#define GUS_ENDIANNESS 1
#else
#define GUS_ENDIANNESS 0
#endif

#define TYPE_GUS "gus"
#define GUS(obj) OBJECT_CHECK (GUSState, (obj), TYPE_GUS)

typedef struct GUSState {
    ISADevice dev;
    GUSEmuState emu;
    QEMUSoundCard card;
    uint32_t freq;
    uint32_t port;
    int pos, left, shift, irqs;
    GUSsample *mixbuf;
    uint8_t himem[1024 * 1024 + 32 + 4096];
    int samples;
    SWVoiceOut *voice;
    int64_t last_ticks;
    qemu_irq pic;
    IsaDma *isa_dma;
<<<<<<< HEAD
=======
    PortioList portio_list1;
    PortioList portio_list2;
>>>>>>> 7124ccf8
} GUSState;

static uint32_t gus_readb(void *opaque, uint32_t nport)
{
    GUSState *s = opaque;

    return gus_read (&s->emu, nport, 1);
}

static void gus_writeb(void *opaque, uint32_t nport, uint32_t val)
{
    GUSState *s = opaque;

    gus_write (&s->emu, nport, 1, val);
}

static int write_audio (GUSState *s, int samples)
{
    int net = 0;
    int pos = s->pos;

    while (samples) {
        int nbytes, wbytes, wsampl;

        nbytes = samples << s->shift;
        wbytes = AUD_write (
            s->voice,
            s->mixbuf + (pos << (s->shift - 1)),
            nbytes
            );

        if (wbytes) {
            wsampl = wbytes >> s->shift;

            samples -= wsampl;
            pos = (pos + wsampl) % s->samples;

            net += wsampl;
        }
        else {
            break;
        }
    }

    return net;
}

static void GUS_callback (void *opaque, int free)
{
    int samples, to_play, net = 0;
    GUSState *s = opaque;

    samples = free >> s->shift;
    to_play = audio_MIN (samples, s->left);

    while (to_play) {
        int written = write_audio (s, to_play);

        if (!written) {
            goto reset;
        }

        s->left -= written;
        to_play -= written;
        samples -= written;
        net += written;
    }

    samples = audio_MIN (samples, s->samples);
    if (samples) {
        gus_mixvoices (&s->emu, s->freq, samples, s->mixbuf);

        while (samples) {
            int written = write_audio (s, samples);
            if (!written) {
                break;
            }
            samples -= written;
            net += written;
        }
    }
    s->left = samples;

 reset:
    gus_irqgen (&s->emu, (uint64_t)net * 1000000 / s->freq);
}

int GUS_irqrequest (GUSEmuState *emu, int hwirq, int n)
{
    GUSState *s = emu->opaque;
    /* qemu_irq_lower (s->pic); */
    qemu_irq_raise (s->pic);
    s->irqs += n;
    ldebug ("irqrequest %d %d %d\n", hwirq, n, s->irqs);
    return n;
}

void GUS_irqclear (GUSEmuState *emu, int hwirq)
{
    GUSState *s = emu->opaque;
    ldebug ("irqclear %d %d\n", hwirq, s->irqs);
    qemu_irq_lower (s->pic);
    s->irqs -= 1;
#ifdef IRQ_STORM
    if (s->irqs > 0) {
        qemu_irq_raise (s->pic[hwirq]);
    }
#endif
}

void GUS_dmarequest (GUSEmuState *emu)
{
    GUSState *s = emu->opaque;
    IsaDmaClass *k = ISADMA_GET_CLASS(s->isa_dma);
    ldebug ("dma request %d\n", der->gusdma);
    k->hold_DREQ(s->isa_dma, s->emu.gusdma);
}

static int GUS_read_DMA (void *opaque, int nchan, int dma_pos, int dma_len)
{
    GUSState *s = opaque;
    IsaDmaClass *k = ISADMA_GET_CLASS(s->isa_dma);
    char tmpbuf[4096];
    int pos = dma_pos, mode, left = dma_len - dma_pos;

    ldebug ("read DMA %#x %d\n", dma_pos, dma_len);
    mode = k->has_autoinitialization(s->isa_dma, s->emu.gusdma);
    while (left) {
        int to_copy = audio_MIN ((size_t) left, sizeof (tmpbuf));
        int copied;

        ldebug ("left=%d to_copy=%d pos=%d\n", left, to_copy, pos);
        copied = k->read_memory(s->isa_dma, nchan, tmpbuf, pos, to_copy);
        gus_dma_transferdata (&s->emu, tmpbuf, copied, left == copied);
        left -= copied;
        pos += copied;
    }

    if (((mode >> 4) & 1) == 0) {
        k->release_DREQ(s->isa_dma, s->emu.gusdma);
    }
    return dma_len;
}

static const VMStateDescription vmstate_gus = {
    .name = "gus",
    .version_id = 2,
    .minimum_version_id = 2,
    .fields = (VMStateField[]) {
        VMSTATE_INT32 (pos, GUSState),
        VMSTATE_INT32 (left, GUSState),
        VMSTATE_INT32 (shift, GUSState),
        VMSTATE_INT32 (irqs, GUSState),
        VMSTATE_INT32 (samples, GUSState),
        VMSTATE_INT64 (last_ticks, GUSState),
        VMSTATE_BUFFER (himem, GUSState),
        VMSTATE_END_OF_LIST ()
    }
};

static const MemoryRegionPortio gus_portio_list1[] = {
    {0x000,  1, 1, .write = gus_writeb },
    {0x006, 10, 1, .read = gus_readb, .write = gus_writeb },
    {0x100,  8, 1, .read = gus_readb, .write = gus_writeb },
    PORTIO_END_OF_LIST (),
};

static const MemoryRegionPortio gus_portio_list2[] = {
    {0, 2, 1, .read = gus_readb },
    PORTIO_END_OF_LIST (),
};

static void gus_realizefn (DeviceState *dev, Error **errp)
{
    ISADevice *d = ISA_DEVICE(dev);
    GUSState *s = GUS (dev);
    IsaDmaClass *k;
    struct audsettings as;

    AUD_register_card ("gus", &s->card);

    as.freq = s->freq;
    as.nchannels = 2;
    as.fmt = AUD_FMT_S16;
    as.endianness = GUS_ENDIANNESS;

    s->voice = AUD_open_out (
        &s->card,
        NULL,
        "gus",
        s,
        GUS_callback,
        &as
        );

    if (!s->voice) {
        AUD_remove_card (&s->card);
        error_setg(errp, "No voice");
        return;
    }

    s->shift = 2;
    s->samples = AUD_get_buffer_size_out (s->voice) >> s->shift;
    s->mixbuf = g_malloc0 (s->samples << s->shift);

    isa_register_portio_list(d, &s->portio_list1, s->port,
                             gus_portio_list1, s, "gus");
    isa_register_portio_list(d, &s->portio_list2, (s->port + 0x100) & 0xf00,
                             gus_portio_list2, s, "gus");

    s->isa_dma = isa_get_dma(isa_bus_from_device(d), s->emu.gusdma);
    k = ISADMA_GET_CLASS(s->isa_dma);
    k->register_channel(s->isa_dma, s->emu.gusdma, GUS_read_DMA, s);
    s->emu.himemaddr = s->himem;
    s->emu.gusdatapos = s->emu.himemaddr + 1024 * 1024 + 32;
    s->emu.opaque = s;
    isa_init_irq (d, &s->pic, s->emu.gusirq);

    AUD_set_active_out (s->voice, 1);
}

static int GUS_init (ISABus *bus)
{
    isa_create_simple (bus, TYPE_GUS);
    return 0;
}

static Property gus_properties[] = {
    DEFINE_PROP_UINT32 ("freq",    GUSState, freq,        44100),
    DEFINE_PROP_UINT32 ("iobase",  GUSState, port,        0x240),
    DEFINE_PROP_UINT32 ("irq",     GUSState, emu.gusirq,  7),
    DEFINE_PROP_UINT32 ("dma",     GUSState, emu.gusdma,  3),
    DEFINE_PROP_END_OF_LIST (),
};

static void gus_class_initfn (ObjectClass *klass, void *data)
{
    DeviceClass *dc = DEVICE_CLASS (klass);

    dc->realize = gus_realizefn;
    set_bit(DEVICE_CATEGORY_SOUND, dc->categories);
    dc->desc = "Gravis Ultrasound GF1";
    dc->vmsd = &vmstate_gus;
    dc->props = gus_properties;
}

static const TypeInfo gus_info = {
    .name          = TYPE_GUS,
    .parent        = TYPE_ISA_DEVICE,
    .instance_size = sizeof (GUSState),
    .class_init    = gus_class_initfn,
};

static void gus_register_types (void)
{
    type_register_static (&gus_info);
    isa_register_soundhw("gus", "Gravis Ultrasound GF1", GUS_init);
}

type_init (gus_register_types)<|MERGE_RESOLUTION|>--- conflicted
+++ resolved
@@ -60,11 +60,8 @@
     int64_t last_ticks;
     qemu_irq pic;
     IsaDma *isa_dma;
-<<<<<<< HEAD
-=======
     PortioList portio_list1;
     PortioList portio_list2;
->>>>>>> 7124ccf8
 } GUSState;
 
 static uint32_t gus_readb(void *opaque, uint32_t nport)
