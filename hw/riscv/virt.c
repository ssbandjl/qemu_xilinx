/*
 * QEMU RISC-V VirtIO Board
 *
 * Copyright (c) 2017 SiFive, Inc.
 *
 * RISC-V machine with 16550a UART and VirtIO MMIO
 *
 * This program is free software; you can redistribute it and/or modify it
 * under the terms and conditions of the GNU General Public License,
 * version 2 or later, as published by the Free Software Foundation.
 *
 * This program is distributed in the hope it will be useful, but WITHOUT
 * ANY WARRANTY; without even the implied warranty of MERCHANTABILITY or
 * FITNESS FOR A PARTICULAR PURPOSE.  See the GNU General Public License for
 * more details.
 *
 * You should have received a copy of the GNU General Public License along with
 * this program.  If not, see <http://www.gnu.org/licenses/>.
 */

#include "qemu/osdep.h"
#include "qemu/units.h"
#include "qemu/log.h"
#include "qemu/error-report.h"
#include "qemu-common.h"
#include "qapi/error.h"
#include "hw/boards.h"
#include "hw/loader.h"
#include "hw/sysbus.h"
#include "hw/qdev-properties.h"
#include "hw/char/serial.h"
#include "target/riscv/cpu.h"
#include "hw/riscv/riscv_hart.h"
#include "hw/riscv/virt.h"
#include "hw/riscv/boot.h"
#include "hw/riscv/numa.h"
#include "hw/intc/sifive_clint.h"
#include "hw/intc/sifive_plic.h"
#include "hw/misc/sifive_test.h"
#include "chardev/char.h"
#include "sysemu/arch_init.h"
#include "sysemu/device_tree.h"
#include "sysemu/sysemu.h"
#include "hw/pci/pci.h"
#include "hw/pci-host/gpex.h"

#if defined(TARGET_RISCV32)
# define BIOS_FILENAME "opensbi-riscv32-generic-fw_dynamic.bin"
#else
# define BIOS_FILENAME "opensbi-riscv64-generic-fw_dynamic.bin"
#endif

static const struct MemmapEntry {
    hwaddr base;
    hwaddr size;
} virt_memmap[] = {
    [VIRT_DEBUG] =       {        0x0,         0x100 },
    [VIRT_MROM] =        {     0x1000,        0xf000 },
    [VIRT_TEST] =        {   0x100000,        0x1000 },
    [VIRT_RTC] =         {   0x101000,        0x1000 },
    [VIRT_CLINT] =       {  0x2000000,       0x10000 },
    [VIRT_PCIE_PIO] =    {  0x3000000,       0x10000 },
    [VIRT_PLIC] =        {  0xc000000, VIRT_PLIC_SIZE(VIRT_CPUS_MAX * 2) },
    [VIRT_UART0] =       { 0x10000000,         0x100 },
    [VIRT_VIRTIO] =      { 0x10001000,        0x1000 },
    [VIRT_FLASH] =       { 0x20000000,     0x4000000 },
    [VIRT_COSIM] =       { 0x28000000,    0x01000000 },
    [VIRT_PCIE_ECAM] =   { 0x30000000,    0x10000000 },
    [VIRT_PCIE_MMIO] =   { 0x40000000,    0x40000000 },
    [VIRT_DRAM] =        { 0x80000000,           0x0 },
};

#define VIRT_FLASH_SECTOR_SIZE (256 * KiB)

static PFlashCFI01 *virt_flash_create1(RISCVVirtState *s,
                                       const char *name,
                                       const char *alias_prop_name)
{
    /*
     * Create a single flash device.  We use the same parameters as
     * the flash devices on the ARM virt board.
     */
    DeviceState *dev = qdev_new(TYPE_PFLASH_CFI01);

    qdev_prop_set_uint64(dev, "sector-length", VIRT_FLASH_SECTOR_SIZE);
    qdev_prop_set_uint8(dev, "width", 4);
    qdev_prop_set_uint8(dev, "device-width", 2);
    qdev_prop_set_bit(dev, "big-endian", false);
    qdev_prop_set_uint16(dev, "id0", 0x89);
    qdev_prop_set_uint16(dev, "id1", 0x18);
    qdev_prop_set_uint16(dev, "id2", 0x00);
    qdev_prop_set_uint16(dev, "id3", 0x00);
    qdev_prop_set_string(dev, "name", name);

    object_property_add_child(OBJECT(s), name, OBJECT(dev));
    object_property_add_alias(OBJECT(s), alias_prop_name,
                              OBJECT(dev), "drive");

    return PFLASH_CFI01(dev);
}

static void virt_flash_create(RISCVVirtState *s)
{
    s->flash[0] = virt_flash_create1(s, "virt.flash0", "pflash0");
    s->flash[1] = virt_flash_create1(s, "virt.flash1", "pflash1");
}

static void virt_flash_map1(PFlashCFI01 *flash,
                            hwaddr base, hwaddr size,
                            MemoryRegion *sysmem)
{
    DeviceState *dev = DEVICE(flash);

    assert(QEMU_IS_ALIGNED(size, VIRT_FLASH_SECTOR_SIZE));
    assert(size / VIRT_FLASH_SECTOR_SIZE <= UINT32_MAX);
    qdev_prop_set_uint32(dev, "num-blocks", size / VIRT_FLASH_SECTOR_SIZE);
    sysbus_realize_and_unref(SYS_BUS_DEVICE(dev), &error_fatal);

    memory_region_add_subregion(sysmem, base,
                                sysbus_mmio_get_region(SYS_BUS_DEVICE(dev),
                                                       0));
}

static void virt_flash_map(RISCVVirtState *s,
                           MemoryRegion *sysmem)
{
    hwaddr flashsize = virt_memmap[VIRT_FLASH].size / 2;
    hwaddr flashbase = virt_memmap[VIRT_FLASH].base;

    virt_flash_map1(s->flash[0], flashbase, flashsize,
                    sysmem);
    virt_flash_map1(s->flash[1], flashbase + flashsize, flashsize,
                    sysmem);
}

static void create_pcie_irq_map(void *fdt, char *nodename,
                                uint32_t plic_phandle)
{
    int pin, dev;
    uint32_t
        full_irq_map[GPEX_NUM_IRQS * GPEX_NUM_IRQS * FDT_INT_MAP_WIDTH] = {};
    uint32_t *irq_map = full_irq_map;

    /* This code creates a standard swizzle of interrupts such that
     * each device's first interrupt is based on it's PCI_SLOT number.
     * (See pci_swizzle_map_irq_fn())
     *
     * We only need one entry per interrupt in the table (not one per
     * possible slot) seeing the interrupt-map-mask will allow the table
     * to wrap to any number of devices.
     */
    for (dev = 0; dev < GPEX_NUM_IRQS; dev++) {
        int devfn = dev * 0x8;

        for (pin = 0; pin < GPEX_NUM_IRQS; pin++) {
            int irq_nr = PCIE_IRQ + ((pin + PCI_SLOT(devfn)) % GPEX_NUM_IRQS);
            int i = 0;

            irq_map[i] = cpu_to_be32(devfn << 8);

            i += FDT_PCI_ADDR_CELLS;
            irq_map[i] = cpu_to_be32(pin + 1);

            i += FDT_PCI_INT_CELLS;
            irq_map[i++] = cpu_to_be32(plic_phandle);

            i += FDT_PLIC_ADDR_CELLS;
            irq_map[i] = cpu_to_be32(irq_nr);

            irq_map += FDT_INT_MAP_WIDTH;
        }
    }

    qemu_fdt_setprop(fdt, nodename, "interrupt-map",
                     full_irq_map, sizeof(full_irq_map));

    qemu_fdt_setprop_cells(fdt, nodename, "interrupt-map-mask",
                           0x1800, 0, 0, 0x7);
}

static void create_fdt(RISCVVirtState *s, const struct MemmapEntry *memmap,
    uint64_t mem_size, const char *cmdline)
{
    void *fdt;
    const char *dtb_filename;
    int dtb_size;
    int i, cpu, socket;
    const char *dtb_filename;
    MachineState *mc = MACHINE(s);
    uint64_t addr, size;
    uint32_t *clint_cells, *plic_cells;
    unsigned long clint_addr, plic_addr;
    uint32_t plic_phandle[MAX_NODES];
    uint32_t cpu_phandle, intc_phandle, test_phandle;
    uint32_t phandle = 1, plic_mmio_phandle = 1;
    uint32_t plic_pcie_phandle = 1, plic_virtio_phandle = 1;
    char *mem_name, *cpu_name, *core_name, *intc_name;
    char *name, *clint_name, *plic_name, *clust_name;
    hwaddr flashsize = virt_memmap[VIRT_FLASH].size / 2;
    hwaddr flashbase = virt_memmap[VIRT_FLASH].base;

    dtb_filename = qemu_opt_get(qemu_get_machine_opts(), "dtb");
    if (dtb_filename) {
<<<<<<< HEAD
        char *filename;
        filename = qemu_find_file(QEMU_FILE_TYPE_BIOS, dtb_filename);
        if (!filename) {
            fprintf(stderr, "Couldn't open dtb file %s\n", dtb_filename);
            return;
        }

        fdt = s->fdt = load_device_tree(filename, &dtb_size);
        if (!fdt) {
            fprintf(stderr, "Couldn't open dtb file %s\n", filename);
            g_free(filename);
            return;
        }
        g_free(filename);
        return;
    }

    fdt = s->fdt = create_device_tree(&s->fdt_size);
    if (!fdt) {
        error_report("create_device_tree() failed");
        exit(1);
=======
        fdt = s->fdt = load_device_tree(dtb_filename, &s->fdt_size);
        if (!fdt) {
            error_report("load_device_tree() failed");
            exit(1);
        }
        goto update_bootargs;
    } else {
        fdt = s->fdt = create_device_tree(&s->fdt_size);
        if (!fdt) {
            error_report("create_device_tree() failed");
            exit(1);
        }
>>>>>>> 3d6e3234
    }

    qemu_fdt_setprop_string(fdt, "/", "model", "riscv-virtio,qemu");
    qemu_fdt_setprop_string(fdt, "/", "compatible", "riscv-virtio");
    qemu_fdt_setprop_cell(fdt, "/", "#size-cells", 0x2);
    qemu_fdt_setprop_cell(fdt, "/", "#address-cells", 0x2);

    qemu_fdt_add_subnode(fdt, "/soc");
    qemu_fdt_setprop(fdt, "/soc", "ranges", NULL, 0);
    qemu_fdt_setprop_string(fdt, "/soc", "compatible", "simple-bus");
    qemu_fdt_setprop_cell(fdt, "/soc", "#size-cells", 0x2);
    qemu_fdt_setprop_cell(fdt, "/soc", "#address-cells", 0x2);

    qemu_fdt_add_subnode(fdt, "/cpus");
    qemu_fdt_setprop_cell(fdt, "/cpus", "timebase-frequency",
                          SIFIVE_CLINT_TIMEBASE_FREQ);
    qemu_fdt_setprop_cell(fdt, "/cpus", "#size-cells", 0x0);
    qemu_fdt_setprop_cell(fdt, "/cpus", "#address-cells", 0x1);
    qemu_fdt_add_subnode(fdt, "/cpus/cpu-map");

    for (socket = (riscv_socket_count(mc) - 1); socket >= 0; socket--) {
        clust_name = g_strdup_printf("/cpus/cpu-map/cluster%d", socket);
        qemu_fdt_add_subnode(fdt, clust_name);

        plic_cells = g_new0(uint32_t, s->soc[socket].num_harts * 4);
        clint_cells = g_new0(uint32_t, s->soc[socket].num_harts * 4);

        for (cpu = s->soc[socket].num_harts - 1; cpu >= 0; cpu--) {
            cpu_phandle = phandle++;

            cpu_name = g_strdup_printf("/cpus/cpu@%d",
                s->soc[socket].hartid_base + cpu);
            qemu_fdt_add_subnode(fdt, cpu_name);
#if defined(TARGET_RISCV32)
            qemu_fdt_setprop_string(fdt, cpu_name, "mmu-type", "riscv,sv32");
#else
            qemu_fdt_setprop_string(fdt, cpu_name, "mmu-type", "riscv,sv48");
#endif
            name = riscv_isa_string(&s->soc[socket].harts[cpu]);
            qemu_fdt_setprop_string(fdt, cpu_name, "riscv,isa", name);
            g_free(name);
            qemu_fdt_setprop_string(fdt, cpu_name, "compatible", "riscv");
            qemu_fdt_setprop_string(fdt, cpu_name, "status", "okay");
            qemu_fdt_setprop_cell(fdt, cpu_name, "reg",
                s->soc[socket].hartid_base + cpu);
            qemu_fdt_setprop_string(fdt, cpu_name, "device_type", "cpu");
            riscv_socket_fdt_write_id(mc, fdt, cpu_name, socket);
            qemu_fdt_setprop_cell(fdt, cpu_name, "phandle", cpu_phandle);

            intc_name = g_strdup_printf("%s/interrupt-controller", cpu_name);
            qemu_fdt_add_subnode(fdt, intc_name);
            intc_phandle = phandle++;
            qemu_fdt_setprop_cell(fdt, intc_name, "phandle", intc_phandle);
            qemu_fdt_setprop_string(fdt, intc_name, "compatible",
                "riscv,cpu-intc");
            qemu_fdt_setprop(fdt, intc_name, "interrupt-controller", NULL, 0);
            qemu_fdt_setprop_cell(fdt, intc_name, "#interrupt-cells", 1);

            clint_cells[cpu * 4 + 0] = cpu_to_be32(intc_phandle);
            clint_cells[cpu * 4 + 1] = cpu_to_be32(IRQ_M_SOFT);
            clint_cells[cpu * 4 + 2] = cpu_to_be32(intc_phandle);
            clint_cells[cpu * 4 + 3] = cpu_to_be32(IRQ_M_TIMER);

            plic_cells[cpu * 4 + 0] = cpu_to_be32(intc_phandle);
            plic_cells[cpu * 4 + 1] = cpu_to_be32(IRQ_M_EXT);
            plic_cells[cpu * 4 + 2] = cpu_to_be32(intc_phandle);
            plic_cells[cpu * 4 + 3] = cpu_to_be32(IRQ_S_EXT);

            core_name = g_strdup_printf("%s/core%d", clust_name, cpu);
            qemu_fdt_add_subnode(fdt, core_name);
            qemu_fdt_setprop_cell(fdt, core_name, "cpu", cpu_phandle);

            g_free(core_name);
            g_free(intc_name);
            g_free(cpu_name);
        }

        addr = memmap[VIRT_DRAM].base + riscv_socket_mem_offset(mc, socket);
        size = riscv_socket_mem_size(mc, socket);
        mem_name = g_strdup_printf("/memory@%lx", (long)addr);
        qemu_fdt_add_subnode(fdt, mem_name);
        qemu_fdt_setprop_cells(fdt, mem_name, "reg",
            addr >> 32, addr, size >> 32, size);
        qemu_fdt_setprop_string(fdt, mem_name, "device_type", "memory");
        riscv_socket_fdt_write_id(mc, fdt, mem_name, socket);
        g_free(mem_name);

        clint_addr = memmap[VIRT_CLINT].base +
            (memmap[VIRT_CLINT].size * socket);
        clint_name = g_strdup_printf("/soc/clint@%lx", clint_addr);
        qemu_fdt_add_subnode(fdt, clint_name);
        qemu_fdt_setprop_string(fdt, clint_name, "compatible", "riscv,clint0");
        qemu_fdt_setprop_cells(fdt, clint_name, "reg",
            0x0, clint_addr, 0x0, memmap[VIRT_CLINT].size);
        qemu_fdt_setprop(fdt, clint_name, "interrupts-extended",
            clint_cells, s->soc[socket].num_harts * sizeof(uint32_t) * 4);
        riscv_socket_fdt_write_id(mc, fdt, clint_name, socket);
        g_free(clint_name);

        plic_phandle[socket] = phandle++;
        plic_addr = memmap[VIRT_PLIC].base + (memmap[VIRT_PLIC].size * socket);
        plic_name = g_strdup_printf("/soc/plic@%lx", plic_addr);
        qemu_fdt_add_subnode(fdt, plic_name);
        qemu_fdt_setprop_cell(fdt, plic_name,
            "#address-cells", FDT_PLIC_ADDR_CELLS);
        qemu_fdt_setprop_cell(fdt, plic_name,
            "#interrupt-cells", FDT_PLIC_INT_CELLS);
        qemu_fdt_setprop_string(fdt, plic_name, "compatible", "riscv,plic0");
        qemu_fdt_setprop(fdt, plic_name, "interrupt-controller", NULL, 0);
        qemu_fdt_setprop(fdt, plic_name, "interrupts-extended",
            plic_cells, s->soc[socket].num_harts * sizeof(uint32_t) * 4);
        qemu_fdt_setprop_cells(fdt, plic_name, "reg",
            0x0, plic_addr, 0x0, memmap[VIRT_PLIC].size);
        qemu_fdt_setprop_cell(fdt, plic_name, "riscv,ndev", VIRTIO_NDEV);
        riscv_socket_fdt_write_id(mc, fdt, plic_name, socket);
        qemu_fdt_setprop_cell(fdt, plic_name, "phandle", plic_phandle[socket]);
        g_free(plic_name);

        g_free(clint_cells);
        g_free(plic_cells);
        g_free(clust_name);
    }

    for (socket = 0; socket < riscv_socket_count(mc); socket++) {
        if (socket == 0) {
            plic_mmio_phandle = plic_phandle[socket];
            plic_virtio_phandle = plic_phandle[socket];
            plic_pcie_phandle = plic_phandle[socket];
        }
        if (socket == 1) {
            plic_virtio_phandle = plic_phandle[socket];
            plic_pcie_phandle = plic_phandle[socket];
        }
        if (socket == 2) {
            plic_pcie_phandle = plic_phandle[socket];
        }
    }

    riscv_socket_fdt_write_distance_matrix(mc, fdt);

    for (i = 0; i < VIRTIO_COUNT; i++) {
        name = g_strdup_printf("/soc/virtio_mmio@%lx",
            (long)(memmap[VIRT_VIRTIO].base + i * memmap[VIRT_VIRTIO].size));
        qemu_fdt_add_subnode(fdt, name);
        qemu_fdt_setprop_string(fdt, name, "compatible", "virtio,mmio");
        qemu_fdt_setprop_cells(fdt, name, "reg",
            0x0, memmap[VIRT_VIRTIO].base + i * memmap[VIRT_VIRTIO].size,
            0x0, memmap[VIRT_VIRTIO].size);
        qemu_fdt_setprop_cell(fdt, name, "interrupt-parent",
            plic_virtio_phandle);
        qemu_fdt_setprop_cell(fdt, name, "interrupts", VIRTIO_IRQ + i);
        g_free(name);
    }

    name = g_strdup_printf("/soc/pci@%lx",
        (long) memmap[VIRT_PCIE_ECAM].base);
    qemu_fdt_add_subnode(fdt, name);
    qemu_fdt_setprop_cell(fdt, name, "#address-cells", FDT_PCI_ADDR_CELLS);
    qemu_fdt_setprop_cell(fdt, name, "#interrupt-cells", FDT_PCI_INT_CELLS);
    qemu_fdt_setprop_cell(fdt, name, "#size-cells", 0x2);
    qemu_fdt_setprop_string(fdt, name, "compatible", "pci-host-ecam-generic");
    qemu_fdt_setprop_string(fdt, name, "device_type", "pci");
    qemu_fdt_setprop_cell(fdt, name, "linux,pci-domain", 0);
    qemu_fdt_setprop_cells(fdt, name, "bus-range", 0,
        memmap[VIRT_PCIE_ECAM].size / PCIE_MMCFG_SIZE_MIN - 1);
    qemu_fdt_setprop(fdt, name, "dma-coherent", NULL, 0);
    qemu_fdt_setprop_cells(fdt, name, "reg", 0,
        memmap[VIRT_PCIE_ECAM].base, 0, memmap[VIRT_PCIE_ECAM].size);
    qemu_fdt_setprop_sized_cells(fdt, name, "ranges",
        1, FDT_PCI_RANGE_IOPORT, 2, 0,
        2, memmap[VIRT_PCIE_PIO].base, 2, memmap[VIRT_PCIE_PIO].size,
        1, FDT_PCI_RANGE_MMIO,
        2, memmap[VIRT_PCIE_MMIO].base,
        2, memmap[VIRT_PCIE_MMIO].base, 2, memmap[VIRT_PCIE_MMIO].size);
    create_pcie_irq_map(fdt, name, plic_pcie_phandle);
    g_free(name);

    test_phandle = phandle++;
    name = g_strdup_printf("/soc/test@%lx",
        (long)memmap[VIRT_TEST].base);
    qemu_fdt_add_subnode(fdt, name);
    {
        const char compat[] = "sifive,test1\0sifive,test0\0syscon";
        qemu_fdt_setprop(fdt, name, "compatible", compat, sizeof(compat));
    }
    qemu_fdt_setprop_cells(fdt, name, "reg",
        0x0, memmap[VIRT_TEST].base,
        0x0, memmap[VIRT_TEST].size);
    qemu_fdt_setprop_cell(fdt, name, "phandle", test_phandle);
    test_phandle = qemu_fdt_get_phandle(fdt, name);
    g_free(name);

    name = g_strdup_printf("/soc/reboot");
    qemu_fdt_add_subnode(fdt, name);
    qemu_fdt_setprop_string(fdt, name, "compatible", "syscon-reboot");
    qemu_fdt_setprop_cell(fdt, name, "regmap", test_phandle);
    qemu_fdt_setprop_cell(fdt, name, "offset", 0x0);
    qemu_fdt_setprop_cell(fdt, name, "value", FINISHER_RESET);
    g_free(name);

    name = g_strdup_printf("/soc/poweroff");
    qemu_fdt_add_subnode(fdt, name);
    qemu_fdt_setprop_string(fdt, name, "compatible", "syscon-poweroff");
    qemu_fdt_setprop_cell(fdt, name, "regmap", test_phandle);
    qemu_fdt_setprop_cell(fdt, name, "offset", 0x0);
    qemu_fdt_setprop_cell(fdt, name, "value", FINISHER_PASS);
    g_free(name);

    name = g_strdup_printf("/soc/uart@%lx", (long)memmap[VIRT_UART0].base);
    qemu_fdt_add_subnode(fdt, name);
    qemu_fdt_setprop_string(fdt, name, "compatible", "ns16550a");
    qemu_fdt_setprop_cells(fdt, name, "reg",
        0x0, memmap[VIRT_UART0].base,
        0x0, memmap[VIRT_UART0].size);
    qemu_fdt_setprop_cell(fdt, name, "clock-frequency", 3686400);
    qemu_fdt_setprop_cell(fdt, name, "interrupt-parent", plic_mmio_phandle);
    qemu_fdt_setprop_cell(fdt, name, "interrupts", UART0_IRQ);

    qemu_fdt_add_subnode(fdt, "/chosen");
    qemu_fdt_setprop_string(fdt, "/chosen", "stdout-path", name);
    g_free(name);

    name = g_strdup_printf("/soc/rtc@%lx", (long)memmap[VIRT_RTC].base);
    qemu_fdt_add_subnode(fdt, name);
    qemu_fdt_setprop_string(fdt, name, "compatible", "google,goldfish-rtc");
    qemu_fdt_setprop_cells(fdt, name, "reg",
        0x0, memmap[VIRT_RTC].base,
        0x0, memmap[VIRT_RTC].size);
    qemu_fdt_setprop_cell(fdt, name, "interrupt-parent", plic_mmio_phandle);
    qemu_fdt_setprop_cell(fdt, name, "interrupts", RTC_IRQ);
    g_free(name);

    name = g_strdup_printf("/soc/flash@%" PRIx64, flashbase);
    qemu_fdt_add_subnode(s->fdt, name);
    qemu_fdt_setprop_string(s->fdt, name, "compatible", "cfi-flash");
    qemu_fdt_setprop_sized_cells(s->fdt, name, "reg",
                                 2, flashbase, 2, flashsize,
                                 2, flashbase + flashsize, 2, flashsize);
    qemu_fdt_setprop_cell(s->fdt, name, "bank-width", 4);
    g_free(name);

update_bootargs:
    if (cmdline) {
        qemu_fdt_setprop_string(fdt, "/chosen", "bootargs", cmdline);
    }
}

static inline DeviceState *gpex_pcie_init(MemoryRegion *sys_mem,
                                          hwaddr ecam_base, hwaddr ecam_size,
                                          hwaddr mmio_base, hwaddr mmio_size,
                                          hwaddr pio_base,
                                          DeviceState *plic, bool link_up)
{
    DeviceState *dev;
    MemoryRegion *ecam_alias, *ecam_reg;
    MemoryRegion *mmio_alias, *mmio_reg;
    qemu_irq irq;
    int i;

    dev = qdev_new(TYPE_GPEX_HOST);

    sysbus_realize_and_unref(SYS_BUS_DEVICE(dev), &error_fatal);

    ecam_alias = g_new0(MemoryRegion, 1);
    ecam_reg = sysbus_mmio_get_region(SYS_BUS_DEVICE(dev), 0);
    memory_region_init_alias(ecam_alias, OBJECT(dev), "pcie-ecam",
                             ecam_reg, 0, ecam_size);
    memory_region_add_subregion(get_system_memory(), ecam_base, ecam_alias);

    mmio_alias = g_new0(MemoryRegion, 1);
    mmio_reg = sysbus_mmio_get_region(SYS_BUS_DEVICE(dev), 1);
    memory_region_init_alias(mmio_alias, OBJECT(dev), "pcie-mmio",
                             mmio_reg, mmio_base, mmio_size);
    memory_region_add_subregion(get_system_memory(), mmio_base, mmio_alias);

    sysbus_mmio_map(SYS_BUS_DEVICE(dev), 2, pio_base);

    for (i = 0; i < GPEX_NUM_IRQS; i++) {
        irq = qdev_get_gpio_in(plic, PCIE_IRQ + i);

        sysbus_connect_irq(SYS_BUS_DEVICE(dev), i, irq);
        gpex_set_irq_num(GPEX_HOST(dev), i, PCIE_IRQ + i);
    }

    return dev;
}

static void virt_create_remoteport(MachineState *machine,
                                   MemoryRegion *system_memory)
{
    const struct MemmapEntry *memmap = virt_memmap;
    RISCVVirtState *s = RISCV_VIRT_MACHINE(machine);
    SysBusDevice *sbd;
    Object *rp_obj;
    Object *rpm_obj;
    Object *rpms_obj;
    Object *rpirq_obj;
    int i;

    rp_obj = object_new("remote-port");
    object_property_add_child(OBJECT(machine), "cosim", rp_obj);
    object_property_set_str(rp_obj, "chrdev-id", "cosim", &error_fatal);
    object_property_set_bool(rp_obj, "sync", true, &error_fatal);

    rpm_obj = object_new("remote-port-memory-master");
    object_property_add_child(OBJECT(machine), "cosim-mmap-0", rpm_obj);
    object_property_set_int(rpm_obj, "map-num", 1, &error_fatal);
    object_property_set_int(rpm_obj, "map-offset", memmap[VIRT_COSIM].base, &error_fatal);
    object_property_set_int(rpm_obj, "map-size", memmap[VIRT_COSIM].size, &error_fatal);
    object_property_set_int(rpm_obj, "rp-chan0", 9, &error_fatal);

    rpms_obj = object_new("remote-port-memory-slave");
    object_property_add_child(OBJECT(machine), "cosim-mmap-slave-0", rpms_obj);
//    object_property_set_int(rpms_obj, 0, "rp-chan0", &error_fatal);

    rpirq_obj = object_new("remote-port-gpio");
    object_property_add_child(OBJECT(machine), "cosim-irq-0", rpirq_obj);
    object_property_set_int(rpirq_obj, "rp-chan0", 12, &error_fatal);


    object_property_set_link(rpm_obj, "rp-adaptor0", rp_obj, &error_abort);
    object_property_set_link(rpms_obj, "rp-adaptor0", rp_obj, &error_abort);
    object_property_set_link(rpirq_obj, "rp-adaptor0", rp_obj, &error_abort);
    object_property_set_link(rp_obj, "remote-port-dev0", rpms_obj, &error_abort);
    object_property_set_link(rp_obj, "remote-port-dev9", rpm_obj, &error_abort);
    object_property_set_link(rp_obj, "remote-port-dev12", rpirq_obj, &error_abort);

    object_property_set_bool(rp_obj, "realized", true, &error_fatal);

    sysbus_realize(SYS_BUS_DEVICE(rpms_obj), &error_fatal);
    sysbus_realize(SYS_BUS_DEVICE(rpm_obj), &error_fatal);
    sysbus_realize(SYS_BUS_DEVICE(rpirq_obj), &error_fatal);

    /* Connect things to the machine.  */
    sbd = SYS_BUS_DEVICE(rpm_obj);
    memory_region_add_subregion(system_memory, memmap[VIRT_COSIM].base,
                                sysbus_mmio_get_region(sbd, 0));

    /* Hook up IRQs.  */
    for (i = 0; i < 5; i++) {
        qemu_irq irq = qdev_get_gpio_in(DEVICE(s->plic[0]), COSIM_IRQ + i);
        sysbus_connect_irq(SYS_BUS_DEVICE(rpirq_obj), i, irq);
    }
}

static void virt_machine_init(MachineState *machine)
{
    const struct MemmapEntry *memmap = virt_memmap;
    RISCVVirtState *s = RISCV_VIRT_MACHINE(machine);
    MemoryRegion *system_memory = get_system_memory();
    MemoryRegion *main_mem = g_new(MemoryRegion, 1);
    MemoryRegion *mask_rom = g_new(MemoryRegion, 1);
    char *plic_hart_config, *soc_name;
    size_t plic_hart_config_len;
    target_ulong start_addr = memmap[VIRT_DRAM].base;
    target_ulong firmware_end_addr, kernel_start_addr;
    uint32_t fdt_load_addr;
    uint64_t kernel_entry;
    DeviceState *mmio_plic, *virtio_plic, *pcie_plic;
    int i, j, base_hartid, hart_count;

    /* Check socket count limit */
    if (VIRT_SOCKETS_MAX < riscv_socket_count(machine)) {
        error_report("number of sockets/nodes should be less than %d",
            VIRT_SOCKETS_MAX);
        exit(1);
    }

    /* Initialize sockets */
    mmio_plic = virtio_plic = pcie_plic = NULL;
    for (i = 0; i < riscv_socket_count(machine); i++) {
        if (!riscv_socket_check_hartids(machine, i)) {
            error_report("discontinuous hartids in socket%d", i);
            exit(1);
        }

        base_hartid = riscv_socket_first_hartid(machine, i);
        if (base_hartid < 0) {
            error_report("can't find hartid base for socket%d", i);
            exit(1);
        }

        hart_count = riscv_socket_hart_count(machine, i);
        if (hart_count < 0) {
            error_report("can't find hart count for socket%d", i);
            exit(1);
        }

        soc_name = g_strdup_printf("soc%d", i);
        object_initialize_child(OBJECT(machine), soc_name, &s->soc[i],
                                TYPE_RISCV_HART_ARRAY);
        g_free(soc_name);
        object_property_set_str(OBJECT(&s->soc[i]), "cpu-type",
                                machine->cpu_type, &error_abort);
        object_property_set_int(OBJECT(&s->soc[i]), "hartid-base",
                                base_hartid, &error_abort);
        object_property_set_int(OBJECT(&s->soc[i]), "num-harts",
                                hart_count, &error_abort);
        sysbus_realize(SYS_BUS_DEVICE(&s->soc[i]), &error_abort);

        /* Per-socket CLINT */
        sifive_clint_create(
            memmap[VIRT_CLINT].base + i * memmap[VIRT_CLINT].size,
            memmap[VIRT_CLINT].size, base_hartid, hart_count,
            SIFIVE_SIP_BASE, SIFIVE_TIMECMP_BASE, SIFIVE_TIME_BASE,
            SIFIVE_CLINT_TIMEBASE_FREQ, true);

        /* Per-socket PLIC hart topology configuration string */
        plic_hart_config_len =
            (strlen(VIRT_PLIC_HART_CONFIG) + 1) * hart_count;
        plic_hart_config = g_malloc0(plic_hart_config_len);
        for (j = 0; j < hart_count; j++) {
            if (j != 0) {
                strncat(plic_hart_config, ",", plic_hart_config_len);
            }
            strncat(plic_hart_config, VIRT_PLIC_HART_CONFIG,
                plic_hart_config_len);
            plic_hart_config_len -= (strlen(VIRT_PLIC_HART_CONFIG) + 1);
        }

        /* Per-socket PLIC */
        s->plic[i] = sifive_plic_create(
            memmap[VIRT_PLIC].base + i * memmap[VIRT_PLIC].size,
            plic_hart_config, base_hartid,
            VIRT_PLIC_NUM_SOURCES,
            VIRT_PLIC_NUM_PRIORITIES,
            VIRT_PLIC_PRIORITY_BASE,
            VIRT_PLIC_PENDING_BASE,
            VIRT_PLIC_ENABLE_BASE,
            VIRT_PLIC_ENABLE_STRIDE,
            VIRT_PLIC_CONTEXT_BASE,
            VIRT_PLIC_CONTEXT_STRIDE,
            memmap[VIRT_PLIC].size);
        g_free(plic_hart_config);

        /* Try to use different PLIC instance based device type */
        if (i == 0) {
            mmio_plic = s->plic[i];
            virtio_plic = s->plic[i];
            pcie_plic = s->plic[i];
        }
        if (i == 1) {
            virtio_plic = s->plic[i];
            pcie_plic = s->plic[i];
        }
        if (i == 2) {
            pcie_plic = s->plic[i];
        }
    }

    /* register system main memory (actual RAM) */
    memory_region_init_ram(main_mem, NULL, "riscv_virt_board.ram",
                           machine->ram_size, &error_fatal);
    memory_region_add_subregion(system_memory, memmap[VIRT_DRAM].base,
        main_mem);

    /* create device tree */
    create_fdt(s, memmap, machine->ram_size, machine->kernel_cmdline);

    /* boot rom */
    memory_region_init_rom(mask_rom, NULL, "riscv_virt_board.mrom",
                           memmap[VIRT_MROM].size, &error_fatal);
    memory_region_add_subregion(system_memory, memmap[VIRT_MROM].base,
                                mask_rom);

    firmware_end_addr = riscv_find_and_load_firmware(machine, BIOS_FILENAME,
                                                     start_addr, NULL);

    if (machine->kernel_filename) {
        kernel_start_addr = riscv_calc_kernel_start_addr(machine,
                                                         firmware_end_addr);

        kernel_entry = riscv_load_kernel(machine->kernel_filename,
                                         kernel_start_addr, NULL);

        if (machine->initrd_filename) {
            hwaddr start;
            hwaddr end = riscv_load_initrd(machine->initrd_filename,
                                           machine->ram_size, kernel_entry,
                                           &start);
            qemu_fdt_setprop_cell(s->fdt, "/chosen",
                                  "linux,initrd-start", start);
            qemu_fdt_setprop_cell(s->fdt, "/chosen", "linux,initrd-end",
                                  end);
        }
    } else {
       /*
        * If dynamic firmware is used, it doesn't know where is the next mode
        * if kernel argument is not set.
        */
        kernel_entry = 0;
    }

    if (drive_get(IF_PFLASH, 0, 0)) {
        /*
         * Pflash was supplied, let's overwrite the address we jump to after
         * reset to the base of the flash.
         */
        start_addr = virt_memmap[VIRT_FLASH].base;
    }

    /* Compute the fdt load address in dram */
    fdt_load_addr = riscv_load_fdt(memmap[VIRT_DRAM].base,
                                   machine->ram_size, s->fdt);
    /* load the reset vector */
    riscv_setup_rom_reset_vec(start_addr, virt_memmap[VIRT_MROM].base,
                              virt_memmap[VIRT_MROM].size, kernel_entry,
                              fdt_load_addr, s->fdt);

    /* SiFive Test MMIO device */
    sifive_test_create(memmap[VIRT_TEST].base);

    /* VirtIO MMIO devices */
    for (i = 0; i < VIRTIO_COUNT; i++) {
        sysbus_create_simple("virtio-mmio",
            memmap[VIRT_VIRTIO].base + i * memmap[VIRT_VIRTIO].size,
            qdev_get_gpio_in(DEVICE(virtio_plic), VIRTIO_IRQ + i));
    }

    gpex_pcie_init(system_memory,
                         memmap[VIRT_PCIE_ECAM].base,
                         memmap[VIRT_PCIE_ECAM].size,
                         memmap[VIRT_PCIE_MMIO].base,
                         memmap[VIRT_PCIE_MMIO].size,
                         memmap[VIRT_PCIE_PIO].base,
                         DEVICE(pcie_plic), true);

    serial_mm_init(system_memory, memmap[VIRT_UART0].base,
        0, qdev_get_gpio_in(DEVICE(mmio_plic), UART0_IRQ), 399193,
        serial_hd(0), DEVICE_LITTLE_ENDIAN);

    sysbus_create_simple("goldfish_rtc", memmap[VIRT_RTC].base,
        qdev_get_gpio_in(DEVICE(mmio_plic), RTC_IRQ));

    virt_flash_create(s);

    for (i = 0; i < ARRAY_SIZE(s->flash); i++) {
        /* Map legacy -drive if=pflash to machine properties */
        pflash_cfi01_legacy_drive(s->flash[i],
                                  drive_get(IF_PFLASH, 0, i));
    }
    virt_flash_map(s, system_memory);
}

static void virt_cosim_board_init(MachineState *machine)
{
    MemoryRegion *system_memory = get_system_memory();

    virt_machine_init(machine);
    if (machine_path) {
        virt_create_remoteport(machine, system_memory);
    }
}

static void virt_machine_instance_init(Object *obj)
{
}

static void virt_machine_class_init(ObjectClass *oc, void *data)
{
    MachineClass *mc = MACHINE_CLASS(oc);

    mc->desc = "RISC-V VirtIO board";
    mc->init = virt_machine_init;
    mc->max_cpus = VIRT_CPUS_MAX;
    mc->default_cpu_type = VIRT_CPU;
    mc->pci_allow_0_address = true;
    mc->possible_cpu_arch_ids = riscv_numa_possible_cpu_arch_ids;
    mc->cpu_index_to_instance_props = riscv_numa_cpu_index_to_props;
    mc->get_default_cpu_node_id = riscv_numa_get_default_cpu_node_id;
    mc->numa_mem_supported = true;
}

static void virt_machine_class_init_cosim(ObjectClass *oc, void *data)
{
    MachineClass *mc = MACHINE_CLASS(oc);

    mc->desc = "RISC-V VirtIO board Cosim";
    mc->init = virt_cosim_board_init;
    mc->max_cpus = 8;
    mc->default_cpu_type = VIRT_CPU;
}

static const TypeInfo virt_machine_typeinfo = {
    .name       = MACHINE_TYPE_NAME("virt"),
    .parent     = TYPE_MACHINE,
    .class_init = virt_machine_class_init,
    .instance_init = virt_machine_instance_init,
    .instance_size = sizeof(RISCVVirtState),
};

static const TypeInfo virt_cosim_machine_typeinfo = {
    .name       = MACHINE_TYPE_NAME("virt-cosim"),
    .parent     = MACHINE_TYPE_NAME("virt"),
    .class_init = virt_machine_class_init_cosim,
    .instance_init = virt_machine_instance_init,
    .instance_size = sizeof(RISCVVirtState),
};

static void virt_machine_init_register_types(void)
{
    type_register_static(&virt_machine_typeinfo);
    type_register_static(&virt_cosim_machine_typeinfo);
}

type_init(virt_machine_init_register_types)<|MERGE_RESOLUTION|>--- conflicted
+++ resolved
@@ -182,8 +182,6 @@
     uint64_t mem_size, const char *cmdline)
 {
     void *fdt;
-    const char *dtb_filename;
-    int dtb_size;
     int i, cpu, socket;
     const char *dtb_filename;
     MachineState *mc = MACHINE(s);
@@ -201,29 +199,6 @@
 
     dtb_filename = qemu_opt_get(qemu_get_machine_opts(), "dtb");
     if (dtb_filename) {
-<<<<<<< HEAD
-        char *filename;
-        filename = qemu_find_file(QEMU_FILE_TYPE_BIOS, dtb_filename);
-        if (!filename) {
-            fprintf(stderr, "Couldn't open dtb file %s\n", dtb_filename);
-            return;
-        }
-
-        fdt = s->fdt = load_device_tree(filename, &dtb_size);
-        if (!fdt) {
-            fprintf(stderr, "Couldn't open dtb file %s\n", filename);
-            g_free(filename);
-            return;
-        }
-        g_free(filename);
-        return;
-    }
-
-    fdt = s->fdt = create_device_tree(&s->fdt_size);
-    if (!fdt) {
-        error_report("create_device_tree() failed");
-        exit(1);
-=======
         fdt = s->fdt = load_device_tree(dtb_filename, &s->fdt_size);
         if (!fdt) {
             error_report("load_device_tree() failed");
@@ -236,7 +211,6 @@
             error_report("create_device_tree() failed");
             exit(1);
         }
->>>>>>> 3d6e3234
     }
 
     qemu_fdt_setprop_string(fdt, "/", "model", "riscv-virtio,qemu");
