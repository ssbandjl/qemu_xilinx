/*
 * QEMU Synchronous Serial Interface support
 *
 * Copyright (c) 2009 CodeSourcery.
 * Copyright (c) 2012 Peter A.G. Crosthwaite (peter.crosthwaite@petalogix.com)
 * Copyright (c) 2012 PetaLogix Pty Ltd.
 * Written by Paul Brook
 *
 * This code is licensed under the GNU GPL v2.
 *
 * Contributions after 2012-01-13 are licensed under the terms of the
 * GNU GPL, version 2 or (at your option) any later version.
 */

#include "qemu/osdep.h"
#include "hw/ssi/ssi.h"
<<<<<<< HEAD
#include "qapi/error.h"
#include "hw/fdt_generic_util.h"
=======
#include "qemu/module.h"
>>>>>>> ab7a2009

struct SSIBus {
    BusState parent_obj;
};

#define TYPE_SSI_BUS "SSI"
#define SSI_BUS(obj) OBJECT_CHECK(SSIBus, (obj), TYPE_SSI_BUS)

static const TypeInfo ssi_bus_info = {
    .name = TYPE_SSI_BUS,
    .parent = TYPE_BUS,
    .instance_size = sizeof(SSIBus),
};

static void ssi_cs_default(void *opaque, int n, int level)
{
    SSISlave *s = SSI_SLAVE(opaque);
    bool cs = !!level;
    assert(n == 0);
    if (s->cs != cs) {
        SSISlaveClass *ssc = SSI_SLAVE_GET_CLASS(s);
        if (ssc->set_cs) {
            ssc->set_cs(s, cs);
        }
    }
    s->cs = cs;
}

static uint32_t ssi_transfer_raw_default(SSISlave *dev, uint32_t val,
                                         int num_bits)
{
    SSISlaveClass *ssc = SSI_SLAVE_GET_CLASS(dev);

    if ((dev->cs && ssc->cs_polarity == SSI_CS_HIGH) ||
            (!dev->cs && ssc->cs_polarity == SSI_CS_LOW) ||
            ssc->cs_polarity == SSI_CS_NONE) {
        if (ssc->transfer_bits) {
           return ssc->transfer_bits(dev, val, num_bits);
        } else if (ssc->transfer) {
           return ssc->transfer(dev, val);
        }
    }
    return 0;
}

static bool ssi_slave_parse_reg(FDTGenericMMap *obj, FDTGenericRegPropInfo reg,
                                Error **errp)
{
    SSISlave *s = SSI_SLAVE(obj);
    SSISlaveClass *ssc = SSI_SLAVE_GET_CLASS(s);
    DeviceState *parent = DEVICE(reg.parents[0]);
    BusState *parent_bus;
    char bus_name[16];

    if (!parent) {
        /* Not much we can do here but aborting.  */
        error_setg(&error_fatal, "%s: No SSI Parent", DEVICE(s)->id);
    }

    if (!parent->realized) {
        return true;
    }

    if (ssc->transfer_raw == ssi_transfer_raw_default &&
        ssc->cs_polarity != SSI_CS_NONE) {
        qdev_connect_gpio_out(parent, reg.a[0],
                              qdev_get_gpio_in_named(DEVICE(s),
                                                     SSI_GPIO_CS, 0));
    }

    snprintf(bus_name, 16, "spi%" PRIx64, reg.b[0]);
    parent_bus = qdev_get_child_bus(parent, bus_name);
    if (!parent_bus) {
        /* Not every spi bus ends with a numeral
         * so try just the name as well
         */
        snprintf(bus_name, 16, "spi");
        parent_bus = qdev_get_child_bus(parent, bus_name);
    }
    qdev_set_parent_bus(DEVICE(s), parent_bus);
    return false;
}

static void ssi_slave_realize(DeviceState *dev, Error **errp)
{
    SSISlave *s = SSI_SLAVE(dev);
    SSISlaveClass *ssc = SSI_SLAVE_GET_CLASS(s);

    if (ssc->transfer_raw == ssi_transfer_raw_default &&
            ssc->cs_polarity != SSI_CS_NONE) {
        qdev_init_gpio_in_named(dev, ssi_cs_default, SSI_GPIO_CS, 1);
    }

    ssc->realize(s, errp);
}

static void ssi_slave_class_init(ObjectClass *klass, void *data)
{
    SSISlaveClass *ssc = SSI_SLAVE_CLASS(klass);
    DeviceClass *dc = DEVICE_CLASS(klass);
    FDTGenericMMapClass *fmc = FDT_GENERIC_MMAP_CLASS(klass);

    dc->realize = ssi_slave_realize;
    dc->bus_type = TYPE_SSI_BUS;
    if (!ssc->transfer_raw) {
        ssc->transfer_raw = ssi_transfer_raw_default;
    }
    fmc->parse_reg = ssi_slave_parse_reg;
}

static const TypeInfo ssi_slave_info = {
    .name = TYPE_SSI_SLAVE,
    .parent = TYPE_DEVICE,
    .class_init = ssi_slave_class_init,
    .class_size = sizeof(SSISlaveClass),
    .interfaces = (InterfaceInfo []) {
        { TYPE_FDT_GENERIC_MMAP },
        {},
    },
    .abstract = true,
};

DeviceState *ssi_create_slave_no_init(SSIBus *bus, const char *name)
{
    return qdev_create(BUS(bus), name);
}

DeviceState *ssi_create_slave(SSIBus *bus, const char *name)
{
    DeviceState *dev = ssi_create_slave_no_init(bus, name);

    qdev_init_nofail(dev);
    return dev;
}

SSIBus *ssi_create_bus(DeviceState *parent, const char *name)
{
    BusState *bus;
    bus = qbus_create(TYPE_SSI_BUS, parent, name);
    return SSI_BUS(bus);
}

uint32_t ssi_transfer_bits(SSIBus *bus, uint32_t val, int num_bits)
{
    BusState *b = BUS(bus);
    BusChild *kid;
    SSISlaveClass *ssc;
    uint32_t r = 0;

    QTAILQ_FOREACH(kid, &b->children, sibling) {
        SSISlave *slave = SSI_SLAVE(kid->child);
        ssc = SSI_SLAVE_GET_CLASS(slave);
        r |= ssc->transfer_raw(slave, val, num_bits);
    }

    return r;
}

uint32_t ssi_transfer(SSIBus *bus, uint32_t val)
{
    return ssi_transfer_bits(bus, val, 0);
}

void ssi_set_datalines(SSIBus *bus, uint8_t val)
{
    BusState *b = BUS(bus);
    BusChild *kid;
    SSISlaveClass *ssc;
    SSISlave *slave;

    QTAILQ_FOREACH(kid, &b->children, sibling) {
        slave = SSI_SLAVE(kid->child);
        ssc = SSI_SLAVE_GET_CLASS(slave);
        ssc->set_data_lines(slave, val);
    }

}

const VMStateDescription vmstate_ssi_slave = {
    .name = "SSISlave",
    .version_id = 1,
    .minimum_version_id = 1,
    .fields = (VMStateField[]) {
        VMSTATE_BOOL(cs, SSISlave),
        VMSTATE_END_OF_LIST()
    }
};

static void ssi_slave_register_types(void)
{
    type_register_static(&ssi_bus_info);
    type_register_static(&ssi_slave_info);
}

type_init(ssi_slave_register_types)

typedef struct SSIAutoConnectArg {
    qemu_irq **cs_linep;
    SSIBus *bus;
} SSIAutoConnectArg;

static int ssi_auto_connect_slave(Object *child, void *opaque)
{
    SSIAutoConnectArg *arg = opaque;
    SSISlave *dev = (SSISlave *)object_dynamic_cast(child, TYPE_SSI_SLAVE);
    qemu_irq cs_line;

    if (!dev || qdev_get_parent_bus(DEVICE(dev))) {
        return 0;
    }

    cs_line = qdev_get_gpio_in_named(DEVICE(dev), SSI_GPIO_CS, 0);
    qdev_set_parent_bus(DEVICE(dev), BUS(arg->bus));
    **arg->cs_linep = cs_line;
    (*arg->cs_linep)++;
    return 0;
}

void ssi_auto_connect_slaves(DeviceState *parent, qemu_irq *cs_line,
                             SSIBus *bus)
{
    SSIAutoConnectArg arg = {
        .cs_linep = &cs_line,
        .bus = bus
    };

    object_child_foreach(OBJECT(parent), ssi_auto_connect_slave, &arg);
}<|MERGE_RESOLUTION|>--- conflicted
+++ resolved
@@ -14,12 +14,9 @@
 
 #include "qemu/osdep.h"
 #include "hw/ssi/ssi.h"
-<<<<<<< HEAD
 #include "qapi/error.h"
 #include "hw/fdt_generic_util.h"
-=======
 #include "qemu/module.h"
->>>>>>> ab7a2009
 
 struct SSIBus {
     BusState parent_obj;
