--- conflicted
+++ resolved
@@ -32,7 +32,6 @@
 #include "net/checksum.h"
 #include "exec/address-spaces.h"
 
-<<<<<<< HEAD
 #define CADENCE_GEM_ERR_DEBUG 0
 #define DB_PRINT(...) do {\
     if (CADENCE_GEM_ERR_DEBUG) {   \
@@ -40,16 +39,6 @@
         qemu_log(__VA_ARGS__); \
     } \
 } while (0);
-=======
-#ifdef CADENCE_GEM_ERR_DEBUG
-#define DB_PRINT(...) do { \
-    fprintf(stderr,  ": %s: ", __func__); \
-    fprintf(stderr, ## __VA_ARGS__); \
-    } while (0)
-#else
-    #define DB_PRINT(...)
-#endif
->>>>>>> 82b2865e
 
 #define GEM_NWCTRL        (0x00000000/4) /* Network Control reg */
 #define GEM_NWCFG         (0x00000004/4) /* Network Config reg */
@@ -372,7 +361,6 @@
 }
 
 static inline uint64_t rx_desc_get_buffer(CadenceGEMState *s, uint32_t *desc)
-<<<<<<< HEAD
 {
     uint64_t ret = desc[0] & ~0x3UL;
 
@@ -398,33 +386,6 @@
     return ret;
 }
 
-=======
-{
-    uint64_t ret = desc[0] & ~0x3UL;
-
-    if (s->regs[GEM_DMACFG] & GEM_DMACFG_ADDR_64B) {
-        ret |= (uint64_t)desc[2] << 32;
-    }
-    return ret;
-}
-
-static inline int gem_get_desc_len(CadenceGEMState *s, bool rx_n_tx)
-{
-    int ret = 2;
-
-    if (s->regs[GEM_DMACFG] & GEM_DMACFG_ADDR_64B) {
-        ret += 2;
-    }
-    if (s->regs[GEM_DMACFG] & (rx_n_tx ? GEM_DMACFG_RX_BD_EXT
-                                       : GEM_DMACFG_TX_BD_EXT)) {
-        ret += 2;
-    }
-
-    assert(ret <= DESC_MAX_NUM_WORDS);
-    return ret;
-}
-
->>>>>>> 82b2865e
 static inline unsigned rx_desc_get_wrap(uint32_t *desc)
 {
     return desc[0] & DESC_0_RX_WRAP ? 1 : 0;
@@ -870,7 +831,6 @@
     return 0;
 }
 
-<<<<<<< HEAD
 static uint32_t gem_get_queue_base_addr(CadenceGEMState *s, bool tx, int q)
 {
     uint32_t base_addr = 0;
@@ -890,8 +850,6 @@
     return base_addr;
 }
 
-=======
->>>>>>> 82b2865e
 static hwaddr gem_get_desc_addr(CadenceGEMState *s, bool tx, int q)
 {
     hwaddr desc_addr = 0;
@@ -921,15 +879,9 @@
     DB_PRINT("read descriptor 0x%" HWADDR_PRIx "\n", desc_addr);
 
     /* read current descriptor */
-<<<<<<< HEAD
     address_space_read(&s->dma_as, desc_addr, *s->attr,
                      (uint8_t *)s->rx_desc[q],
                      sizeof(uint32_t) * gem_get_desc_len(s, true));
-=======
-    address_space_read(&s->dma_as, desc_addr, MEMTXATTRS_UNSPECIFIED,
-                       (uint8_t *)s->rx_desc[q],
-                       sizeof(uint32_t) * gem_get_desc_len(s, true));
->>>>>>> 82b2865e
 
     /* Descriptor owned by software ? */
     if (rx_desc_get_ownership(s->rx_desc[q]) == 1) {
@@ -1056,15 +1008,9 @@
 
         /* Copy packet data to emulated DMA buffer */
         address_space_write(&s->dma_as, rx_desc_get_buffer(s, s->rx_desc[q]) +
-<<<<<<< HEAD
-                                    rxbuf_offset,
-                         *s->attr, rxbuf_ptr,
-                         MIN(bytes_to_copy, rxbufsize));
-=======
                                                                   rxbuf_offset,
-                            MEMTXATTRS_UNSPECIFIED, rxbuf_ptr,
+                            *s->attr, rxbuf_ptr,
                             MIN(bytes_to_copy, rxbufsize));
->>>>>>> 82b2865e
         rxbuf_ptr += MIN(bytes_to_copy, rxbufsize);
         bytes_to_copy -= MIN(bytes_to_copy, rxbufsize);
 
@@ -1099,16 +1045,10 @@
 
         /* Descriptor write-back.  */
         desc_addr = gem_get_rx_desc_addr(s, q);
-<<<<<<< HEAD
-        address_space_write(&s->dma_as, desc_addr, *s->attr,
-                         (uint8_t *)s->rx_desc[q],
-                         sizeof(uint32_t) * gem_get_desc_len(s, true));
-=======
         address_space_write(&s->dma_as, desc_addr,
-                            MEMTXATTRS_UNSPECIFIED,
+                            *s->attr,
                             (uint8_t *)s->rx_desc[q],
                             sizeof(uint32_t) * gem_get_desc_len(s, true));
->>>>>>> 82b2865e
 
         /* Next descriptor */
         if (rx_desc_get_wrap(s->rx_desc[q])) {
@@ -1216,15 +1156,9 @@
         packet_desc_addr = gem_get_tx_desc_addr(s, q);
 
         DB_PRINT("read descriptor 0x%" HWADDR_PRIx "\n", packet_desc_addr);
-<<<<<<< HEAD
-        address_space_read(&s->dma_as, packet_desc_addr, *s->attr,
-                         (uint8_t *)desc,
-                         sizeof(uint32_t) * gem_get_desc_len(s, false));
-=======
         address_space_read(&s->dma_as, packet_desc_addr,
-                           MEMTXATTRS_UNSPECIFIED, (uint8_t *)desc,
+                           *s->attr, (uint8_t *)desc,
                            sizeof(uint32_t) * gem_get_desc_len(s, false));
->>>>>>> 82b2865e
         /* Handle all descriptors owned by hardware */
         while (tx_desc_get_used(desc) == 0) {
 
@@ -1258,13 +1192,8 @@
              * contig buffer.
              */
             address_space_read(&s->dma_as, tx_desc_get_buffer(s, desc),
-<<<<<<< HEAD
-                             *s->attr,
-                             p, tx_desc_get_length(desc));
-=======
-                               MEMTXATTRS_UNSPECIFIED,
+                               *s->attr,
                                p, tx_desc_get_length(desc));
->>>>>>> 82b2865e
             p += tx_desc_get_length(desc);
             total_bytes += tx_desc_get_length(desc);
 
@@ -1276,33 +1205,21 @@
                 /* Modify the 1st descriptor of this packet to be owned by
                  * the processor.
                  */
-<<<<<<< HEAD
-                address_space_read(&s->dma_as, desc_addr, *s->attr,
-                                (uint8_t *)desc_first, sizeof(desc_first));
-                tx_desc_set_used(desc_first);
-                address_space_write(&s->dma_as, desc_addr, *s->attr,
-                                 (uint8_t *)desc_first, sizeof(desc_first));
-=======
                 address_space_read(&s->dma_as, desc_addr,
-                                   MEMTXATTRS_UNSPECIFIED,
+                                   *s->attr,
                                    (uint8_t *)desc_first,
                                    sizeof(desc_first));
                 tx_desc_set_used(desc_first);
                 address_space_write(&s->dma_as, desc_addr,
-                                  MEMTXATTRS_UNSPECIFIED,
-                                  (uint8_t *)desc_first,
-                                   sizeof(desc_first));
->>>>>>> 82b2865e
+                                   *s->attr,
+                                   (uint8_t *)desc_first,
+                                    sizeof(desc_first));
                 /* Advance the hardware current descriptor past this packet */
                 if (tx_desc_get_wrap(desc)) {
                     s->tx_desc_addr[q] = gem_get_queue_base_addr(s,
                                          true, q);
                 } else {
-<<<<<<< HEAD
                     s->tx_desc_addr[q] +=
-=======
-                    s->tx_desc_addr[q] = packet_desc_addr +
->>>>>>> 82b2865e
                                          4 * gem_get_desc_len(s, false);
                 }
                 DB_PRINT("TX descriptor next: 0x%08x\n", s->tx_desc_addr[q]);
@@ -1351,15 +1268,9 @@
                 packet_desc_addr += 4 * gem_get_desc_len(s, false);
             }
             DB_PRINT("read descriptor 0x%" HWADDR_PRIx "\n", packet_desc_addr);
-<<<<<<< HEAD
-            address_space_read(&s->dma_as, packet_desc_addr, *s->attr,
-                             (uint8_t *)desc,
-                             sizeof(uint32_t) * gem_get_desc_len(s, false));
-=======
             address_space_read(&s->dma_as, packet_desc_addr,
-                              MEMTXATTRS_UNSPECIFIED, (uint8_t *)desc,
+                              *s->attr, (uint8_t *)desc,
                               sizeof(uint32_t) * gem_get_desc_len(s, false));
->>>>>>> 82b2865e
         }
 
         if (tx_desc_get_used(desc)) {
@@ -1417,18 +1328,11 @@
     s->regs[GEM_TXPARTIALSF] = 0x000003ff;
     s->regs[GEM_RXPARTIALSF] = 0x000003ff;
     s->regs[GEM_MODID] = s->revision;
-<<<<<<< HEAD
     s->regs[GEM_DESCONF] = 0x02D00111;
     s->regs[GEM_DESCONF2] = 0x2ab12800;
     s->regs[GEM_DESCONF5] = 0x002f2045;
     s->regs[GEM_DESCONF6] = GEM_DESCONF6_64B_MASK;
     s->regs[GEM_INT_Q1_MASK] = 0x00000CE6;
-=======
-    s->regs[GEM_DESCONF] = 0x02500111;
-    s->regs[GEM_DESCONF2] = 0x2ab13fff;
-    s->regs[GEM_DESCONF5] = 0x002f2045;
-    s->regs[GEM_DESCONF6] = GEM_DESCONF6_64B_MASK;
->>>>>>> 82b2865e
 
     if (s->num_priority_queues > 1) {
         queues_mask = MAKE_64BIT_MASK(1, s->num_priority_queues - 1);
@@ -1706,11 +1610,7 @@
     int i;
 
     address_space_init(&s->dma_as,
-<<<<<<< HEAD
-                       s->dma_mr ? s->dma_mr : get_system_memory(), NULL);
-=======
                        s->dma_mr ? s->dma_mr : get_system_memory(), "dma");
->>>>>>> 82b2865e
 
     if (s->num_priority_queues == 0 ||
         s->num_priority_queues > MAX_PRIORITY_QUEUES) {
@@ -1758,20 +1658,16 @@
     object_property_add_link(obj, "dma", TYPE_MEMORY_REGION,
                              (Object **)&s->dma_mr,
                              qdev_prop_allow_set_link_before_realize,
-<<<<<<< HEAD
-                             OBJ_PROP_LINK_UNREF_ON_RELEASE,
+                             OBJ_PROP_LINK_STRONG,
                              &error_abort);
     object_property_add_link(obj, "memattr", TYPE_MEMORY_TRANSACTION_ATTR,
                              (Object **)&s->attr,
                              qdev_prop_allow_set_link_before_realize,
-                             OBJ_PROP_LINK_UNREF_ON_RELEASE,
+                             OBJ_PROP_LINK_STRONG,
                              &error_abort);
     object_property_add_link(obj, "mdio", TYPE_MDIO, (Object **)&s->mdio,
                              qdev_prop_allow_set_link,
-                             OBJ_PROP_LINK_UNREF_ON_RELEASE,
-=======
                              OBJ_PROP_LINK_STRONG,
->>>>>>> 82b2865e
                              &error_abort);
 }
 
