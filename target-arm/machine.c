#include "qemu/osdep.h"
<<<<<<< HEAD
=======
#include "qemu-common.h"
#include "cpu.h"
>>>>>>> 7124ccf8
#include "hw/hw.h"
#include "hw/boards.h"
#include "qemu/error-report.h"
#include "sysemu/kvm.h"
#include "kvm_arm.h"
#include "internals.h"
#include "migration/cpu.h"

static bool vfp_needed(void *opaque)
{
    ARMCPU *cpu = opaque;
    CPUARMState *env = &cpu->env;

    return arm_feature(env, ARM_FEATURE_VFP);
}

static int get_fpscr(QEMUFile *f, void *opaque, size_t size)
{
    ARMCPU *cpu = opaque;
    CPUARMState *env = &cpu->env;
    uint32_t val = qemu_get_be32(f);

    vfp_set_fpscr(env, val);
    return 0;
}

static void put_fpscr(QEMUFile *f, void *opaque, size_t size)
{
    ARMCPU *cpu = opaque;
    CPUARMState *env = &cpu->env;

    qemu_put_be32(f, vfp_get_fpscr(env));
}

static const VMStateInfo vmstate_fpscr = {
    .name = "fpscr",
    .get = get_fpscr,
    .put = put_fpscr,
};

static const VMStateDescription vmstate_vfp = {
    .name = "cpu/vfp",
    .version_id = 3,
    .minimum_version_id = 3,
    .needed = vfp_needed,
    .fields = (VMStateField[]) {
        VMSTATE_FLOAT64_ARRAY(env.vfp.regs, ARMCPU, 64),
        /* The xregs array is a little awkward because element 1 (FPSCR)
         * requires a specific accessor, so we have to split it up in
         * the vmstate:
         */
        VMSTATE_UINT32(env.vfp.xregs[0], ARMCPU),
        VMSTATE_UINT32_SUB_ARRAY(env.vfp.xregs, ARMCPU, 2, 14),
        {
            .name = "fpscr",
            .version_id = 0,
            .size = sizeof(uint32_t),
            .info = &vmstate_fpscr,
            .flags = VMS_SINGLE,
            .offset = 0,
        },
        VMSTATE_END_OF_LIST()
    }
};

static bool iwmmxt_needed(void *opaque)
{
    ARMCPU *cpu = opaque;
    CPUARMState *env = &cpu->env;

    return arm_feature(env, ARM_FEATURE_IWMMXT);
}

static const VMStateDescription vmstate_iwmmxt = {
    .name = "cpu/iwmmxt",
    .version_id = 1,
    .minimum_version_id = 1,
    .needed = iwmmxt_needed,
    .fields = (VMStateField[]) {
        VMSTATE_UINT64_ARRAY(env.iwmmxt.regs, ARMCPU, 16),
        VMSTATE_UINT32_ARRAY(env.iwmmxt.cregs, ARMCPU, 16),
        VMSTATE_END_OF_LIST()
    }
};

static bool m_needed(void *opaque)
{
    ARMCPU *cpu = opaque;
    CPUARMState *env = &cpu->env;

    return arm_feature(env, ARM_FEATURE_M);
}

static const VMStateDescription vmstate_m = {
    .name = "cpu/m",
    .version_id = 1,
    .minimum_version_id = 1,
    .needed = m_needed,
    .fields = (VMStateField[]) {
        VMSTATE_UINT32(env.v7m.other_sp, ARMCPU),
        VMSTATE_UINT32(env.v7m.vecbase, ARMCPU),
        VMSTATE_UINT32(env.v7m.basepri, ARMCPU),
        VMSTATE_UINT32(env.v7m.control, ARMCPU),
        VMSTATE_INT32(env.v7m.current_sp, ARMCPU),
        VMSTATE_INT32(env.v7m.exception, ARMCPU),
        VMSTATE_END_OF_LIST()
    }
};

static bool thumb2ee_needed(void *opaque)
{
    ARMCPU *cpu = opaque;
    CPUARMState *env = &cpu->env;

    return arm_feature(env, ARM_FEATURE_THUMB2EE);
}

static const VMStateDescription vmstate_thumb2ee = {
    .name = "cpu/thumb2ee",
    .version_id = 1,
    .minimum_version_id = 1,
    .needed = thumb2ee_needed,
    .fields = (VMStateField[]) {
        VMSTATE_UINT32(env.teecr, ARMCPU),
        VMSTATE_UINT32(env.teehbr, ARMCPU),
        VMSTATE_END_OF_LIST()
    }
};

static bool pmsav7_needed(void *opaque)
{
    ARMCPU *cpu = opaque;
    CPUARMState *env = &cpu->env;

    return arm_feature(env, ARM_FEATURE_MPU) &&
           arm_feature(env, ARM_FEATURE_V7);
}

static bool pmsav7_rgnr_vmstate_validate(void *opaque, int version_id)
{
    ARMCPU *cpu = opaque;

    return cpu->env.cp15.c6_rgnr < cpu->pmsav7_dregion;
}

static const VMStateDescription vmstate_pmsav7 = {
    .name = "cpu/pmsav7",
    .version_id = 1,
    .minimum_version_id = 1,
    .needed = pmsav7_needed,
    .fields = (VMStateField[]) {
        VMSTATE_VARRAY_UINT32(env.pmsav7.drbar, ARMCPU, pmsav7_dregion, 0,
                              vmstate_info_uint32, uint32_t),
        VMSTATE_VARRAY_UINT32(env.pmsav7.drsr, ARMCPU, pmsav7_dregion, 0,
                              vmstate_info_uint32, uint32_t),
        VMSTATE_VARRAY_UINT32(env.pmsav7.dracr, ARMCPU, pmsav7_dregion, 0,
                              vmstate_info_uint32, uint32_t),
        VMSTATE_VALIDATE("rgnr is valid", pmsav7_rgnr_vmstate_validate),
        VMSTATE_END_OF_LIST()
    }
};

static int get_cpsr(QEMUFile *f, void *opaque, size_t size)
{
    ARMCPU *cpu = opaque;
    CPUARMState *env = &cpu->env;
    uint32_t val = qemu_get_be32(f);

    env->aarch64 = ((val & PSTATE_nRW) == 0);

    if (is_a64(env)) {
        pstate_write(env, val);
        return 0;
    }

    cpsr_write(env, val, 0xffffffff, CPSRWriteRaw);
    return 0;
}

static void put_cpsr(QEMUFile *f, void *opaque, size_t size)
{
    ARMCPU *cpu = opaque;
    CPUARMState *env = &cpu->env;
    uint32_t val;

    if (is_a64(env)) {
        val = pstate_read(env);
    } else {
        val = cpsr_read(env);
    }

    qemu_put_be32(f, val);
}

static const VMStateInfo vmstate_cpsr = {
    .name = "cpsr",
    .get = get_cpsr,
    .put = put_cpsr,
};

static void cpu_pre_save(void *opaque)
{
    ARMCPU *cpu = opaque;

    if (kvm_enabled()) {
        if (!write_kvmstate_to_list(cpu)) {
            /* This should never fail */
            abort();
        }
    } else {
        if (!write_cpustate_to_list(cpu)) {
            /* This should never fail. */
            abort();
        }
    }

    cpu->cpreg_vmstate_array_len = cpu->cpreg_array_len;
    memcpy(cpu->cpreg_vmstate_indexes, cpu->cpreg_indexes,
           cpu->cpreg_array_len * sizeof(uint64_t));
    memcpy(cpu->cpreg_vmstate_values, cpu->cpreg_values,
           cpu->cpreg_array_len * sizeof(uint64_t));
}

static int cpu_post_load(void *opaque, int version_id)
{
    ARMCPU *cpu = opaque;
    int i, v;

    /* Update the values list from the incoming migration data.
     * Anything in the incoming data which we don't know about is
     * a migration failure; anything we know about but the incoming
     * data doesn't specify retains its current (reset) value.
     * The indexes list remains untouched -- we only inspect the
     * incoming migration index list so we can match the values array
     * entries with the right slots in our own values array.
     */

    for (i = 0, v = 0; i < cpu->cpreg_array_len
             && v < cpu->cpreg_vmstate_array_len; i++) {
        if (cpu->cpreg_vmstate_indexes[v] > cpu->cpreg_indexes[i]) {
            /* register in our list but not incoming : skip it */
            continue;
        }
        if (cpu->cpreg_vmstate_indexes[v] < cpu->cpreg_indexes[i]) {
            /* register in their list but not ours: fail migration */
            return -1;
        }
        /* matching register, copy the value over */
        cpu->cpreg_values[i] = cpu->cpreg_vmstate_values[v];
        v++;
    }

    if (kvm_enabled()) {
        if (!write_list_to_kvmstate(cpu, KVM_PUT_FULL_STATE)) {
            return -1;
        }
        /* Note that it's OK for the TCG side not to know about
         * every register in the list; KVM is authoritative if
         * we're using it.
         */
        write_list_to_cpustate(cpu);
    } else {
        if (!write_list_to_cpustate(cpu)) {
            return -1;
        }
    }

    hw_breakpoint_update_all(cpu);
    hw_watchpoint_update_all(cpu);

    return 0;
}

const VMStateDescription vmstate_arm_cpu = {
    .name = "cpu",
    .version_id = 22,
    .minimum_version_id = 22,
    .pre_save = cpu_pre_save,
    .post_load = cpu_post_load,
    .fields = (VMStateField[]) {
        VMSTATE_UINT32_ARRAY(env.regs, ARMCPU, 16),
        VMSTATE_UINT64_ARRAY(env.xregs, ARMCPU, 32),
        VMSTATE_UINT64(env.pc, ARMCPU),
        {
            .name = "cpsr",
            .version_id = 0,
            .size = sizeof(uint32_t),
            .info = &vmstate_cpsr,
            .flags = VMS_SINGLE,
            .offset = 0,
        },
        VMSTATE_UINT32(env.spsr, ARMCPU),
        VMSTATE_UINT64_ARRAY(env.banked_spsr, ARMCPU, 8),
        VMSTATE_UINT32_ARRAY(env.banked_r13, ARMCPU, 8),
        VMSTATE_UINT32_ARRAY(env.banked_r14, ARMCPU, 8),
        VMSTATE_UINT32_ARRAY(env.usr_regs, ARMCPU, 5),
        VMSTATE_UINT32_ARRAY(env.fiq_regs, ARMCPU, 5),
        VMSTATE_UINT64_ARRAY(env.elr_el, ARMCPU, 4),
        VMSTATE_UINT64_ARRAY(env.sp_el, ARMCPU, 4),
        /* The length-check must come before the arrays to avoid
         * incoming data possibly overflowing the array.
         */
        VMSTATE_INT32_POSITIVE_LE(cpreg_vmstate_array_len, ARMCPU),
        VMSTATE_VARRAY_INT32(cpreg_vmstate_indexes, ARMCPU,
                             cpreg_vmstate_array_len,
                             0, vmstate_info_uint64, uint64_t),
        VMSTATE_VARRAY_INT32(cpreg_vmstate_values, ARMCPU,
                             cpreg_vmstate_array_len,
                             0, vmstate_info_uint64, uint64_t),
        VMSTATE_UINT64(env.exclusive_addr, ARMCPU),
        VMSTATE_UINT64(env.exclusive_val, ARMCPU),
        VMSTATE_UINT64(env.exclusive_high, ARMCPU),
        VMSTATE_UINT64(env.features, ARMCPU),
        VMSTATE_UINT32(env.exception.syndrome, ARMCPU),
        VMSTATE_UINT32(env.exception.fsr, ARMCPU),
        VMSTATE_UINT64(env.exception.vaddress, ARMCPU),
        VMSTATE_TIMER_PTR(gt_timer[GTIMER_PHYS], ARMCPU),
        VMSTATE_TIMER_PTR(gt_timer[GTIMER_VIRT], ARMCPU),
        VMSTATE_BOOL(powered_off, ARMCPU),
        VMSTATE_END_OF_LIST()
    },
    .subsections = (const VMStateDescription*[]) {
        &vmstate_vfp,
        &vmstate_iwmmxt,
        &vmstate_m,
        &vmstate_thumb2ee,
        &vmstate_pmsav7,
        NULL
    }
};

const char *gicv3_class_name(void)
{
    if (kvm_irqchip_in_kernel()) {
#ifdef TARGET_AARCH64
        return "kvm-arm-gicv3";
#else
        error_report("KVM GICv3 acceleration is not supported on this "
                     "platform");
#endif
    } else {
        /* TODO: Software emulation is not implemented yet */
        error_report("KVM is currently required for GICv3 emulation");
    }

    exit(1);
}<|MERGE_RESOLUTION|>--- conflicted
+++ resolved
@@ -1,9 +1,6 @@
 #include "qemu/osdep.h"
-<<<<<<< HEAD
-=======
 #include "qemu-common.h"
 #include "cpu.h"
->>>>>>> 7124ccf8
 #include "hw/hw.h"
 #include "hw/boards.h"
 #include "qemu/error-report.h"
@@ -333,21 +330,4 @@
         &vmstate_pmsav7,
         NULL
     }
-};
-
-const char *gicv3_class_name(void)
-{
-    if (kvm_irqchip_in_kernel()) {
-#ifdef TARGET_AARCH64
-        return "kvm-arm-gicv3";
-#else
-        error_report("KVM GICv3 acceleration is not supported on this "
-                     "platform");
-#endif
-    } else {
-        /* TODO: Software emulation is not implemented yet */
-        error_report("KVM is currently required for GICv3 emulation");
-    }
-
-    exit(1);
-}+};