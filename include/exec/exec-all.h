--- conflicted
+++ resolved
@@ -509,13 +509,8 @@
 
 MemoryRegionSection *
 address_space_translate_for_iotlb(CPUState *cpu, int asidx, hwaddr addr,
-<<<<<<< HEAD
-                                  hwaddr *xlat, hwaddr *plen, int *prot,
-                                  MemTxAttrs *attr);
-=======
                                   hwaddr *xlat, hwaddr *plen,
                                   MemTxAttrs attrs, int *prot);
->>>>>>> 82b2865e
 hwaddr memory_region_section_get_iotlb(CPUState *cpu,
                                        MemoryRegionSection *section,
                                        target_ulong vaddr,
