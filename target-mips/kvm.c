/*
 * This file is subject to the terms and conditions of the GNU General Public
 * License.  See the file "COPYING" in the main directory of this archive
 * for more details.
 *
 * KVM/MIPS: MIPS specific KVM APIs
 *
 * Copyright (C) 2012-2014 Imagination Technologies Ltd.
 * Authors: Sanjay Lal <sanjayl@kymasys.com>
*/

#include "qemu/osdep.h"
#include <sys/ioctl.h>

#include <linux/kvm.h>

#include "qemu-common.h"
#include "cpu.h"
#include "qemu/error-report.h"
#include "qemu/timer.h"
#include "sysemu/sysemu.h"
#include "sysemu/kvm.h"
#include "sysemu/cpus.h"
#include "kvm_mips.h"
#include "exec/memattrs.h"

#define DEBUG_KVM 0

#define DPRINTF(fmt, ...) \
    do { if (DEBUG_KVM) { fprintf(stderr, fmt, ## __VA_ARGS__); } } while (0)

static int kvm_mips_fpu_cap;
static int kvm_mips_msa_cap;

const KVMCapabilityInfo kvm_arch_required_capabilities[] = {
    KVM_CAP_LAST_INFO
};

static void kvm_mips_update_state(void *opaque, int running, RunState state);

unsigned long kvm_arch_vcpu_id(CPUState *cs)
{
    return cs->cpu_index;
}

int kvm_arch_init(MachineState *ms, KVMState *s)
{
    /* MIPS has 128 signals */
    kvm_set_sigmask_len(s, 16);

    kvm_mips_fpu_cap = kvm_check_extension(s, KVM_CAP_MIPS_FPU);
    kvm_mips_msa_cap = kvm_check_extension(s, KVM_CAP_MIPS_MSA);

    DPRINTF("%s\n", __func__);
    return 0;
}

int kvm_arch_init_vcpu(CPUState *cs)
{
    MIPSCPU *cpu = MIPS_CPU(cs);
    CPUMIPSState *env = &cpu->env;
    int ret = 0;

    qemu_add_vm_change_state_handler(kvm_mips_update_state, cs);

    if (kvm_mips_fpu_cap && env->CP0_Config1 & (1 << CP0C1_FP)) {
        ret = kvm_vcpu_enable_cap(cs, KVM_CAP_MIPS_FPU, 0, 0);
        if (ret < 0) {
            /* mark unsupported so it gets disabled on reset */
            kvm_mips_fpu_cap = 0;
            ret = 0;
        }
    }

    if (kvm_mips_msa_cap && env->CP0_Config3 & (1 << CP0C3_MSAP)) {
        ret = kvm_vcpu_enable_cap(cs, KVM_CAP_MIPS_MSA, 0, 0);
        if (ret < 0) {
            /* mark unsupported so it gets disabled on reset */
            kvm_mips_msa_cap = 0;
            ret = 0;
        }
    }

    DPRINTF("%s\n", __func__);
    return ret;
}

void kvm_mips_reset_vcpu(MIPSCPU *cpu)
{
    CPUMIPSState *env = &cpu->env;

    if (!kvm_mips_fpu_cap && env->CP0_Config1 & (1 << CP0C1_FP)) {
        fprintf(stderr, "Warning: KVM does not support FPU, disabling\n");
        env->CP0_Config1 &= ~(1 << CP0C1_FP);
    }
    if (!kvm_mips_msa_cap && env->CP0_Config3 & (1 << CP0C3_MSAP)) {
        fprintf(stderr, "Warning: KVM does not support MSA, disabling\n");
        env->CP0_Config3 &= ~(1 << CP0C3_MSAP);
    }

    DPRINTF("%s\n", __func__);
}

int kvm_arch_insert_sw_breakpoint(CPUState *cs, struct kvm_sw_breakpoint *bp)
{
    DPRINTF("%s\n", __func__);
    return 0;
}

int kvm_arch_remove_sw_breakpoint(CPUState *cs, struct kvm_sw_breakpoint *bp)
{
    DPRINTF("%s\n", __func__);
    return 0;
}

static inline int cpu_mips_io_interrupts_pending(MIPSCPU *cpu)
{
    CPUMIPSState *env = &cpu->env;

    return env->CP0_Cause & (0x1 << (2 + CP0Ca_IP));
}


void kvm_arch_pre_run(CPUState *cs, struct kvm_run *run)
{
    MIPSCPU *cpu = MIPS_CPU(cs);
    int r;
    struct kvm_mips_interrupt intr;

    qemu_mutex_lock_iothread();

    if ((cs->interrupt_request & CPU_INTERRUPT_HARD) &&
            cpu_mips_io_interrupts_pending(cpu)) {
        intr.cpu = -1;
        intr.irq = 2;
        r = kvm_vcpu_ioctl(cs, KVM_INTERRUPT, &intr);
        if (r < 0) {
            error_report("%s: cpu %d: failed to inject IRQ %x",
                         __func__, cs->cpu_index, intr.irq);
        }
    }

    qemu_mutex_unlock_iothread();
}

MemTxAttrs kvm_arch_post_run(CPUState *cs, struct kvm_run *run)
{
    return MEMTXATTRS_UNSPECIFIED;
}

int kvm_arch_process_async_events(CPUState *cs)
{
    return cs->halted;
}

int kvm_arch_handle_exit(CPUState *cs, struct kvm_run *run)
{
    int ret;

    DPRINTF("%s\n", __func__);
    switch (run->exit_reason) {
    default:
        error_report("%s: unknown exit reason %d",
                     __func__, run->exit_reason);
        ret = -1;
        break;
    }

    return ret;
}

bool kvm_arch_stop_on_emulation_error(CPUState *cs)
{
    DPRINTF("%s\n", __func__);
    return true;
}

int kvm_arch_on_sigbus_vcpu(CPUState *cs, int code, void *addr)
{
    DPRINTF("%s\n", __func__);
    return 1;
}

int kvm_arch_on_sigbus(int code, void *addr)
{
    DPRINTF("%s\n", __func__);
    return 1;
}

void kvm_arch_init_irq_routing(KVMState *s)
{
}

int kvm_mips_set_interrupt(MIPSCPU *cpu, int irq, int level)
{
    CPUState *cs = CPU(cpu);
    struct kvm_mips_interrupt intr;

    if (!kvm_enabled()) {
        return 0;
    }

    intr.cpu = -1;

    if (level) {
        intr.irq = irq;
    } else {
        intr.irq = -irq;
    }

    kvm_vcpu_ioctl(cs, KVM_INTERRUPT, &intr);

    return 0;
}

int kvm_mips_set_ipi_interrupt(MIPSCPU *cpu, int irq, int level)
{
    CPUState *cs = current_cpu;
    CPUState *dest_cs = CPU(cpu);
    struct kvm_mips_interrupt intr;

    if (!kvm_enabled()) {
        return 0;
    }

    intr.cpu = dest_cs->cpu_index;

    if (level) {
        intr.irq = irq;
    } else {
        intr.irq = -irq;
    }

    DPRINTF("%s: CPU %d, IRQ: %d\n", __func__, intr.cpu, intr.irq);

    kvm_vcpu_ioctl(cs, KVM_INTERRUPT, &intr);

    return 0;
}

#define MIPS_CP0_32(_R, _S)                                     \
    (KVM_REG_MIPS_CP0 | KVM_REG_SIZE_U32 | (8 * (_R) + (_S)))

#define MIPS_CP0_64(_R, _S)                                     \
    (KVM_REG_MIPS_CP0 | KVM_REG_SIZE_U64 | (8 * (_R) + (_S)))

#define KVM_REG_MIPS_CP0_INDEX          MIPS_CP0_32(0, 0)
#define KVM_REG_MIPS_CP0_CONTEXT        MIPS_CP0_64(4, 0)
#define KVM_REG_MIPS_CP0_USERLOCAL      MIPS_CP0_64(4, 2)
#define KVM_REG_MIPS_CP0_PAGEMASK       MIPS_CP0_32(5, 0)
#define KVM_REG_MIPS_CP0_WIRED          MIPS_CP0_32(6, 0)
#define KVM_REG_MIPS_CP0_HWRENA         MIPS_CP0_32(7, 0)
#define KVM_REG_MIPS_CP0_BADVADDR       MIPS_CP0_64(8, 0)
#define KVM_REG_MIPS_CP0_COUNT          MIPS_CP0_32(9, 0)
#define KVM_REG_MIPS_CP0_ENTRYHI        MIPS_CP0_64(10, 0)
#define KVM_REG_MIPS_CP0_COMPARE        MIPS_CP0_32(11, 0)
#define KVM_REG_MIPS_CP0_STATUS         MIPS_CP0_32(12, 0)
#define KVM_REG_MIPS_CP0_CAUSE          MIPS_CP0_32(13, 0)
#define KVM_REG_MIPS_CP0_EPC            MIPS_CP0_64(14, 0)
#define KVM_REG_MIPS_CP0_PRID           MIPS_CP0_32(15, 0)
#define KVM_REG_MIPS_CP0_CONFIG         MIPS_CP0_32(16, 0)
#define KVM_REG_MIPS_CP0_CONFIG1        MIPS_CP0_32(16, 1)
#define KVM_REG_MIPS_CP0_CONFIG2        MIPS_CP0_32(16, 2)
#define KVM_REG_MIPS_CP0_CONFIG3        MIPS_CP0_32(16, 3)
#define KVM_REG_MIPS_CP0_CONFIG4        MIPS_CP0_32(16, 4)
#define KVM_REG_MIPS_CP0_CONFIG5        MIPS_CP0_32(16, 5)
#define KVM_REG_MIPS_CP0_ERROREPC       MIPS_CP0_64(30, 0)

static inline int kvm_mips_put_one_reg(CPUState *cs, uint64_t reg_id,
                                       int32_t *addr)
{
    struct kvm_one_reg cp0reg = {
        .id = reg_id,
        .addr = (uintptr_t)addr
    };

    return kvm_vcpu_ioctl(cs, KVM_SET_ONE_REG, &cp0reg);
}

static inline int kvm_mips_put_one_ureg(CPUState *cs, uint64_t reg_id,
                                        uint32_t *addr)
{
    struct kvm_one_reg cp0reg = {
        .id = reg_id,
        .addr = (uintptr_t)addr
    };

    return kvm_vcpu_ioctl(cs, KVM_SET_ONE_REG, &cp0reg);
}

static inline int kvm_mips_put_one_ulreg(CPUState *cs, uint64_t reg_id,
                                         target_ulong *addr)
{
    uint64_t val64 = *addr;
    struct kvm_one_reg cp0reg = {
        .id = reg_id,
        .addr = (uintptr_t)&val64
    };

    return kvm_vcpu_ioctl(cs, KVM_SET_ONE_REG, &cp0reg);
}

static inline int kvm_mips_put_one_reg64(CPUState *cs, uint64_t reg_id,
                                         int64_t *addr)
{
    struct kvm_one_reg cp0reg = {
        .id = reg_id,
        .addr = (uintptr_t)addr
    };

    return kvm_vcpu_ioctl(cs, KVM_SET_ONE_REG, &cp0reg);
}

static inline int kvm_mips_put_one_ureg64(CPUState *cs, uint64_t reg_id,
                                          uint64_t *addr)
{
    struct kvm_one_reg cp0reg = {
        .id = reg_id,
        .addr = (uintptr_t)addr
    };

    return kvm_vcpu_ioctl(cs, KVM_SET_ONE_REG, &cp0reg);
}

static inline int kvm_mips_get_one_reg(CPUState *cs, uint64_t reg_id,
                                       int32_t *addr)
{
    struct kvm_one_reg cp0reg = {
        .id = reg_id,
        .addr = (uintptr_t)addr
    };

    return kvm_vcpu_ioctl(cs, KVM_GET_ONE_REG, &cp0reg);
<<<<<<< HEAD
}

static inline int kvm_mips_get_one_ureg(CPUState *cs, uint64_t reg_id,
                                        uint32_t *addr)
{
    struct kvm_one_reg cp0reg = {
        .id = reg_id,
        .addr = (uintptr_t)addr
    };

    return kvm_vcpu_ioctl(cs, KVM_GET_ONE_REG, &cp0reg);
}

=======
}

static inline int kvm_mips_get_one_ureg(CPUState *cs, uint64_t reg_id,
                                        uint32_t *addr)
{
    struct kvm_one_reg cp0reg = {
        .id = reg_id,
        .addr = (uintptr_t)addr
    };

    return kvm_vcpu_ioctl(cs, KVM_GET_ONE_REG, &cp0reg);
}

>>>>>>> 7124ccf8
static inline int kvm_mips_get_one_ulreg(CPUState *cs, uint64_t reg_id,
                                         target_ulong *addr)
{
    int ret;
    uint64_t val64 = 0;
    struct kvm_one_reg cp0reg = {
        .id = reg_id,
        .addr = (uintptr_t)&val64
    };

    ret = kvm_vcpu_ioctl(cs, KVM_GET_ONE_REG, &cp0reg);
    if (ret >= 0) {
        *addr = val64;
    }
    return ret;
}

static inline int kvm_mips_get_one_reg64(CPUState *cs, uint64_t reg_id,
                                         int64_t *addr)
<<<<<<< HEAD
{
    struct kvm_one_reg cp0reg = {
        .id = reg_id,
        .addr = (uintptr_t)addr
    };

    return kvm_vcpu_ioctl(cs, KVM_GET_ONE_REG, &cp0reg);
}

static inline int kvm_mips_get_one_ureg64(CPUState *cs, uint64_t reg_id,
                                          uint64_t *addr)
=======
>>>>>>> 7124ccf8
{
    struct kvm_one_reg cp0reg = {
        .id = reg_id,
        .addr = (uintptr_t)addr
    };

    return kvm_vcpu_ioctl(cs, KVM_GET_ONE_REG, &cp0reg);
}

<<<<<<< HEAD
=======
static inline int kvm_mips_get_one_ureg64(CPUState *cs, uint64_t reg_id,
                                          uint64_t *addr)
{
    struct kvm_one_reg cp0reg = {
        .id = reg_id,
        .addr = (uintptr_t)addr
    };

    return kvm_vcpu_ioctl(cs, KVM_GET_ONE_REG, &cp0reg);
}

>>>>>>> 7124ccf8
#define KVM_REG_MIPS_CP0_CONFIG_MASK    (1U << CP0C0_M)
#define KVM_REG_MIPS_CP0_CONFIG1_MASK   ((1U << CP0C1_M) | \
                                         (1U << CP0C1_FP))
#define KVM_REG_MIPS_CP0_CONFIG2_MASK   (1U << CP0C2_M)
#define KVM_REG_MIPS_CP0_CONFIG3_MASK   ((1U << CP0C3_M) | \
                                         (1U << CP0C3_MSAP))
#define KVM_REG_MIPS_CP0_CONFIG4_MASK   (1U << CP0C4_M)
#define KVM_REG_MIPS_CP0_CONFIG5_MASK   ((1U << CP0C5_MSAEn) | \
                                         (1U << CP0C5_UFE) | \
                                         (1U << CP0C5_FRE) | \
                                         (1U << CP0C5_UFR))

static inline int kvm_mips_change_one_reg(CPUState *cs, uint64_t reg_id,
                                          int32_t *addr, int32_t mask)
{
    int err;
    int32_t tmp, change;

    err = kvm_mips_get_one_reg(cs, reg_id, &tmp);
    if (err < 0) {
        return err;
    }

    /* only change bits in mask */
    change = (*addr ^ tmp) & mask;
    if (!change) {
        return 0;
    }

    tmp = tmp ^ change;
    return kvm_mips_put_one_reg(cs, reg_id, &tmp);
}

/*
 * We freeze the KVM timer when either the VM clock is stopped or the state is
 * saved (the state is dirty).
 */

/*
 * Save the state of the KVM timer when VM clock is stopped or state is synced
 * to QEMU.
 */
static int kvm_mips_save_count(CPUState *cs)
{
    MIPSCPU *cpu = MIPS_CPU(cs);
    CPUMIPSState *env = &cpu->env;
    uint64_t count_ctl;
    int err, ret = 0;

    /* freeze KVM timer */
    err = kvm_mips_get_one_ureg64(cs, KVM_REG_MIPS_COUNT_CTL, &count_ctl);
    if (err < 0) {
        DPRINTF("%s: Failed to get COUNT_CTL (%d)\n", __func__, err);
        ret = err;
    } else if (!(count_ctl & KVM_REG_MIPS_COUNT_CTL_DC)) {
        count_ctl |= KVM_REG_MIPS_COUNT_CTL_DC;
        err = kvm_mips_put_one_ureg64(cs, KVM_REG_MIPS_COUNT_CTL, &count_ctl);
        if (err < 0) {
            DPRINTF("%s: Failed to set COUNT_CTL.DC=1 (%d)\n", __func__, err);
            ret = err;
        }
    }

    /* read CP0_Cause */
    err = kvm_mips_get_one_reg(cs, KVM_REG_MIPS_CP0_CAUSE, &env->CP0_Cause);
    if (err < 0) {
        DPRINTF("%s: Failed to get CP0_CAUSE (%d)\n", __func__, err);
        ret = err;
    }

    /* read CP0_Count */
    err = kvm_mips_get_one_reg(cs, KVM_REG_MIPS_CP0_COUNT, &env->CP0_Count);
    if (err < 0) {
        DPRINTF("%s: Failed to get CP0_COUNT (%d)\n", __func__, err);
        ret = err;
    }

    return ret;
}

/*
 * Restore the state of the KVM timer when VM clock is restarted or state is
 * synced to KVM.
 */
static int kvm_mips_restore_count(CPUState *cs)
{
    MIPSCPU *cpu = MIPS_CPU(cs);
    CPUMIPSState *env = &cpu->env;
    uint64_t count_ctl;
    int err_dc, err, ret = 0;

    /* check the timer is frozen */
    err_dc = kvm_mips_get_one_ureg64(cs, KVM_REG_MIPS_COUNT_CTL, &count_ctl);
    if (err_dc < 0) {
        DPRINTF("%s: Failed to get COUNT_CTL (%d)\n", __func__, err_dc);
        ret = err_dc;
    } else if (!(count_ctl & KVM_REG_MIPS_COUNT_CTL_DC)) {
        /* freeze timer (sets COUNT_RESUME for us) */
        count_ctl |= KVM_REG_MIPS_COUNT_CTL_DC;
        err = kvm_mips_put_one_ureg64(cs, KVM_REG_MIPS_COUNT_CTL, &count_ctl);
        if (err < 0) {
            DPRINTF("%s: Failed to set COUNT_CTL.DC=1 (%d)\n", __func__, err);
            ret = err;
        }
    }

    /* load CP0_Cause */
    err = kvm_mips_put_one_reg(cs, KVM_REG_MIPS_CP0_CAUSE, &env->CP0_Cause);
    if (err < 0) {
        DPRINTF("%s: Failed to put CP0_CAUSE (%d)\n", __func__, err);
        ret = err;
    }

    /* load CP0_Count */
    err = kvm_mips_put_one_reg(cs, KVM_REG_MIPS_CP0_COUNT, &env->CP0_Count);
    if (err < 0) {
        DPRINTF("%s: Failed to put CP0_COUNT (%d)\n", __func__, err);
        ret = err;
    }

    /* resume KVM timer */
    if (err_dc >= 0) {
        count_ctl &= ~KVM_REG_MIPS_COUNT_CTL_DC;
        err = kvm_mips_put_one_ureg64(cs, KVM_REG_MIPS_COUNT_CTL, &count_ctl);
        if (err < 0) {
            DPRINTF("%s: Failed to set COUNT_CTL.DC=0 (%d)\n", __func__, err);
            ret = err;
        }
    }

    return ret;
}

/*
 * Handle the VM clock being started or stopped
 */
static void kvm_mips_update_state(void *opaque, int running, RunState state)
{
    CPUState *cs = opaque;
    int ret;
    uint64_t count_resume;

    /*
     * If state is already dirty (synced to QEMU) then the KVM timer state is
     * already saved and can be restored when it is synced back to KVM.
     */
    if (!running) {
        if (!cs->kvm_vcpu_dirty) {
            ret = kvm_mips_save_count(cs);
            if (ret < 0) {
                fprintf(stderr, "Failed saving count\n");
            }
        }
    } else {
        /* Set clock restore time to now */
        count_resume = qemu_clock_get_ns(QEMU_CLOCK_REALTIME);
        ret = kvm_mips_put_one_ureg64(cs, KVM_REG_MIPS_COUNT_RESUME,
                                      &count_resume);
        if (ret < 0) {
            fprintf(stderr, "Failed setting COUNT_RESUME\n");
            return;
        }

        if (!cs->kvm_vcpu_dirty) {
            ret = kvm_mips_restore_count(cs);
            if (ret < 0) {
                fprintf(stderr, "Failed restoring count\n");
            }
        }
    }
}

static int kvm_mips_put_fpu_registers(CPUState *cs, int level)
{
    MIPSCPU *cpu = MIPS_CPU(cs);
    CPUMIPSState *env = &cpu->env;
    int err, ret = 0;
    unsigned int i;

    /* Only put FPU state if we're emulating a CPU with an FPU */
    if (env->CP0_Config1 & (1 << CP0C1_FP)) {
        /* FPU Control Registers */
        if (level == KVM_PUT_FULL_STATE) {
            err = kvm_mips_put_one_ureg(cs, KVM_REG_MIPS_FCR_IR,
                                        &env->active_fpu.fcr0);
            if (err < 0) {
                DPRINTF("%s: Failed to put FCR_IR (%d)\n", __func__, err);
                ret = err;
            }
        }
        err = kvm_mips_put_one_ureg(cs, KVM_REG_MIPS_FCR_CSR,
                                    &env->active_fpu.fcr31);
        if (err < 0) {
            DPRINTF("%s: Failed to put FCR_CSR (%d)\n", __func__, err);
            ret = err;
        }

        /*
         * FPU register state is a subset of MSA vector state, so don't put FPU
         * registers if we're emulating a CPU with MSA.
         */
        if (!(env->CP0_Config3 & (1 << CP0C3_MSAP))) {
            /* Floating point registers */
            for (i = 0; i < 32; ++i) {
                if (env->CP0_Status & (1 << CP0St_FR)) {
                    err = kvm_mips_put_one_ureg64(cs, KVM_REG_MIPS_FPR_64(i),
                                                  &env->active_fpu.fpr[i].d);
                } else {
                    err = kvm_mips_get_one_ureg(cs, KVM_REG_MIPS_FPR_32(i),
                                    &env->active_fpu.fpr[i].w[FP_ENDIAN_IDX]);
                }
                if (err < 0) {
                    DPRINTF("%s: Failed to put FPR%u (%d)\n", __func__, i, err);
                    ret = err;
                }
            }
        }
    }

    /* Only put MSA state if we're emulating a CPU with MSA */
    if (env->CP0_Config3 & (1 << CP0C3_MSAP)) {
        /* MSA Control Registers */
        if (level == KVM_PUT_FULL_STATE) {
            err = kvm_mips_put_one_reg(cs, KVM_REG_MIPS_MSA_IR,
                                       &env->msair);
            if (err < 0) {
                DPRINTF("%s: Failed to put MSA_IR (%d)\n", __func__, err);
                ret = err;
            }
        }
        err = kvm_mips_put_one_reg(cs, KVM_REG_MIPS_MSA_CSR,
                                   &env->active_tc.msacsr);
        if (err < 0) {
            DPRINTF("%s: Failed to put MSA_CSR (%d)\n", __func__, err);
            ret = err;
        }

        /* Vector registers (includes FP registers) */
        for (i = 0; i < 32; ++i) {
            /* Big endian MSA not supported by QEMU yet anyway */
            err = kvm_mips_put_one_reg64(cs, KVM_REG_MIPS_VEC_128(i),
                                         env->active_fpu.fpr[i].wr.d);
            if (err < 0) {
                DPRINTF("%s: Failed to put VEC%u (%d)\n", __func__, i, err);
                ret = err;
            }
        }
    }

    return ret;
}

static int kvm_mips_get_fpu_registers(CPUState *cs)
{
    MIPSCPU *cpu = MIPS_CPU(cs);
    CPUMIPSState *env = &cpu->env;
    int err, ret = 0;
    unsigned int i;

    /* Only get FPU state if we're emulating a CPU with an FPU */
    if (env->CP0_Config1 & (1 << CP0C1_FP)) {
        /* FPU Control Registers */
        err = kvm_mips_get_one_ureg(cs, KVM_REG_MIPS_FCR_IR,
                                    &env->active_fpu.fcr0);
        if (err < 0) {
            DPRINTF("%s: Failed to get FCR_IR (%d)\n", __func__, err);
            ret = err;
        }
        err = kvm_mips_get_one_ureg(cs, KVM_REG_MIPS_FCR_CSR,
                                    &env->active_fpu.fcr31);
        if (err < 0) {
            DPRINTF("%s: Failed to get FCR_CSR (%d)\n", __func__, err);
            ret = err;
        } else {
            restore_fp_status(env);
        }

        /*
         * FPU register state is a subset of MSA vector state, so don't save FPU
         * registers if we're emulating a CPU with MSA.
         */
        if (!(env->CP0_Config3 & (1 << CP0C3_MSAP))) {
            /* Floating point registers */
            for (i = 0; i < 32; ++i) {
                if (env->CP0_Status & (1 << CP0St_FR)) {
                    err = kvm_mips_get_one_ureg64(cs, KVM_REG_MIPS_FPR_64(i),
                                                  &env->active_fpu.fpr[i].d);
                } else {
                    err = kvm_mips_get_one_ureg(cs, KVM_REG_MIPS_FPR_32(i),
                                    &env->active_fpu.fpr[i].w[FP_ENDIAN_IDX]);
                }
                if (err < 0) {
                    DPRINTF("%s: Failed to get FPR%u (%d)\n", __func__, i, err);
                    ret = err;
                }
            }
        }
    }

    /* Only get MSA state if we're emulating a CPU with MSA */
    if (env->CP0_Config3 & (1 << CP0C3_MSAP)) {
        /* MSA Control Registers */
        err = kvm_mips_get_one_reg(cs, KVM_REG_MIPS_MSA_IR,
                                   &env->msair);
        if (err < 0) {
            DPRINTF("%s: Failed to get MSA_IR (%d)\n", __func__, err);
            ret = err;
        }
        err = kvm_mips_get_one_reg(cs, KVM_REG_MIPS_MSA_CSR,
                                   &env->active_tc.msacsr);
        if (err < 0) {
            DPRINTF("%s: Failed to get MSA_CSR (%d)\n", __func__, err);
            ret = err;
        } else {
            restore_msa_fp_status(env);
        }

        /* Vector registers (includes FP registers) */
        for (i = 0; i < 32; ++i) {
            /* Big endian MSA not supported by QEMU yet anyway */
            err = kvm_mips_get_one_reg64(cs, KVM_REG_MIPS_VEC_128(i),
                                         env->active_fpu.fpr[i].wr.d);
            if (err < 0) {
                DPRINTF("%s: Failed to get VEC%u (%d)\n", __func__, i, err);
                ret = err;
            }
        }
    }

    return ret;
}


static int kvm_mips_put_cp0_registers(CPUState *cs, int level)
{
    MIPSCPU *cpu = MIPS_CPU(cs);
    CPUMIPSState *env = &cpu->env;
    int err, ret = 0;

    (void)level;

    err = kvm_mips_put_one_reg(cs, KVM_REG_MIPS_CP0_INDEX, &env->CP0_Index);
    if (err < 0) {
        DPRINTF("%s: Failed to put CP0_INDEX (%d)\n", __func__, err);
        ret = err;
    }
    err = kvm_mips_put_one_ulreg(cs, KVM_REG_MIPS_CP0_CONTEXT,
                                 &env->CP0_Context);
    if (err < 0) {
        DPRINTF("%s: Failed to put CP0_CONTEXT (%d)\n", __func__, err);
        ret = err;
    }
    err = kvm_mips_put_one_ulreg(cs, KVM_REG_MIPS_CP0_USERLOCAL,
                                 &env->active_tc.CP0_UserLocal);
    if (err < 0) {
        DPRINTF("%s: Failed to put CP0_USERLOCAL (%d)\n", __func__, err);
        ret = err;
    }
    err = kvm_mips_put_one_reg(cs, KVM_REG_MIPS_CP0_PAGEMASK,
                               &env->CP0_PageMask);
    if (err < 0) {
        DPRINTF("%s: Failed to put CP0_PAGEMASK (%d)\n", __func__, err);
        ret = err;
    }
    err = kvm_mips_put_one_reg(cs, KVM_REG_MIPS_CP0_WIRED, &env->CP0_Wired);
    if (err < 0) {
        DPRINTF("%s: Failed to put CP0_WIRED (%d)\n", __func__, err);
        ret = err;
    }
    err = kvm_mips_put_one_reg(cs, KVM_REG_MIPS_CP0_HWRENA, &env->CP0_HWREna);
    if (err < 0) {
        DPRINTF("%s: Failed to put CP0_HWRENA (%d)\n", __func__, err);
        ret = err;
    }
    err = kvm_mips_put_one_ulreg(cs, KVM_REG_MIPS_CP0_BADVADDR,
                                 &env->CP0_BadVAddr);
    if (err < 0) {
        DPRINTF("%s: Failed to put CP0_BADVADDR (%d)\n", __func__, err);
        ret = err;
    }

    /* If VM clock stopped then state will be restored when it is restarted */
    if (runstate_is_running()) {
        err = kvm_mips_restore_count(cs);
        if (err < 0) {
            ret = err;
        }
    }

    err = kvm_mips_put_one_ulreg(cs, KVM_REG_MIPS_CP0_ENTRYHI,
                                 &env->CP0_EntryHi);
    if (err < 0) {
        DPRINTF("%s: Failed to put CP0_ENTRYHI (%d)\n", __func__, err);
        ret = err;
    }
    err = kvm_mips_put_one_reg(cs, KVM_REG_MIPS_CP0_COMPARE,
                               &env->CP0_Compare);
    if (err < 0) {
        DPRINTF("%s: Failed to put CP0_COMPARE (%d)\n", __func__, err);
        ret = err;
    }
    err = kvm_mips_put_one_reg(cs, KVM_REG_MIPS_CP0_STATUS, &env->CP0_Status);
    if (err < 0) {
        DPRINTF("%s: Failed to put CP0_STATUS (%d)\n", __func__, err);
        ret = err;
    }
    err = kvm_mips_put_one_ulreg(cs, KVM_REG_MIPS_CP0_EPC, &env->CP0_EPC);
    if (err < 0) {
        DPRINTF("%s: Failed to put CP0_EPC (%d)\n", __func__, err);
        ret = err;
    }
    err = kvm_mips_put_one_reg(cs, KVM_REG_MIPS_CP0_PRID, &env->CP0_PRid);
    if (err < 0) {
        DPRINTF("%s: Failed to put CP0_PRID (%d)\n", __func__, err);
        ret = err;
    }
    err = kvm_mips_change_one_reg(cs, KVM_REG_MIPS_CP0_CONFIG,
                                  &env->CP0_Config0,
                                  KVM_REG_MIPS_CP0_CONFIG_MASK);
    if (err < 0) {
        DPRINTF("%s: Failed to change CP0_CONFIG (%d)\n", __func__, err);
        ret = err;
    }
    err = kvm_mips_change_one_reg(cs, KVM_REG_MIPS_CP0_CONFIG1,
                                  &env->CP0_Config1,
                                  KVM_REG_MIPS_CP0_CONFIG1_MASK);
    if (err < 0) {
        DPRINTF("%s: Failed to change CP0_CONFIG1 (%d)\n", __func__, err);
        ret = err;
    }
    err = kvm_mips_change_one_reg(cs, KVM_REG_MIPS_CP0_CONFIG2,
                                  &env->CP0_Config2,
                                  KVM_REG_MIPS_CP0_CONFIG2_MASK);
    if (err < 0) {
        DPRINTF("%s: Failed to change CP0_CONFIG2 (%d)\n", __func__, err);
        ret = err;
    }
    err = kvm_mips_change_one_reg(cs, KVM_REG_MIPS_CP0_CONFIG3,
                                  &env->CP0_Config3,
                                  KVM_REG_MIPS_CP0_CONFIG3_MASK);
    if (err < 0) {
        DPRINTF("%s: Failed to change CP0_CONFIG3 (%d)\n", __func__, err);
        ret = err;
    }
    err = kvm_mips_change_one_reg(cs, KVM_REG_MIPS_CP0_CONFIG4,
                                  &env->CP0_Config4,
                                  KVM_REG_MIPS_CP0_CONFIG4_MASK);
    if (err < 0) {
        DPRINTF("%s: Failed to change CP0_CONFIG4 (%d)\n", __func__, err);
        ret = err;
    }
    err = kvm_mips_change_one_reg(cs, KVM_REG_MIPS_CP0_CONFIG5,
                                  &env->CP0_Config5,
                                  KVM_REG_MIPS_CP0_CONFIG5_MASK);
    if (err < 0) {
        DPRINTF("%s: Failed to change CP0_CONFIG5 (%d)\n", __func__, err);
        ret = err;
    }
    err = kvm_mips_put_one_ulreg(cs, KVM_REG_MIPS_CP0_ERROREPC,
                                 &env->CP0_ErrorEPC);
    if (err < 0) {
        DPRINTF("%s: Failed to put CP0_ERROREPC (%d)\n", __func__, err);
        ret = err;
    }

    return ret;
}

static int kvm_mips_get_cp0_registers(CPUState *cs)
{
    MIPSCPU *cpu = MIPS_CPU(cs);
    CPUMIPSState *env = &cpu->env;
    int err, ret = 0;

    err = kvm_mips_get_one_reg(cs, KVM_REG_MIPS_CP0_INDEX, &env->CP0_Index);
    if (err < 0) {
        DPRINTF("%s: Failed to get CP0_INDEX (%d)\n", __func__, err);
        ret = err;
    }
    err = kvm_mips_get_one_ulreg(cs, KVM_REG_MIPS_CP0_CONTEXT,
                                 &env->CP0_Context);
    if (err < 0) {
        DPRINTF("%s: Failed to get CP0_CONTEXT (%d)\n", __func__, err);
        ret = err;
    }
    err = kvm_mips_get_one_ulreg(cs, KVM_REG_MIPS_CP0_USERLOCAL,
                                 &env->active_tc.CP0_UserLocal);
    if (err < 0) {
        DPRINTF("%s: Failed to get CP0_USERLOCAL (%d)\n", __func__, err);
        ret = err;
    }
    err = kvm_mips_get_one_reg(cs, KVM_REG_MIPS_CP0_PAGEMASK,
                               &env->CP0_PageMask);
    if (err < 0) {
        DPRINTF("%s: Failed to get CP0_PAGEMASK (%d)\n", __func__, err);
        ret = err;
    }
    err = kvm_mips_get_one_reg(cs, KVM_REG_MIPS_CP0_WIRED, &env->CP0_Wired);
    if (err < 0) {
        DPRINTF("%s: Failed to get CP0_WIRED (%d)\n", __func__, err);
        ret = err;
    }
    err = kvm_mips_get_one_reg(cs, KVM_REG_MIPS_CP0_HWRENA, &env->CP0_HWREna);
    if (err < 0) {
        DPRINTF("%s: Failed to get CP0_HWRENA (%d)\n", __func__, err);
        ret = err;
    }
    err = kvm_mips_get_one_ulreg(cs, KVM_REG_MIPS_CP0_BADVADDR,
                                 &env->CP0_BadVAddr);
    if (err < 0) {
        DPRINTF("%s: Failed to get CP0_BADVADDR (%d)\n", __func__, err);
        ret = err;
    }
    err = kvm_mips_get_one_ulreg(cs, KVM_REG_MIPS_CP0_ENTRYHI,
                                 &env->CP0_EntryHi);
    if (err < 0) {
        DPRINTF("%s: Failed to get CP0_ENTRYHI (%d)\n", __func__, err);
        ret = err;
    }
    err = kvm_mips_get_one_reg(cs, KVM_REG_MIPS_CP0_COMPARE,
                               &env->CP0_Compare);
    if (err < 0) {
        DPRINTF("%s: Failed to get CP0_COMPARE (%d)\n", __func__, err);
        ret = err;
    }
    err = kvm_mips_get_one_reg(cs, KVM_REG_MIPS_CP0_STATUS, &env->CP0_Status);
    if (err < 0) {
        DPRINTF("%s: Failed to get CP0_STATUS (%d)\n", __func__, err);
        ret = err;
    }

    /* If VM clock stopped then state was already saved when it was stopped */
    if (runstate_is_running()) {
        err = kvm_mips_save_count(cs);
        if (err < 0) {
            ret = err;
        }
    }

    err = kvm_mips_get_one_ulreg(cs, KVM_REG_MIPS_CP0_EPC, &env->CP0_EPC);
    if (err < 0) {
        DPRINTF("%s: Failed to get CP0_EPC (%d)\n", __func__, err);
        ret = err;
    }
    err = kvm_mips_get_one_reg(cs, KVM_REG_MIPS_CP0_PRID, &env->CP0_PRid);
    if (err < 0) {
        DPRINTF("%s: Failed to get CP0_PRID (%d)\n", __func__, err);
        ret = err;
    }
    err = kvm_mips_get_one_reg(cs, KVM_REG_MIPS_CP0_CONFIG, &env->CP0_Config0);
    if (err < 0) {
        DPRINTF("%s: Failed to get CP0_CONFIG (%d)\n", __func__, err);
        ret = err;
    }
    err = kvm_mips_get_one_reg(cs, KVM_REG_MIPS_CP0_CONFIG1, &env->CP0_Config1);
    if (err < 0) {
        DPRINTF("%s: Failed to get CP0_CONFIG1 (%d)\n", __func__, err);
        ret = err;
    }
    err = kvm_mips_get_one_reg(cs, KVM_REG_MIPS_CP0_CONFIG2, &env->CP0_Config2);
    if (err < 0) {
        DPRINTF("%s: Failed to get CP0_CONFIG2 (%d)\n", __func__, err);
        ret = err;
    }
    err = kvm_mips_get_one_reg(cs, KVM_REG_MIPS_CP0_CONFIG3, &env->CP0_Config3);
    if (err < 0) {
        DPRINTF("%s: Failed to get CP0_CONFIG3 (%d)\n", __func__, err);
        ret = err;
    }
    err = kvm_mips_get_one_reg(cs, KVM_REG_MIPS_CP0_CONFIG4, &env->CP0_Config4);
    if (err < 0) {
        DPRINTF("%s: Failed to get CP0_CONFIG4 (%d)\n", __func__, err);
        ret = err;
    }
    err = kvm_mips_get_one_reg(cs, KVM_REG_MIPS_CP0_CONFIG5, &env->CP0_Config5);
    if (err < 0) {
        DPRINTF("%s: Failed to get CP0_CONFIG5 (%d)\n", __func__, err);
        ret = err;
    }
    err = kvm_mips_get_one_ulreg(cs, KVM_REG_MIPS_CP0_ERROREPC,
                                 &env->CP0_ErrorEPC);
    if (err < 0) {
        DPRINTF("%s: Failed to get CP0_ERROREPC (%d)\n", __func__, err);
        ret = err;
    }

    return ret;
}

int kvm_arch_put_registers(CPUState *cs, int level)
{
    MIPSCPU *cpu = MIPS_CPU(cs);
    CPUMIPSState *env = &cpu->env;
    struct kvm_regs regs;
    int ret;
    int i;

    /* Set the registers based on QEMU's view of things */
    for (i = 0; i < 32; i++) {
        regs.gpr[i] = (int64_t)(target_long)env->active_tc.gpr[i];
    }

    regs.hi = (int64_t)(target_long)env->active_tc.HI[0];
    regs.lo = (int64_t)(target_long)env->active_tc.LO[0];
    regs.pc = (int64_t)(target_long)env->active_tc.PC;

    ret = kvm_vcpu_ioctl(cs, KVM_SET_REGS, &regs);

    if (ret < 0) {
        return ret;
    }

    ret = kvm_mips_put_cp0_registers(cs, level);
    if (ret < 0) {
        return ret;
    }

    ret = kvm_mips_put_fpu_registers(cs, level);
    if (ret < 0) {
        return ret;
    }

    return ret;
}

int kvm_arch_get_registers(CPUState *cs)
{
    MIPSCPU *cpu = MIPS_CPU(cs);
    CPUMIPSState *env = &cpu->env;
    int ret = 0;
    struct kvm_regs regs;
    int i;

    /* Get the current register set as KVM seems it */
    ret = kvm_vcpu_ioctl(cs, KVM_GET_REGS, &regs);

    if (ret < 0) {
        return ret;
    }

    for (i = 0; i < 32; i++) {
        env->active_tc.gpr[i] = regs.gpr[i];
    }

    env->active_tc.HI[0] = regs.hi;
    env->active_tc.LO[0] = regs.lo;
    env->active_tc.PC = regs.pc;

    kvm_mips_get_cp0_registers(cs);
    kvm_mips_get_fpu_registers(cs);

    return ret;
}

int kvm_arch_fixup_msi_route(struct kvm_irq_routing_entry *route,
                             uint64_t address, uint32_t data, PCIDevice *dev)
{
    return 0;
}

<<<<<<< HEAD
=======
int kvm_arch_add_msi_route_post(struct kvm_irq_routing_entry *route,
                                int vector, PCIDevice *dev)
{
    return 0;
}

int kvm_arch_release_virq_post(int virq)
{
    return 0;
}

>>>>>>> 7124ccf8
int kvm_arch_msi_data_to_gsi(uint32_t data)
{
    abort();
}<|MERGE_RESOLUTION|>--- conflicted
+++ resolved
@@ -331,7 +331,6 @@
     };
 
     return kvm_vcpu_ioctl(cs, KVM_GET_ONE_REG, &cp0reg);
-<<<<<<< HEAD
 }
 
 static inline int kvm_mips_get_one_ureg(CPUState *cs, uint64_t reg_id,
@@ -345,21 +344,6 @@
     return kvm_vcpu_ioctl(cs, KVM_GET_ONE_REG, &cp0reg);
 }
 
-=======
-}
-
-static inline int kvm_mips_get_one_ureg(CPUState *cs, uint64_t reg_id,
-                                        uint32_t *addr)
-{
-    struct kvm_one_reg cp0reg = {
-        .id = reg_id,
-        .addr = (uintptr_t)addr
-    };
-
-    return kvm_vcpu_ioctl(cs, KVM_GET_ONE_REG, &cp0reg);
-}
-
->>>>>>> 7124ccf8
 static inline int kvm_mips_get_one_ulreg(CPUState *cs, uint64_t reg_id,
                                          target_ulong *addr)
 {
@@ -379,7 +363,6 @@
 
 static inline int kvm_mips_get_one_reg64(CPUState *cs, uint64_t reg_id,
                                          int64_t *addr)
-<<<<<<< HEAD
 {
     struct kvm_one_reg cp0reg = {
         .id = reg_id,
@@ -391,8 +374,6 @@
 
 static inline int kvm_mips_get_one_ureg64(CPUState *cs, uint64_t reg_id,
                                           uint64_t *addr)
-=======
->>>>>>> 7124ccf8
 {
     struct kvm_one_reg cp0reg = {
         .id = reg_id,
@@ -402,20 +383,6 @@
     return kvm_vcpu_ioctl(cs, KVM_GET_ONE_REG, &cp0reg);
 }
 
-<<<<<<< HEAD
-=======
-static inline int kvm_mips_get_one_ureg64(CPUState *cs, uint64_t reg_id,
-                                          uint64_t *addr)
-{
-    struct kvm_one_reg cp0reg = {
-        .id = reg_id,
-        .addr = (uintptr_t)addr
-    };
-
-    return kvm_vcpu_ioctl(cs, KVM_GET_ONE_REG, &cp0reg);
-}
-
->>>>>>> 7124ccf8
 #define KVM_REG_MIPS_CP0_CONFIG_MASK    (1U << CP0C0_M)
 #define KVM_REG_MIPS_CP0_CONFIG1_MASK   ((1U << CP0C1_M) | \
                                          (1U << CP0C1_FP))
@@ -1076,8 +1043,6 @@
     return 0;
 }
 
-<<<<<<< HEAD
-=======
 int kvm_arch_add_msi_route_post(struct kvm_irq_routing_entry *route,
                                 int vector, PCIDevice *dev)
 {
@@ -1089,7 +1054,6 @@
     return 0;
 }
 
->>>>>>> 7124ccf8
 int kvm_arch_msi_data_to_gsi(uint32_t data)
 {
     abort();
