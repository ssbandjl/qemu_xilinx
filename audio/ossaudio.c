--- conflicted
+++ resolved
@@ -22,10 +22,6 @@
  * THE SOFTWARE.
  */
 #include "qemu/osdep.h"
-<<<<<<< HEAD
-#include <sys/mman.h>
-=======
->>>>>>> 7124ccf8
 #include <sys/ioctl.h>
 #include <sys/soundcard.h>
 #include "qemu-common.h"
@@ -901,11 +897,7 @@
         .name  = "EXCLUSIVE",
         .tag   = AUD_OPT_BOOL,
         .valp  = &glob_conf.exclusive,
-<<<<<<< HEAD
-        .descr = "Open device in exclusive mode (vmix wont work)"
-=======
         .descr = "Open device in exclusive mode (vmix won't work)"
->>>>>>> 7124ccf8
     },
 #ifdef USE_DSP_POLICY
     {
