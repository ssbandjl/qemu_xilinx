--- conflicted
+++ resolved
@@ -14,10 +14,6 @@
 #ifndef QEMU_OBJECT_H
 #define QEMU_OBJECT_H
 
-<<<<<<< HEAD
-#include <glib.h>
-=======
->>>>>>> 7124ccf8
 #include "qapi-types.h"
 #include "qemu/queue.h"
 
@@ -1611,7 +1607,6 @@
  */
 Object *container_get(Object *root, const char *path);
 
-<<<<<<< HEAD
 /*
  * object_resolve_link:
  *
@@ -1624,7 +1619,6 @@
 Object *object_resolve_link(Object *obj, const char *name,
                                    const char *path, Error **errp);
 
-=======
 /**
  * object_type_get_instance_size:
  * @typename: Name of the Type whose instance_size is required
@@ -1632,5 +1626,4 @@
  * Returns the instance_size of the given @typename.
  */
 size_t object_type_get_instance_size(const char *typename);
->>>>>>> 7124ccf8
 #endif