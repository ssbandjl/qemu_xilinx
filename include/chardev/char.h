#ifndef QEMU_CHAR_H
#define QEMU_CHAR_H

#include "qapi/qapi-types-char.h"
#include "qemu/bitmap.h"
#include "qemu/thread.h"
#include "qom/object.h"

#define IAC_EOR 239
#define IAC_SE 240
#define IAC_NOP 241
#define IAC_BREAK 243
#define IAC_IP 244
#define IAC_SB 250
#define IAC 255

/* character device */
typedef struct CharBackend CharBackend;

typedef enum {
    CHR_EVENT_BREAK, /* serial break char */
    CHR_EVENT_OPENED, /* new connection established */
    CHR_EVENT_MUX_IN, /* mux-focus was set to this terminal */
    CHR_EVENT_MUX_OUT, /* mux-focus will move on */
    CHR_EVENT_CLOSED /* connection closed.  NOTE: currently this event
                      * is only bound to the read port of the chardev.
                      * Normally the read port and write port of a
                      * chardev should be the same, but it can be
                      * different, e.g., for fd chardevs, when the two
                      * fds are different.  So when we received the
                      * CLOSED event it's still possible that the out
                      * port is still open.  TODO: we should only send
                      * the CLOSED event when both ports are closed.
                      */
} QEMUChrEvent;

#define CHR_READ_BUF_LEN 4096

typedef enum {
    /* Whether the chardev peer is able to close and
     * reopen the data channel, thus requiring support
     * for qemu_chr_wait_connected() to wait for a
     * valid connection */
    QEMU_CHAR_FEATURE_RECONNECTABLE,
    /* Whether it is possible to send/recv file descriptors
     * over the data channel */
    QEMU_CHAR_FEATURE_FD_PASS,
    /* Whether replay or record mode is enabled */
    QEMU_CHAR_FEATURE_REPLAY,
    /* Whether the gcontext can be changed after calling
     * qemu_chr_be_update_read_handlers() */
    QEMU_CHAR_FEATURE_GCONTEXT,

    QEMU_CHAR_FEATURE_LAST,
} ChardevFeature;

#define qemu_chr_replay(chr) qemu_chr_has_feature(chr, QEMU_CHAR_FEATURE_REPLAY)

struct Chardev {
    Object parent_obj;

    QemuMutex chr_write_lock;
    CharBackend *be;
    char *label;
    char *filename;
    int logfd;
    int be_open;
    /* used to coordinate the chardev-change special-case: */
    bool handover_yank_instance;
    GSource *gsource;
    GMainContext *gcontext;
    DECLARE_BITMAP(features, QEMU_CHAR_FEATURE_LAST);
};

/**
 * qemu_chr_new_from_opts:
 * @opts: see qemu-config.c for a list of valid options
 * @context: the #GMainContext to be used at initialization time
 *
 * Create a new character backend from a QemuOpts list.
 *
 * Returns: on success: a new character backend
 *          otherwise:  NULL; @errp specifies the error
 *                            or left untouched in case of help option
 */
Chardev *qemu_chr_new_from_opts(QemuOpts *opts,
                                GMainContext *context,
                                Error **errp);

/**
 * qemu_chr_parse_common:
 * @opts: the options that still need parsing
 * @backend: a new backend
 *
 * Parse the common options available to all character backends.
 */
void qemu_chr_parse_common(QemuOpts *opts, ChardevCommon *backend);

/**
 * qemu_chr_parse_opts:
 *
 * Parse the options to the ChardevBackend struct.
 *
 * Returns: a new backend or NULL on error
 */
ChardevBackend *qemu_chr_parse_opts(QemuOpts *opts,
                                    Error **errp);

/**
 * qemu_chr_new:
 * @label: the name of the backend
 * @filename: the URI
 * @context: the #GMainContext to be used at initialization time
 *
 * Create a new character backend from a URI.
 * Do not implicitly initialize a monitor if the chardev is muxed.
 *
 * Returns: a new character backend
 */
Chardev *qemu_chr_new(const char *label, const char *filename,
                      GMainContext *context);

/**
 * qemu_chr_new_mux_mon:
 * @label: the name of the backend
 * @filename: the URI
 * @context: the #GMainContext to be used at initialization time
 *
 * Create a new character backend from a URI.
 * Implicitly initialize a monitor if the chardev is muxed.
 *
 * Returns: a new character backend
 */
Chardev *qemu_chr_new_mux_mon(const char *label, const char *filename,
                              GMainContext *context);

/**
* qemu_chr_change:
* @opts: the new backend options
 *
 * Change an existing character backend
 */
void qemu_chr_change(QemuOpts *opts, Error **errp);

/**
 * qemu_chr_cleanup:
 *
 * Delete all chardevs (when leaving qemu)
 */
void qemu_chr_cleanup(void);

/**
 * qemu_chr_new_noreplay:
 * @label: the name of the backend
 * @filename: the URI
 * @permit_mux_mon: if chardev is muxed, initialize a monitor
 * @context: the #GMainContext to be used at initialization time
 *
 * Create a new character backend from a URI.
 * Character device communications are not written
 * into the replay log.
 *
 * Returns: a new character backend
 */
Chardev *qemu_chr_new_noreplay(const char *label, const char *filename,
                               bool permit_mux_mon, GMainContext *context);

/**
 * qemu_chr_be_can_write:
 *
 * Determine how much data the front end can currently accept.  This function
 * returns the number of bytes the front end can accept.  If it returns 0, the
 * front end cannot receive data at the moment.  The function must be polled
 * to determine when data can be received.
 *
 * Returns: the number of bytes the front end can receive via @qemu_chr_be_write
 */
int qemu_chr_be_can_write(Chardev *s);

/**
 * qemu_chr_be_write:
 * @buf: a buffer to receive data from the front end
 * @len: the number of bytes to receive from the front end
 *
 * Write data from the back end to the front end.  Before issuing this call,
 * the caller should call @qemu_chr_be_can_write to determine how much data
 * the front end can currently accept.
 */
void qemu_chr_be_write(Chardev *s, uint8_t *buf, int len);

/**
 * qemu_chr_be_write_impl:
 * @buf: a buffer to receive data from the front end
 * @len: the number of bytes to receive from the front end
 *
 * Implementation of back end writing. Used by replay module.
 */
void qemu_chr_be_write_impl(Chardev *s, uint8_t *buf, int len);

/**
 * qemu_chr_be_update_read_handlers:
 * @context: the gcontext that will be used to attach the watch sources
 *
 * Invoked when frontend read handlers are setup
 */
void qemu_chr_be_update_read_handlers(Chardev *s,
                                      GMainContext *context);

/**
 * qemu_chr_be_event:
 * @event: the event to send
 *
 * Send an event from the back end to the front end.
 */
void qemu_chr_be_event(Chardev *s, QEMUChrEvent event);

int qemu_chr_add_client(Chardev *s, int fd);
Chardev *qemu_chr_find(const char *name);

bool qemu_chr_has_feature(Chardev *chr,
                          ChardevFeature feature);
void qemu_chr_set_feature(Chardev *chr,
                          ChardevFeature feature);
QemuOpts *qemu_chr_parse_compat(const char *label, const char *filename,
                                bool permit_mux_mon);
int qemu_chr_write(Chardev *s, const uint8_t *buf, int len, bool write_all);
#define qemu_chr_write_all(s, buf, len) qemu_chr_write(s, buf, len, true)
int qemu_chr_wait_connected(Chardev *chr, Error **errp);

#define TYPE_CHARDEV "chardev"
OBJECT_DECLARE_TYPE(Chardev, ChardevClass, CHARDEV)

#define TYPE_CHARDEV_NULL "chardev-null"
#define TYPE_CHARDEV_MUX "chardev-mux"
#define TYPE_CHARDEV_RINGBUF "chardev-ringbuf"
#define TYPE_CHARDEV_PTY "chardev-pty"
#define TYPE_CHARDEV_CONSOLE "chardev-console"
#define TYPE_CHARDEV_STDIO "chardev-stdio"
#define TYPE_CHARDEV_PIPE "chardev-pipe"
#define TYPE_CHARDEV_MEMORY "chardev-memory"
#define TYPE_CHARDEV_PARALLEL "chardev-parallel"
#define TYPE_CHARDEV_FILE "chardev-file"
#define TYPE_CHARDEV_SERIAL "chardev-serial"
#define TYPE_CHARDEV_SOCKET "chardev-socket"
#define TYPE_CHARDEV_UDP "chardev-udp"

#define CHARDEV_IS_RINGBUF(chr) \
    object_dynamic_cast(OBJECT(chr), TYPE_CHARDEV_RINGBUF)
#define CHARDEV_IS_PTY(chr) \
    object_dynamic_cast(OBJECT(chr), TYPE_CHARDEV_PTY)

struct ChardevClass {
    ObjectClass parent_class;

    bool internal; /* TODO: eventually use TYPE_USER_CREATABLE */
    bool supports_yank;

    /* parse command line options and populate QAPI @backend */
    void (*parse)(QemuOpts *opts, ChardevBackend *backend, Error **errp);

    /* called after construction, open/starts the backend */
    void (*open)(Chardev *chr, ChardevBackend *backend,
                 bool *be_opened, Error **errp);

    /* write buf to the backend */
    int (*chr_write)(Chardev *s, const uint8_t *buf, int len);

    /*
     * Read from the backend (blocking). A typical front-end will instead rely
     * on chr_can_read/chr_read being called when polling/looping.
     */
    int (*chr_sync_read)(Chardev *s, const uint8_t *buf, int len);

    /* create a watch on the backend */
    GSource *(*chr_add_watch)(Chardev *s, GIOCondition cond);

    /* update the backend internal sources */
    void (*chr_update_read_handler)(Chardev *s);

    /* send an ioctl to the backend */
    int (*chr_ioctl)(Chardev *s, int cmd, void *arg);

    /* get ancillary-received fds during last read */
    int (*get_msgfds)(Chardev *s, int* fds, int num);

    /* set ancillary fds to be sent with next write */
    int (*set_msgfds)(Chardev *s, int *fds, int num);

    /* accept the given fd */
    int (*chr_add_client)(Chardev *chr, int fd);

    /* wait for a connection */
    int (*chr_wait_connected)(Chardev *chr, Error **errp);

    /* disconnect a connection */
    void (*chr_disconnect)(Chardev *chr);

    /* called by frontend when it can read */
    void (*chr_accept_input)(Chardev *chr);

    /* set terminal echo */
    void (*chr_set_echo)(Chardev *chr, bool echo);

    /* notify the backend of frontend open state */
    void (*chr_set_fe_open)(Chardev *chr, int fe_open);
<<<<<<< HEAD
    void (*chr_set_blocking)(Chardev *chr, bool blocking);
=======

    /* handle various events */
>>>>>>> 831aaf24
    void (*chr_be_event)(Chardev *s, QEMUChrEvent event);
};

Chardev *qemu_chardev_new(const char *id, const char *typename,
                          ChardevBackend *backend, GMainContext *context,
                          Error **errp);

extern int term_escape_char;

GSource *qemu_chr_timeout_add_ms(Chardev *chr, guint ms,
                                 GSourceFunc func, void *private);

void suspend_mux_open(void);
void resume_mux_open(void);

/* console.c */
void qemu_chr_parse_vc(QemuOpts *opts, ChardevBackend *backend, Error **errp);

#endif<|MERGE_RESOLUTION|>--- conflicted
+++ resolved
@@ -303,12 +303,11 @@
 
     /* notify the backend of frontend open state */
     void (*chr_set_fe_open)(Chardev *chr, int fe_open);
-<<<<<<< HEAD
+
+    /* Xilinx */
     void (*chr_set_blocking)(Chardev *chr, bool blocking);
-=======
 
     /* handle various events */
->>>>>>> 831aaf24
     void (*chr_be_event)(Chardev *s, QEMUChrEvent event);
 };
 
