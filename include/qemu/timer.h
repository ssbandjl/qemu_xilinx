#ifndef QEMU_TIMER_H
#define QEMU_TIMER_H

#include "qemu-common.h"
#include "qemu/notify.h"
#include "qemu/host-utils.h"
<<<<<<< HEAD
=======
#include "sysemu/cpus.h"
>>>>>>> 7124ccf8

#define NANOSECONDS_PER_SECOND 1000000000LL

/* timers */

#define SCALE_MS 1000000
#define SCALE_US 1000
#define SCALE_NS 1

/**
 * QEMUClockType:
 *
 * The following clock types are available:
 *
 * @QEMU_CLOCK_REALTIME: Real time clock
 *
 * The real time clock should be used only for stuff which does not
 * change the virtual machine state, as it runs even if the virtual
 * machine is stopped.
 *
 * @QEMU_CLOCK_VIRTUAL: virtual clock
 *
 * The virtual clock only runs during the emulation. It stops
 * when the virtual machine is stopped.
 *
 * @QEMU_CLOCK_HOST: host clock
 *
 * The host clock should be used for device models that emulate accurate
 * real time sources. It will continue to run when the virtual machine
 * is suspended, and it will reflect system time changes the host may
 * undergo (e.g. due to NTP).
 *
 * @QEMU_CLOCK_VIRTUAL_RT: realtime clock used for icount warp
 *
 * Outside icount mode, this clock is the same as @QEMU_CLOCK_VIRTUAL.
 * In icount mode, this clock counts nanoseconds while the virtual
 * machine is running.  It is used to increase @QEMU_CLOCK_VIRTUAL
 * while the CPUs are sleeping and thus not executing instructions.
 */

typedef enum {
    QEMU_CLOCK_REALTIME = 0,
    QEMU_CLOCK_VIRTUAL = 1,
    QEMU_CLOCK_HOST = 2,
    QEMU_CLOCK_VIRTUAL_RT = 3,
    QEMU_CLOCK_MAX
} QEMUClockType;

typedef struct QEMUTimerList QEMUTimerList;

struct QEMUTimerListGroup {
    QEMUTimerList *tl[QEMU_CLOCK_MAX];
};

typedef void QEMUTimerCB(void *opaque);
typedef void QEMUTimerListNotifyCB(void *opaque);

struct QEMUTimer {
    int64_t expire_time;        /* in nanoseconds */
    QEMUTimerList *timer_list;
    QEMUTimerCB *cb;
    void *opaque;
    QEMUTimer *next;
    int scale;
};

extern QEMUTimerListGroup main_loop_tlg;

/*
 * qemu_clock_get_ns;
 * @type: the clock type
 *
 * Get the nanosecond value of a clock with
 * type @type
 *
 * Returns: the clock value in nanoseconds
 */
int64_t qemu_clock_get_ns(QEMUClockType type);

/**
 * qemu_clock_get_ms;
 * @type: the clock type
 *
 * Get the millisecond value of a clock with
 * type @type
 *
 * Returns: the clock value in milliseconds
 */
static inline int64_t qemu_clock_get_ms(QEMUClockType type)
{
    return qemu_clock_get_ns(type) / SCALE_MS;
}

/**
 * qemu_clock_get_us;
 * @type: the clock type
 *
 * Get the microsecond value of a clock with
 * type @type
 *
 * Returns: the clock value in microseconds
 */
static inline int64_t qemu_clock_get_us(QEMUClockType type)
{
    return qemu_clock_get_ns(type) / SCALE_US;
}

/**
 * qemu_clock_has_timers:
 * @type: the clock type
 *
 * Determines whether a clock's default timer list
 * has timers attached
 *
 * Note that this function should not be used when other threads also access
 * the timer list.  The return value may be outdated by the time it is acted
 * upon.
 *
 * Returns: true if the clock's default timer list
 * has timers attached
 */
bool qemu_clock_has_timers(QEMUClockType type);

/**
 * qemu_clock_expired:
 * @type: the clock type
 *
 * Determines whether a clock's default timer list
 * has an expired clock.
 *
 * Returns: true if the clock's default timer list has
 * an expired timer
 */
bool qemu_clock_expired(QEMUClockType type);

/**
 * qemu_clock_use_for_deadline:
 * @type: the clock type
 *
 * Determine whether a clock should be used for deadline
 * calculations. Some clocks, for instance vm_clock with
 * use_icount set, do not count in nanoseconds. Such clocks
 * are not used for deadline calculations, and are presumed
 * to interrupt any poll using qemu_notify/aio_notify
 * etc.
 *
 * Returns: true if the clock runs in nanoseconds and
 * should be used for a deadline.
 */
bool qemu_clock_use_for_deadline(QEMUClockType type);

/**
 * qemu_clock_deadline_ns_all:
 * @type: the clock type
 *
 * Calculate the deadline across all timer lists associated
 * with a clock (as opposed to just the default one)
 * in nanoseconds, or -1 if no timer is set to expire.
 *
 * Returns: time until expiry in nanoseconds or -1
 */
int64_t qemu_clock_deadline_ns_all(QEMUClockType type);

/**
 * qemu_clock_get_main_loop_timerlist:
 * @type: the clock type
 *
 * Return the default timer list associated with a clock.
 *
 * Returns: the default timer list
 */
QEMUTimerList *qemu_clock_get_main_loop_timerlist(QEMUClockType type);

/**
 * qemu_clock_nofify:
 * @type: the clock type
 *
 * Call the notifier callback connected with the default timer
 * list linked to the clock, or qemu_notify() if none.
 */
void qemu_clock_notify(QEMUClockType type);

/**
 * qemu_clock_enable:
 * @type: the clock type
 * @enabled: true to enable, false to disable
 *
 * Enable or disable a clock
 * Disabling the clock will wait for related timerlists to stop
 * executing qemu_run_timers.  Thus, this functions should not
 * be used from the callback of a timer that is based on @clock.
 * Doing so would cause a deadlock.
 *
 * Caller should hold BQL.
 */
void qemu_clock_enable(QEMUClockType type, bool enabled);

/**
 * qemu_start_warp_timer:
 *
 * Starts a timer for virtual clock update
 */
void qemu_start_warp_timer(void);

/**
 * qemu_clock_register_reset_notifier:
 * @type: the clock type
 * @notifier: the notifier function
 *
 * Register a notifier function to call when the clock
 * concerned is reset.
 */
void qemu_clock_register_reset_notifier(QEMUClockType type,
                                        Notifier *notifier);

/**
 * qemu_clock_unregister_reset_notifier:
 * @type: the clock type
 * @notifier: the notifier function
 *
 * Unregister a notifier function to call when the clock
 * concerned is reset.
 */
void qemu_clock_unregister_reset_notifier(QEMUClockType type,
                                          Notifier *notifier);

/**
 * qemu_clock_run_timers:
 * @type: clock on which to operate
 *
 * Run all the timers associated with the default timer list
 * of a clock.
 *
 * Returns: true if any timer ran.
 */
bool qemu_clock_run_timers(QEMUClockType type);

/**
 * qemu_clock_run_all_timers:
 *
 * Run all the timers associated with the default timer list
 * of every clock.
 *
 * Returns: true if any timer ran.
 */
bool qemu_clock_run_all_timers(void);

/*
 * QEMUTimerList
 */

/**
 * timerlist_new:
 * @type: the clock type to associate with the timerlist
 * @cb: the callback to call on notification
 * @opaque: the opaque pointer to pass to the callback
 *
 * Create a new timerlist associated with the clock of
 * type @type.
 *
 * Returns: a pointer to the QEMUTimerList created
 */
QEMUTimerList *timerlist_new(QEMUClockType type,
                             QEMUTimerListNotifyCB *cb, void *opaque);

/**
 * timerlist_free:
 * @timer_list: the timer list to free
 *
 * Frees a timer_list. It must have no active timers.
 */
void timerlist_free(QEMUTimerList *timer_list);

/**
 * timerlist_has_timers:
 * @timer_list: the timer list to operate on
 *
 * Determine whether a timer list has active timers
 *
 * Note that this function should not be used when other threads also access
 * the timer list.  The return value may be outdated by the time it is acted
 * upon.
 *
 * Returns: true if the timer list has timers.
 */
bool timerlist_has_timers(QEMUTimerList *timer_list);

/**
 * timerlist_expired:
 * @timer_list: the timer list to operate on
 *
 * Determine whether a timer list has any timers which
 * are expired.
 *
 * Returns: true if the timer list has timers which
 * have expired.
 */
bool timerlist_expired(QEMUTimerList *timer_list);

/**
 * timerlist_deadline_ns:
 * @timer_list: the timer list to operate on
 *
 * Determine the deadline for a timer_list, i.e.
 * the number of nanoseconds until the first timer
 * expires. Return -1 if there are no timers.
 *
 * Returns: the number of nanoseconds until the earliest
 * timer expires -1 if none
 */
int64_t timerlist_deadline_ns(QEMUTimerList *timer_list);

/**
 * timerlist_get_clock:
 * @timer_list: the timer list to operate on
 *
 * Determine the clock type associated with a timer list.
 *
 * Returns: the clock type associated with the
 * timer list.
 */
QEMUClockType timerlist_get_clock(QEMUTimerList *timer_list);

/**
 * timerlist_run_timers:
 * @timer_list: the timer list to use
 *
 * Call all expired timers associated with the timer list.
 *
 * Returns: true if any timer expired
 */
bool timerlist_run_timers(QEMUTimerList *timer_list);

/**
 * timerlist_notify:
 * @timer_list: the timer list to use
 *
 * call the notifier callback associated with the timer list.
 */
void timerlist_notify(QEMUTimerList *timer_list);

/*
 * QEMUTimerListGroup
 */

/**
 * timerlistgroup_init:
 * @tlg: the timer list group
 * @cb: the callback to call when a notify is required
 * @opaque: the opaque pointer to be passed to the callback.
 *
 * Initialise a timer list group. This must already be
 * allocated in memory and zeroed. The notifier callback is
 * called whenever a clock in the timer list group is
 * reenabled or whenever a timer associated with any timer
 * list is modified. If @cb is specified as null, qemu_notify()
 * is used instead.
 */
void timerlistgroup_init(QEMUTimerListGroup *tlg,
                         QEMUTimerListNotifyCB *cb, void *opaque);

/**
 * timerlistgroup_deinit:
 * @tlg: the timer list group
 *
 * Deinitialise a timer list group. This must already be
 * initialised. Note the memory is not freed.
 */
void timerlistgroup_deinit(QEMUTimerListGroup *tlg);

/**
 * timerlistgroup_run_timers:
 * @tlg: the timer list group
 *
 * Run the timers associated with a timer list group.
 * This will run timers on multiple clocks.
 *
 * Returns: true if any timer callback ran
 */
bool timerlistgroup_run_timers(QEMUTimerListGroup *tlg);

/**
 * timerlistgroup_deadline_ns:
 * @tlg: the timer list group
 *
 * Determine the deadline of the soonest timer to
 * expire associated with any timer list linked to
 * the timer list group. Only clocks suitable for
 * deadline calculation are included.
 *
 * Returns: the deadline in nanoseconds or -1 if no
 * timers are to expire.
 */
int64_t timerlistgroup_deadline_ns(QEMUTimerListGroup *tlg);

/*
 * QEMUTimer
 */

/**
 * timer_init_tl:
 * @ts: the timer to be initialised
 * @timer_list: the timer list to attach the timer to
 * @scale: the scale value for the timer
 * @cb: the callback to be called when the timer expires
 * @opaque: the opaque pointer to be passed to the callback
 *
 * Initialise a new timer and associate it with @timer_list.
 * The caller is responsible for allocating the memory.
 *
 * You need not call an explicit deinit call. Simply make
 * sure it is not on a list with timer_del.
 */
void timer_init_tl(QEMUTimer *ts,
                   QEMUTimerList *timer_list, int scale,
                   QEMUTimerCB *cb, void *opaque);

/**
 * timer_init:
<<<<<<< HEAD
=======
 * @ts: the timer to be initialised
>>>>>>> 7124ccf8
 * @type: the clock to associate with the timer
 * @scale: the scale value for the timer
 * @cb: the callback to call when the timer expires
 * @opaque: the opaque pointer to pass to the callback
 *
 * Initialize a timer with the given scale on the default timer list
 * associated with the clock.
 *
 * You need not call an explicit deinit call. Simply make
 * sure it is not on a list with timer_del.
 */
static inline void timer_init(QEMUTimer *ts, QEMUClockType type, int scale,
                              QEMUTimerCB *cb, void *opaque)
{
    timer_init_tl(ts, main_loop_tlg.tl[type], scale, cb, opaque);
}

/**
 * timer_init_ns:
<<<<<<< HEAD
=======
 * @ts: the timer to be initialised
>>>>>>> 7124ccf8
 * @type: the clock to associate with the timer
 * @cb: the callback to call when the timer expires
 * @opaque: the opaque pointer to pass to the callback
 *
 * Initialize a timer with nanosecond scale on the default timer list
 * associated with the clock.
 *
 * You need not call an explicit deinit call. Simply make
 * sure it is not on a list with timer_del.
 */
static inline void timer_init_ns(QEMUTimer *ts, QEMUClockType type,
                                 QEMUTimerCB *cb, void *opaque)
{
    timer_init(ts, type, SCALE_NS, cb, opaque);
}

/**
 * timer_init_us:
<<<<<<< HEAD
=======
 * @ts: the timer to be initialised
>>>>>>> 7124ccf8
 * @type: the clock to associate with the timer
 * @cb: the callback to call when the timer expires
 * @opaque: the opaque pointer to pass to the callback
 *
 * Initialize a timer with microsecond scale on the default timer list
 * associated with the clock.
 *
 * You need not call an explicit deinit call. Simply make
 * sure it is not on a list with timer_del.
 */
static inline void timer_init_us(QEMUTimer *ts, QEMUClockType type,
                                 QEMUTimerCB *cb, void *opaque)
{
    timer_init(ts, type, SCALE_US, cb, opaque);
}

/**
 * timer_init_ms:
<<<<<<< HEAD
=======
 * @ts: the timer to be initialised
>>>>>>> 7124ccf8
 * @type: the clock to associate with the timer
 * @cb: the callback to call when the timer expires
 * @opaque: the opaque pointer to pass to the callback
 *
 * Initialize a timer with millisecond scale on the default timer list
 * associated with the clock.
 *
 * You need not call an explicit deinit call. Simply make
 * sure it is not on a list with timer_del.
 */
static inline void timer_init_ms(QEMUTimer *ts, QEMUClockType type,
                                 QEMUTimerCB *cb, void *opaque)
{
    timer_init(ts, type, SCALE_MS, cb, opaque);
}

/**
 * timer_new_tl:
 * @timer_list: the timer list to attach the timer to
 * @scale: the scale value for the timer
 * @cb: the callback to be called when the timer expires
 * @opaque: the opaque pointer to be passed to the callback
 *
 * Create a new timer and associate it with @timer_list.
 * The memory is allocated by the function.
 *
 * This is not the preferred interface unless you know you
 * are going to call timer_free. Use timer_init instead.
 *
 * Returns: a pointer to the timer
 */
static inline QEMUTimer *timer_new_tl(QEMUTimerList *timer_list,
                                      int scale,
                                      QEMUTimerCB *cb,
                                      void *opaque)
{
    QEMUTimer *ts = g_malloc0(sizeof(QEMUTimer));
    timer_init_tl(ts, timer_list, scale, cb, opaque);
    return ts;
}

/**
 * timer_new:
 * @type: the clock type to use
 * @scale: the scale value for the timer
 * @cb: the callback to be called when the timer expires
 * @opaque: the opaque pointer to be passed to the callback
 *
 * Create a new timer and associate it with the default
 * timer list for the clock type @type.
 *
 * Returns: a pointer to the timer
 */
static inline QEMUTimer *timer_new(QEMUClockType type, int scale,
                                   QEMUTimerCB *cb, void *opaque)
{
    return timer_new_tl(main_loop_tlg.tl[type], scale, cb, opaque);
}

/**
 * timer_new_ns:
 * @type: the clock type to associate with the timer
 * @cb: the callback to call when the timer expires
 * @opaque: the opaque pointer to pass to the callback
 *
 * Create a new timer with nanosecond scale on the default timer list
 * associated with the clock.
 *
 * Returns: a pointer to the newly created timer
 */
static inline QEMUTimer *timer_new_ns(QEMUClockType type, QEMUTimerCB *cb,
                                      void *opaque)
{
    return timer_new(type, SCALE_NS, cb, opaque);
}

/**
 * timer_new_us:
 * @type: the clock type to associate with the timer
 * @cb: the callback to call when the timer expires
 * @opaque: the opaque pointer to pass to the callback
 *
 * Create a new timer with microsecond scale on the default timer list
 * associated with the clock.
 *
 * Returns: a pointer to the newly created timer
 */
static inline QEMUTimer *timer_new_us(QEMUClockType type, QEMUTimerCB *cb,
                                      void *opaque)
{
    return timer_new(type, SCALE_US, cb, opaque);
}

/**
 * timer_new_ms:
 * @type: the clock type to associate with the timer
 * @cb: the callback to call when the timer expires
 * @opaque: the opaque pointer to pass to the callback
 *
 * Create a new timer with millisecond scale on the default timer list
 * associated with the clock.
 *
 * Returns: a pointer to the newly created timer
 */
static inline QEMUTimer *timer_new_ms(QEMUClockType type, QEMUTimerCB *cb,
                                      void *opaque)
{
    return timer_new(type, SCALE_MS, cb, opaque);
}

/**
 * timer_deinit:
 * @ts: the timer to be de-initialised
 *
 * Deassociate the timer from any timerlist.  You should
 * call timer_del before.  After this call, any further
 * timer_del call cannot cause dangling pointer accesses
 * even if the previously used timerlist is freed.
 */
void timer_deinit(QEMUTimer *ts);

/**
 * timer_free:
 * @ts: the timer
 *
 * Free a timer (it must not be on the active list)
 */
void timer_free(QEMUTimer *ts);

/**
 * timer_del:
 * @ts: the timer
 *
 * Delete a timer from the active list.
 *
 * This function is thread-safe but the timer and its timer list must not be
 * freed while this function is running.
 */
void timer_del(QEMUTimer *ts);

/**
 * timer_mod_ns:
 * @ts: the timer
 * @expire_time: the expiry time in nanoseconds
 *
 * Modify a timer to expire at @expire_time
 *
 * This function is thread-safe but the timer and its timer list must not be
 * freed while this function is running.
 */
void timer_mod_ns(QEMUTimer *ts, int64_t expire_time);

/**
 * timer_mod_anticipate_ns:
 * @ts: the timer
 * @expire_time: the expiry time in nanoseconds
 *
 * Modify a timer to expire at @expire_time or the current time,
 * whichever comes earlier.
 *
 * This function is thread-safe but the timer and its timer list must not be
 * freed while this function is running.
 */
void timer_mod_anticipate_ns(QEMUTimer *ts, int64_t expire_time);

/**
 * timer_mod:
 * @ts: the timer
 * @expire_time: the expire time in the units associated with the timer
 *
 * Modify a timer to expiry at @expire_time, taking into
 * account the scale associated with the timer.
 *
 * This function is thread-safe but the timer and its timer list must not be
 * freed while this function is running.
 */
void timer_mod(QEMUTimer *ts, int64_t expire_timer);

/**
 * timer_mod_anticipate:
 * @ts: the timer
 * @expire_time: the expiry time in nanoseconds
 *
 * Modify a timer to expire at @expire_time or the current time, whichever
 * comes earlier, taking into account the scale associated with the timer.
 *
 * This function is thread-safe but the timer and its timer list must not be
 * freed while this function is running.
 */
void timer_mod_anticipate(QEMUTimer *ts, int64_t expire_time);

/**
 * timer_pending:
 * @ts: the timer
 *
 * Determines whether a timer is pending (i.e. is on the
 * active list of timers, whether or not it has not yet expired).
 *
 * Returns: true if the timer is pending
 */
bool timer_pending(QEMUTimer *ts);

/**
 * timer_expired:
 * @ts: the timer
 * @current_time: the current time
 *
 * Determines whether a timer has expired.
 *
 * Returns: true if the timer has expired
 */
bool timer_expired(QEMUTimer *timer_head, int64_t current_time);

/**
 * timer_expire_time_ns:
 * @ts: the timer
 *
 * Determine the expiry time of a timer
 *
 * Returns: the expiry time in nanoseconds
 */
uint64_t timer_expire_time_ns(QEMUTimer *ts);

/**
 * timer_get:
 * @f: the file
 * @ts: the timer
 *
 * Read a timer @ts from a file @f
 */
void timer_get(QEMUFile *f, QEMUTimer *ts);

/**
 * timer_put:
 * @f: the file
 * @ts: the timer
 */
void timer_put(QEMUFile *f, QEMUTimer *ts);

/*
 * General utility functions
 */

/**
 * qemu_timeout_ns_to_ms:
 * @ns: nanosecond timeout value
 *
 * Convert a nanosecond timeout value (or -1) to
 * a millisecond value (or -1), always rounding up.
 *
 * Returns: millisecond timeout value
 */
int qemu_timeout_ns_to_ms(int64_t ns);

/**
 * qemu_poll_ns:
 * @fds: Array of file descriptors
 * @nfds: number of file descriptors
 * @timeout: timeout in nanoseconds
 *
 * Perform a poll like g_poll but with a timeout in nanoseconds.
 * See g_poll documentation for further details.
 *
 * Returns: number of fds ready
 */
int qemu_poll_ns(GPollFD *fds, guint nfds, int64_t timeout);

/**
 * qemu_soonest_timeout:
 * @timeout1: first timeout in nanoseconds (or -1 for infinite)
 * @timeout2: second timeout in nanoseconds (or -1 for infinite)
 *
 * Calculates the soonest of two timeout values. -1 means infinite, which
 * is later than any other value.
 *
 * Returns: soonest timeout value in nanoseconds (or -1 for infinite)
 */
static inline int64_t qemu_soonest_timeout(int64_t timeout1, int64_t timeout2)
{
    /* we can abuse the fact that -1 (which means infinite) is a maximal
     * value when cast to unsigned. As this is disgusting, it's kept in
     * one inline function.
     */
    return ((uint64_t) timeout1 < (uint64_t) timeout2) ? timeout1 : timeout2;
}

/**
 * initclocks:
 *
 * Initialise the clock & timer infrastructure
 */
void init_clocks(void);

int64_t cpu_get_ticks(void);
/* Caller must hold BQL */
void cpu_enable_ticks(void);
/* Caller must hold BQL */
void cpu_disable_ticks(void);

static inline int64_t get_max_clock_jump(void)
{
    /* This should be small enough to prevent excessive interrupts from being
     * generated by the RTC on clock jumps, but large enough to avoid frequent
     * unnecessary resets in idle VMs.
     */
    return 60 * NANOSECONDS_PER_SECOND;
}

/*
 * Low level clock functions
 */

/* get host real time in nanosecond */
static inline int64_t get_clock_realtime(void)
{
    struct timeval tv;

    gettimeofday(&tv, NULL);
    return tv.tv_sec * 1000000000LL + (tv.tv_usec * 1000);
}

/* Warning: don't insert tracepoints into these functions, they are
   also used by simpletrace backend and tracepoints would cause
   an infinite recursion! */
#ifdef _WIN32
extern int64_t clock_freq;

static inline int64_t get_clock(void)
{
    LARGE_INTEGER ti;
    QueryPerformanceCounter(&ti);
    return muldiv64(ti.QuadPart, NANOSECONDS_PER_SECOND, clock_freq);
}

#else

extern int use_rt_clock;

static inline int64_t get_clock(void)
{
#ifdef CLOCK_MONOTONIC
    if (use_rt_clock) {
        struct timespec ts;
        clock_gettime(CLOCK_MONOTONIC, &ts);
        return ts.tv_sec * 1000000000LL + ts.tv_nsec;
    } else
#endif
    {
        /* XXX: using gettimeofday leads to problems if the date
           changes, so it should be avoided. */
        return get_clock_realtime();
    }
}
#endif

/* icount */
int64_t cpu_get_icount_raw(void);
int64_t cpu_get_icount(void);
int64_t cpu_get_clock(void);
int64_t cpu_icount_to_ns(int64_t icount);

/*******************************************/
/* host CPU ticks (if available) */

#if defined(_ARCH_PPC)

static inline int64_t cpu_get_host_ticks(void)
{
    int64_t retval;
#ifdef _ARCH_PPC64
    /* This reads timebase in one 64bit go and includes Cell workaround from:
       http://ozlabs.org/pipermail/linuxppc-dev/2006-October/027052.html
    */
    __asm__ __volatile__ ("mftb    %0\n\t"
                          "cmpwi   %0,0\n\t"
                          "beq-    $-8"
                          : "=r" (retval));
#else
    /* http://ozlabs.org/pipermail/linuxppc-dev/1999-October/003889.html */
    unsigned long junk;
    __asm__ __volatile__ ("mfspr   %1,269\n\t"  /* mftbu */
                          "mfspr   %L0,268\n\t" /* mftb */
                          "mfspr   %0,269\n\t"  /* mftbu */
                          "cmpw    %0,%1\n\t"
                          "bne     $-16"
                          : "=r" (retval), "=r" (junk));
#endif
    return retval;
}

#elif defined(__i386__)

static inline int64_t cpu_get_host_ticks(void)
{
    int64_t val;
    asm volatile ("rdtsc" : "=A" (val));
    return val;
}

#elif defined(__x86_64__)

static inline int64_t cpu_get_host_ticks(void)
{
    uint32_t low,high;
    int64_t val;
    asm volatile("rdtsc" : "=a" (low), "=d" (high));
    val = high;
    val <<= 32;
    val |= low;
    return val;
}

#elif defined(__hppa__)

static inline int64_t cpu_get_host_ticks(void)
{
    int val;
    asm volatile ("mfctl %%cr16, %0" : "=r"(val));
    return val;
}

#elif defined(__ia64)

static inline int64_t cpu_get_host_ticks(void)
{
    int64_t val;
    asm volatile ("mov %0 = ar.itc" : "=r"(val) :: "memory");
    return val;
}

#elif defined(__s390__)

static inline int64_t cpu_get_host_ticks(void)
{
    int64_t val;
    asm volatile("stck 0(%1)" : "=m" (val) : "a" (&val) : "cc");
    return val;
}

#elif defined(__sparc__)

static inline int64_t cpu_get_host_ticks (void)
{
#if defined(_LP64)
    uint64_t        rval;
    asm volatile("rd %%tick,%0" : "=r"(rval));
    return rval;
#else
    /* We need an %o or %g register for this.  For recent enough gcc
       there is an "h" constraint for that.  Don't bother with that.  */
    union {
        uint64_t i64;
        struct {
            uint32_t high;
            uint32_t low;
        }       i32;
    } rval;
    asm volatile("rd %%tick,%%g1; srlx %%g1,32,%0; mov %%g1,%1"
                 : "=r"(rval.i32.high), "=r"(rval.i32.low) : : "g1");
    return rval.i64;
#endif
}

#elif defined(__mips__) && \
    ((defined(__mips_isa_rev) && __mips_isa_rev >= 2) || defined(__linux__))
/*
 * binutils wants to use rdhwr only on mips32r2
 * but as linux kernel emulate it, it's fine
 * to use it.
 *
 */
#define MIPS_RDHWR(rd, value) {                         \
        __asm__ __volatile__ (".set   push\n\t"         \
                              ".set mips32r2\n\t"       \
                              "rdhwr  %0, "rd"\n\t"     \
                              ".set   pop"              \
                              : "=r" (value));          \
    }

static inline int64_t cpu_get_host_ticks(void)
{
    /* On kernels >= 2.6.25 rdhwr <reg>, $2 and $3 are emulated */
    uint32_t count;
    static uint32_t cyc_per_count = 0;

    if (!cyc_per_count) {
        MIPS_RDHWR("$3", cyc_per_count);
    }

    MIPS_RDHWR("$2", count);
    return (int64_t)(count * cyc_per_count);
}

#elif defined(__alpha__)

static inline int64_t cpu_get_host_ticks(void)
{
    uint64_t cc;
    uint32_t cur, ofs;

    asm volatile("rpcc %0" : "=r"(cc));
    cur = cc;
    ofs = cc >> 32;
    return cur - ofs;
}

#else
/* The host CPU doesn't have an easily accessible cycle counter.
   Just return a monotonically increasing value.  This will be
   totally wrong, but hopefully better than nothing.  */
static inline int64_t cpu_get_host_ticks (void)
{
    static int64_t ticks = 0;
    return ticks++;
}
#endif

#ifdef CONFIG_PROFILER
static inline int64_t profile_getclock(void)
{
    return get_clock();
}

extern int64_t tcg_time;
extern int64_t dev_time;
#endif

#endif<|MERGE_RESOLUTION|>--- conflicted
+++ resolved
@@ -4,10 +4,7 @@
 #include "qemu-common.h"
 #include "qemu/notify.h"
 #include "qemu/host-utils.h"
-<<<<<<< HEAD
-=======
 #include "sysemu/cpus.h"
->>>>>>> 7124ccf8
 
 #define NANOSECONDS_PER_SECOND 1000000000LL
 
@@ -427,10 +424,7 @@
 
 /**
  * timer_init:
-<<<<<<< HEAD
-=======
  * @ts: the timer to be initialised
->>>>>>> 7124ccf8
  * @type: the clock to associate with the timer
  * @scale: the scale value for the timer
  * @cb: the callback to call when the timer expires
@@ -450,10 +444,7 @@
 
 /**
  * timer_init_ns:
-<<<<<<< HEAD
-=======
  * @ts: the timer to be initialised
->>>>>>> 7124ccf8
  * @type: the clock to associate with the timer
  * @cb: the callback to call when the timer expires
  * @opaque: the opaque pointer to pass to the callback
@@ -472,10 +463,7 @@
 
 /**
  * timer_init_us:
-<<<<<<< HEAD
-=======
  * @ts: the timer to be initialised
->>>>>>> 7124ccf8
  * @type: the clock to associate with the timer
  * @cb: the callback to call when the timer expires
  * @opaque: the opaque pointer to pass to the callback
@@ -494,10 +482,7 @@
 
 /**
  * timer_init_ms:
-<<<<<<< HEAD
-=======
  * @ts: the timer to be initialised
->>>>>>> 7124ccf8
  * @type: the clock to associate with the timer
  * @cb: the callback to call when the timer expires
  * @opaque: the opaque pointer to pass to the callback
