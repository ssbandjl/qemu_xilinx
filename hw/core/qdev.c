--- conflicted
+++ resolved
@@ -379,234 +379,6 @@
     return dev->parent_bus;
 }
 
-<<<<<<< HEAD
-static NamedGPIOList *qdev_get_named_gpio_list(DeviceState *dev,
-                                               const char *name)
-{
-    NamedGPIOList *ngl;
-
-    QLIST_FOREACH(ngl, &dev->gpios, node) {
-        /* NULL is a valid and matchable name. */
-        if (g_strcmp0(name, ngl->name) == 0) {
-            return ngl;
-        }
-    }
-
-    ngl = g_malloc0(sizeof(*ngl));
-    ngl->name = g_strdup(name);
-    QLIST_INSERT_HEAD(&dev->gpios, ngl, node);
-    return ngl;
-}
-
-void qdev_init_gpio_in_named_with_opaque(DeviceState *dev,
-                                         qemu_irq_handler handler,
-                                         void *opaque,
-                                         const char *name, int n)
-{
-    int i;
-    NamedGPIOList *gpio_list = qdev_get_named_gpio_list(dev, name);
-
-    assert(gpio_list->num_out == 0 || !name);
-    gpio_list->in = qemu_extend_irqs(gpio_list->in, gpio_list->num_in, handler,
-                                     opaque, n);
-
-    if (!name) {
-        name = "unnamed-gpio-in";
-    }
-
-    /* Xilinx: For the FDT Generic GPIO magic we need this to be a wild card
-     * and not the usual numbered GPIOs.
-     */
-    gchar *propname = g_strdup_printf("%s[*]", name);
-
-    for (i = gpio_list->num_in; i < gpio_list->num_in + n; i++) {
-        object_property_add_child(OBJECT(dev), propname,
-                                  OBJECT(gpio_list->in[i]));
-    }
-
-    g_free(propname);
-    gpio_list->num_in += n;
-}
-
-void qdev_init_gpio_in(DeviceState *dev, qemu_irq_handler handler, int n)
-{
-    qdev_init_gpio_in_named(dev, handler, NULL, n);
-}
-
-void qdev_init_gpio_out_named(DeviceState *dev, qemu_irq *pins,
-                              const char *name, int n)
-{
-    int i;
-    NamedGPIOList *gpio_list = qdev_get_named_gpio_list(dev, name);
-
-    assert(gpio_list->num_in == 0 || !name);
-
-    if (!name) {
-        name = "unnamed-gpio-out";
-    }
-    memset(pins, 0, sizeof(*pins) * n);
-
-    /* Xilinx: For the FDT Generic GPIO magic we need this to be a wild card
-     * and not the usual numbered GPIOs.
-     */
-    gchar *propname = g_strdup_printf("%s[*]", name);
-
-    for (i = 0; i < n; ++i) {
-        object_property_add_link(OBJECT(dev), propname, TYPE_IRQ,
-                                 (Object **)&pins[i],
-                                 object_property_allow_set_link,
-                                 OBJ_PROP_LINK_STRONG);
-    }
-    g_free(propname);
-    gpio_list->num_out += n;
-}
-
-void qdev_init_gpio_out(DeviceState *dev, qemu_irq *pins, int n)
-{
-    qdev_init_gpio_out_named(dev, pins, NULL, n);
-}
-
-qemu_irq qdev_get_gpio_in_named(DeviceState *dev, const char *name, int n)
-{
-    char *propname = g_strdup_printf("%s[%d]",
-                                     name ? name : "unnamed-gpio-in", n);
-    return (qemu_irq)object_property_get_link(OBJECT(dev), propname, NULL);
-}
-
-qemu_irq qdev_get_gpio_in(DeviceState *dev, int n)
-{
-    return qdev_get_gpio_in_named(dev, NULL, n);
-}
-
-qemu_irq qdev_get_gpio_out_named(DeviceState *dev, const char *name, int n)
-{
-    char *propname = g_strdup_printf("%s[%d]",
-                                     name ? name : "unnamed-gpio-out", n);
-    return (qemu_irq)object_property_get_link(OBJECT(dev), propname, NULL);
-}
-
-qemu_irq qdev_get_gpio_out(DeviceState *dev, int n)
-{
-    return qdev_get_gpio_out_named(dev, NULL, n);
-}
-
-void qdev_connect_gpio_out_named(DeviceState *dev, const char *name, int n,
-                                 qemu_irq pin)
-{
-    Error *errp = NULL;
-    qemu_irq irq;
-    if (!pin) {
-        return;
-    }
-    char *propname = g_strdup_printf("%s[%d]",
-                                     name ? name : "unnamed-gpio-out", n);
-
-    irq = (qemu_irq)object_property_get_link(OBJECT(dev), propname, NULL);
-    if (irq) {
-        char *splitter_name;
-        irq = qemu_irq_split(irq, pin);
-        /* ugly, be a sure-fire way to get a unique name */
-        splitter_name = g_strdup_printf("%s-split-%p", propname, irq);
-        object_property_add_child(OBJECT(dev), splitter_name,OBJECT(irq));
-    } else {
-        irq = pin;
-    }
-    if (irq  && !OBJECT(irq)->parent) {
-        /* We need a name for object_property_set_link to work.  If the
-         * object has a parent, object_property_add_child will come back
-         * with an error without doing anything.  If it has none, it will
-         * never fail.  So we can just call it with a NULL Error pointer.
-         */
-        object_property_add_child(container_get(qdev_get_machine(),
-                                                "/unattached"),
-                                  "non-qdev-gpio[*]", OBJECT(pin));
-    }
-    object_property_set_link(OBJECT(dev), propname, OBJECT(irq), &errp);
-    if (errp) {
-        qemu_log_mask(LOG_FDT, "FAILED to connect %s.%s <-> %s\n",
-                       object_get_canonical_path(OBJECT(dev)), propname,
-                       object_get_canonical_path(OBJECT(pin)));
-    }
-    g_free(propname);
-}
-
-qemu_irq qdev_get_gpio_out_connector(DeviceState *dev, const char *name, int n)
-{
-    g_autofree char *propname = g_strdup_printf("%s[%d]",
-                                     name ? name : "unnamed-gpio-out", n);
-
-    qemu_irq ret = (qemu_irq)object_property_get_link(OBJECT(dev), propname,
-                                                      NULL);
-
-    return ret;
-}
-
-/* disconnect a GPIO output, returning the disconnected input (if any) */
-
-static qemu_irq qdev_disconnect_gpio_out_named(DeviceState *dev,
-                                               const char *name, int n)
-{
-    char *propname = g_strdup_printf("%s[%d]",
-                                     name ? name : "unnamed-gpio-out", n);
-
-    qemu_irq ret = (qemu_irq)object_property_get_link(OBJECT(dev), propname,
-                                                      NULL);
-    if (ret) {
-        object_property_set_link(OBJECT(dev), propname, NULL, NULL);
-    }
-    g_free(propname);
-    return ret;
-}
-
-qemu_irq qdev_intercept_gpio_out(DeviceState *dev, qemu_irq icpt,
-                                 const char *name, int n)
-{
-    qemu_irq disconnected = qdev_disconnect_gpio_out_named(dev, name, n);
-    qdev_connect_gpio_out_named(dev, name, n, icpt);
-    return disconnected;
-}
-
-void qdev_connect_gpio_out(DeviceState * dev, int n, qemu_irq pin)
-{
-    qdev_connect_gpio_out_named(dev, NULL, n, pin);
-}
-
-static void qdev_pass_ngl(DeviceState *dev, DeviceState *container,
-                     NamedGPIOList *ngl)
-{
-    int i;
-
-    for (i = 0; i < ngl->num_in; i++) {
-        const char *nm = ngl->name ? ngl->name : "unnamed-gpio-in";
-        char *propname = g_strdup_printf("%s[%d]", nm, i);
-
-        object_property_add_alias(OBJECT(container), propname,
-                                  OBJECT(dev), propname);
-        g_free(propname);
-    }
-    for (i = 0; i < ngl->num_out; i++) {
-        const char *nm = ngl->name ? ngl->name : "unnamed-gpio-out";
-        char *propname = g_strdup_printf("%s[%d]", nm, i);
-
-        object_property_add_alias(OBJECT(container), propname,
-                                  OBJECT(dev), propname);
-        g_free(propname);
-    }
-    QLIST_REMOVE(ngl, node);
-    QLIST_INSERT_HEAD(&container->gpios, ngl, node);
-}
-
-void qdev_pass_gpios(DeviceState *dev, DeviceState *container,
-                     const char *name)
-{
-    NamedGPIOList *ngl = qdev_get_named_gpio_list(dev, name);
-
-    qdev_pass_ngl(dev, container, ngl);
-}
-
-
-=======
->>>>>>> 8cb41fda
 BusState *qdev_get_child_bus(DeviceState *dev, const char *name)
 {
     BusState *bus;
