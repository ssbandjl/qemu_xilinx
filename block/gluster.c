--- conflicted
+++ resolved
@@ -11,10 +11,7 @@
 #include <glusterfs/api/glfs.h>
 #include "block/block_int.h"
 #include "qapi/error.h"
-<<<<<<< HEAD
-=======
 #include "qapi/qmp/qerror.h"
->>>>>>> 7124ccf8
 #include "qemu/uri.h"
 #include "qemu/error-report.h"
 #include "qemu/cutils.h"
@@ -897,11 +894,7 @@
     }
 #endif
 
-<<<<<<< HEAD
-    reop_s->fd = glfs_open(reop_s->glfs, gconf->image, open_flags);
-=======
     reop_s->fd = glfs_open(reop_s->glfs, gconf->path, open_flags);
->>>>>>> 7124ccf8
     if (reop_s->fd == NULL) {
         /* reops->glfs will be cleaned up in _abort */
         ret = -errno;
@@ -1095,17 +1088,10 @@
 
     if (write) {
         ret = glfs_pwritev_async(s->fd, qiov->iov, qiov->niov, offset, 0,
-<<<<<<< HEAD
-            gluster_finish_aiocb, &acb);
-    } else {
-        ret = glfs_preadv_async(s->fd, qiov->iov, qiov->niov, offset, 0,
-            gluster_finish_aiocb, &acb);
-=======
                                  gluster_finish_aiocb, &acb);
     } else {
         ret = glfs_preadv_async(s->fd, qiov->iov, qiov->niov, offset, 0,
                                 gluster_finish_aiocb, &acb);
->>>>>>> 7124ccf8
     }
 
     if (ret < 0) {
@@ -1149,19 +1135,12 @@
 {
     BDRVGlusterState *s = bs->opaque;
 
-<<<<<<< HEAD
-=======
     g_free(s->logfile);
->>>>>>> 7124ccf8
     if (s->fd) {
         glfs_close(s->fd);
         s->fd = NULL;
     }
-<<<<<<< HEAD
-    glfs_fini(s->glfs);
-=======
     glfs_clear_preopened(s->glfs);
->>>>>>> 7124ccf8
 }
 
 static coroutine_fn int qemu_gluster_co_flush_to_disk(BlockDriverState *bs)
@@ -1259,8 +1238,6 @@
 }
 
 static int qemu_gluster_has_zero_init(BlockDriverState *bs)
-<<<<<<< HEAD
-=======
 {
     /* GlusterFS volume could be backed by a block device */
     return 0;
@@ -1377,7 +1354,6 @@
 static int64_t coroutine_fn qemu_gluster_co_get_block_status(
         BlockDriverState *bs, int64_t sector_num, int nb_sectors, int *pnum,
         BlockDriverState **file)
->>>>>>> 7124ccf8
 {
     BDRVGlusterState *s = bs->opaque;
     off_t start, data = 0, hole = 0;
