/*
 * QEMU aio implementation
 *
 * Copyright IBM, Corp. 2008
 *
 * Authors:
 *  Anthony Liguori   <aliguori@us.ibm.com>
 *
 * This work is licensed under the terms of the GNU GPL, version 2.  See
 * the COPYING file in the top-level directory.
 *
 */

#ifndef QEMU_AIO_H
#define QEMU_AIO_H

#include "qemu-common.h"
#include "qemu/queue.h"
#include "qemu/event_notifier.h"
#include "qemu/thread.h"
#include "qemu/timer.h"

typedef struct BlockAIOCB BlockAIOCB;
typedef void BlockCompletionFunc(void *opaque, int ret);

typedef struct AIOCBInfo {
    void (*cancel_async)(BlockAIOCB *acb);
    AioContext *(*get_aio_context)(BlockAIOCB *acb);
    size_t aiocb_size;
} AIOCBInfo;

struct BlockAIOCB {
    const AIOCBInfo *aiocb_info;
    BlockDriverState *bs;
    BlockCompletionFunc *cb;
    void *opaque;
    int refcnt;
};

void *qemu_aio_get(const AIOCBInfo *aiocb_info, BlockDriverState *bs,
                   BlockCompletionFunc *cb, void *opaque);
void qemu_aio_unref(void *p);
void qemu_aio_ref(void *p);

typedef struct AioHandler AioHandler;
typedef void QEMUBHFunc(void *opaque);
typedef void IOHandler(void *opaque);

struct ThreadPool;
struct LinuxAioState;

struct AioContext {
    GSource source;

    /* Protects all fields from multi-threaded access */
    QemuRecMutex lock;

    /* The list of registered AIO handlers */
    QLIST_HEAD(, AioHandler) aio_handlers;

    /* This is a simple lock used to protect the aio_handlers list.
     * Specifically, it's used to ensure that no callbacks are removed while
     * we're walking and dispatching callbacks.
     */
    int walking_handlers;

    /* Used to avoid unnecessary event_notifier_set calls in aio_notify;
     * accessed with atomic primitives.  If this field is 0, everything
     * (file descriptors, bottom halves, timers) will be re-evaluated
     * before the next blocking poll(), thus the event_notifier_set call
     * can be skipped.  If it is non-zero, you may need to wake up a
     * concurrent aio_poll or the glib main event loop, making
     * event_notifier_set necessary.
     *
     * Bit 0 is reserved for GSource usage of the AioContext, and is 1
<<<<<<< HEAD
     * between a call to aio_ctx_check and the next call to aio_ctx_dispatch.
=======
     * between a call to aio_ctx_prepare and the next call to aio_ctx_check.
>>>>>>> 7124ccf8
     * Bits 1-31 simply count the number of active calls to aio_poll
     * that are in the prepare or poll phase.
     *
     * The GSource and aio_poll must use a different mechanism because
     * there is no certainty that a call to GSource's prepare callback
     * (via g_main_context_prepare) is indeed followed by check and
     * dispatch.  It's not clear whether this would be a bug, but let's
     * play safe and allow it---it will just cause extra calls to
     * event_notifier_set until the next call to dispatch.
     *
     * Instead, the aio_poll calls include both the prepare and the
     * dispatch phase, hence a simple counter is enough for them.
     */
    uint32_t notify_me;

    /* lock to protect between bh's adders and deleter */
    QemuMutex bh_lock;

    /* Anchor of the list of Bottom Halves belonging to the context */
    struct QEMUBH *first_bh;

    /* A simple lock used to protect the first_bh list, and ensure that
     * no callbacks are removed while we're walking and dispatching callbacks.
     */
    int walking_bh;

    /* Used by aio_notify.
     *
     * "notified" is used to avoid expensive event_notifier_test_and_clear
     * calls.  When it is clear, the EventNotifier is clear, or one thread
     * is going to clear "notified" before processing more events.  False
     * positives are possible, i.e. "notified" could be set even though the
     * EventNotifier is clear.
     *
     * Note that event_notifier_set *cannot* be optimized the same way.  For
     * more information on the problem that would result, see "#ifdef BUG2"
     * in the docs/aio_notify_accept.promela formal model.
     */
    bool notified;
    EventNotifier notifier;

<<<<<<< HEAD
    /* Scheduling this BH forces the event loop it iterate */
    QEMUBH *notify_dummy_bh;

=======
>>>>>>> 7124ccf8
    /* Thread pool for performing work and receiving completion callbacks */
    struct ThreadPool *thread_pool;

#ifdef CONFIG_LINUX_AIO
    /* State for native Linux AIO.  Uses aio_context_acquire/release for
     * locking.
     */
    struct LinuxAioState *linux_aio;
#endif

    /* TimerLists for calling timers - one per clock type */
    QEMUTimerListGroup tlg;

    int external_disable_cnt;

    /* epoll(7) state used when built with CONFIG_EPOLL */
    int epollfd;
    bool epoll_enabled;
    bool epoll_available;
};

/**
 * aio_context_new: Allocate a new AioContext.
 *
 * AioContext provide a mini event-loop that can be waited on synchronously.
 * They also provide bottom halves, a service to execute a piece of code
 * as soon as possible.
 */
AioContext *aio_context_new(Error **errp);

/**
 * aio_context_ref:
 * @ctx: The AioContext to operate on.
 *
 * Add a reference to an AioContext.
 */
void aio_context_ref(AioContext *ctx);

/**
 * aio_context_unref:
 * @ctx: The AioContext to operate on.
 *
 * Drop a reference to an AioContext.
 */
void aio_context_unref(AioContext *ctx);

/* Take ownership of the AioContext.  If the AioContext will be shared between
 * threads, and a thread does not want to be interrupted, it will have to
 * take ownership around calls to aio_poll().  Otherwise, aio_poll()
 * automatically takes care of calling aio_context_acquire and
 * aio_context_release.
 *
 * Access to timers and BHs from a thread that has not acquired AioContext
 * is possible.  Access to callbacks for now must be done while the AioContext
 * is owned by the thread (FIXME).
 */
void aio_context_acquire(AioContext *ctx);

/* Relinquish ownership of the AioContext. */
void aio_context_release(AioContext *ctx);

/**
 * aio_bh_schedule_oneshot: Allocate a new bottom half structure that will run
 * only once and as soon as possible.
 */
void aio_bh_schedule_oneshot(AioContext *ctx, QEMUBHFunc *cb, void *opaque);

/**
 * aio_bh_new: Allocate a new bottom half structure.
 *
 * Bottom halves are lightweight callbacks whose invocation is guaranteed
 * to be wait-free, thread-safe and signal-safe.  The #QEMUBH structure
 * is opaque and must be allocated prior to its use.
 */
QEMUBH *aio_bh_new(AioContext *ctx, QEMUBHFunc *cb, void *opaque);

/**
 * aio_notify: Force processing of pending events.
 *
 * Similar to signaling a condition variable, aio_notify forces
 * aio_wait to exit, so that the next call will re-examine pending events.
 * The caller of aio_notify will usually call aio_wait again very soon,
 * or go through another iteration of the GLib main loop.  Hence, aio_notify
 * also has the side effect of recalculating the sets of file descriptors
 * that the main loop waits for.
 *
 * Calling aio_notify is rarely necessary, because for example scheduling
 * a bottom half calls it already.
 */
void aio_notify(AioContext *ctx);

/**
 * aio_notify_accept: Acknowledge receiving an aio_notify.
 *
 * aio_notify() uses an EventNotifier in order to wake up a sleeping
 * aio_poll() or g_main_context_iteration().  Calls to aio_notify() are
 * usually rare, but the AioContext has to clear the EventNotifier on
 * every aio_poll() or g_main_context_iteration() in order to avoid
 * busy waiting.  This event_notifier_test_and_clear() cannot be done
 * using the usual aio_context_set_event_notifier(), because it must
 * be done before processing all events (file descriptors, bottom halves,
 * timers).
 *
 * aio_notify_accept() is an optimized event_notifier_test_and_clear()
 * that is specific to an AioContext's notifier; it is used internally
 * to clear the EventNotifier only if aio_notify() had been called.
 */
void aio_notify_accept(AioContext *ctx);

/**
 * aio_bh_call: Executes callback function of the specified BH.
 */
void aio_bh_call(QEMUBH *bh);

/**
 * aio_bh_poll: Poll bottom halves for an AioContext.
 *
 * These are internal functions used by the QEMU main loop.
 * And notice that multiple occurrences of aio_bh_poll cannot
 * be called concurrently
 */
int aio_bh_poll(AioContext *ctx);

/**
 * qemu_bh_schedule: Schedule a bottom half.
 *
 * Scheduling a bottom half interrupts the main loop and causes the
 * execution of the callback that was passed to qemu_bh_new.
 *
 * Bottom halves that are scheduled from a bottom half handler are instantly
 * invoked.  This can create an infinite loop if a bottom half handler
 * schedules itself.
 *
 * @bh: The bottom half to be scheduled.
 */
void qemu_bh_schedule(QEMUBH *bh);

/**
 * qemu_bh_cancel: Cancel execution of a bottom half.
 *
 * Canceling execution of a bottom half undoes the effect of calls to
 * qemu_bh_schedule without freeing its resources yet.  While cancellation
 * itself is also wait-free and thread-safe, it can of course race with the
 * loop that executes bottom halves unless you are holding the iothread
 * mutex.  This makes it mostly useless if you are not holding the mutex.
 *
 * @bh: The bottom half to be canceled.
 */
void qemu_bh_cancel(QEMUBH *bh);

/**
 *qemu_bh_delete: Cancel execution of a bottom half and free its resources.
 *
 * Deleting a bottom half frees the memory that was allocated for it by
 * qemu_bh_new.  It also implies canceling the bottom half if it was
 * scheduled.
 * This func is async. The bottom half will do the delete action at the finial
 * end.
 *
 * @bh: The bottom half to be deleted.
 */
void qemu_bh_delete(QEMUBH *bh);

/* Return whether there are any pending callbacks from the GSource
 * attached to the AioContext, before g_poll is invoked.
 *
 * This is used internally in the implementation of the GSource.
 */
bool aio_prepare(AioContext *ctx);

/* Return whether there are any pending callbacks from the GSource
 * attached to the AioContext, after g_poll is invoked.
 *
 * This is used internally in the implementation of the GSource.
 */
bool aio_pending(AioContext *ctx);

/* Dispatch any pending callbacks from the GSource attached to the AioContext.
 *
 * This is used internally in the implementation of the GSource.
 */
bool aio_dispatch(AioContext *ctx);

/* Progress in completing AIO work to occur.  This can issue new pending
 * aio as a result of executing I/O completion or bh callbacks.
 *
 * Return whether any progress was made by executing AIO or bottom half
 * handlers.  If @blocking == true, this should always be true except
 * if someone called aio_notify.
 *
 * If there are no pending bottom halves, but there are pending AIO
 * operations, it may not be possible to make any progress without
 * blocking.  If @blocking is true, this function will wait until one
 * or more AIO events have completed, to ensure something has moved
 * before returning.
 */
bool aio_poll(AioContext *ctx, bool blocking);

/* Register a file descriptor and associated callbacks.  Behaves very similarly
 * to qemu_set_fd_handler.  Unlike qemu_set_fd_handler, these callbacks will
 * be invoked when using aio_poll().
 *
 * Code that invokes AIO completion functions should rely on this function
 * instead of qemu_set_fd_handler[2].
 */
void aio_set_fd_handler(AioContext *ctx,
                        int fd,
                        bool is_external,
                        IOHandler *io_read,
                        IOHandler *io_write,
                        void *opaque);

/* Register an event notifier and associated callbacks.  Behaves very similarly
 * to event_notifier_set_handler.  Unlike event_notifier_set_handler, these callbacks
 * will be invoked when using aio_poll().
 *
 * Code that invokes AIO completion functions should rely on this function
 * instead of event_notifier_set_handler.
 */
void aio_set_event_notifier(AioContext *ctx,
                            EventNotifier *notifier,
                            bool is_external,
                            EventNotifierHandler *io_read);

/* Return a GSource that lets the main loop poll the file descriptors attached
 * to this AioContext.
 */
GSource *aio_get_g_source(AioContext *ctx);

/* Return the ThreadPool bound to this AioContext */
struct ThreadPool *aio_get_thread_pool(AioContext *ctx);

/* Return the LinuxAioState bound to this AioContext */
struct LinuxAioState *aio_get_linux_aio(AioContext *ctx);

/**
 * aio_timer_new:
 * @ctx: the aio context
 * @type: the clock type
 * @scale: the scale
 * @cb: the callback to call on timer expiry
 * @opaque: the opaque pointer to pass to the callback
 *
 * Allocate a new timer attached to the context @ctx.
 * The function is responsible for memory allocation.
 *
 * The preferred interface is aio_timer_init. Use that
 * unless you really need dynamic memory allocation.
 *
 * Returns: a pointer to the new timer
 */
static inline QEMUTimer *aio_timer_new(AioContext *ctx, QEMUClockType type,
                                       int scale,
                                       QEMUTimerCB *cb, void *opaque)
{
    return timer_new_tl(ctx->tlg.tl[type], scale, cb, opaque);
}

/**
 * aio_timer_init:
 * @ctx: the aio context
 * @ts: the timer
 * @type: the clock type
 * @scale: the scale
 * @cb: the callback to call on timer expiry
 * @opaque: the opaque pointer to pass to the callback
 *
 * Initialise a new timer attached to the context @ctx.
 * The caller is responsible for memory allocation.
 */
static inline void aio_timer_init(AioContext *ctx,
                                  QEMUTimer *ts, QEMUClockType type,
                                  int scale,
                                  QEMUTimerCB *cb, void *opaque)
{
    timer_init_tl(ts, ctx->tlg.tl[type], scale, cb, opaque);
}

/**
 * aio_compute_timeout:
 * @ctx: the aio context
 *
 * Compute the timeout that a blocking aio_poll should use.
 */
int64_t aio_compute_timeout(AioContext *ctx);

/**
 * aio_disable_external:
 * @ctx: the aio context
 *
 * Disable the further processing of external clients.
 */
static inline void aio_disable_external(AioContext *ctx)
{
    atomic_inc(&ctx->external_disable_cnt);
}

/**
 * aio_enable_external:
 * @ctx: the aio context
 *
 * Enable the processing of external clients.
 */
static inline void aio_enable_external(AioContext *ctx)
{
    assert(ctx->external_disable_cnt > 0);
    atomic_dec(&ctx->external_disable_cnt);
}

/**
 * aio_external_disabled:
 * @ctx: the aio context
 *
 * Return true if the external clients are disabled.
 */
static inline bool aio_external_disabled(AioContext *ctx)
{
    return atomic_read(&ctx->external_disable_cnt);
}

/**
 * aio_node_check:
 * @ctx: the aio context
 * @is_external: Whether or not the checked node is an external event source.
 *
 * Check if the node's is_external flag is okay to be polled by the ctx at this
 * moment. True means green light.
 */
static inline bool aio_node_check(AioContext *ctx, bool is_external)
{
    return !is_external || !atomic_read(&ctx->external_disable_cnt);
}

/**
<<<<<<< HEAD
=======
 * Return the AioContext whose event loop runs in the current thread.
 *
 * If called from an IOThread this will be the IOThread's AioContext.  If
 * called from another thread it will be the main loop AioContext.
 */
AioContext *qemu_get_current_aio_context(void);

/**
 * @ctx: the aio context
 *
 * Return whether we are running in the I/O thread that manages @ctx.
 */
static inline bool aio_context_in_iothread(AioContext *ctx)
{
    return ctx == qemu_get_current_aio_context();
}

/**
>>>>>>> 7124ccf8
 * aio_context_setup:
 * @ctx: the aio context
 *
 * Initialize the aio context.
 */
<<<<<<< HEAD
void aio_context_setup(AioContext *ctx, Error **errp);
=======
void aio_context_setup(AioContext *ctx);
>>>>>>> 7124ccf8

#endif<|MERGE_RESOLUTION|>--- conflicted
+++ resolved
@@ -73,11 +73,7 @@
      * event_notifier_set necessary.
      *
      * Bit 0 is reserved for GSource usage of the AioContext, and is 1
-<<<<<<< HEAD
-     * between a call to aio_ctx_check and the next call to aio_ctx_dispatch.
-=======
      * between a call to aio_ctx_prepare and the next call to aio_ctx_check.
->>>>>>> 7124ccf8
      * Bits 1-31 simply count the number of active calls to aio_poll
      * that are in the prepare or poll phase.
      *
@@ -119,12 +115,6 @@
     bool notified;
     EventNotifier notifier;
 
-<<<<<<< HEAD
-    /* Scheduling this BH forces the event loop it iterate */
-    QEMUBH *notify_dummy_bh;
-
-=======
->>>>>>> 7124ccf8
     /* Thread pool for performing work and receiving completion callbacks */
     struct ThreadPool *thread_pool;
 
@@ -459,8 +449,6 @@
 }
 
 /**
-<<<<<<< HEAD
-=======
  * Return the AioContext whose event loop runs in the current thread.
  *
  * If called from an IOThread this will be the IOThread's AioContext.  If
@@ -479,16 +467,11 @@
 }
 
 /**
->>>>>>> 7124ccf8
  * aio_context_setup:
  * @ctx: the aio context
  *
  * Initialize the aio context.
  */
-<<<<<<< HEAD
-void aio_context_setup(AioContext *ctx, Error **errp);
-=======
 void aio_context_setup(AioContext *ctx);
->>>>>>> 7124ccf8
 
 #endif