--- conflicted
+++ resolved
@@ -768,9 +768,6 @@
         [ARM_CPU_VFIQ] = CPU_INTERRUPT_VFIQ
     };
 
-<<<<<<< HEAD
-    env->irq_wires[irq] = level;
-=======
     if (!arm_feature(env, ARM_FEATURE_EL2) &&
         (irq == ARM_CPU_VIRQ || irq == ARM_CPU_VFIQ)) {
         /*
@@ -780,7 +777,8 @@
          */
         return;
     }
->>>>>>> 754f756c
+
+    env->irq_wires[irq] = level;
 
     if (level) {
         env->irq_line_state |= mask[irq];
