--- conflicted
+++ resolved
@@ -6,29 +6,20 @@
 #include "hw/ppc/xics.h"
 #include "hw/ppc/spapr_drc.h"
 #include "hw/mem/pc-dimm.h"
-<<<<<<< HEAD
-=======
 #include "hw/ppc/spapr_ovec.h"
->>>>>>> 7124ccf8
 
 struct VIOsPAPRBus;
 struct sPAPRPHBState;
 struct sPAPRNVRAM;
 typedef struct sPAPRConfigureConnectorState sPAPRConfigureConnectorState;
 typedef struct sPAPREventLogEntry sPAPREventLogEntry;
-<<<<<<< HEAD
-=======
 typedef struct sPAPREventSource sPAPREventSource;
->>>>>>> 7124ccf8
 
 #define HPTE64_V_HPTE_DIRTY     0x0000000000000040ULL
 #define SPAPR_ENTRY_POINT       0x100
 
-<<<<<<< HEAD
-=======
 #define SPAPR_TIMEBASE_FREQ     512000000ULL
 
->>>>>>> 7124ccf8
 typedef struct sPAPRMachineClass sPAPRMachineClass;
 typedef struct sPAPRMachineState sPAPRMachineState;
 
@@ -50,14 +41,11 @@
     /*< public >*/
     bool dr_lmb_enabled;       /* enable dynamic-reconfig/hotplug of LMBs */
     bool use_ohci_by_default;  /* use USB-OHCI instead of XHCI */
-<<<<<<< HEAD
-=======
     const char *tcg_default_cpu; /* which (TCG) CPU to simulate by default */
     void (*phb_placement)(sPAPRMachineState *spapr, uint32_t index,
                           uint64_t *buid, hwaddr *pio, 
                           hwaddr *mmio32, hwaddr *mmio64,
                           unsigned n_dma, uint32_t *liobns, Error **errp);
->>>>>>> 7124ccf8
 };
 
 /**
@@ -70,11 +58,7 @@
     struct VIOsPAPRBus *vio_bus;
     QLIST_HEAD(, sPAPRPHBState) phbs;
     struct sPAPRNVRAM *nvram;
-<<<<<<< HEAD
-    XICSState *icp;
-=======
     XICSState *xics;
->>>>>>> 7124ccf8
     DeviceState *rtc;
 
     void *htab;
@@ -83,14 +67,10 @@
     int vrma_adjust;
     ssize_t rtas_size;
     void *rtas_blob;
-<<<<<<< HEAD
-    void *fdt_skel;
-=======
     long kernel_size;
     bool kernel_le;
     uint32_t initrd_base;
     long initrd_size;
->>>>>>> 7124ccf8
     uint64_t rtc_offset; /* Now used only during incoming migration */
     struct PPCTimebase tb;
     bool has_graphics;
@@ -98,16 +78,10 @@
     sPAPROptionVector *ov5_cas;     /* negotiated (via CAS) option vectors */
     bool cas_reboot;
 
-<<<<<<< HEAD
-    uint32_t check_exception_irq;
-    Notifier epow_notifier;
-    QTAILQ_HEAD(, sPAPREventLogEntry) pending_events;
-=======
     Notifier epow_notifier;
     QTAILQ_HEAD(, sPAPREventLogEntry) pending_events;
     bool use_hotplug_event_source;
     sPAPREventSource *event_sources;
->>>>>>> 7124ccf8
 
     /* Migration state */
     int htab_save_index;
@@ -120,10 +94,7 @@
     /*< public >*/
     char *kvm_type;
     MemoryHotplugState hotplug_memory;
-<<<<<<< HEAD
-=======
     Object **cores;
->>>>>>> 7124ccf8
 };
 
 #define H_SUCCESS         0
@@ -443,39 +414,6 @@
 #define RTAS_SLOT_TEMP_ERR_LOG           1
 #define RTAS_SLOT_PERM_ERR_LOG           2
 
-/* ibm,set-eeh-option */
-#define RTAS_EEH_DISABLE                 0
-#define RTAS_EEH_ENABLE                  1
-#define RTAS_EEH_THAW_IO                 2
-#define RTAS_EEH_THAW_DMA                3
-
-/* ibm,get-config-addr-info2 */
-#define RTAS_GET_PE_ADDR                 0
-#define RTAS_GET_PE_MODE                 1
-#define RTAS_PE_MODE_NONE                0
-#define RTAS_PE_MODE_NOT_SHARED          1
-#define RTAS_PE_MODE_SHARED              2
-
-/* ibm,read-slot-reset-state2 */
-#define RTAS_EEH_PE_STATE_NORMAL         0
-#define RTAS_EEH_PE_STATE_RESET          1
-#define RTAS_EEH_PE_STATE_STOPPED_IO_DMA 2
-#define RTAS_EEH_PE_STATE_STOPPED_DMA    4
-#define RTAS_EEH_PE_STATE_UNAVAIL        5
-#define RTAS_EEH_NOT_SUPPORT             0
-#define RTAS_EEH_SUPPORT                 1
-#define RTAS_EEH_PE_UNAVAIL_INFO         1000
-#define RTAS_EEH_PE_RECOVER_INFO         0
-
-/* ibm,set-slot-reset */
-#define RTAS_SLOT_RESET_DEACTIVATE       0
-#define RTAS_SLOT_RESET_HOT              1
-#define RTAS_SLOT_RESET_FUNDAMENTAL      3
-
-/* ibm,slot-error-detail */
-#define RTAS_SLOT_TEMP_ERR_LOG           1
-#define RTAS_SLOT_PERM_ERR_LOG           2
-
 /* RTAS return codes */
 #define RTAS_OUT_SUCCESS                        0
 #define RTAS_OUT_NO_ERRORS_FOUND                1
@@ -486,8 +424,6 @@
 #define RTAS_OUT_NO_SUCH_INDICATOR              -3
 #define RTAS_OUT_NOT_AUTHORIZED                 -9002
 #define RTAS_OUT_SYSPARM_PARAM_ERROR            -9999
-<<<<<<< HEAD
-=======
 
 /* DDW pagesize mask values from ibm,query-pe-dma-window */
 #define RTAS_DDW_PGSIZE_4K       0x01
@@ -498,7 +434,6 @@
 #define RTAS_DDW_PGSIZE_128M     0x20
 #define RTAS_DDW_PGSIZE_256M     0x40
 #define RTAS_DDW_PGSIZE_16G      0x80
->>>>>>> 7124ccf8
 
 /* RTAS tokens */
 #define RTAS_TOKEN_BASE      0x2000
@@ -541,17 +476,12 @@
 #define RTAS_IBM_SET_SLOT_RESET                 (RTAS_TOKEN_BASE + 0x23)
 #define RTAS_IBM_CONFIGURE_PE                   (RTAS_TOKEN_BASE + 0x24)
 #define RTAS_IBM_SLOT_ERROR_DETAIL              (RTAS_TOKEN_BASE + 0x25)
-<<<<<<< HEAD
-
-#define RTAS_TOKEN_MAX                          (RTAS_TOKEN_BASE + 0x26)
-=======
 #define RTAS_IBM_QUERY_PE_DMA_WINDOW            (RTAS_TOKEN_BASE + 0x26)
 #define RTAS_IBM_CREATE_PE_DMA_WINDOW           (RTAS_TOKEN_BASE + 0x27)
 #define RTAS_IBM_REMOVE_PE_DMA_WINDOW           (RTAS_TOKEN_BASE + 0x28)
 #define RTAS_IBM_RESET_PE_DMA_WINDOW            (RTAS_TOKEN_BASE + 0x29)
 
 #define RTAS_TOKEN_MAX                          (RTAS_TOKEN_BASE + 0x2A)
->>>>>>> 7124ccf8
 
 /* RTAS ibm,get-system-parameter token values */
 #define RTAS_SYSPARM_SPLPAR_CHARACTERISTICS      20
@@ -641,11 +571,7 @@
     bool bypass;
     bool need_vfio;
     int fd;
-<<<<<<< HEAD
-    MemoryRegion iommu;
-=======
     MemoryRegion root, iommu;
->>>>>>> 7124ccf8
     struct VIOsPAPRDevice *vdev; /* for @bypass migration compatibility only */
     QLIST_ENTRY(sPAPRTCETable) list;
 };
@@ -660,17 +586,6 @@
 };
 
 void spapr_events_init(sPAPRMachineState *sm);
-<<<<<<< HEAD
-void spapr_events_fdt_skel(void *fdt, uint32_t epow_irq);
-int spapr_h_cas_compose_response(sPAPRMachineState *sm,
-                                 target_ulong addr, target_ulong size,
-                                 bool cpu_update, bool memory_update);
-sPAPRTCETable *spapr_tce_new_table(DeviceState *owner, uint32_t liobn,
-                                   uint64_t bus_offset,
-                                   uint32_t page_shift,
-                                   uint32_t nb_table,
-                                   bool need_vfio);
-=======
 void spapr_dt_events(sPAPRMachineState *sm, void *fdt);
 int spapr_h_cas_compose_response(sPAPRMachineState *sm,
                                  target_ulong addr, target_ulong size,
@@ -681,7 +596,6 @@
                             uint32_t page_shift, uint64_t bus_offset,
                             uint32_t nb_table);
 void spapr_tce_table_disable(sPAPRTCETable *tcet);
->>>>>>> 7124ccf8
 void spapr_tce_set_need_vfio(sPAPRTCETable *tcet, bool need_vfio);
 
 MemoryRegion *spapr_tce_get_iommu(sPAPRTCETable *tcet);
@@ -696,8 +610,6 @@
                                        uint32_t count);
 void spapr_hotplug_req_remove_by_count(sPAPRDRConnectorType drc_type,
                                           uint32_t count);
-<<<<<<< HEAD
-=======
 void spapr_hotplug_req_add_by_count_indexed(sPAPRDRConnectorType drc_type,
                                             uint32_t count, uint32_t index);
 void spapr_hotplug_req_remove_by_count_indexed(sPAPRDRConnectorType drc_type,
@@ -705,7 +617,6 @@
 void spapr_cpu_init(sPAPRMachineState *spapr, PowerPCCPU *cpu, Error **errp);
 void *spapr_populate_hotplug_cpu_dt(CPUState *cs, int *fdt_offset,
                                     sPAPRMachineState *spapr);
->>>>>>> 7124ccf8
 
 /* rtas-configure-connector state */
 struct sPAPRConfigureConnectorState {
@@ -744,18 +655,11 @@
 #define SPAPR_DR_LMB_LIST_ENTRY_SIZE 6
 
 /*
-<<<<<<< HEAD
- * This flag value defines the LMB as assigned in ibm,dynamic-memory
- * property under ibm,dynamic-reconfiguration-memory node.
- */
-#define SPAPR_LMB_FLAGS_ASSIGNED 0x00000008
-=======
  * Defines for flag value in ibm,dynamic-memory property under
  * ibm,dynamic-reconfiguration-memory node.
  */
 #define SPAPR_LMB_FLAGS_ASSIGNED 0x00000008
 #define SPAPR_LMB_FLAGS_DRC_INVALID 0x00000020
 #define SPAPR_LMB_FLAGS_RESERVED 0x00000080
->>>>>>> 7124ccf8
 
 #endif /* HW_SPAPR_H */