/*
 * SD Memory Card emulation as defined in the "SD Memory Card Physical
 * layer specification, Version 2.00."
 *
 * Copyright (c) 2006 Andrzej Zaborowski  <balrog@zabor.org>
 * Copyright (c) 2007 CodeSourcery
 * Copyright (c) 2018 Philippe Mathieu-Daudé <f4bug@amsat.org>
 *
 * Redistribution and use in source and binary forms, with or without
 * modification, are permitted provided that the following conditions
 * are met:
 *
 * 1. Redistributions of source code must retain the above copyright
 *    notice, this list of conditions and the following disclaimer.
 * 2. Redistributions in binary form must reproduce the above copyright
 *    notice, this list of conditions and the following disclaimer in
 *    the documentation and/or other materials provided with the
 *    distribution.
 *
 * THIS SOFTWARE IS PROVIDED BY THE AUTHOR AND CONTRIBUTORS ``AS IS''
 * AND ANY EXPRESS OR IMPLIED WARRANTIES, INCLUDING, BUT NOT LIMITED TO,
 * THE IMPLIED WARRANTIES OF MERCHANTABILITY AND FITNESS FOR A
 * PARTICULAR PURPOSE ARE DISCLAIMED.  IN NO EVENT SHALL THE AUTHOR OR
 * CONTRIBUTORS BE LIABLE FOR ANY DIRECT, INDIRECT, INCIDENTAL, SPECIAL,
 * EXEMPLARY, OR CONSEQUENTIAL DAMAGES (INCLUDING, BUT NOT LIMITED TO,
 * PROCUREMENT OF SUBSTITUTE GOODS OR SERVICES; LOSS OF USE, DATA, OR
 * PROFITS; OR BUSINESS INTERRUPTION) HOWEVER CAUSED AND ON ANY THEORY
 * OF LIABILITY, WHETHER IN CONTRACT, STRICT LIABILITY, OR TORT
 * (INCLUDING NEGLIGENCE OR OTHERWISE) ARISING IN ANY WAY OUT OF THE USE
 * OF THIS SOFTWARE, EVEN IF ADVISED OF THE POSSIBILITY OF SUCH DAMAGE.
 */

#include "qemu/osdep.h"
#include "qemu/units.h"
#include "qemu/cutils.h"
#include "hw/irq.h"
#include "hw/registerfields.h"
#include "sysemu/block-backend.h"
#include "hw/sd/sd.h"
#include "hw/sd/sdcard_legacy.h"
#include "migration/vmstate.h"
#include "qapi/error.h"
#include "qemu/bitmap.h"
#include "qemu/cutils.h"
#include "hw/qdev-properties.h"
#include "hw/qdev-properties-system.h"
#include "qemu/error-report.h"
#include "qemu/timer.h"
#include "qemu/log.h"
#include "qemu/module.h"
#include "sdmmc-internal.h"
#include "trace.h"

//#define DEBUG_SD 1

#define SDSC_MAX_CAPACITY   (2 * GiB)

#define INVALID_ADDRESS     UINT32_MAX

typedef enum {
    sd_r0 = 0,    /* no response */
    sd_r1,        /* normal response command */
    sd_r2_i,      /* CID register */
    sd_r2_s,      /* CSD register */
    sd_r3,        /* OCR register */
    sd_r6 = 6,    /* Published RCA response */
    sd_r7,        /* Operating voltage */
    sd_r1b = -1,
    sd_illegal = -2,
} sd_rsp_type_t;

enum SDCardModes {
    sd_inactive,
    sd_card_identification_mode,
    sd_data_transfer_mode,
};

enum SDCardStates {
    sd_inactive_state = -1,
    sd_idle_state = 0,
    sd_ready_state,
    sd_identification_state,
    sd_standby_state,
    sd_transfer_state,
    sd_sendingdata_state,
    sd_receivingdata_state,
    sd_programming_state,
    sd_disconnect_state,
};

struct SDState {
    DeviceState parent_obj;

    /* If true, created by sd_init() for a non-qdevified caller */
    /* TODO purge them with fire */
    bool me_no_qdev_me_kill_mammoth_with_rocks;

    /* SD Memory Card Registers */
    uint32_t ocr;
    uint8_t scr[8];
    uint8_t cid[16];
    uint8_t csd[16];
    uint8_t ext_csd[512];
    uint16_t rca;
    uint32_t card_status;
    uint8_t sd_status[64];

    /* Static properties */

    uint8_t spec_version;
    BlockBackend *blk;
    bool spi;
    bool mmc;

    /* Runtime changeables */

    uint32_t mode;    /* current card mode, one of SDCardModes */
    int32_t state;    /* current card state, one of SDCardStates */
    uint32_t vhs;
    bool wp_switch;
    unsigned long *wp_group_bmap;
    int32_t wp_group_bits;
    uint64_t size;
    uint32_t blk_len;
    uint32_t multi_blk_cnt;
    uint32_t erase_start;
    uint32_t erase_end;
    uint8_t pwd[16];
    uint32_t pwd_len;
    uint8_t function_group[6];
    uint8_t current_cmd;
    /* True if we will handle the next command as an ACMD. Note that this does
     * *not* track the APP_CMD status bit!
     */
    bool expecting_acmd;
    uint32_t blk_written;
    uint64_t data_start;
    uint32_t data_offset;
    uint8_t data[512];
    qemu_irq readonly_cb;
    qemu_irq inserted_cb;
    QEMUTimer *ocr_power_timer;
    const char *proto_name;
    bool enable;
    uint8_t dat_lines;
    bool cmd_line;
};

static void sd_realize(DeviceState *dev, Error **errp);

static const char *sd_state_name(enum SDCardStates state)
{
    static const char *state_name[] = {
        [sd_idle_state]             = "idle",
        [sd_ready_state]            = "ready",
        [sd_identification_state]   = "identification",
        [sd_standby_state]          = "standby",
        [sd_transfer_state]         = "transfer",
        [sd_sendingdata_state]      = "sendingdata",
        [sd_receivingdata_state]    = "receivingdata",
        [sd_programming_state]      = "programming",
        [sd_disconnect_state]       = "disconnect",
    };
    if (state == sd_inactive_state) {
        return "inactive";
    }
    assert(state < ARRAY_SIZE(state_name));
    return state_name[state];
}

static const char *sd_response_name(sd_rsp_type_t rsp)
{
    static const char *response_name[] = {
        [sd_r0]     = "RESP#0 (no response)",
        [sd_r1]     = "RESP#1 (normal cmd)",
        [sd_r2_i]   = "RESP#2 (CID reg)",
        [sd_r2_s]   = "RESP#2 (CSD reg)",
        [sd_r3]     = "RESP#3 (OCR reg)",
        [sd_r6]     = "RESP#6 (RCA)",
        [sd_r7]     = "RESP#7 (operating voltage)",
    };
    if (rsp == sd_illegal) {
        return "ILLEGAL RESP";
    }
    if (rsp == sd_r1b) {
        rsp = sd_r1;
    }
    assert(rsp < ARRAY_SIZE(response_name));
    return response_name[rsp];
}

static uint8_t sd_get_dat_lines(SDState *sd)
{
    return sd->enable ? sd->dat_lines : 0;
}

static bool sd_get_cmd_line(SDState *sd)
{
    return sd->enable ? sd->cmd_line : false;
}

static void sd_set_voltage(SDState *sd, uint16_t millivolts)
{
    trace_sdcard_set_voltage(millivolts);

    switch (millivolts) {
    case 3001 ... 3600: /* SD_VOLTAGE_3_3V */
    case 2001 ... 3000: /* SD_VOLTAGE_3_0V */
        break;
    default:
        qemu_log_mask(LOG_GUEST_ERROR, "SD card voltage not supported: %.3fV",
                      millivolts / 1000.f);
    }
}

static void sd_set_mode(SDState *sd)
{
    switch (sd->state) {
    case sd_inactive_state:
        sd->mode = sd_inactive;
        break;

    case sd_idle_state:
    case sd_ready_state:
    case sd_identification_state:
        sd->mode = sd_card_identification_mode;
        break;

    case sd_standby_state:
    case sd_transfer_state:
    case sd_sendingdata_state:
    case sd_receivingdata_state:
    case sd_programming_state:
    case sd_disconnect_state:
        sd->mode = sd_data_transfer_mode;
        break;
    }
}

static const sd_cmd_type_t sd_cmd_type[SDMMC_CMD_MAX] = {
    sd_bc,   sd_none, sd_bcr,  sd_bcr,  sd_none, sd_none, sd_none, sd_ac,
    sd_bcr,  sd_ac,   sd_ac,   sd_adtc, sd_ac,   sd_ac,   sd_none, sd_ac,
    /* 16 */
    sd_ac,   sd_adtc, sd_adtc, sd_none, sd_none, sd_none, sd_none, sd_none,
    sd_adtc, sd_adtc, sd_adtc, sd_adtc, sd_ac,   sd_ac,   sd_adtc, sd_none,
    /* 32 */
    sd_ac,   sd_ac,   sd_none, sd_none, sd_none, sd_none, sd_ac,   sd_none,
    sd_none, sd_none, sd_bc,   sd_none, sd_none, sd_none, sd_none, sd_none,
    /* 48 */
    sd_none, sd_none, sd_none, sd_none, sd_none, sd_none, sd_none, sd_ac,
    sd_adtc, sd_none, sd_none, sd_none, sd_none, sd_none, sd_none, sd_none,
};

static const int sd_cmd_class[SDMMC_CMD_MAX] = {
    0,  0,  0,  0,  0,  9, 10,  0,  0,  0,  0,  1,  0,  0,  0,  0,
    2,  2,  2,  2,  3,  3,  3,  3,  4,  4,  4,  4,  6,  6,  6,  6,
    5,  5, 10, 10, 10, 10,  5,  9,  9,  9,  7,  7,  7,  7,  7,  7,
    7,  7, 10,  7,  9,  9,  9,  8,  8, 10,  8,  8,  8,  8,  8,  8,
};

static uint8_t sd_crc7(const void *message, size_t width)
{
    int i, bit;
    uint8_t shift_reg = 0x00;
    const uint8_t *msg = (const uint8_t *)message;

    for (i = 0; i < width; i ++, msg ++)
        for (bit = 7; bit >= 0; bit --) {
            shift_reg <<= 1;
            if ((shift_reg >> 7) ^ ((*msg >> bit) & 1))
                shift_reg ^= 0x89;
        }

    return shift_reg;
}

#define OCR_POWER_DELAY_NS      500000 /* 0.5ms */

FIELD(OCR, VDD_VOLTAGE_WINDOW,          0, 24)
FIELD(OCR, VDD_VOLTAGE_WIN_LO,          0,  8)
FIELD(OCR, DUAL_VOLTAGE_CARD,           7,  1)
FIELD(OCR, VDD_VOLTAGE_WIN_HI,          8, 16)
FIELD(OCR, ACCEPT_SWITCH_1V8,          24,  1) /* Only UHS-I */
FIELD(OCR, UHS_II_CARD,                29,  1) /* Only UHS-II */
FIELD(OCR, CARD_CAPACITY,              30,  1) /* 0:SDSC, 1:SDHC/SDXC */
FIELD(OCR, CARD_POWER_UP,              31,  1)

/*
 * eMMC OCR register
 */
FIELD(EMMC_OCR, VDD_WINDOW_0,  7, 1)
FIELD(EMMC_OCR, VDD_WINDOW_1,  8, 7)
FIELD(EMMC_OCR, VDD_WINDOW_2, 15, 9)
FIELD(EMMC_OCR, ACCESS_MODE,  29, 2)
FIELD(EMMC_OCR, POWER_UP,     31, 1)

#define ACMD41_ENQUIRY_MASK     0x00ffffff
#define ACMD41_R3_MASK          (R_OCR_VDD_VOLTAGE_WIN_HI_MASK \
                               | R_OCR_ACCEPT_SWITCH_1V8_MASK \
                               | R_OCR_UHS_II_CARD_MASK \
                               | R_OCR_CARD_CAPACITY_MASK \
                               | R_OCR_CARD_POWER_UP_MASK)

static void sd_ocr_powerup(void *opaque)
{
    SDState *sd = opaque;

    trace_sdcard_powerup();
    assert(!FIELD_EX32(sd->ocr, OCR, CARD_POWER_UP));

    /* card power-up OK */
    sd->ocr = FIELD_DP32(sd->ocr, OCR, CARD_POWER_UP, 1);

    if (sd->size > SDSC_MAX_CAPACITY) {
        sd->ocr = sd->mmc ? FIELD_DP32(sd->ocr, EMMC_OCR, ACCESS_MODE, 0x2) :
                  FIELD_DP32(sd->ocr, OCR, CARD_CAPACITY, 1);
    }
}

/* Xilinx */
static void sd_set_ocr(SDState *sd)
{
    if (sd->mmc) {
        /*
         * Dual Voltage eMMC card
         */
        sd->ocr = R_EMMC_OCR_VDD_WINDOW_0_MASK |
                  R_EMMC_OCR_VDD_WINDOW_2_MASK;
    } else {
        /* All voltages OK */
        sd->ocr = R_OCR_VDD_VOLTAGE_WIN_HI_MASK;
    }
}

static void sd_set_scr(SDState *sd)
{
    sd->scr[0] = 0 << 4;        /* SCR structure version 1.0 */
    if (sd->spec_version == SD_PHY_SPECv1_10_VERS) {
        sd->scr[0] |= 1;        /* Spec Version 1.10 */
    } else {
        sd->scr[0] |= 2;        /* Spec Version 2.00 or Version 3.0X */
    }
    sd->scr[1] = (2 << 4)       /* SDSC Card (Security Version 1.01) */
                 | 0b0101;      /* 1-bit or 4-bit width bus modes */
    sd->scr[2] = 0x00;          /* Extended Security is not supported. */
    if (sd->spec_version >= SD_PHY_SPECv3_01_VERS) {
        sd->scr[2] |= 1 << 7;   /* Spec Version 3.0X */
    }
    sd->scr[3] = 0x00;
    /* reserved for manufacturer usage */
    sd->scr[4] = 0x00;
    sd->scr[5] = 0x00;
    sd->scr[6] = 0x00;
    sd->scr[7] = 0x00;
}

#define MID     0xaa
#define OID     "XY"
#define PNM     "QEMU!"
#define PRV     0x01
#define MDT_YR  2006
#define MDT_MON 2

static void sd_set_cid(SDState *sd)
{
<<<<<<< HEAD
    if (sd->mmc) {
        sd->cid[0] = MID;
        sd->cid[1] = 0x1;       /* CBX */
        sd->cid[2] = OID[0];    /* OEM/Application ID (OID) */
        sd->cid[3] = PNM[0];    /* Fake product name (PNM) 48bit */
        sd->cid[4] = PNM[1];
        sd->cid[5] = PNM[2];
        sd->cid[6] = PNM[3];
        sd->cid[7] = PNM[4];
        sd->cid[8] = 0x0;
        sd->cid[9] = PRV;        /* Fake product revision (PRV) */
        sd->cid[10] = 0xde;      /* Fake serial number (PSN) */
        sd->cid[11] = 0xad;
        sd->cid[12] = 0xbe;
        sd->cid[13] = 0xef;
        sd->cid[14] = ((MDT_YR - 1997) % 0x10); /* MDT */
    } else {
        sd->cid[0] = MID;       /* Fake card manufacturer ID (MID) */
        sd->cid[1] = OID[0];    /* OEM/Application ID (OID) */
        sd->cid[2] = OID[1];
        sd->cid[3] = PNM[0];    /* Fake product name (PNM) 40bit */
        sd->cid[4] = PNM[1];
        sd->cid[5] = PNM[2];
        sd->cid[6] = PNM[3];
        sd->cid[7] = PNM[4];
        sd->cid[8] = PRV;       /* Fake product revision (PRV) */
        sd->cid[9] = 0xde;      /* Fake serial number (PSN) */
        sd->cid[10] = 0xad;
        sd->cid[11] = 0xbe;
        sd->cid[12] = 0xef;
        sd->cid[13] = 0x00 |    /* Manufacture date (MDT) */
            ((MDT_YR - 2000) / 10);
        sd->cid[14] = ((MDT_YR % 10) << 4) | MDT_MON;
   }
   sd->cid[15] = (sd_crc7(sd->cid, 15) << 1) | 1;
=======
    sd->cid[0] = MID;       /* Fake card manufacturer ID (MID) */
    sd->cid[1] = OID[0];    /* OEM/Application ID (OID) */
    sd->cid[2] = OID[1];
    sd->cid[3] = PNM[0];    /* Fake product name (PNM) */
    sd->cid[4] = PNM[1];
    sd->cid[5] = PNM[2];
    sd->cid[6] = PNM[3];
    sd->cid[7] = PNM[4];
    sd->cid[8] = PRV;       /* Fake product revision (PRV) */
    sd->cid[9] = 0xde;      /* Fake serial number (PSN) */
    sd->cid[10] = 0xad;
    sd->cid[11] = 0xbe;
    sd->cid[12] = 0xef;
    sd->cid[13] = 0x00 |    /* Manufacture date (MDT) */
        ((MDT_YR - 2000) / 10);
    sd->cid[14] = ((MDT_YR % 10) << 4) | MDT_MON;
    sd->cid[15] = (sd_crc7(sd->cid, 15) << 1) | 1;
>>>>>>> 4c6f4464
}

#define HWBLOCK_SHIFT   9        /* 512 bytes */
#define SECTOR_SHIFT    5        /* 16 kilobytes */
#define WPGROUP_SHIFT   7        /* 2 megs */
#define CMULT_SHIFT     9        /* 512 times HWBLOCK_SIZE */
#define WPGROUP_SIZE    (1 << (HWBLOCK_SHIFT + SECTOR_SHIFT + WPGROUP_SHIFT))

static const uint8_t sd_csd_rw_mask[16] = {
    0x00, 0x00, 0x00, 0x00, 0x00, 0x00, 0x00, 0x00,
    0x00, 0x00, 0x00, 0x00, 0x00, 0x00, 0xfc, 0xfe,
};

static void sd_set_ext_csd(SDState *sd, uint64_t size)
{
    uint32_t sectcount = size >> HWBLOCK_SHIFT;

    memset(sd->ext_csd, 0, sizeof(sd->ext_csd));
    sd->ext_csd[EXT_CSD_S_CMD_SET] = 0x1; /* supported command sets */
    sd->ext_csd[EXT_CSD_HPI_FEATURES] = 0x3; /* HPI features  */
    sd->ext_csd[EXT_CSD_BKOPS_SUPPORT] = 0x1; /* Background operations
                                                 support */
    sd->ext_csd[241] = 0xA; /* 1st initialization time after partitioning */
    sd->ext_csd[EXT_CSD_TRIM_MULT] = 0x1; /* Trim multiplier */
    sd->ext_csd[EXT_CSD_SEC_FEATURE_SUPPORT] = 0x15; /* Secure feature
                                                        support */
    sd->ext_csd[EXT_CSD_SEC_ERASE_MULT] = 0x96; /* Secure erase support */
    sd->ext_csd[EXT_CSD_SEC_TRIM_MULT] = 0x96; /* Secure TRIM multiplier */
    sd->ext_csd[EXT_CSD_BOOT_INFO] = 0x7; /* Boot information */
    sd->ext_csd[EXT_CSD_BOOT_MULT] = 0x0; /* Boot partition size. 128KB unit */
    sd->ext_csd[EXT_CSD_ACC_SIZE] = 0x6; /* Access size */
    sd->ext_csd[EXT_CSD_HC_ERASE_GRP_SIZE] = 0x4; /* HC Erase unit size */
    sd->ext_csd[EXT_CSD_ERASE_TIMEOUT_MULT] = 0x1; /* HC erase timeout */
    sd->ext_csd[EXT_CSD_REL_WR_SEC_C] = 0x1; /* Reliable write sector count */
    sd->ext_csd[EXT_CSD_HC_WP_GRP_SIZE] = 0x4; /* HC write protect group size */
    sd->ext_csd[EXT_CSD_S_C_VCC] = 0x8; /* Sleep current VCC  */
    sd->ext_csd[EXT_CSD_S_C_VCCQ] = 0x7; /* Sleep current VCCQ */
    sd->ext_csd[EXT_CSD_S_A_TIMEOUT] = 0x11; /* Sleep/Awake timeout */
    sd->ext_csd[215] = (sectcount >> 24) & 0xff; /* Sector count */
    sd->ext_csd[214] = (sectcount >> 16) & 0xff; /* ... */
    sd->ext_csd[213] = (sectcount >> 8) & 0xff;  /* ... */
    sd->ext_csd[EXT_CSD_SEC_CNT] = (sectcount & 0xff);       /* ... */
    sd->ext_csd[210] = 0xa; /* Min write perf for 8bit@52Mhz */
    sd->ext_csd[209] = 0xa; /* Min read perf for 8bit@52Mhz  */
    sd->ext_csd[208] = 0xa; /* Min write perf for 4bit@52Mhz */
    sd->ext_csd[207] = 0xa; /* Min read perf for 4bit@52Mhz */
    sd->ext_csd[206] = 0xa; /* Min write perf for 4bit@26Mhz */
    sd->ext_csd[205] = 0xa; /* Min read perf for 4bit@26Mhz */
    sd->ext_csd[EXT_CSD_PART_SWITCH_TIME] = 0x1; /* Partition switching
                                                    timing */
    sd->ext_csd[EXT_CSD_OUT_OF_INTERRUPT_TIME] = 0x1; /* Out-of-interrupt busy
                                                         timing */
    sd->ext_csd[EXT_CSD_CARD_TYPE] = 0xFF; /* Card type */
    sd->ext_csd[EXT_CSD_STRUCTURE] = 0x2; /* CSD Structure version */
    sd->ext_csd[EXT_CSD_REV] = 0x5; /* Extended CSD revision */
    sd->ext_csd[EXT_CSD_RPMB_MULT] = 0x0; /* RPMB size */
    sd->ext_csd[EXT_CSD_PARTITION_SUPPORT] = 0x3; /* Partinioning support */
    sd->ext_csd[159] = 0x00; /* Max enhanced area size */
    sd->ext_csd[158] = 0x00; /* ... */
    sd->ext_csd[157] = 0xEC; /* ... */
}

static void sd_set_csd(SDState *sd, uint64_t size)
{
    int hwblock_shift = HWBLOCK_SHIFT;
    uint32_t csize;
    uint32_t sectsize = (1 << (SECTOR_SHIFT + 1)) - 1;
    uint32_t wpsize = (1 << (WPGROUP_SHIFT + 1)) - 1;

    /* To indicate 2 GiB card, BLOCK_LEN shall be 1024 bytes */
    if (size == SDSC_MAX_CAPACITY) {
        hwblock_shift += 1;
    }
    csize = (size >> (CMULT_SHIFT + hwblock_shift)) - 1;

<<<<<<< HEAD
    if (size <= SDSC_MAX_CAPACITY || sd->mmc) { /* Standard Capacity SD */
        if (sd->mmc && size >= SDSC_MAX_CAPACITY) {
            csize = 0xfff;
        }
        sd->csd[0] = sd->mmc ? 0xd0 : 0x00;  /* CSD structure */
        sd->csd[1] = 0x26;	/* Data read access-time-1 */
        sd->csd[2] = 0x00;	/* Data read access-time-2 */
=======
    if (size <= SDSC_MAX_CAPACITY) { /* Standard Capacity SD */
        sd->csd[0] = 0x00;      /* CSD structure */
        sd->csd[1] = 0x26;      /* Data read access-time-1 */
        sd->csd[2] = 0x00;      /* Data read access-time-2 */
>>>>>>> 4c6f4464
        sd->csd[3] = 0x32;      /* Max. data transfer rate: 25 MHz */
        sd->csd[4] = 0x5f;      /* Card Command Classes */
        sd->csd[5] = 0x50 |     /* Max. read data block length */
            hwblock_shift;
        sd->csd[6] = 0xe0 |     /* Partial block for read allowed */
            ((csize >> 10) & 0x03);
        sd->csd[7] = 0x00 |     /* Device size */
            ((csize >> 2) & 0xff);
        sd->csd[8] = 0x3f |     /* Max. read current */
            ((csize << 6) & 0xc0);
        sd->csd[9] = 0xfc |     /* Max. write current */
            ((CMULT_SHIFT - 2) >> 1);
        sd->csd[10] = 0x40 |    /* Erase sector size */
            (((CMULT_SHIFT - 2) << 7) & 0x80) | (sectsize >> 1);
        sd->csd[11] = 0x00 |    /* Write protect group size */
            ((sectsize << 7) & 0x80) | wpsize;
        sd->csd[12] = 0x90 |    /* Write speed factor */
            (hwblock_shift >> 2);
        sd->csd[13] = 0x20 |    /* Max. write data block length */
            ((hwblock_shift << 6) & 0xc0);
        sd->csd[14] = 0x00;     /* File format group */
    } else {                    /* SDHC */
        size /= 512 * KiB;
        size -= 1;
        sd->csd[0] = 0x40;
        sd->csd[1] = 0x0e;
        sd->csd[2] = 0x00;
        sd->csd[3] = 0x32;
        sd->csd[4] = 0x5b;
        sd->csd[5] = 0x59;
        sd->csd[6] = 0x00;
        sd->csd[7] = (size >> 16) & 0xff;
        sd->csd[8] = (size >> 8) & 0xff;
        sd->csd[9] = (size & 0xff);
        sd->csd[10] = 0x7f;
        sd->csd[11] = 0x80;
        sd->csd[12] = 0x0a;
        sd->csd[13] = 0x40;
        sd->csd[14] = 0x00;
    }
    sd->csd[15] = (sd_crc7(sd->csd, 15) << 1) | 1;

    if (sd->mmc) {
        sd_set_ext_csd(sd, size);
    }
}

static void sd_set_rca(SDState *sd, uint32_t val)
{
    if (sd->mmc) {
        sd->rca = val;
    } else {
        sd->rca += 0x4567;
    }
}

FIELD(CSR, AKE_SEQ_ERROR,               3,  1)
FIELD(CSR, APP_CMD,                     5,  1)
FIELD(CSR, FX_EVENT,                    6,  1)
FIELD(CSR, SWITCH_ERROR,                7,  1)
FIELD(CSR, READY_FOR_DATA,              8,  1)
FIELD(CSR, CURRENT_STATE,               9,  4)
FIELD(CSR, ERASE_RESET,                13,  1)
FIELD(CSR, CARD_ECC_DISABLED,          14,  1)
FIELD(CSR, WP_ERASE_SKIP,              15,  1)
FIELD(CSR, CSD_OVERWRITE,              16,  1)
FIELD(CSR, DEFERRED_RESPONSE,          17,  1)
FIELD(CSR, ERROR,                      19,  1)
FIELD(CSR, CC_ERROR,                   20,  1)
FIELD(CSR, CARD_ECC_FAILED,            21,  1)
FIELD(CSR, ILLEGAL_COMMAND,            22,  1)
FIELD(CSR, COM_CRC_ERROR,              23,  1)
FIELD(CSR, LOCK_UNLOCK_FAILED,         24,  1)
FIELD(CSR, CARD_IS_LOCKED,             25,  1)
FIELD(CSR, WP_VIOLATION,               26,  1)
FIELD(CSR, ERASE_PARAM,                27,  1)
FIELD(CSR, ERASE_SEQ_ERROR,            28,  1)
FIELD(CSR, BLOCK_LEN_ERROR,            29,  1)
FIELD(CSR, ADDRESS_ERROR,              30,  1)
FIELD(CSR, OUT_OF_RANGE,               31,  1)

/* Card status bits, split by clear condition:
 * A : According to the card current state
 * B : Always related to the previous command
 * C : Cleared by read
 */
#define CARD_STATUS_A           (R_CSR_READY_FOR_DATA_MASK \
                               | R_CSR_CARD_ECC_DISABLED_MASK \
                               | R_CSR_CARD_IS_LOCKED_MASK)
#define CARD_STATUS_B           (R_CSR_CURRENT_STATE_MASK \
                               | R_CSR_ILLEGAL_COMMAND_MASK \
                               | R_CSR_COM_CRC_ERROR_MASK)
#define CARD_STATUS_C           (R_CSR_AKE_SEQ_ERROR_MASK \
                               | R_CSR_APP_CMD_MASK \
                               | R_CSR_ERASE_RESET_MASK \
                               | R_CSR_WP_ERASE_SKIP_MASK \
                               | R_CSR_CSD_OVERWRITE_MASK \
                               | R_CSR_ERROR_MASK \
                               | R_CSR_CC_ERROR_MASK \
                               | R_CSR_CARD_ECC_FAILED_MASK \
                               | R_CSR_LOCK_UNLOCK_FAILED_MASK \
                               | R_CSR_WP_VIOLATION_MASK \
                               | R_CSR_ERASE_PARAM_MASK \
                               | R_CSR_ERASE_SEQ_ERROR_MASK \
                               | R_CSR_BLOCK_LEN_ERROR_MASK \
                               | R_CSR_ADDRESS_ERROR_MASK \
                               | R_CSR_OUT_OF_RANGE_MASK)

static void sd_set_cardstatus(SDState *sd)
{
    sd->card_status = 0x00000100;
}

static void sd_set_sdstatus(SDState *sd)
{
    memset(sd->sd_status, 0, 64);
}

static int sd_req_crc_validate(SDRequest *req)
{
    uint8_t buffer[5];
    buffer[0] = 0x40 | req->cmd;
    stl_be_p(&buffer[1], req->arg);
    return 0;
    return sd_crc7(buffer, 5) != req->crc;  /* TODO */
}

static void sd_response_r1_make(SDState *sd, uint8_t *response)
{
    stl_be_p(response, sd->card_status);

    /* Clear the "clear on read" status bits */
    sd->card_status &= ~CARD_STATUS_C;
}

static void sd_response_r3_make(SDState *sd, uint8_t *response)
{
    if (sd->mmc) {
        stl_be_p(response, sd->ocr);
    } else {
        stl_be_p(response, sd->ocr & ACMD41_R3_MASK);
    }
}

static void sd_response_r6_make(SDState *sd, uint8_t *response)
{
    uint16_t status;

    status = ((sd->card_status >> 8) & 0xc000) |
             ((sd->card_status >> 6) & 0x2000) |
              (sd->card_status & 0x1fff);
    sd->card_status &= ~(CARD_STATUS_C & 0xc81fff);
    stw_be_p(response + 0, sd->rca);
    stw_be_p(response + 2, status);
}

static void sd_response_r7_make(SDState *sd, uint8_t *response)
{
    stl_be_p(response, sd->vhs);
}

static inline uint64_t sd_addr_to_wpnum(uint64_t addr)
{
    return addr >> (HWBLOCK_SHIFT + SECTOR_SHIFT + WPGROUP_SHIFT);
}

static void sd_reset(DeviceState *dev)
{
    SDState *sd = SD_CARD(dev);
    uint64_t size;
    uint64_t sect;

    trace_sdcard_reset();
    if (sd->blk) {
        blk_get_geometry(sd->blk, &sect);
    } else {
        sect = 0;
    }
    size = sect << 9;

    sect = sd_addr_to_wpnum(size) + 1;

    sd->state = sd_idle_state;
    sd->rca = 0x0000;
    sd->size = size;
    sd_set_ocr(sd);
    sd_set_scr(sd);
    sd_set_cid(sd);
    sd_set_csd(sd, size);
    sd_set_cardstatus(sd);
    sd_set_sdstatus(sd);

    g_free(sd->wp_group_bmap);
    sd->wp_switch = sd->blk ? !blk_is_writable(sd->blk) : false;
    sd->wp_group_bits = sect;
    sd->wp_group_bmap = bitmap_new(sd->wp_group_bits);
    memset(sd->function_group, 0, sizeof(sd->function_group));
    sd->erase_start = INVALID_ADDRESS;
    sd->erase_end = INVALID_ADDRESS;
    sd->blk_len = 0x200;
    sd->pwd_len = 0;
    sd->expecting_acmd = false;
    sd->dat_lines = 0xf;
    sd->cmd_line = true;
    sd->multi_blk_cnt = 0;
}

static bool sd_get_inserted(SDState *sd)
{
    return sd->blk && blk_is_inserted(sd->blk);
}

static bool sd_get_readonly(SDState *sd)
{
    return sd->wp_switch;
}

static void sd_cardchange(void *opaque, bool load, Error **errp)
{
    SDState *sd = opaque;
    DeviceState *dev = DEVICE(sd);
    SDBus *sdbus;
    bool inserted = sd_get_inserted(sd);
    bool readonly = sd_get_readonly(sd);

    if (inserted) {
        trace_sdcard_inserted(readonly);
        sd_reset(dev);
    } else {
        trace_sdcard_ejected();
    }

    if (sd->me_no_qdev_me_kill_mammoth_with_rocks) {
        qemu_set_irq(sd->inserted_cb, inserted);
        if (inserted) {
            qemu_set_irq(sd->readonly_cb, readonly);
        }
    } else {
        sdbus = SD_BUS(qdev_get_parent_bus(dev));
        sdbus_set_inserted(sdbus, inserted);
        if (inserted) {
            sdbus_set_readonly(sdbus, readonly);
        }
    }
}

static const BlockDevOps sd_block_ops = {
    .change_media_cb = sd_cardchange,
};

static bool sd_ocr_vmstate_needed(void *opaque)
{
    SDState *sd = opaque;

    /* Include the OCR state (and timer) if it is not yet powered up */
    return !FIELD_EX32(sd->ocr, OCR, CARD_POWER_UP);
}

static const VMStateDescription sd_ocr_vmstate = {
    .name = "sd-card/ocr-state",
    .version_id = 1,
    .minimum_version_id = 1,
    .needed = sd_ocr_vmstate_needed,
    .fields = (VMStateField[]) {
        VMSTATE_UINT32(ocr, SDState),
        VMSTATE_TIMER_PTR(ocr_power_timer, SDState),
        VMSTATE_END_OF_LIST()
    },
};

static int sd_vmstate_pre_load(void *opaque)
{
    SDState *sd = opaque;

    /* If the OCR state is not included (prior versions, or not
     * needed), then the OCR must be set as powered up. If the OCR state
     * is included, this will be replaced by the state restore.
     */
    sd_ocr_powerup(sd);

    return 0;
}

static const VMStateDescription sd_vmstate = {
    .name = "sd-card",
    .version_id = 2,
    .minimum_version_id = 2,
    .pre_load = sd_vmstate_pre_load,
    .fields = (VMStateField[]) {
        VMSTATE_UINT32(mode, SDState),
        VMSTATE_INT32(state, SDState),
        VMSTATE_UINT8_ARRAY(cid, SDState, 16),
        VMSTATE_UINT8_ARRAY(csd, SDState, 16),
        VMSTATE_UINT16(rca, SDState),
        VMSTATE_UINT32(card_status, SDState),
        VMSTATE_PARTIAL_BUFFER(sd_status, SDState, 1),
        VMSTATE_UINT32(vhs, SDState),
        VMSTATE_BITMAP(wp_group_bmap, SDState, 0, wp_group_bits),
        VMSTATE_UINT32(blk_len, SDState),
        VMSTATE_UINT32(multi_blk_cnt, SDState),
        VMSTATE_UINT32(erase_start, SDState),
        VMSTATE_UINT32(erase_end, SDState),
        VMSTATE_UINT8_ARRAY(pwd, SDState, 16),
        VMSTATE_UINT32(pwd_len, SDState),
        VMSTATE_UINT8_ARRAY(function_group, SDState, 6),
        VMSTATE_UINT8(current_cmd, SDState),
        VMSTATE_BOOL(expecting_acmd, SDState),
        VMSTATE_UINT32(blk_written, SDState),
        VMSTATE_UINT64(data_start, SDState),
        VMSTATE_UINT32(data_offset, SDState),
        VMSTATE_UINT8_ARRAY(data, SDState, 512),
        VMSTATE_UNUSED_V(1, 512),
        VMSTATE_BOOL(enable, SDState),
        VMSTATE_END_OF_LIST()
    },
    .subsections = (const VMStateDescription*[]) {
        &sd_ocr_vmstate,
        NULL
    },
};

/* Legacy initialization function for use by non-qdevified callers */
SDState *sd_init(BlockBackend *blk, bool is_spi)
{
    Object *obj;
    DeviceState *dev;
    SDState *sd;
    Error *err = NULL;

    obj = object_new(TYPE_SD_CARD);
    dev = DEVICE(obj);
    if (!qdev_prop_set_drive_err(dev, "drive", blk, &err)) {
        error_reportf_err(err, "sd_init failed: ");
        return NULL;
    }
    qdev_prop_set_bit(dev, "spi", is_spi);

    /*
     * Realizing the device properly would put it into the QOM
     * composition tree even though it is not plugged into an
     * appropriate bus.  That's a no-no.  Hide the device from
     * QOM/qdev, and call its qdev realize callback directly.
     */
    object_ref(obj);
    object_unparent(obj);
    sd_realize(dev, &err);
    if (err) {
        error_reportf_err(err, "sd_init failed: ");
        return NULL;
    }

    sd = SD_CARD(dev);
    sd->me_no_qdev_me_kill_mammoth_with_rocks = true;
    return sd;
}

void sd_set_cb(SDState *sd, qemu_irq readonly, qemu_irq insert)
{
    sd->readonly_cb = readonly;
    sd->inserted_cb = insert;
    qemu_set_irq(readonly, sd->blk ? !blk_is_writable(sd->blk) : 0);
    qemu_set_irq(insert, sd->blk ? blk_is_inserted(sd->blk) : 0);
}

static void sd_blk_read(SDState *sd, uint64_t addr, uint32_t len)
{
    trace_sdcard_read_block(addr, len);
    if (!sd->blk || blk_pread(sd->blk, addr, len, sd->data, 0) < 0) {
        fprintf(stderr, "sd_blk_read: read error on host side\n");
    }
}

static void sd_blk_write(SDState *sd, uint64_t addr, uint32_t len)
{
    trace_sdcard_write_block(addr, len);
    if (!sd->blk || blk_pwrite(sd->blk, addr, len, sd->data, 0) < 0) {
        fprintf(stderr, "sd_blk_write: write error on host side\n");
    }
}

#define BLK_READ_BLOCK(a, len)  sd_blk_read(sd, a, len)
#define BLK_WRITE_BLOCK(a, len) sd_blk_write(sd, a, len)
#define APP_READ_BLOCK(a, len)  memset(sd->data, 0xec, len)
#define APP_WRITE_BLOCK(a, len)

static void sd_erase(SDState *sd)
{
    uint64_t erase_start = sd->erase_start;
    uint64_t erase_end = sd->erase_end;
    bool sdsc = true;
    uint64_t wpnum;
    uint64_t erase_addr;
    int erase_len = 1 << HWBLOCK_SHIFT;

    trace_sdcard_erase(sd->erase_start, sd->erase_end);
    if (sd->erase_start == INVALID_ADDRESS
            || sd->erase_end == INVALID_ADDRESS) {
        sd->card_status |= ERASE_SEQ_ERROR;
        sd->erase_start = INVALID_ADDRESS;
        sd->erase_end = INVALID_ADDRESS;
        return;
    }

    if (FIELD_EX32(sd->ocr, OCR, CARD_CAPACITY)) {
        /* High capacity memory card: erase units are 512 byte blocks */
        erase_start *= 512;
        erase_end *= 512;
        sdsc = false;
    }

    if (erase_start > sd->size || erase_end > sd->size) {
        sd->card_status |= OUT_OF_RANGE;
        sd->erase_start = INVALID_ADDRESS;
        sd->erase_end = INVALID_ADDRESS;
        return;
    }

    sd->erase_start = INVALID_ADDRESS;
    sd->erase_end = INVALID_ADDRESS;
    sd->csd[14] |= 0x40;

    memset(sd->data, 0xff, erase_len);
    for (erase_addr = erase_start; erase_addr <= erase_end;
         erase_addr += erase_len) {
        if (sdsc) {
            /* Only SDSC cards support write protect groups */
            wpnum = sd_addr_to_wpnum(erase_addr);
            assert(wpnum < sd->wp_group_bits);
            if (test_bit(wpnum, sd->wp_group_bmap)) {
                sd->card_status |= WP_ERASE_SKIP;
                continue;
            }
        }
        BLK_WRITE_BLOCK(erase_addr, erase_len);
    }
}

static uint32_t sd_wpbits(SDState *sd, uint64_t addr)
{
    uint32_t i, wpnum;
    uint32_t ret = 0;

    wpnum = sd_addr_to_wpnum(addr);

    for (i = 0; i < 32; i++, wpnum++, addr += WPGROUP_SIZE) {
        if (addr >= sd->size) {
            /*
             * If the addresses of the last groups are outside the valid range,
             * then the corresponding write protection bits shall be set to 0.
             */
            continue;
        }
        assert(wpnum < sd->wp_group_bits);
        if (test_bit(wpnum, sd->wp_group_bmap)) {
            ret |= (1 << i);
        }
    }

    return ret;
}

enum {
    MMC_CMD6_ACCESS_COMMAND_SET = 0,
    MMC_CMD6_ACCESS_SET_BITS,
    MMC_CMD6_ACCESS_CLEAR_BITS,
    MMC_CMD6_ACCESS_WRITE_BYTE,
};

static void mmc_function_switch(SDState *sd, uint32_t arg)
{
    uint32_t access = extract32(arg, 24, 2);
    uint32_t index = extract32(arg, 16, 8);
    uint32_t value = extract32(arg, 8, 8);
    uint8_t b = sd->ext_csd[index];

    switch (access) {
    case MMC_CMD6_ACCESS_COMMAND_SET:
        qemu_log_mask(LOG_UNIMP, "MMC Command set switching not supported\n");
        return;
    case MMC_CMD6_ACCESS_SET_BITS:
        b |= value;
        break;
    case MMC_CMD6_ACCESS_CLEAR_BITS:
        b &= ~value;
        break;
    case MMC_CMD6_ACCESS_WRITE_BYTE:
        b = value;
        break;
    }

    if (index >= 192) {
        sd->card_status |= R_CSR_SWITCH_ERROR_MASK;
        return;
    }

    sd->ext_csd[index] = b;
}

static void sd_function_switch(SDState *sd, uint32_t arg)
{
    int i, mode, new_func;
    mode = !!(arg & 0x80000000);

    sd->data[0] = 0x00;     /* Maximum current consumption */
    sd->data[1] = 0x01;
    sd->data[2] = 0x80;     /* Supported group 6 functions */
    sd->data[3] = 0x01;
    sd->data[4] = 0x80;     /* Supported group 5 functions */
    sd->data[5] = 0x01;
    sd->data[6] = 0x80;     /* Supported group 4 functions */
    sd->data[7] = 0x01;
    sd->data[8] = 0x80;     /* Supported group 3 functions */
    sd->data[9] = 0x01;
    sd->data[10] = 0x80;    /* Supported group 2 functions */
    sd->data[11] = 0x43;
    sd->data[12] = 0x80;    /* Supported group 1 functions */
    sd->data[13] = 0x03;

    memset(&sd->data[14], 0, 3);
    for (i = 0; i < 6; i ++) {
        new_func = (arg >> (i * 4)) & 0x0f;
        if (mode && new_func != 0x0f)
            sd->function_group[i] = new_func;
        sd->data[16 - (i >> 1)] |= new_func << ((i % 2) * 4);
    }
    memset(&sd->data[17], 0, 47);
}

static inline bool sd_wp_addr(SDState *sd, uint64_t addr)
{
    return test_bit(sd_addr_to_wpnum(addr), sd->wp_group_bmap);
}

static void sd_lock_command(SDState *sd)
{
    int erase, lock, clr_pwd, set_pwd, pwd_len;
    erase = !!(sd->data[0] & 0x08);
    lock = sd->data[0] & 0x04;
    clr_pwd = sd->data[0] & 0x02;
    set_pwd = sd->data[0] & 0x01;

    if (sd->blk_len > 1)
        pwd_len = sd->data[1];
    else
        pwd_len = 0;

    if (lock) {
        trace_sdcard_lock();
    } else {
        trace_sdcard_unlock();
    }
    if (erase) {
        if (!(sd->card_status & CARD_IS_LOCKED) || sd->blk_len > 1 ||
                        set_pwd || clr_pwd || lock || sd->wp_switch ||
                        (sd->csd[14] & 0x20)) {
            sd->card_status |= LOCK_UNLOCK_FAILED;
            return;
        }
        bitmap_zero(sd->wp_group_bmap, sd->wp_group_bits);
        sd->csd[14] &= ~0x10;
        sd->card_status &= ~CARD_IS_LOCKED;
        sd->pwd_len = 0;
        /* Erasing the entire card here! */
        fprintf(stderr, "SD: Card force-erased by CMD42\n");
        return;
    }

    if (sd->blk_len < 2 + pwd_len ||
                    pwd_len <= sd->pwd_len ||
                    pwd_len > sd->pwd_len + 16) {
        sd->card_status |= LOCK_UNLOCK_FAILED;
        return;
    }

    if (sd->pwd_len && memcmp(sd->pwd, sd->data + 2, sd->pwd_len)) {
        sd->card_status |= LOCK_UNLOCK_FAILED;
        return;
    }

    pwd_len -= sd->pwd_len;
    if ((pwd_len && !set_pwd) ||
                    (clr_pwd && (set_pwd || lock)) ||
                    (lock && !sd->pwd_len && !set_pwd) ||
                    (!set_pwd && !clr_pwd &&
                     (((sd->card_status & CARD_IS_LOCKED) && lock) ||
                      (!(sd->card_status & CARD_IS_LOCKED) && !lock)))) {
        sd->card_status |= LOCK_UNLOCK_FAILED;
        return;
    }

    if (set_pwd) {
        memcpy(sd->pwd, sd->data + 2 + sd->pwd_len, pwd_len);
        sd->pwd_len = pwd_len;
    }

    if (clr_pwd) {
        sd->pwd_len = 0;
    }

    if (lock)
        sd->card_status |= CARD_IS_LOCKED;
    else
        sd->card_status &= ~CARD_IS_LOCKED;
}

static bool address_in_range(SDState *sd, const char *desc,
                             uint64_t addr, uint32_t length)
{
    if (addr + length > sd->size) {
        qemu_log_mask(LOG_GUEST_ERROR,
                      "%s offset %"PRIu64" > card %"PRIu64" [%%%u]\n",
                      desc, addr, sd->size, length);
        sd->card_status |= ADDRESS_ERROR;
        return false;
    }
    return true;
}

static sd_rsp_type_t sd_normal_command(SDState *sd, SDRequest req)
{
    uint32_t rca = 0x0000;
    uint64_t addr = (sd->ocr & (1 << 30)) ? (uint64_t) req.arg << 9 : req.arg;

    /* CMD55 precedes an ACMD, so we are not interested in tracing it.
     * However there is no ACMD55, so we want to trace this particular case.
     */
    if (req.cmd != 55 || sd->expecting_acmd) {
        trace_sdcard_normal_command(sd->proto_name,
                                    sd_cmd_name(req.cmd), req.cmd,
                                    req.arg, sd_state_name(sd->state));
    }

    /* Not interpreting this as an app command */
    sd->card_status &= ~APP_CMD;

    if (sd_cmd_type[req.cmd] == sd_ac
        || sd_cmd_type[req.cmd] == sd_adtc) {
        rca = req.arg >> 16;
    }

    /* CMD23 (set block count) must be immediately followed by CMD18 or CMD25
     * if not, its effects are cancelled */
    if (sd->multi_blk_cnt != 0 && !(req.cmd == 18 || req.cmd == 25)) {
        sd->multi_blk_cnt = 0;
    }

    if (sd_cmd_class[req.cmd] == 6 && FIELD_EX32(sd->ocr, OCR, CARD_CAPACITY)) {
        /* Only Standard Capacity cards support class 6 commands */
        return sd_illegal;
    }

    switch (req.cmd) {
    /* Basic commands (Class 0 and Class 1) */
    case 0:  /* CMD0:   GO_IDLE_STATE */
        switch (sd->state) {
        case sd_inactive_state:
            return sd->spi ? sd_r1 : sd_r0;

        default:
            sd->state = sd_idle_state;
            sd_reset(DEVICE(sd));
            return sd->spi ? sd_r1 : sd_r0;
        }
        break;

<<<<<<< HEAD
    case 1:	/* CMD1:   SEND_OP_CMD */
        /* MMC: Powerup & send r3
         * SD: send r1 in spi mode
         */
        if (sd->mmc) {
            sd_ocr_powerup(sd);
            return sd->state == sd_idle_state ?
                   sd_r3 : sd_r0;
        }

=======
    case 1:  /* CMD1:   SEND_OP_CMD */
>>>>>>> 4c6f4464
        if (!sd->spi)
            goto bad_cmd;

        sd->state = sd_transfer_state;
        return sd_r1;

    case 2:  /* CMD2:   ALL_SEND_CID */
        if (sd->spi)
            goto bad_cmd;
        switch (sd->state) {
        case sd_idle_state:
            if (!sd->mmc) {
                break;
            }
            /* Fallthrough */
        case sd_ready_state:
            sd->state = sd_identification_state;
            return sd_r2_i;

        default:
            break;
        }
        break;

<<<<<<< HEAD
    case 3:	/* CMD3:   SEND_RELATIVE_ADDR */
                /*         MMC: SET_RELATEIVE_ADDR */
=======
    case 3:  /* CMD3:   SEND_RELATIVE_ADDR */
>>>>>>> 4c6f4464
        if (sd->spi)
            goto bad_cmd;
        switch (sd->state) {
        case sd_identification_state:
        case sd_standby_state:
            sd->state = sd_standby_state;
            sd_set_rca(sd, req.arg >> 16);
            return sd->mmc ? sd_r1 : sd_r6;
        default:
            break;
        }
        break;

    case 4:  /* CMD4:   SEND_DSR */
        if (sd->spi)
            goto bad_cmd;
        switch (sd->state) {
        case sd_standby_state:
            break;

        default:
            break;
        }
        break;

    case 5: /* CMD5: reserved for SDIO cards */
        return sd_illegal;

    case 6:  /* CMD6:   SWITCH_FUNCTION */
        switch (sd->mode) {
        case sd_data_transfer_mode:
            if (sd->mmc) {
                sd->state = sd_programming_state;
                mmc_function_switch(sd, req.arg);
                sd->state = sd_transfer_state;
                return sd_r1b;
            } else {
                sd_function_switch(sd, req.arg);
                sd->state = sd_sendingdata_state;
                sd->data_start = 0;
                sd->data_offset = 0;
                return sd_r1;
            }
        default:
            break;
        }
        break;

    case 7:  /* CMD7:   SELECT/DESELECT_CARD */
        if (sd->spi)
            goto bad_cmd;
        switch (sd->state) {
        case sd_standby_state:
            if (sd->rca != rca)
                return sd_r0;

            sd->state = sd_transfer_state;
            return sd_r1b;

        case sd_transfer_state:
        case sd_sendingdata_state:
            if (sd->rca == rca)
                break;

            sd->state = sd_standby_state;
            return sd_r1b;

        case sd_disconnect_state:
            if (sd->rca != rca)
                return sd_r0;

            sd->state = sd_programming_state;
            return sd_r1b;

        case sd_programming_state:
            if (sd->rca == rca)
                break;

            sd->state = sd_disconnect_state;
            return sd_r1b;

        default:
            break;
        }
        break;

<<<<<<< HEAD
    case 8:    /* CMD8:   SEND_IF_COND / SEND_EXT_CSD */
        if (sd->mmc) {
            switch (sd->state) {
            case sd_transfer_state:
                /* MMC : Sends the EXT_CSD register as a Block of data */
                sd->state = sd_sendingdata_state;
                memcpy(sd->data, sd->ext_csd, sizeof(sd->ext_csd));
                sd->data_start = addr;
                sd->data_offset = 0;
                return sd_r1;
            default:
                break;
            }
        }
=======
    case 8:  /* CMD8:   SEND_IF_COND */
>>>>>>> 4c6f4464
        if (sd->spec_version < SD_PHY_SPECv2_00_VERS) {
            break;
        }
        if (sd->state != sd_idle_state) {
            break;
        }
        sd->vhs = 0;

        /* No response if not exactly one VHS bit is set.  */
        if (!(req.arg >> 8) || (req.arg >> (ctz32(req.arg & ~0xff) + 1))) {
            return sd->spi ? sd_r7 : sd_r0;
        }

        /* Accept.  */
        sd->vhs = req.arg;
        return sd_r7;
<<<<<<< HEAD
    case 9:	/* CMD9:   SEND_CSD */
=======

    case 9:  /* CMD9:   SEND_CSD */
>>>>>>> 4c6f4464
        switch (sd->state) {
        case sd_standby_state:
            if (sd->rca != rca)
                return sd_r0;

            return sd_r2_s;

        case sd_transfer_state:
            if (!sd->spi)
                break;
            sd->state = sd_sendingdata_state;
            memcpy(sd->data, sd->csd, 16);
            sd->data_start = addr;
            sd->data_offset = 0;
            return sd_r1;

        default:
            break;
        }
        break;

    case 10:  /* CMD10:  SEND_CID */
        switch (sd->state) {
        case sd_standby_state:
            if (sd->rca != rca)
                return sd_r0;

            return sd_r2_i;

        case sd_transfer_state:
            if (!sd->spi)
                break;
            sd->state = sd_sendingdata_state;
            memcpy(sd->data, sd->cid, 16);
            sd->data_start = addr;
            sd->data_offset = 0;
            return sd_r1;

        default:
            break;
        }
        break;

    case 12:  /* CMD12:  STOP_TRANSMISSION */
        switch (sd->state) {
        case sd_sendingdata_state:
            sd->state = sd_transfer_state;
            return sd_r1b;

        case sd_receivingdata_state:
            sd->state = sd_programming_state;
            /* Bzzzzzzztt .... Operation complete.  */
            sd->state = sd_transfer_state;
            return sd_r1b;

        default:
            break;
        }
        break;

    case 13:  /* CMD13:  SEND_STATUS */
        switch (sd->mode) {
        case sd_data_transfer_mode:
            if (!sd->spi && sd->rca != rca) {
                return sd_r0;
            }

            return sd_r1;

        default:
            break;
        }
        break;

    case 15:  /* CMD15:  GO_INACTIVE_STATE */
        if (sd->spi)
            goto bad_cmd;
        switch (sd->mode) {
        case sd_data_transfer_mode:
            if (sd->rca != rca)
                return sd_r0;

            sd->state = sd_inactive_state;
            return sd_r0;

        default:
            break;
        }
        break;

    /* Block read commands (Classs 2) */
    case 16:  /* CMD16:  SET_BLOCKLEN */
        switch (sd->state) {
        case sd_transfer_state:
            if (req.arg > (1 << HWBLOCK_SHIFT)) {
                sd->card_status |= BLOCK_LEN_ERROR;
            } else {
                trace_sdcard_set_blocklen(req.arg);
                sd->blk_len = req.arg;
            }

            return sd_r1;

        default:
            break;
        }
        break;

    case 17:  /* CMD17:  READ_SINGLE_BLOCK */
    case 18:  /* CMD18:  READ_MULTIPLE_BLOCK */
        switch (sd->state) {
        case sd_transfer_state:

            if (!address_in_range(sd, "READ_BLOCK", addr, sd->blk_len)) {
                return sd_r1;
            }

            sd->state = sd_sendingdata_state;
            sd->data_start = addr;
            sd->data_offset = 0;
            return sd_r1;

        default:
            break;
        }
        break;

    case 19:    /* CMD19: SEND_TUNING_BLOCK (SD) */
        if (sd->spec_version < SD_PHY_SPECv3_01_VERS) {
            break;
        }
        if (sd->state == sd_transfer_state) {
            sd->state = sd_sendingdata_state;
            sd->data_offset = 0;
            return sd_r1;
        }
        break;

    case 21:    /* CMD21: mmc SEND TUNING_BLOCK */
        if (sd->mmc && (sd->state == sd_transfer_state)) {
            sd->state = sd_sendingdata_state;
            sd->data_offset = 0;
            return sd_r1;
        }
        break;

    case 23:    /* CMD23: SET_BLOCK_COUNT */
        if (sd->spec_version < SD_PHY_SPECv3_01_VERS) {
            break;
        }
        switch (sd->state) {
        case sd_transfer_state:
            sd->multi_blk_cnt = sd->mmc ? req.arg & 0xFFFF: req.arg;
            return sd_r1;

        default:
            break;
        }
        break;

    /* Block write commands (Class 4) */
    case 24:  /* CMD24:  WRITE_SINGLE_BLOCK */
    case 25:  /* CMD25:  WRITE_MULTIPLE_BLOCK */
        switch (sd->state) {
        case sd_transfer_state:

            if (!address_in_range(sd, "WRITE_BLOCK", addr, sd->blk_len)) {
                return sd_r1;
            }

            sd->state = sd_receivingdata_state;
            sd->data_start = addr;
            sd->data_offset = 0;
            sd->blk_written = 0;

            if (sd->size <= SDSC_MAX_CAPACITY) {
                if (sd_wp_addr(sd, sd->data_start)) {
                    sd->card_status |= WP_VIOLATION;
                }
            }
            if (sd->csd[14] & 0x30) {
                sd->card_status |= WP_VIOLATION;
            }
            return sd_r1;

        default:
            break;
        }
        break;

    case 26:  /* CMD26:  PROGRAM_CID */
        if (sd->spi)
            goto bad_cmd;
        switch (sd->state) {
        case sd_transfer_state:
            sd->state = sd_receivingdata_state;
            sd->data_start = 0;
            sd->data_offset = 0;
            return sd_r1;

        default:
            break;
        }
        break;

    case 27:  /* CMD27:  PROGRAM_CSD */
        switch (sd->state) {
        case sd_transfer_state:
            sd->state = sd_receivingdata_state;
            sd->data_start = 0;
            sd->data_offset = 0;
            return sd_r1;

        default:
            break;
        }
        break;

    /* Write protection (Class 6) */
    case 28:  /* CMD28:  SET_WRITE_PROT */
        if (sd->size > SDSC_MAX_CAPACITY) {
            return sd_illegal;
        }

        switch (sd->state) {
        case sd_transfer_state:
            if (!address_in_range(sd, "SET_WRITE_PROT", addr, 1)) {
                return sd_r1b;
            }

            sd->state = sd_programming_state;
            set_bit(sd_addr_to_wpnum(addr), sd->wp_group_bmap);
            /* Bzzzzzzztt .... Operation complete.  */
            sd->state = sd_transfer_state;
            return sd_r1b;

        default:
            break;
        }
        break;

    case 29:  /* CMD29:  CLR_WRITE_PROT */
        if (sd->size > SDSC_MAX_CAPACITY) {
            return sd_illegal;
        }

        switch (sd->state) {
        case sd_transfer_state:
            if (!address_in_range(sd, "CLR_WRITE_PROT", addr, 1)) {
                return sd_r1b;
            }

            sd->state = sd_programming_state;
            clear_bit(sd_addr_to_wpnum(addr), sd->wp_group_bmap);
            /* Bzzzzzzztt .... Operation complete.  */
            sd->state = sd_transfer_state;
            return sd_r1b;

        default:
            break;
        }
        break;

    case 30:  /* CMD30:  SEND_WRITE_PROT */
        if (sd->size > SDSC_MAX_CAPACITY) {
            return sd_illegal;
        }

        switch (sd->state) {
        case sd_transfer_state:
            if (!address_in_range(sd, "SEND_WRITE_PROT",
                                  req.arg, sd->blk_len)) {
                return sd_r1;
            }

            sd->state = sd_sendingdata_state;
            *(uint32_t *) sd->data = sd_wpbits(sd, req.arg);
            sd->data_start = addr;
            sd->data_offset = 0;
            return sd_r1;

        default:
            break;
        }
        break;

    /* Erase commands (Class 5) */
<<<<<<< HEAD
    case 32:	/* CMD32:  ERASE_WR_BLK_START */
    case 35:
=======
    case 32:  /* CMD32:  ERASE_WR_BLK_START */
>>>>>>> 4c6f4464
        switch (sd->state) {
        case sd_transfer_state:
            sd->erase_start = req.arg;
            return sd_r1;

        default:
            break;
        }
        break;

<<<<<<< HEAD
    case 33:	/* CMD33:  ERASE_WR_BLK_END */
    case 36:
=======
    case 33:  /* CMD33:  ERASE_WR_BLK_END */
>>>>>>> 4c6f4464
        switch (sd->state) {
        case sd_transfer_state:
            sd->erase_end = req.arg;
            return sd_r1;

        default:
            break;
        }
        break;

    case 38:  /* CMD38:  ERASE */
        switch (sd->state) {
        case sd_transfer_state:
            if (sd->csd[14] & 0x30) {
                sd->card_status |= WP_VIOLATION;
                return sd_r1b;
            }

            sd->state = sd_programming_state;
            sd_erase(sd);
            /* Bzzzzzzztt .... Operation complete.  */
            sd->state = sd_transfer_state;
            return sd_r1b;

        default:
            break;
        }
        break;

    /* Lock card commands (Class 7) */
    case 42:  /* CMD42:  LOCK_UNLOCK */
        switch (sd->state) {
        case sd_transfer_state:
            sd->state = sd_receivingdata_state;
            sd->data_start = 0;
            sd->data_offset = 0;
            return sd_r1;

        default:
            break;
        }
        break;

    case 52 ... 54:
        /* CMD52, CMD53, CMD54: reserved for SDIO cards
         * (see the SDIO Simplified Specification V2.0)
         * Handle as illegal command but do not complain
         * on stderr, as some OSes may use these in their
         * probing for presence of an SDIO card.
         */
        return sd_illegal;

    /* Application specific commands (Class 8) */
    case 55:  /* CMD55:  APP_CMD */
        switch (sd->state) {
        case sd_ready_state:
        case sd_identification_state:
        case sd_inactive_state:
            return sd_illegal;
        case sd_idle_state:
            if (rca) {
                qemu_log_mask(LOG_GUEST_ERROR,
                              "SD: illegal RCA 0x%04x for APP_CMD\n", req.cmd);
            }
        default:
            break;
        }
        if (!sd->spi) {
            if (sd->rca != rca) {
                return sd_r0;
            }
        }
        sd->expecting_acmd = true;
        sd->card_status |= APP_CMD;
        return sd_r1;

    case 56:  /* CMD56:  GEN_CMD */
        switch (sd->state) {
        case sd_transfer_state:
            sd->data_offset = 0;
            if (req.arg & 1)
                sd->state = sd_sendingdata_state;
            else
                sd->state = sd_receivingdata_state;
            return sd_r1;

        default:
            break;
        }
        break;

    case 58:    /* CMD58:   READ_OCR (SPI) */
        if (!sd->spi) {
            goto bad_cmd;
        }
        return sd_r3;

    case 59:    /* CMD59:   CRC_ON_OFF (SPI) */
        if (!sd->spi) {
            goto bad_cmd;
        }
        return sd_r1;

    default:
    bad_cmd:
        qemu_log_mask(LOG_GUEST_ERROR, "SD: Unknown CMD%i\n", req.cmd);
        return sd_illegal;
    }

    qemu_log_mask(LOG_GUEST_ERROR, "SD: CMD%i in a wrong state: %s\n",
                  req.cmd, sd_state_name(sd->state));
    return sd_illegal;
}

static sd_rsp_type_t sd_app_command(SDState *sd,
                                    SDRequest req)
{
    trace_sdcard_app_command(sd->proto_name, sd_acmd_name(req.cmd),
                             req.cmd, req.arg, sd_state_name(sd->state));
    sd->card_status |= APP_CMD;
    switch (req.cmd) {
    case 6:  /* ACMD6:  SET_BUS_WIDTH */
        if (sd->spi) {
            goto unimplemented_spi_cmd;
        }
        switch (sd->state) {
        case sd_transfer_state:
            sd->sd_status[0] &= 0x3f;
            sd->sd_status[0] |= (req.arg & 0x03) << 6;
            return sd_r1;

        default:
            break;
        }
        break;

    case 13:  /* ACMD13: SD_STATUS */
        switch (sd->state) {
        case sd_transfer_state:
            sd->state = sd_sendingdata_state;
            sd->data_start = 0;
            sd->data_offset = 0;
            return sd_r1;

        default:
            break;
        }
        break;

    case 22:  /* ACMD22: SEND_NUM_WR_BLOCKS */
        switch (sd->state) {
        case sd_transfer_state:
            *(uint32_t *) sd->data = sd->blk_written;

            sd->state = sd_sendingdata_state;
            sd->data_start = 0;
            sd->data_offset = 0;
            return sd_r1;

        default:
            break;
        }
        break;

    case 23:  /* ACMD23: SET_WR_BLK_ERASE_COUNT */
        switch (sd->state) {
        case sd_transfer_state:
            return sd_r1;

        default:
            break;
        }
        break;

<<<<<<< HEAD
    case 41:	/* ACMD41: SD_APP_OP_COND */
        if (sd->mmc) {
            break;
        }
=======
    case 41:  /* ACMD41: SD_APP_OP_COND */
>>>>>>> 4c6f4464
        if (sd->spi) {
            /* SEND_OP_CMD */
            sd->state = sd_transfer_state;
            return sd_r1;
        }
        if (sd->state != sd_idle_state) {
            break;
        }
        /* If it's the first ACMD41 since reset, we need to decide
         * whether to power up. If this is not an enquiry ACMD41,
         * we immediately report power on and proceed below to the
         * ready state, but if it is, we set a timer to model a
         * delay for power up. This works around a bug in EDK2
         * UEFI, which sends an initial enquiry ACMD41, but
         * assumes that the card is in ready state as soon as it
         * sees the power up bit set. */
        if (!FIELD_EX32(sd->ocr, OCR, CARD_POWER_UP)) {
            if ((req.arg & ACMD41_ENQUIRY_MASK) != 0) {
                timer_del(sd->ocr_power_timer);
                sd_ocr_powerup(sd);
            } else {
                trace_sdcard_inquiry_cmd41();
                if (!timer_pending(sd->ocr_power_timer)) {
                    timer_mod_ns(sd->ocr_power_timer,
                                 (qemu_clock_get_ns(QEMU_CLOCK_VIRTUAL)
                                  + OCR_POWER_DELAY_NS));
                }
            }
        }

        if (FIELD_EX32(sd->ocr & req.arg, OCR, VDD_VOLTAGE_WINDOW)) {
            /* We accept any voltage.  10000 V is nothing.
             *
             * Once we're powered up, we advance straight to ready state
             * unless it's an enquiry ACMD41 (bits 23:0 == 0).
             */
            sd->state = sd_ready_state;
        }

        return sd_r3;

    case 42:  /* ACMD42: SET_CLR_CARD_DETECT */
        switch (sd->state) {
        case sd_transfer_state:
            /* Bringing in the 50KOhm pull-up resistor... Done.  */
            return sd_r1;

        default:
            break;
        }
        break;

    case 51:  /* ACMD51: SEND_SCR */
        switch (sd->state) {
        case sd_transfer_state:
            sd->state = sd_sendingdata_state;
            sd->data_start = 0;
            sd->data_offset = 0;
            return sd_r1;

        default:
            break;
        }
        break;

    case 18:    /* Reserved for SD security applications */
    case 25:
    case 26:
    case 38:
    case 43 ... 49:
        /* Refer to the "SD Specifications Part3 Security Specification" for
         * information about the SD Security Features.
         */
        qemu_log_mask(LOG_UNIMP, "SD: CMD%i Security not implemented\n",
                      req.cmd);
        return sd_illegal;

    default:
        /* Fall back to standard commands.  */
        return sd_normal_command(sd, req);

    unimplemented_spi_cmd:
        /* Commands that are recognised but not yet implemented in SPI mode.  */
        qemu_log_mask(LOG_UNIMP, "SD: CMD%i not implemented in SPI mode\n",
                      req.cmd);
        return sd_illegal;
    }

    qemu_log_mask(LOG_GUEST_ERROR, "SD: ACMD%i in a wrong state\n", req.cmd);
    return sd_illegal;
}

static int cmd_valid_while_locked(SDState *sd, const uint8_t cmd)
{
    /* Valid commands in locked state:
     * basic class (0)
     * lock card class (7)
     * CMD16
     * implicitly, the ACMD prefix CMD55
     * ACMD41 and ACMD42
     * Anything else provokes an "illegal command" response.
     */
    if (sd->expecting_acmd) {
        return cmd == 41 || cmd == 42;
    }
    if (cmd == 16 || cmd == 55) {
        return 1;
    }
    return sd_cmd_class[cmd] == 0 || sd_cmd_class[cmd] == 7;
}

int sd_do_command(SDState *sd, SDRequest *req,
                  uint8_t *response) {
    int last_state;
    sd_rsp_type_t rtype;
    int rsplen;

    if (!sd->blk || !blk_is_inserted(sd->blk) || !sd->enable) {
        return 0;
    }

    if (sd_req_crc_validate(req)) {
        sd->card_status |= COM_CRC_ERROR;
        rtype = sd_illegal;
        goto send_response;
    }

    if (req->cmd >= SDMMC_CMD_MAX) {
        qemu_log_mask(LOG_GUEST_ERROR, "SD: incorrect command 0x%02x\n",
                      req->cmd);
        req->cmd &= 0x3f;
    }

    if (sd->card_status & CARD_IS_LOCKED) {
        if (!cmd_valid_while_locked(sd, req->cmd)) {
            sd->card_status |= ILLEGAL_COMMAND;
            sd->expecting_acmd = false;
            qemu_log_mask(LOG_GUEST_ERROR, "SD: Card is locked\n");
            rtype = sd_illegal;
            goto send_response;
        }
    }

    last_state = sd->state;
    sd_set_mode(sd);

    if (sd->expecting_acmd) {
        sd->expecting_acmd = false;
        rtype = sd_app_command(sd, *req);
    } else {
        rtype = sd_normal_command(sd, *req);
    }

    if (rtype == sd_illegal) {
        sd->card_status |= ILLEGAL_COMMAND;
    } else {
        /* Valid command, we can update the 'state before command' bits.
         * (Do this now so they appear in r1 responses.)
         */
        sd->current_cmd = req->cmd;
        sd->card_status &= ~CURRENT_STATE;
        sd->card_status |= (last_state << 9);
    }

send_response:
    switch (rtype) {
    case sd_r1:
    case sd_r1b:
        sd_response_r1_make(sd, response);
        rsplen = 4;
        break;

    case sd_r2_i:
        memcpy(response, sd->cid, sizeof(sd->cid));
        rsplen = 16;
        break;

    case sd_r2_s:
        memcpy(response, sd->csd, sizeof(sd->csd));
        rsplen = 16;
        break;

    case sd_r3:
        sd_response_r3_make(sd, response);
        rsplen = 4;
        break;

    case sd_r6:
        sd_response_r6_make(sd, response);
        rsplen = 4;
        break;

    case sd_r7:
        sd_response_r7_make(sd, response);
        rsplen = 4;
        break;

    case sd_r0:
    case sd_illegal:
        rsplen = 0;
        break;
    default:
        g_assert_not_reached();
    }
    trace_sdcard_response(sd_response_name(rtype), rsplen);

    if (rtype != sd_illegal) {
        /* Clear the "clear on valid command" status bits now we've
         * sent any response
         */
        sd->card_status &= ~CARD_STATUS_B;
    }

#ifdef DEBUG_SD
    qemu_hexdump(stderr, "Response", response, rsplen);
#endif

    return rsplen;
}

void sd_write_byte(SDState *sd, uint8_t value)
{
    int i;

    if (!sd->blk || !blk_is_inserted(sd->blk) || !sd->enable)
        return;

    if (sd->state != sd_receivingdata_state) {
        qemu_log_mask(LOG_GUEST_ERROR,
                      "%s: not in Receiving-Data state\n", __func__);
        return;
    }

    if (sd->card_status & (ADDRESS_ERROR | WP_VIOLATION))
        return;

    trace_sdcard_write_data(sd->proto_name,
                            sd_acmd_name(sd->current_cmd),
                            sd->current_cmd, value);
    switch (sd->current_cmd) {
    case 24:  /* CMD24:  WRITE_SINGLE_BLOCK */
        sd->data[sd->data_offset ++] = value;
        if (sd->data_offset >= sd->blk_len) {
            /* TODO: Check CRC before committing */
            sd->state = sd_programming_state;
            BLK_WRITE_BLOCK(sd->data_start, sd->data_offset);
            sd->blk_written ++;
            sd->csd[14] |= 0x40;
            /* Bzzzzzzztt .... Operation complete.  */
            sd->state = sd_transfer_state;
        }
        break;

    case 25:  /* CMD25:  WRITE_MULTIPLE_BLOCK */
        if (sd->data_offset == 0) {
            /* Start of the block - let's check the address is valid */
            if (!address_in_range(sd, "WRITE_MULTIPLE_BLOCK",
                                  sd->data_start, sd->blk_len)) {
                break;
            }
            if (sd->size <= SDSC_MAX_CAPACITY) {
                if (sd_wp_addr(sd, sd->data_start)) {
                    sd->card_status |= WP_VIOLATION;
                    break;
                }
            }
        }
        sd->data[sd->data_offset++] = value;
        if (sd->data_offset >= sd->blk_len) {
            /* TODO: Check CRC before committing */
            sd->state = sd_programming_state;
            BLK_WRITE_BLOCK(sd->data_start, sd->data_offset);
            sd->blk_written++;
            sd->data_start += sd->blk_len;
            sd->data_offset = 0;
            sd->csd[14] |= 0x40;

            /* Bzzzzzzztt .... Operation complete.  */
            if (sd->multi_blk_cnt != 0) {
                if (--sd->multi_blk_cnt == 0) {
                    /* Stop! */
                    sd->state = sd_transfer_state;
                    break;
                }
            }

            sd->state = sd_receivingdata_state;
        }
        break;

    case 26:  /* CMD26:  PROGRAM_CID */
        sd->data[sd->data_offset ++] = value;
        if (sd->data_offset >= sizeof(sd->cid)) {
            /* TODO: Check CRC before committing */
            sd->state = sd_programming_state;
            for (i = 0; i < sizeof(sd->cid); i ++)
                if ((sd->cid[i] | 0x00) != sd->data[i])
                    sd->card_status |= CID_CSD_OVERWRITE;

            if (!(sd->card_status & CID_CSD_OVERWRITE))
                for (i = 0; i < sizeof(sd->cid); i ++) {
                    sd->cid[i] |= 0x00;
                    sd->cid[i] &= sd->data[i];
                }
            /* Bzzzzzzztt .... Operation complete.  */
            sd->state = sd_transfer_state;
        }
        break;

    case 27:  /* CMD27:  PROGRAM_CSD */
        sd->data[sd->data_offset ++] = value;
        if (sd->data_offset >= sizeof(sd->csd)) {
            /* TODO: Check CRC before committing */
            sd->state = sd_programming_state;
            for (i = 0; i < sizeof(sd->csd); i ++)
                if ((sd->csd[i] | sd_csd_rw_mask[i]) !=
                    (sd->data[i] | sd_csd_rw_mask[i]))
                    sd->card_status |= CID_CSD_OVERWRITE;

            /* Copy flag (OTP) & Permanent write protect */
            if (sd->csd[14] & ~sd->data[14] & 0x60)
                sd->card_status |= CID_CSD_OVERWRITE;

            if (!(sd->card_status & CID_CSD_OVERWRITE))
                for (i = 0; i < sizeof(sd->csd); i ++) {
                    sd->csd[i] |= sd_csd_rw_mask[i];
                    sd->csd[i] &= sd->data[i];
                }
            /* Bzzzzzzztt .... Operation complete.  */
            sd->state = sd_transfer_state;
        }
        break;

    case 42:  /* CMD42:  LOCK_UNLOCK */
        sd->data[sd->data_offset ++] = value;
        if (sd->data_offset >= sd->blk_len) {
            /* TODO: Check CRC before committing */
            sd->state = sd_programming_state;
            sd_lock_command(sd);
            /* Bzzzzzzztt .... Operation complete.  */
            sd->state = sd_transfer_state;
        }
        break;

    case 56:  /* CMD56:  GEN_CMD */
        sd->data[sd->data_offset ++] = value;
        if (sd->data_offset >= sd->blk_len) {
            APP_WRITE_BLOCK(sd->data_start, sd->data_offset);
            sd->state = sd_transfer_state;
        }
        break;

    default:
        qemu_log_mask(LOG_GUEST_ERROR, "%s: unknown command\n", __func__);
        break;
    }
}

#define SD_TUNING_BLOCK_SIZE    64

static const uint8_t sd_tuning_block_pattern[SD_TUNING_BLOCK_SIZE] = {
    /* See: Physical Layer Simplified Specification Version 3.01, Table 4-2 */
    0xff, 0x0f, 0xff, 0x00,         0x0f, 0xfc, 0xc3, 0xcc,
    0xc3, 0x3c, 0xcc, 0xff,         0xfe, 0xff, 0xfe, 0xef,
    0xff, 0xdf, 0xff, 0xdd,         0xff, 0xfb, 0xff, 0xfb,
    0xbf, 0xff, 0x7f, 0xff,         0x77, 0xf7, 0xbd, 0xef,
    0xff, 0xf0, 0xff, 0xf0,         0x0f, 0xfc, 0xcc, 0x3c,
    0xcc, 0x33, 0xcc, 0xcf,         0xff, 0xef, 0xff, 0xee,
    0xff, 0xfd, 0xff, 0xfd,         0xdf, 0xff, 0xbf, 0xff,
    0xbb, 0xff, 0xf7, 0xff,         0xf7, 0x7f, 0x7b, 0xde,
};

#define EXCSD_BUS_WIDTH_OFFSET 183
#define BUS_WIDTH_8_MASK    0x4
#define BUS_WIDTH_4_MASK    0x2
#define MMC_TUNING_BLOCK_SIZE   128

static const uint8_t mmc_tunning_block_pattern[128] = {
       0xff, 0xff, 0x00, 0xff, 0xff, 0xff, 0x00, 0x00,
       0xff, 0xff, 0xcc, 0xcc, 0xcc, 0x33, 0xcc, 0xcc,
       0xcc, 0x33, 0x33, 0xcc, 0xcc, 0xcc, 0xff, 0xff,
       0xff, 0xee, 0xff, 0xff, 0xff, 0xee, 0xee, 0xff,
       0xff, 0xff, 0xdd, 0xff, 0xff, 0xff, 0xdd, 0xdd,
       0xff, 0xff, 0xff, 0xbb, 0xff, 0xff, 0xff, 0xbb,
       0xbb, 0xff, 0xff, 0xff, 0x77, 0xff, 0xff, 0xff,
       0x77, 0x77, 0xff, 0x77, 0xbb, 0xdd, 0xee, 0xff,
       0xff, 0xff, 0xff, 0x00, 0xff, 0xff, 0xff, 0x00,
       0x00, 0xff, 0xff, 0xcc, 0xcc, 0xcc, 0x33, 0xcc,
       0xcc, 0xcc, 0x33, 0x33, 0xcc, 0xcc, 0xcc, 0xff,
       0xff, 0xff, 0xee, 0xff, 0xff, 0xff, 0xee, 0xee,
       0xff, 0xff, 0xff, 0xdd, 0xff, 0xff, 0xff, 0xdd,
       0xdd, 0xff, 0xff, 0xff, 0xbb, 0xff, 0xff, 0xff,
       0xbb, 0xbb, 0xff, 0xff, 0xff, 0x77, 0xff, 0xff,
       0xff, 0x77, 0x77, 0xff, 0x77, 0xbb, 0xdd, 0xee,
};

uint8_t sd_read_byte(SDState *sd)
{
    /* TODO: Append CRCs */
    uint8_t ret;
    uint32_t io_len;

    if (!sd->blk || !blk_is_inserted(sd->blk) || !sd->enable)
        return 0x00;

    if (sd->state != sd_sendingdata_state) {
        qemu_log_mask(LOG_GUEST_ERROR,
                      "%s: not in Sending-Data state\n", __func__);
        return 0x00;
    }

    if (sd->card_status & (ADDRESS_ERROR | WP_VIOLATION))
        return 0x00;

    io_len = (sd->ocr & (1 << 30)) ? 512 : sd->blk_len;

    trace_sdcard_read_data(sd->proto_name,
                           sd_acmd_name(sd->current_cmd),
                           sd->current_cmd, io_len);
    switch (sd->current_cmd) {
    case 6:  /* CMD6:   SWITCH_FUNCTION */
        ret = sd->data[sd->data_offset ++];

        if (sd->data_offset >= 64)
            sd->state = sd_transfer_state;
        break;

<<<<<<< HEAD
    case 8:     /* CMD8: SEND_EXT_CSD on MMC */
        ret = sd->data[sd->data_offset++];
        if (sd->data_offset >= sizeof(sd->ext_csd)) {
            sd->state = sd_transfer_state;
        }
        break;

    case 9:	/* CMD9:   SEND_CSD */
    case 10:	/* CMD10:  SEND_CID */
=======
    case 9:  /* CMD9:   SEND_CSD */
    case 10:  /* CMD10:  SEND_CID */
>>>>>>> 4c6f4464
        ret = sd->data[sd->data_offset ++];

        if (sd->data_offset >= 16)
            sd->state = sd_transfer_state;
        break;

    case 13:  /* ACMD13: SD_STATUS */
        ret = sd->sd_status[sd->data_offset ++];

        if (sd->data_offset >= sizeof(sd->sd_status))
            sd->state = sd_transfer_state;
        break;

    case 17:  /* CMD17:  READ_SINGLE_BLOCK */
        if (sd->data_offset == 0)
            BLK_READ_BLOCK(sd->data_start, io_len);
        ret = sd->data[sd->data_offset ++];

        if (sd->data_offset >= io_len)
            sd->state = sd_transfer_state;
        break;

    case 18:  /* CMD18:  READ_MULTIPLE_BLOCK */
        if (sd->data_offset == 0) {
            if (!address_in_range(sd, "READ_MULTIPLE_BLOCK",
                                  sd->data_start, io_len)) {
                return 0x00;
            }
            BLK_READ_BLOCK(sd->data_start, io_len);
        }
        ret = sd->data[sd->data_offset ++];

        if (sd->data_offset >= io_len) {
            sd->data_start += io_len;
            sd->data_offset = 0;

            if (sd->multi_blk_cnt != 0) {
                if (--sd->multi_blk_cnt == 0) {
                    /* Stop! */
                    sd->state = sd_transfer_state;
                    break;
                }
            }
        }
        break;

    case 19:    /* CMD19:  SEND_TUNING_BLOCK (SD) */
        if (sd->data_offset >= SD_TUNING_BLOCK_SIZE - 1) {
            sd->state = sd_transfer_state;
        }
        ret = sd_tuning_block_pattern[sd->data_offset++];
        break;

<<<<<<< HEAD
    case 21:    /* CMD21: SEND_TUNNING_BLOCK (MMC) */
        if (sd->data_offset >= MMC_TUNING_BLOCK_SIZE - 1) {
            sd->state = sd_transfer_state;
        }
        if (sd->ext_csd[EXCSD_BUS_WIDTH_OFFSET] & BUS_WIDTH_8_MASK) {
            ret = mmc_tunning_block_pattern[sd->data_offset++];
        } else {
            /* Return LSB Nibbles of two byte from the 8bit tuning block
             * for 4bit mode
             */
            ret = mmc_tunning_block_pattern[sd->data_offset++] & 0x0F;
            ret |= (mmc_tunning_block_pattern[sd->data_offset++] & 0x0F) << 4;
        }
        break;

    case 22:	/* ACMD22: SEND_NUM_WR_BLOCKS */
=======
    case 22:  /* ACMD22: SEND_NUM_WR_BLOCKS */
>>>>>>> 4c6f4464
        ret = sd->data[sd->data_offset ++];

        if (sd->data_offset >= 4)
            sd->state = sd_transfer_state;
        break;

    case 30:  /* CMD30:  SEND_WRITE_PROT */
        ret = sd->data[sd->data_offset ++];

        if (sd->data_offset >= 4)
            sd->state = sd_transfer_state;
        break;

    case 51:  /* ACMD51: SEND_SCR */
        ret = sd->scr[sd->data_offset ++];

        if (sd->data_offset >= sizeof(sd->scr))
            sd->state = sd_transfer_state;
        break;

    case 56:  /* CMD56:  GEN_CMD */
        if (sd->data_offset == 0)
            APP_READ_BLOCK(sd->data_start, sd->blk_len);
        ret = sd->data[sd->data_offset ++];

        if (sd->data_offset >= sd->blk_len)
            sd->state = sd_transfer_state;
        break;

    default:
        qemu_log_mask(LOG_GUEST_ERROR, "%s: unknown command\n", __func__);
        return 0x00;
    }

    return ret;
}

static bool sd_receive_ready(SDState *sd)
{
    return sd->state == sd_receivingdata_state;
}

static bool sd_data_ready(SDState *sd)
{
    return sd->state == sd_sendingdata_state;
}

void sd_enable(SDState *sd, bool enable)
{
    sd->enable = enable;
}

static void sd_instance_init(Object *obj)
{
    SDState *sd = SD_CARD(obj);

    sd->enable = true;
    sd->ocr_power_timer = timer_new_ns(QEMU_CLOCK_VIRTUAL, sd_ocr_powerup, sd);
}

static void sd_instance_finalize(Object *obj)
{
    SDState *sd = SD_CARD(obj);

    timer_free(sd->ocr_power_timer);
}

static void sd_realize(DeviceState *dev, Error **errp)
{
    SDState *sd = SD_CARD(dev);
    int ret;

    sd->proto_name = sd->spi ? "SPI" : "SD";

    switch (sd->spec_version) {
    case SD_PHY_SPECv1_10_VERS
     ... SD_PHY_SPECv3_01_VERS:
        break;
    default:
        error_setg(errp, "Invalid SD card Spec version: %u", sd->spec_version);
        return;
    }

    if (sd->blk) {
        int64_t blk_size;

        if (!blk_supports_write_perm(sd->blk)) {
            error_setg(errp, "Cannot use read-only drive as SD card");
            return;
        }

        blk_size = blk_getlength(sd->blk);
        if (blk_size > 0 && !is_power_of_2(blk_size)) {
            int64_t blk_size_aligned = pow2ceil(blk_size);
            char *blk_size_str;

            blk_size_str = size_to_str(blk_size);
            error_setg(errp, "Invalid SD card size: %s", blk_size_str);
            g_free(blk_size_str);

            blk_size_str = size_to_str(blk_size_aligned);
            error_append_hint(errp,
                              "SD card size has to be a power of 2, e.g. %s.\n"
                              "You can resize disk images with"
                              " 'qemu-img resize <imagefile> <new-size>'\n"
                              "(note that this will lose data if you make the"
                              " image smaller than it currently is).\n",
                              blk_size_str);
            g_free(blk_size_str);

            return;
        }

        ret = blk_set_perm(sd->blk, BLK_PERM_CONSISTENT_READ | BLK_PERM_WRITE,
                           BLK_PERM_ALL, errp);
        if (ret < 0) {
            return;
        }
        blk_set_dev_ops(sd->blk, &sd_block_ops, sd);
    }
}

static Property sd_properties[] = {
    DEFINE_PROP_UINT8("spec_version", SDState,
                      spec_version, SD_PHY_SPECv2_00_VERS),
    DEFINE_PROP_DRIVE("drive", SDState, blk),
    /* We do not model the chip select pin, so allow the board to select
     * whether card should be in SSI or MMC/SD mode.  It is also up to the
     * board to ensure that ssi transfers only occur when the chip select
     * is asserted.  */
    DEFINE_PROP_BOOL("spi", SDState, spi, false),
    DEFINE_PROP_BOOL("mmc", SDState, mmc, false),
    DEFINE_PROP_END_OF_LIST()
};

static void sd_class_init(ObjectClass *klass, void *data)
{
    DeviceClass *dc = DEVICE_CLASS(klass);
    SDCardClass *sc = SD_CARD_CLASS(klass);

    dc->realize = sd_realize;
    device_class_set_props(dc, sd_properties);
    dc->vmsd = &sd_vmstate;
    dc->reset = sd_reset;
    dc->bus_type = TYPE_SD_BUS;
    set_bit(DEVICE_CATEGORY_STORAGE, dc->categories);

    sc->set_voltage = sd_set_voltage;
    sc->get_dat_lines = sd_get_dat_lines;
    sc->get_cmd_line = sd_get_cmd_line;
    sc->do_command = sd_do_command;
    sc->write_byte = sd_write_byte;
    sc->read_byte = sd_read_byte;
    sc->receive_ready = sd_receive_ready;
    sc->data_ready = sd_data_ready;
    sc->enable = sd_enable;
    sc->get_inserted = sd_get_inserted;
    sc->get_readonly = sd_get_readonly;
}

static const TypeInfo sd_info = {
    .name = TYPE_SD_CARD,
    .parent = TYPE_DEVICE,
    .instance_size = sizeof(SDState),
    .class_size = sizeof(SDCardClass),
    .class_init = sd_class_init,
    .instance_init = sd_instance_init,
    .instance_finalize = sd_instance_finalize,
};

static void sd_register_types(void)
{
    type_register_static(&sd_info);
}

type_init(sd_register_types)<|MERGE_RESOLUTION|>--- conflicted
+++ resolved
@@ -363,7 +363,6 @@
 
 static void sd_set_cid(SDState *sd)
 {
-<<<<<<< HEAD
     if (sd->mmc) {
         sd->cid[0] = MID;
         sd->cid[1] = 0x1;       /* CBX */
@@ -399,25 +398,6 @@
         sd->cid[14] = ((MDT_YR % 10) << 4) | MDT_MON;
    }
    sd->cid[15] = (sd_crc7(sd->cid, 15) << 1) | 1;
-=======
-    sd->cid[0] = MID;       /* Fake card manufacturer ID (MID) */
-    sd->cid[1] = OID[0];    /* OEM/Application ID (OID) */
-    sd->cid[2] = OID[1];
-    sd->cid[3] = PNM[0];    /* Fake product name (PNM) */
-    sd->cid[4] = PNM[1];
-    sd->cid[5] = PNM[2];
-    sd->cid[6] = PNM[3];
-    sd->cid[7] = PNM[4];
-    sd->cid[8] = PRV;       /* Fake product revision (PRV) */
-    sd->cid[9] = 0xde;      /* Fake serial number (PSN) */
-    sd->cid[10] = 0xad;
-    sd->cid[11] = 0xbe;
-    sd->cid[12] = 0xef;
-    sd->cid[13] = 0x00 |    /* Manufacture date (MDT) */
-        ((MDT_YR - 2000) / 10);
-    sd->cid[14] = ((MDT_YR % 10) << 4) | MDT_MON;
-    sd->cid[15] = (sd_crc7(sd->cid, 15) << 1) | 1;
->>>>>>> 4c6f4464
 }
 
 #define HWBLOCK_SHIFT   9        /* 512 bytes */
@@ -493,20 +473,13 @@
     }
     csize = (size >> (CMULT_SHIFT + hwblock_shift)) - 1;
 
-<<<<<<< HEAD
     if (size <= SDSC_MAX_CAPACITY || sd->mmc) { /* Standard Capacity SD */
         if (sd->mmc && size >= SDSC_MAX_CAPACITY) {
             csize = 0xfff;
         }
         sd->csd[0] = sd->mmc ? 0xd0 : 0x00;  /* CSD structure */
-        sd->csd[1] = 0x26;	/* Data read access-time-1 */
-        sd->csd[2] = 0x00;	/* Data read access-time-2 */
-=======
-    if (size <= SDSC_MAX_CAPACITY) { /* Standard Capacity SD */
-        sd->csd[0] = 0x00;      /* CSD structure */
         sd->csd[1] = 0x26;      /* Data read access-time-1 */
         sd->csd[2] = 0x00;      /* Data read access-time-2 */
->>>>>>> 4c6f4464
         sd->csd[3] = 0x32;      /* Max. data transfer rate: 25 MHz */
         sd->csd[4] = 0x5f;      /* Card Command Classes */
         sd->csd[5] = 0x50 |     /* Max. read data block length */
@@ -1172,8 +1145,7 @@
         }
         break;
 
-<<<<<<< HEAD
-    case 1:	/* CMD1:   SEND_OP_CMD */
+    case 1:  /* CMD1:   SEND_OP_CMD */
         /* MMC: Powerup & send r3
          * SD: send r1 in spi mode
          */
@@ -1183,9 +1155,6 @@
                    sd_r3 : sd_r0;
         }
 
-=======
-    case 1:  /* CMD1:   SEND_OP_CMD */
->>>>>>> 4c6f4464
         if (!sd->spi)
             goto bad_cmd;
 
@@ -1210,12 +1179,8 @@
         }
         break;
 
-<<<<<<< HEAD
-    case 3:	/* CMD3:   SEND_RELATIVE_ADDR */
+    case 3:  /* CMD3:   SEND_RELATIVE_ADDR */
                 /*         MMC: SET_RELATEIVE_ADDR */
-=======
-    case 3:  /* CMD3:   SEND_RELATIVE_ADDR */
->>>>>>> 4c6f4464
         if (sd->spi)
             goto bad_cmd;
         switch (sd->state) {
@@ -1302,7 +1267,6 @@
         }
         break;
 
-<<<<<<< HEAD
     case 8:    /* CMD8:   SEND_IF_COND / SEND_EXT_CSD */
         if (sd->mmc) {
             switch (sd->state) {
@@ -1317,9 +1281,6 @@
                 break;
             }
         }
-=======
-    case 8:  /* CMD8:   SEND_IF_COND */
->>>>>>> 4c6f4464
         if (sd->spec_version < SD_PHY_SPECv2_00_VERS) {
             break;
         }
@@ -1336,12 +1297,8 @@
         /* Accept.  */
         sd->vhs = req.arg;
         return sd_r7;
-<<<<<<< HEAD
-    case 9:	/* CMD9:   SEND_CSD */
-=======
 
     case 9:  /* CMD9:   SEND_CSD */
->>>>>>> 4c6f4464
         switch (sd->state) {
         case sd_standby_state:
             if (sd->rca != rca)
@@ -1629,12 +1586,8 @@
         break;
 
     /* Erase commands (Class 5) */
-<<<<<<< HEAD
-    case 32:	/* CMD32:  ERASE_WR_BLK_START */
+    case 32:  /* CMD32:  ERASE_WR_BLK_START */
     case 35:
-=======
-    case 32:  /* CMD32:  ERASE_WR_BLK_START */
->>>>>>> 4c6f4464
         switch (sd->state) {
         case sd_transfer_state:
             sd->erase_start = req.arg;
@@ -1645,12 +1598,8 @@
         }
         break;
 
-<<<<<<< HEAD
-    case 33:	/* CMD33:  ERASE_WR_BLK_END */
+    case 33:  /* CMD33:  ERASE_WR_BLK_END */
     case 36:
-=======
-    case 33:  /* CMD33:  ERASE_WR_BLK_END */
->>>>>>> 4c6f4464
         switch (sd->state) {
         case sd_transfer_state:
             sd->erase_end = req.arg;
@@ -1825,14 +1774,10 @@
         }
         break;
 
-<<<<<<< HEAD
-    case 41:	/* ACMD41: SD_APP_OP_COND */
+    case 41:  /* ACMD41: SD_APP_OP_COND */
         if (sd->mmc) {
             break;
         }
-=======
-    case 41:  /* ACMD41: SD_APP_OP_COND */
->>>>>>> 4c6f4464
         if (sd->spi) {
             /* SEND_OP_CMD */
             sd->state = sd_transfer_state;
@@ -2260,7 +2205,6 @@
             sd->state = sd_transfer_state;
         break;
 
-<<<<<<< HEAD
     case 8:     /* CMD8: SEND_EXT_CSD on MMC */
         ret = sd->data[sd->data_offset++];
         if (sd->data_offset >= sizeof(sd->ext_csd)) {
@@ -2268,12 +2212,8 @@
         }
         break;
 
-    case 9:	/* CMD9:   SEND_CSD */
-    case 10:	/* CMD10:  SEND_CID */
-=======
     case 9:  /* CMD9:   SEND_CSD */
     case 10:  /* CMD10:  SEND_CID */
->>>>>>> 4c6f4464
         ret = sd->data[sd->data_offset ++];
 
         if (sd->data_offset >= 16)
@@ -2327,7 +2267,6 @@
         ret = sd_tuning_block_pattern[sd->data_offset++];
         break;
 
-<<<<<<< HEAD
     case 21:    /* CMD21: SEND_TUNNING_BLOCK (MMC) */
         if (sd->data_offset >= MMC_TUNING_BLOCK_SIZE - 1) {
             sd->state = sd_transfer_state;
@@ -2343,10 +2282,7 @@
         }
         break;
 
-    case 22:	/* ACMD22: SEND_NUM_WR_BLOCKS */
-=======
     case 22:  /* ACMD22: SEND_NUM_WR_BLOCKS */
->>>>>>> 4c6f4464
         ret = sd->data[sd->data_offset ++];
 
         if (sd->data_offset >= 4)
