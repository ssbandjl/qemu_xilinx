/*
 * constants for pcie configurations space from pci express spec.
 *
 * TODO:
 * Those constants and macros should go to Linux pci_regs.h
 * Once they're merged, they will go away.
 */
#ifndef QEMU_PCIE_REGS_H
#define QEMU_PCIE_REGS_H


/* express capability */

#define PCI_EXP_VER1_SIZEOF             0x14 /* express capability of ver. 1 */
#define PCI_EXP_VER2_SIZEOF             0x3c /* express capability of ver. 2 */
#define PCI_EXT_CAP_VER_SHIFT           16
#define PCI_EXT_CAP_NEXT_SHIFT          20
#define PCI_EXT_CAP_NEXT_MASK           (0xffc << PCI_EXT_CAP_NEXT_SHIFT)

#define PCI_EXT_CAP(id, ver, next)                                      \
    ((id) |                                                             \
     ((ver) << PCI_EXT_CAP_VER_SHIFT) |                                 \
     ((next) << PCI_EXT_CAP_NEXT_SHIFT))

#define PCI_EXT_CAP_ALIGN               4
#define PCI_EXT_CAP_ALIGNUP(x)                                  \
    (((x) + PCI_EXT_CAP_ALIGN - 1) & ~(PCI_EXT_CAP_ALIGN - 1))

/* PCI_EXP_FLAGS */
<<<<<<< HEAD
#define PCI_EXP_FLAGS_VER2              2 /* for now, supports only ver. 2 */
#define PCI_EXP_FLAGS_IRQ_SHIFT         ctz32(PCI_EXP_FLAGS_IRQ)
#define PCI_EXP_FLAGS_TYPE_SHIFT        ctz32(PCI_EXP_FLAGS_TYPE)

=======
#define PCI_EXP_FLAGS_VER1              1
#define PCI_EXP_FLAGS_VER2              2
#define PCI_EXP_FLAGS_IRQ_SHIFT         ctz32(PCI_EXP_FLAGS_IRQ)
#define PCI_EXP_FLAGS_TYPE_SHIFT        ctz32(PCI_EXP_FLAGS_TYPE)
>>>>>>> 7124ccf8

/* PCI_EXP_LINK{CAP, STA} */
/* link speed */
#define PCI_EXP_LNK_LS_25               1

#define PCI_EXP_LNK_MLW_SHIFT           ctz32(PCI_EXP_LNKCAP_MLW)
#define PCI_EXP_LNK_MLW_1               (1 << PCI_EXP_LNK_MLW_SHIFT)

/* PCI_EXP_LINKCAP */
#define PCI_EXP_LNKCAP_ASPMS_SHIFT      ctz32(PCI_EXP_LNKCAP_ASPMS)
#define PCI_EXP_LNKCAP_ASPMS_0S         (1 << PCI_EXP_LNKCAP_ASPMS_SHIFT)

#define PCI_EXP_LNKCAP_PN_SHIFT         ctz32(PCI_EXP_LNKCAP_PN)

#define PCI_EXP_SLTCAP_PSN_SHIFT        ctz32(PCI_EXP_SLTCAP_PSN)

#define PCI_EXP_SLTCTL_IND_RESERVED     0x0
#define PCI_EXP_SLTCTL_IND_ON           0x1
#define PCI_EXP_SLTCTL_IND_BLINK        0x2
#define PCI_EXP_SLTCTL_IND_OFF          0x3
#define PCI_EXP_SLTCTL_AIC_SHIFT        ctz32(PCI_EXP_SLTCTL_AIC)
#define PCI_EXP_SLTCTL_AIC_OFF                          \
    (PCI_EXP_SLTCTL_IND_OFF << PCI_EXP_SLTCTL_AIC_SHIFT)

#define PCI_EXP_SLTCTL_PIC_SHIFT        ctz32(PCI_EXP_SLTCTL_PIC)
#define PCI_EXP_SLTCTL_PIC_OFF                          \
    (PCI_EXP_SLTCTL_IND_OFF << PCI_EXP_SLTCTL_PIC_SHIFT)
#define PCI_EXP_SLTCTL_PIC_ON                          \
    (PCI_EXP_SLTCTL_IND_ON << PCI_EXP_SLTCTL_PIC_SHIFT)

#define PCI_EXP_SLTCTL_SUPPORTED        \
            (PCI_EXP_SLTCTL_ABPE |      \
             PCI_EXP_SLTCTL_PDCE |      \
             PCI_EXP_SLTCTL_CCIE |      \
             PCI_EXP_SLTCTL_HPIE |      \
             PCI_EXP_SLTCTL_AIC |       \
             PCI_EXP_SLTCTL_PCC |       \
             PCI_EXP_SLTCTL_EIC)

#define PCI_EXP_DEVCAP2_EFF             0x100000
#define PCI_EXP_DEVCAP2_EETLPP          0x200000

#define PCI_EXP_DEVCTL2_EETLPPB         0x8000

/* ARI */
#define PCI_ARI_VER                     1
#define PCI_ARI_SIZEOF                  8

/* AER */
#define PCI_ERR_VER                     2
#define PCI_ERR_SIZEOF                  0x48

#define PCI_ERR_UNC_SDN                 0x00000020      /* surprise down */
#define PCI_ERR_UNC_ACSV                0x00200000      /* ACS Violation */
#define PCI_ERR_UNC_INTN                0x00400000      /* Internal Error */
#define PCI_ERR_UNC_MCBTLP              0x00800000      /* MC Blcoked TLP */
#define PCI_ERR_UNC_ATOP_EBLOCKED       0x01000000      /* atomic op egress blocked */
#define PCI_ERR_UNC_TLP_PRF_BLOCKED     0x02000000      /* TLP Prefix Blocked */
#define PCI_ERR_COR_ADV_NONFATAL        0x00002000      /* Advisory Non-Fatal */
#define PCI_ERR_COR_INTERNAL            0x00004000      /* Corrected Internal */
#define PCI_ERR_COR_HL_OVERFLOW         0x00008000      /* Header Long Overflow */
#define PCI_ERR_CAP_FEP_MASK            0x0000001f
#define PCI_ERR_CAP_MHRC                0x00000200
#define PCI_ERR_CAP_MHRE                0x00000400
#define PCI_ERR_CAP_TLP                 0x00000800

#define PCI_ERR_HEADER_LOG_SIZE         16
#define PCI_ERR_TLP_PREFIX_LOG          0x38
#define PCI_ERR_TLP_PREFIX_LOG_SIZE     16

#define PCI_SEC_STATUS_RCV_SYSTEM_ERROR         0x4000

/* aer root error command/status */
#define PCI_ERR_ROOT_CMD_EN_MASK        (PCI_ERR_ROOT_CMD_COR_EN |      \
                                         PCI_ERR_ROOT_CMD_NONFATAL_EN | \
                                         PCI_ERR_ROOT_CMD_FATAL_EN)

#define PCI_ERR_ROOT_IRQ_MAX            32
#define PCI_ERR_ROOT_IRQ                0xf8000000
#define PCI_ERR_ROOT_IRQ_SHIFT          ctz32(PCI_ERR_ROOT_IRQ)
#define PCI_ERR_ROOT_STATUS_REPORT_MASK (PCI_ERR_ROOT_COR_RCV |         \
                                         PCI_ERR_ROOT_MULTI_COR_RCV |   \
                                         PCI_ERR_ROOT_UNCOR_RCV |       \
                                         PCI_ERR_ROOT_MULTI_UNCOR_RCV | \
                                         PCI_ERR_ROOT_FIRST_FATAL |     \
                                         PCI_ERR_ROOT_NONFATAL_RCV |    \
                                         PCI_ERR_ROOT_FATAL_RCV)

#define PCI_ERR_UNC_SUPPORTED           (PCI_ERR_UNC_DLP |              \
                                         PCI_ERR_UNC_SDN |              \
                                         PCI_ERR_UNC_POISON_TLP |       \
                                         PCI_ERR_UNC_FCP |              \
                                         PCI_ERR_UNC_COMP_TIME |        \
                                         PCI_ERR_UNC_COMP_ABORT |       \
                                         PCI_ERR_UNC_UNX_COMP |         \
                                         PCI_ERR_UNC_RX_OVER |          \
                                         PCI_ERR_UNC_MALF_TLP |         \
                                         PCI_ERR_UNC_ECRC |             \
                                         PCI_ERR_UNC_UNSUP |            \
                                         PCI_ERR_UNC_ACSV |             \
                                         PCI_ERR_UNC_INTN |             \
                                         PCI_ERR_UNC_MCBTLP |           \
                                         PCI_ERR_UNC_ATOP_EBLOCKED |    \
                                         PCI_ERR_UNC_TLP_PRF_BLOCKED)

#define PCI_ERR_UNC_SEVERITY_DEFAULT    (PCI_ERR_UNC_DLP |              \
                                         PCI_ERR_UNC_SDN |              \
                                         PCI_ERR_UNC_FCP |              \
                                         PCI_ERR_UNC_RX_OVER |          \
                                         PCI_ERR_UNC_MALF_TLP |         \
                                         PCI_ERR_UNC_INTN)

#define PCI_ERR_COR_SUPPORTED           (PCI_ERR_COR_RCVR |             \
                                         PCI_ERR_COR_BAD_TLP |          \
                                         PCI_ERR_COR_BAD_DLLP |         \
                                         PCI_ERR_COR_REP_ROLL |         \
                                         PCI_ERR_COR_REP_TIMER |        \
                                         PCI_ERR_COR_ADV_NONFATAL |     \
                                         PCI_ERR_COR_INTERNAL |         \
                                         PCI_ERR_COR_HL_OVERFLOW)

#define PCI_ERR_COR_MASK_DEFAULT        (PCI_ERR_COR_ADV_NONFATAL |     \
                                         PCI_ERR_COR_INTERNAL |         \
                                         PCI_ERR_COR_HL_OVERFLOW)

#endif /* QEMU_PCIE_REGS_H */<|MERGE_RESOLUTION|>--- conflicted
+++ resolved
@@ -27,17 +27,10 @@
     (((x) + PCI_EXT_CAP_ALIGN - 1) & ~(PCI_EXT_CAP_ALIGN - 1))
 
 /* PCI_EXP_FLAGS */
-<<<<<<< HEAD
-#define PCI_EXP_FLAGS_VER2              2 /* for now, supports only ver. 2 */
-#define PCI_EXP_FLAGS_IRQ_SHIFT         ctz32(PCI_EXP_FLAGS_IRQ)
-#define PCI_EXP_FLAGS_TYPE_SHIFT        ctz32(PCI_EXP_FLAGS_TYPE)
-
-=======
 #define PCI_EXP_FLAGS_VER1              1
 #define PCI_EXP_FLAGS_VER2              2
 #define PCI_EXP_FLAGS_IRQ_SHIFT         ctz32(PCI_EXP_FLAGS_IRQ)
 #define PCI_EXP_FLAGS_TYPE_SHIFT        ctz32(PCI_EXP_FLAGS_TYPE)
->>>>>>> 7124ccf8
 
 /* PCI_EXP_LINK{CAP, STA} */
 /* link speed */
