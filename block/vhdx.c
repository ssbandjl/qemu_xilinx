/*
 * Block driver for Hyper-V VHDX Images
 *
 * Copyright (c) 2013 Red Hat, Inc.,
 *
 * Authors:
 *  Jeff Cody <jcody@redhat.com>
 *
 *  This is based on the "VHDX Format Specification v1.00", published 8/25/2012
 *  by Microsoft:
 *      https://www.microsoft.com/en-us/download/details.aspx?id=34750
 *
 * This work is licensed under the terms of the GNU LGPL, version 2 or later.
 * See the COPYING.LIB file in the top-level directory.
 *
 */

#include "qemu/osdep.h"
#include "qapi/error.h"
#include "qemu-common.h"
#include "block/block_int.h"
#include "sysemu/block-backend.h"
#include "qemu/module.h"
#include "qemu/crc32c.h"
#include "qemu/bswap.h"
#include "block/vhdx.h"
#include "migration/migration.h"
#include "qemu/uuid.h"

/* Options for VHDX creation */

#define VHDX_BLOCK_OPT_LOG_SIZE   "log_size"
#define VHDX_BLOCK_OPT_BLOCK_SIZE "block_size"
#define VHDX_BLOCK_OPT_ZERO "block_state_zero"

typedef enum VHDXImageType {
    VHDX_TYPE_DYNAMIC = 0,
    VHDX_TYPE_FIXED,
    VHDX_TYPE_DIFFERENCING,   /* Currently unsupported */
} VHDXImageType;

/* Several metadata and region table data entries are identified by
 * guids in  a MS-specific GUID format. */


/* ------- Known Region Table GUIDs ---------------------- */
static const MSGUID bat_guid =      { .data1 = 0x2dc27766,
                                      .data2 = 0xf623,
                                      .data3 = 0x4200,
                                      .data4 = { 0x9d, 0x64, 0x11, 0x5e,
                                                 0x9b, 0xfd, 0x4a, 0x08} };

static const MSGUID metadata_guid = { .data1 = 0x8b7ca206,
                                      .data2 = 0x4790,
                                      .data3 = 0x4b9a,
                                      .data4 = { 0xb8, 0xfe, 0x57, 0x5f,
                                                 0x05, 0x0f, 0x88, 0x6e} };



/* ------- Known Metadata Entry GUIDs ---------------------- */
static const MSGUID file_param_guid =   { .data1 = 0xcaa16737,
                                          .data2 = 0xfa36,
                                          .data3 = 0x4d43,
                                          .data4 = { 0xb3, 0xb6, 0x33, 0xf0,
                                                     0xaa, 0x44, 0xe7, 0x6b} };

static const MSGUID virtual_size_guid = { .data1 = 0x2FA54224,
                                          .data2 = 0xcd1b,
                                          .data3 = 0x4876,
                                          .data4 = { 0xb2, 0x11, 0x5d, 0xbe,
                                                     0xd8, 0x3b, 0xf4, 0xb8} };

static const MSGUID page83_guid =       { .data1 = 0xbeca12ab,
                                          .data2 = 0xb2e6,
                                          .data3 = 0x4523,
                                          .data4 = { 0x93, 0xef, 0xc3, 0x09,
                                                     0xe0, 0x00, 0xc7, 0x46} };


static const MSGUID phys_sector_guid =  { .data1 = 0xcda348c7,
                                          .data2 = 0x445d,
                                          .data3 = 0x4471,
                                          .data4 = { 0x9c, 0xc9, 0xe9, 0x88,
                                                     0x52, 0x51, 0xc5, 0x56} };

static const MSGUID parent_locator_guid = { .data1 = 0xa8d35f2d,
                                            .data2 = 0xb30b,
                                            .data3 = 0x454d,
                                            .data4 = { 0xab, 0xf7, 0xd3,
                                                       0xd8, 0x48, 0x34,
                                                       0xab, 0x0c} };

static const MSGUID logical_sector_guid = { .data1 = 0x8141bf1d,
                                            .data2 = 0xa96f,
                                            .data3 = 0x4709,
                                            .data4 = { 0xba, 0x47, 0xf2,
                                                       0x33, 0xa8, 0xfa,
                                                       0xab, 0x5f} };

/* Each parent type must have a valid GUID; this is for parent images
 * of type 'VHDX'.  If we were to allow e.g. a QCOW2 parent, we would
 * need to make up our own QCOW2 GUID type */
static const MSGUID parent_vhdx_guid __attribute__((unused))
                                     = { .data1 = 0xb04aefb7,
                                         .data2 = 0xd19e,
                                         .data3 = 0x4a81,
                                         .data4 = { 0xb7, 0x89, 0x25, 0xb8,
                                                    0xe9, 0x44, 0x59, 0x13} };


#define META_FILE_PARAMETER_PRESENT      0x01
#define META_VIRTUAL_DISK_SIZE_PRESENT   0x02
#define META_PAGE_83_PRESENT             0x04
#define META_LOGICAL_SECTOR_SIZE_PRESENT 0x08
#define META_PHYS_SECTOR_SIZE_PRESENT    0x10
#define META_PARENT_LOCATOR_PRESENT      0x20

#define META_ALL_PRESENT    \
    (META_FILE_PARAMETER_PRESENT | META_VIRTUAL_DISK_SIZE_PRESENT | \
     META_PAGE_83_PRESENT | META_LOGICAL_SECTOR_SIZE_PRESENT | \
     META_PHYS_SECTOR_SIZE_PRESENT)


typedef struct VHDXSectorInfo {
    uint32_t bat_idx;       /* BAT entry index */
    uint32_t sectors_avail; /* sectors available in payload block */
    uint32_t bytes_left;    /* bytes left in the block after data to r/w */
    uint32_t bytes_avail;   /* bytes available in payload block */
    uint64_t file_offset;   /* absolute offset in bytes, in file */
    uint64_t block_offset;  /* block offset, in bytes */
} VHDXSectorInfo;

/* Calculates new checksum.
 *
 * Zero is substituted during crc calculation for the original crc field
 * crc_offset: byte offset in buf of the buffer crc
 * buf: buffer pointer
 * size: size of buffer (must be > crc_offset+4)
 *
 * Note: The buffer should have all multi-byte data in little-endian format,
 *       and the resulting checksum is in little endian format.
 */
uint32_t vhdx_update_checksum(uint8_t *buf, size_t size, int crc_offset)
{
    uint32_t crc;

    assert(buf != NULL);
    assert(size > (crc_offset + sizeof(crc)));

    memset(buf + crc_offset, 0, sizeof(crc));
    crc =  crc32c(0xffffffff, buf, size);
    cpu_to_le32s(&crc);
    memcpy(buf + crc_offset, &crc, sizeof(crc));

    return crc;
}

uint32_t vhdx_checksum_calc(uint32_t crc, uint8_t *buf, size_t size,
                            int crc_offset)
{
    uint32_t crc_new;
    uint32_t crc_orig;
    assert(buf != NULL);

    if (crc_offset > 0) {
        memcpy(&crc_orig, buf + crc_offset, sizeof(crc_orig));
        memset(buf + crc_offset, 0, sizeof(crc_orig));
    }

    crc_new = crc32c(crc, buf, size);
    if (crc_offset > 0) {
        memcpy(buf + crc_offset, &crc_orig, sizeof(crc_orig));
    }

    return crc_new;
}

/* Validates the checksum of the buffer, with an in-place CRC.
 *
 * Zero is substituted during crc calculation for the original crc field,
 * and the crc field is restored afterwards.  But the buffer will be modifed
 * during the calculation, so this may not be not suitable for multi-threaded
 * use.
 *
 * crc_offset: byte offset in buf of the buffer crc
 * buf: buffer pointer
 * size: size of buffer (must be > crc_offset+4)
 *
 * returns true if checksum is valid, false otherwise
 */
bool vhdx_checksum_is_valid(uint8_t *buf, size_t size, int crc_offset)
{
    uint32_t crc_orig;
    uint32_t crc;

    assert(buf != NULL);
    assert(size > (crc_offset + 4));

    memcpy(&crc_orig, buf + crc_offset, sizeof(crc_orig));
    crc_orig = le32_to_cpu(crc_orig);

    crc = vhdx_checksum_calc(0xffffffff, buf, size, crc_offset);

    return crc == crc_orig;
}


/*
 * This generates a UUID that is compliant with the MS GUIDs used
 * in the VHDX spec (and elsewhere).
 */
void vhdx_guid_generate(MSGUID *guid)
{
    QemuUUID uuid;
    assert(guid != NULL);

    qemu_uuid_generate(&uuid);
    memcpy(guid, &uuid, sizeof(MSGUID));
}

/* Check for region overlaps inside the VHDX image */
static int vhdx_region_check(BDRVVHDXState *s, uint64_t start, uint64_t length)
{
    int ret = 0;
    uint64_t end;
    VHDXRegionEntry *r;

    end = start + length;
    QLIST_FOREACH(r, &s->regions, entries) {
        if (!((start >= r->end) || (end <= r->start))) {
            ret = -EINVAL;
            goto exit;
        }
    }

exit:
    return ret;
}

/* Register a region for future checks */
static void vhdx_region_register(BDRVVHDXState *s,
                                 uint64_t start, uint64_t length)
{
    VHDXRegionEntry *r;

    r = g_malloc0(sizeof(*r));

    r->start = start;
    r->end = start + length;

    QLIST_INSERT_HEAD(&s->regions, r, entries);
}

/* Free all registered regions */
static void vhdx_region_unregister_all(BDRVVHDXState *s)
{
    VHDXRegionEntry *r, *r_next;

    QLIST_FOREACH_SAFE(r, &s->regions, entries, r_next) {
        QLIST_REMOVE(r, entries);
        g_free(r);
    }
}

static void vhdx_set_shift_bits(BDRVVHDXState *s)
{
    s->logical_sector_size_bits = ctz32(s->logical_sector_size);
    s->sectors_per_block_bits =   ctz32(s->sectors_per_block);
    s->chunk_ratio_bits =         ctz64(s->chunk_ratio);
    s->block_size_bits =          ctz32(s->block_size);
}

/*
 * Per the MS VHDX Specification, for every VHDX file:
 *      - The header section is fixed size - 1 MB
 *      - The header section is always the first "object"
 *      - The first 64KB of the header is the File Identifier
 *      - The first uint64 (8 bytes) is the VHDX Signature ("vhdxfile")
 *      - The following 512 bytes constitute a UTF-16 string identifiying the
 *        software that created the file, and is optional and diagnostic only.
 *
 *  Therefore, we probe by looking for the vhdxfile signature "vhdxfile"
 */
static int vhdx_probe(const uint8_t *buf, int buf_size, const char *filename)
{
    if (buf_size >= 8 && !memcmp(buf, "vhdxfile", 8)) {
        return 100;
    }
    return 0;
}

/*
 * Writes the header to the specified offset.
 *
 * This will optionally read in buffer data from disk (otherwise zero-fill),
 * and then update the header checksum.  Header is converted to proper
 * endianness before being written to the specified file offset
 */
static int vhdx_write_header(BdrvChild *file, VHDXHeader *hdr,
                             uint64_t offset, bool read)
{
    BlockDriverState *bs_file = file->bs;
    uint8_t *buffer = NULL;
    int ret;
    VHDXHeader *header_le;

    assert(bs_file != NULL);
    assert(hdr != NULL);

    /* the header checksum is not over just the packed size of VHDXHeader,
     * but rather over the entire 'reserved' range for the header, which is
     * 4KB (VHDX_HEADER_SIZE). */

    buffer = qemu_blockalign(bs_file, VHDX_HEADER_SIZE);
    if (read) {
        /* if true, we can't assume the extra reserved bytes are 0 */
        ret = bdrv_pread(file, offset, buffer, VHDX_HEADER_SIZE);
        if (ret < 0) {
            goto exit;
        }
    } else {
        memset(buffer, 0, VHDX_HEADER_SIZE);
    }

    /* overwrite the actual VHDXHeader portion */
    header_le = (VHDXHeader *)buffer;
    memcpy(header_le, hdr, sizeof(VHDXHeader));
    vhdx_header_le_export(hdr, header_le);
    vhdx_update_checksum(buffer, VHDX_HEADER_SIZE,
                         offsetof(VHDXHeader, checksum));
    ret = bdrv_pwrite_sync(file, offset, header_le, sizeof(VHDXHeader));

exit:
    qemu_vfree(buffer);
    return ret;
}

/* Update the VHDX headers
 *
 * This follows the VHDX spec procedures for header updates.
 *
 *  - non-current header is updated with largest sequence number
 */
static int vhdx_update_header(BlockDriverState *bs, BDRVVHDXState *s,
                              bool generate_data_write_guid, MSGUID *log_guid)
{
    int ret = 0;
    int hdr_idx = 0;
    uint64_t header_offset = VHDX_HEADER1_OFFSET;

    VHDXHeader *active_header;
    VHDXHeader *inactive_header;

    /* operate on the non-current header */
    if (s->curr_header == 0) {
        hdr_idx = 1;
        header_offset = VHDX_HEADER2_OFFSET;
    }

    active_header   = s->headers[s->curr_header];
    inactive_header = s->headers[hdr_idx];

    inactive_header->sequence_number = active_header->sequence_number + 1;

    /* a new file guid must be generated before any file write, including
     * headers */
    inactive_header->file_write_guid = s->session_guid;

    /* a new data guid only needs to be generated before any guest-visible
     * writes (i.e. something observable via virtual disk read) */
    if (generate_data_write_guid) {
        vhdx_guid_generate(&inactive_header->data_write_guid);
    }

    /* update the log guid if present */
    if (log_guid) {
        inactive_header->log_guid = *log_guid;
    }

    ret = vhdx_write_header(bs->file->bs, inactive_header, header_offset, true);
    if (ret < 0) {
        goto exit;
    }
    s->curr_header = hdr_idx;

exit:
    return ret;
}

/*
 * The VHDX spec calls for header updates to be performed twice, so that both
 * the current and non-current header have valid info
 */
int vhdx_update_headers(BlockDriverState *bs, BDRVVHDXState *s,
                        bool generate_data_write_guid, MSGUID *log_guid)
{
    int ret;

    ret = vhdx_update_header(bs, s, generate_data_write_guid, log_guid);
    if (ret < 0) {
        return ret;
    }
    ret = vhdx_update_header(bs, s, generate_data_write_guid, log_guid);
    return ret;
}

/* opens the specified header block from the VHDX file header section */
static void vhdx_parse_header(BlockDriverState *bs, BDRVVHDXState *s,
                              Error **errp)
{
    int ret;
    VHDXHeader *header1;
    VHDXHeader *header2;
    bool h1_valid = false;
    bool h2_valid = false;
    uint64_t h1_seq = 0;
    uint64_t h2_seq = 0;
    uint8_t *buffer;

    /* header1 & header2 are freed in vhdx_close() */
    header1 = qemu_blockalign(bs, sizeof(VHDXHeader));
    header2 = qemu_blockalign(bs, sizeof(VHDXHeader));

    buffer = qemu_blockalign(bs, VHDX_HEADER_SIZE);

    s->headers[0] = header1;
    s->headers[1] = header2;

    /* We have to read the whole VHDX_HEADER_SIZE instead of
     * sizeof(VHDXHeader), because the checksum is over the whole
     * region */
<<<<<<< HEAD
    ret = bdrv_pread(bs->file->bs, VHDX_HEADER1_OFFSET, buffer,
=======
    ret = bdrv_pread(bs->file, VHDX_HEADER1_OFFSET, buffer,
>>>>>>> 7124ccf8
                     VHDX_HEADER_SIZE);
    if (ret < 0) {
        goto fail;
    }
    /* copy over just the relevant portion that we need */
    memcpy(header1, buffer, sizeof(VHDXHeader));

    if (vhdx_checksum_is_valid(buffer, VHDX_HEADER_SIZE, 4)) {
        vhdx_header_le_import(header1);
        if (header1->signature == VHDX_HEADER_SIGNATURE &&
            header1->version == 1) {
            h1_seq = header1->sequence_number;
            h1_valid = true;
        }
    }

<<<<<<< HEAD
    ret = bdrv_pread(bs->file->bs, VHDX_HEADER2_OFFSET, buffer,
=======
    ret = bdrv_pread(bs->file, VHDX_HEADER2_OFFSET, buffer,
>>>>>>> 7124ccf8
                     VHDX_HEADER_SIZE);
    if (ret < 0) {
        goto fail;
    }
    /* copy over just the relevant portion that we need */
    memcpy(header2, buffer, sizeof(VHDXHeader));

    if (vhdx_checksum_is_valid(buffer, VHDX_HEADER_SIZE, 4)) {
        vhdx_header_le_import(header2);
        if (header2->signature == VHDX_HEADER_SIGNATURE &&
            header2->version == 1) {
            h2_seq = header2->sequence_number;
            h2_valid = true;
        }
    }

    /* If there is only 1 valid header (or no valid headers), we
     * don't care what the sequence numbers are */
    if (h1_valid && !h2_valid) {
        s->curr_header = 0;
    } else if (!h1_valid && h2_valid) {
        s->curr_header = 1;
    } else if (!h1_valid && !h2_valid) {
        goto fail;
    } else {
        /* If both headers are valid, then we choose the active one by the
         * highest sequence number.  If the sequence numbers are equal, that is
         * invalid */
        if (h1_seq > h2_seq) {
            s->curr_header = 0;
        } else if (h2_seq > h1_seq) {
            s->curr_header = 1;
        } else {
            /* The Microsoft Disk2VHD tool will create 2 identical
             * headers, with identical sequence numbers.  If the headers are
             * identical, don't consider the file corrupt */
            if (!memcmp(header1, header2, sizeof(VHDXHeader))) {
                s->curr_header = 0;
            } else {
                goto fail;
            }
        }
    }

    vhdx_region_register(s, s->headers[s->curr_header]->log_offset,
                            s->headers[s->curr_header]->log_length);
    goto exit;

fail:
    error_setg_errno(errp, -ret, "No valid VHDX header found");
    qemu_vfree(header1);
    qemu_vfree(header2);
    s->headers[0] = NULL;
    s->headers[1] = NULL;
exit:
    qemu_vfree(buffer);
}


static int vhdx_open_region_tables(BlockDriverState *bs, BDRVVHDXState *s)
{
    int ret = 0;
    uint8_t *buffer;
    int offset = 0;
    VHDXRegionTableEntry rt_entry;
    uint32_t i;
    bool bat_rt_found = false;
    bool metadata_rt_found = false;

    /* We have to read the whole 64KB block, because the crc32 is over the
     * whole block */
    buffer = qemu_blockalign(bs, VHDX_HEADER_BLOCK_SIZE);

    ret = bdrv_pread(bs->file->bs, VHDX_REGION_TABLE_OFFSET, buffer,
                     VHDX_HEADER_BLOCK_SIZE);
    if (ret < 0) {
        goto fail;
    }
    memcpy(&s->rt, buffer, sizeof(s->rt));
    offset += sizeof(s->rt);

    if (!vhdx_checksum_is_valid(buffer, VHDX_HEADER_BLOCK_SIZE, 4)) {
        ret = -EINVAL;
        goto fail;
    }

    vhdx_region_header_le_import(&s->rt);

    if (s->rt.signature != VHDX_REGION_SIGNATURE) {
        ret = -EINVAL;
        goto fail;
    }


    /* Per spec, maximum region table entry count is 2047 */
    if (s->rt.entry_count > 2047) {
        ret = -EINVAL;
        goto fail;
    }

    for (i = 0; i < s->rt.entry_count; i++) {
        memcpy(&rt_entry, buffer + offset, sizeof(rt_entry));
        offset += sizeof(rt_entry);

        vhdx_region_entry_le_import(&rt_entry);

        /* check for region overlap between these entries, and any
         * other memory regions in the file */
        ret = vhdx_region_check(s, rt_entry.file_offset, rt_entry.length);
        if (ret < 0) {
            goto fail;
        }

        vhdx_region_register(s, rt_entry.file_offset, rt_entry.length);

        /* see if we recognize the entry */
        if (guid_eq(rt_entry.guid, bat_guid)) {
            /* must be unique; if we have already found it this is invalid */
            if (bat_rt_found) {
                ret = -EINVAL;
                goto fail;
            }
            bat_rt_found = true;
            s->bat_rt = rt_entry;
            continue;
        }

        if (guid_eq(rt_entry.guid, metadata_guid)) {
            /* must be unique; if we have already found it this is invalid */
            if (metadata_rt_found) {
                ret = -EINVAL;
                goto fail;
            }
            metadata_rt_found = true;
            s->metadata_rt = rt_entry;
            continue;
        }

        if (rt_entry.data_bits & VHDX_REGION_ENTRY_REQUIRED) {
            /* cannot read vhdx file - required region table entry that
             * we do not understand.  per spec, we must fail to open */
            ret = -ENOTSUP;
            goto fail;
        }
    }

    if (!bat_rt_found || !metadata_rt_found) {
        ret = -EINVAL;
        goto fail;
    }

    ret = 0;

fail:
    qemu_vfree(buffer);
    return ret;
}



/* Metadata initial parser
 *
 * This loads all the metadata entry fields.  This may cause additional
 * fields to be processed (e.g. parent locator, etc..).
 *
 * There are 5 Metadata items that are always required:
 *      - File Parameters (block size, has a parent)
 *      - Virtual Disk Size (size, in bytes, of the virtual drive)
 *      - Page 83 Data (scsi page 83 guid)
 *      - Logical Sector Size (logical sector size in bytes, either 512 or
 *                             4096.  We only support 512 currently)
 *      - Physical Sector Size (512 or 4096)
 *
 * Also, if the File Parameters indicate this is a differencing file,
 * we must also look for the Parent Locator metadata item.
 */
static int vhdx_parse_metadata(BlockDriverState *bs, BDRVVHDXState *s)
{
    int ret = 0;
    uint8_t *buffer;
    int offset = 0;
    uint32_t i = 0;
    VHDXMetadataTableEntry md_entry;

    buffer = qemu_blockalign(bs, VHDX_METADATA_TABLE_MAX_SIZE);

    ret = bdrv_pread(bs->file->bs, s->metadata_rt.file_offset, buffer,
                     VHDX_METADATA_TABLE_MAX_SIZE);
    if (ret < 0) {
        goto exit;
    }
    memcpy(&s->metadata_hdr, buffer, sizeof(s->metadata_hdr));
    offset += sizeof(s->metadata_hdr);

    vhdx_metadata_header_le_import(&s->metadata_hdr);

    if (s->metadata_hdr.signature != VHDX_METADATA_SIGNATURE) {
        ret = -EINVAL;
        goto exit;
    }

    s->metadata_entries.present = 0;

    if ((s->metadata_hdr.entry_count * sizeof(md_entry)) >
        (VHDX_METADATA_TABLE_MAX_SIZE - offset)) {
        ret = -EINVAL;
        goto exit;
    }

    for (i = 0; i < s->metadata_hdr.entry_count; i++) {
        memcpy(&md_entry, buffer + offset, sizeof(md_entry));
        offset += sizeof(md_entry);

        vhdx_metadata_entry_le_import(&md_entry);

        if (guid_eq(md_entry.item_id, file_param_guid)) {
            if (s->metadata_entries.present & META_FILE_PARAMETER_PRESENT) {
                ret = -EINVAL;
                goto exit;
            }
            s->metadata_entries.file_parameters_entry = md_entry;
            s->metadata_entries.present |= META_FILE_PARAMETER_PRESENT;
            continue;
        }

        if (guid_eq(md_entry.item_id, virtual_size_guid)) {
            if (s->metadata_entries.present & META_VIRTUAL_DISK_SIZE_PRESENT) {
                ret = -EINVAL;
                goto exit;
            }
            s->metadata_entries.virtual_disk_size_entry = md_entry;
            s->metadata_entries.present |= META_VIRTUAL_DISK_SIZE_PRESENT;
            continue;
        }

        if (guid_eq(md_entry.item_id, page83_guid)) {
            if (s->metadata_entries.present & META_PAGE_83_PRESENT) {
                ret = -EINVAL;
                goto exit;
            }
            s->metadata_entries.page83_data_entry = md_entry;
            s->metadata_entries.present |= META_PAGE_83_PRESENT;
            continue;
        }

        if (guid_eq(md_entry.item_id, logical_sector_guid)) {
            if (s->metadata_entries.present &
                META_LOGICAL_SECTOR_SIZE_PRESENT) {
                ret = -EINVAL;
                goto exit;
            }
            s->metadata_entries.logical_sector_size_entry = md_entry;
            s->metadata_entries.present |= META_LOGICAL_SECTOR_SIZE_PRESENT;
            continue;
        }

        if (guid_eq(md_entry.item_id, phys_sector_guid)) {
            if (s->metadata_entries.present & META_PHYS_SECTOR_SIZE_PRESENT) {
                ret = -EINVAL;
                goto exit;
            }
            s->metadata_entries.phys_sector_size_entry = md_entry;
            s->metadata_entries.present |= META_PHYS_SECTOR_SIZE_PRESENT;
            continue;
        }

        if (guid_eq(md_entry.item_id, parent_locator_guid)) {
            if (s->metadata_entries.present & META_PARENT_LOCATOR_PRESENT) {
                ret = -EINVAL;
                goto exit;
            }
            s->metadata_entries.parent_locator_entry = md_entry;
            s->metadata_entries.present |= META_PARENT_LOCATOR_PRESENT;
            continue;
        }

        if (md_entry.data_bits & VHDX_META_FLAGS_IS_REQUIRED) {
            /* cannot read vhdx file - required region table entry that
             * we do not understand.  per spec, we must fail to open */
            ret = -ENOTSUP;
            goto exit;
        }
    }

    if (s->metadata_entries.present != META_ALL_PRESENT) {
        ret = -ENOTSUP;
        goto exit;
    }

    ret = bdrv_pread(bs->file->bs,
                     s->metadata_entries.file_parameters_entry.offset
                                         + s->metadata_rt.file_offset,
                     &s->params,
                     sizeof(s->params));

    if (ret < 0) {
        goto exit;
    }

    le32_to_cpus(&s->params.block_size);
    le32_to_cpus(&s->params.data_bits);


    /* We now have the file parameters, so we can tell if this is a
     * differencing file (i.e.. has_parent), is dynamic or fixed
     * sized (leave_blocks_allocated), and the block size */

    /* The parent locator required iff the file parameters has_parent set */
    if (s->params.data_bits & VHDX_PARAMS_HAS_PARENT) {
        if (s->metadata_entries.present & META_PARENT_LOCATOR_PRESENT) {
            /* TODO: parse  parent locator fields */
            ret = -ENOTSUP; /* temp, until differencing files are supported */
            goto exit;
        } else {
            /* if has_parent is set, but there is not parent locator present,
             * then that is an invalid combination */
            ret = -EINVAL;
            goto exit;
        }
    }

    /* determine virtual disk size, logical sector size,
     * and phys sector size */

    ret = bdrv_pread(bs->file->bs,
                     s->metadata_entries.virtual_disk_size_entry.offset
                                           + s->metadata_rt.file_offset,
                     &s->virtual_disk_size,
                     sizeof(uint64_t));
    if (ret < 0) {
        goto exit;
    }
    ret = bdrv_pread(bs->file->bs,
                     s->metadata_entries.logical_sector_size_entry.offset
                                             + s->metadata_rt.file_offset,
                     &s->logical_sector_size,
                     sizeof(uint32_t));
    if (ret < 0) {
        goto exit;
    }
    ret = bdrv_pread(bs->file->bs,
                     s->metadata_entries.phys_sector_size_entry.offset
                                          + s->metadata_rt.file_offset,
                     &s->physical_sector_size,
                     sizeof(uint32_t));
    if (ret < 0) {
        goto exit;
    }

    le64_to_cpus(&s->virtual_disk_size);
    le32_to_cpus(&s->logical_sector_size);
    le32_to_cpus(&s->physical_sector_size);

    if (s->params.block_size < VHDX_BLOCK_SIZE_MIN ||
        s->params.block_size > VHDX_BLOCK_SIZE_MAX) {
        ret = -EINVAL;
        goto exit;
    }

    /* only 2 supported sector sizes */
    if (s->logical_sector_size != 512 && s->logical_sector_size != 4096) {
        ret = -EINVAL;
        goto exit;
    }

    /* Both block_size and sector_size are guaranteed powers of 2, below.
       Due to range checks above, s->sectors_per_block can never be < 256 */
    s->sectors_per_block = s->params.block_size / s->logical_sector_size;
    s->chunk_ratio = (VHDX_MAX_SECTORS_PER_BLOCK) *
                     (uint64_t)s->logical_sector_size /
                     (uint64_t)s->params.block_size;

    /* These values are ones we will want to use for division / multiplication
     * later on, and they are all guaranteed (per the spec) to be powers of 2,
     * so we can take advantage of that for shift operations during
     * reads/writes */
    if (s->logical_sector_size & (s->logical_sector_size - 1)) {
        ret = -EINVAL;
        goto exit;
    }
    if (s->sectors_per_block & (s->sectors_per_block - 1)) {
        ret = -EINVAL;
        goto exit;
    }
    if (s->chunk_ratio & (s->chunk_ratio - 1)) {
        ret = -EINVAL;
        goto exit;
    }
    s->block_size = s->params.block_size;
    if (s->block_size & (s->block_size - 1)) {
        ret = -EINVAL;
        goto exit;
    }

    vhdx_set_shift_bits(s);

    ret = 0;

exit:
    qemu_vfree(buffer);
    return ret;
}

/*
 * Calculate the number of BAT entries, including sector
 * bitmap entries.
 */
static void vhdx_calc_bat_entries(BDRVVHDXState *s)
{
    uint32_t data_blocks_cnt, bitmap_blocks_cnt;

    data_blocks_cnt = DIV_ROUND_UP(s->virtual_disk_size, s->block_size);
    bitmap_blocks_cnt = DIV_ROUND_UP(data_blocks_cnt, s->chunk_ratio);

    if (s->parent_entries) {
        s->bat_entries = bitmap_blocks_cnt * (s->chunk_ratio + 1);
    } else {
        s->bat_entries = data_blocks_cnt +
                         ((data_blocks_cnt - 1) >> s->chunk_ratio_bits);
    }

}

static void vhdx_close(BlockDriverState *bs)
{
    BDRVVHDXState *s = bs->opaque;
    qemu_vfree(s->headers[0]);
    s->headers[0] = NULL;
    qemu_vfree(s->headers[1]);
    s->headers[1] = NULL;
    qemu_vfree(s->bat);
    s->bat = NULL;
    qemu_vfree(s->parent_entries);
    s->parent_entries = NULL;
    migrate_del_blocker(s->migration_blocker);
    error_free(s->migration_blocker);
    qemu_vfree(s->log.hdr);
    s->log.hdr = NULL;
    vhdx_region_unregister_all(s);
}

static int vhdx_open(BlockDriverState *bs, QDict *options, int flags,
                     Error **errp)
{
    BDRVVHDXState *s = bs->opaque;
    int ret = 0;
    uint32_t i;
    uint64_t signature;
    Error *local_err = NULL;

    s->bat = NULL;
    s->first_visible_write = true;

    qemu_co_mutex_init(&s->lock);
    QLIST_INIT(&s->regions);

    /* validate the file signature */
    ret = bdrv_pread(bs->file->bs, 0, &signature, sizeof(uint64_t));
    if (ret < 0) {
        goto fail;
    }
    if (memcmp(&signature, "vhdxfile", 8)) {
        ret = -EINVAL;
        goto fail;
    }

    /* This is used for any header updates, for the file_write_guid.
     * The spec dictates that a new value should be used for the first
     * header update */
    vhdx_guid_generate(&s->session_guid);

    vhdx_parse_header(bs, s, &local_err);
    if (local_err != NULL) {
        error_propagate(errp, local_err);
        ret = -EINVAL;
        goto fail;
    }

    ret = vhdx_parse_log(bs, s, &s->log_replayed_on_open, errp);
    if (ret < 0) {
        goto fail;
    }

    ret = vhdx_open_region_tables(bs, s);
    if (ret < 0) {
        goto fail;
    }

    ret = vhdx_parse_metadata(bs, s);
    if (ret < 0) {
        goto fail;
    }

    s->block_size = s->params.block_size;

    /* the VHDX spec dictates that virtual_disk_size is always a multiple of
     * logical_sector_size */
    bs->total_sectors = s->virtual_disk_size >> s->logical_sector_size_bits;

    vhdx_calc_bat_entries(s);

    s->bat_offset = s->bat_rt.file_offset;

    if (s->bat_entries > s->bat_rt.length / sizeof(VHDXBatEntry)) {
        /* BAT allocation is not large enough for all entries */
        ret = -EINVAL;
        goto fail;
    }

    /* s->bat is freed in vhdx_close() */
    s->bat = qemu_try_blockalign(bs->file->bs, s->bat_rt.length);
    if (s->bat == NULL) {
        ret = -ENOMEM;
        goto fail;
    }

    ret = bdrv_pread(bs->file->bs, s->bat_offset, s->bat, s->bat_rt.length);
    if (ret < 0) {
        goto fail;
    }

    uint64_t payblocks = s->chunk_ratio;
    /* endian convert, and verify populated BAT field file offsets against
     * region table and log entries */
    for (i = 0; i < s->bat_entries; i++) {
        le64_to_cpus(&s->bat[i]);
        if (payblocks--) {
            /* payload bat entries */
            if ((s->bat[i] & VHDX_BAT_STATE_BIT_MASK) ==
                    PAYLOAD_BLOCK_FULLY_PRESENT) {
                ret = vhdx_region_check(s, s->bat[i] & VHDX_BAT_FILE_OFF_MASK,
                                        s->block_size);
                if (ret < 0) {
                    goto fail;
                }
            }
        } else {
            payblocks = s->chunk_ratio;
            /* Once differencing files are supported, verify sector bitmap
             * blocks here */
        }
    }

    if (flags & BDRV_O_RDWR) {
        ret = vhdx_update_headers(bs, s, false, NULL);
        if (ret < 0) {
            goto fail;
        }
    }

    /* TODO: differencing files */

    /* Disable migration when VHDX images are used */
    error_setg(&s->migration_blocker, "The vhdx format used by node '%s' "
               "does not support live migration",
               bdrv_get_device_or_node_name(bs));
    migrate_add_blocker(s->migration_blocker);

    return 0;
fail:
    vhdx_close(bs);
    return ret;
}

static int vhdx_reopen_prepare(BDRVReopenState *state,
                               BlockReopenQueue *queue, Error **errp)
{
    return 0;
}


/*
 * Perform sector to block offset translations, to get various
 * sector and file offsets into the image.  See VHDXSectorInfo
 */
static void vhdx_block_translate(BDRVVHDXState *s, int64_t sector_num,
                                 int nb_sectors, VHDXSectorInfo *sinfo)
{
    uint32_t block_offset;

    sinfo->bat_idx = sector_num >> s->sectors_per_block_bits;
    /* effectively a modulo - this gives us the offset into the block
     * (in sector sizes) for our sector number */
    block_offset = sector_num - (sinfo->bat_idx << s->sectors_per_block_bits);
    /* the chunk ratio gives us the interleaving of the sector
     * bitmaps, so we need to advance our page block index by the
     * sector bitmaps entry number */
    sinfo->bat_idx += sinfo->bat_idx >> s->chunk_ratio_bits;

    /* the number of sectors we can read/write in this cycle */
    sinfo->sectors_avail = s->sectors_per_block - block_offset;

    sinfo->bytes_left = sinfo->sectors_avail << s->logical_sector_size_bits;

    if (sinfo->sectors_avail > nb_sectors) {
        sinfo->sectors_avail = nb_sectors;
    }

    sinfo->bytes_avail = sinfo->sectors_avail << s->logical_sector_size_bits;

    sinfo->file_offset = s->bat[sinfo->bat_idx] & VHDX_BAT_FILE_OFF_MASK;

    sinfo->block_offset = block_offset << s->logical_sector_size_bits;

    /* The file offset must be past the header section, so must be > 0 */
    if (sinfo->file_offset == 0) {
        return;
    }

    /* block offset is the offset in vhdx logical sectors, in
     * the payload data block. Convert that to a byte offset
     * in the block, and add in the payload data block offset
     * in the file, in bytes, to get the final read address */

    sinfo->file_offset += sinfo->block_offset;
}


static int vhdx_get_info(BlockDriverState *bs, BlockDriverInfo *bdi)
{
    BDRVVHDXState *s = bs->opaque;

    bdi->cluster_size = s->block_size;

    bdi->unallocated_blocks_are_zero =
        (s->params.data_bits & VHDX_PARAMS_HAS_PARENT) == 0;

    return 0;
}


static coroutine_fn int vhdx_co_readv(BlockDriverState *bs, int64_t sector_num,
                                      int nb_sectors, QEMUIOVector *qiov)
{
    BDRVVHDXState *s = bs->opaque;
    int ret = 0;
    VHDXSectorInfo sinfo;
    uint64_t bytes_done = 0;
    QEMUIOVector hd_qiov;

    qemu_iovec_init(&hd_qiov, qiov->niov);

    qemu_co_mutex_lock(&s->lock);

    while (nb_sectors > 0) {
        /* We are a differencing file, so we need to inspect the sector bitmap
         * to see if we have the data or not */
        if (s->params.data_bits & VHDX_PARAMS_HAS_PARENT) {
            /* not supported yet */
            ret = -ENOTSUP;
            goto exit;
        } else {
            vhdx_block_translate(s, sector_num, nb_sectors, &sinfo);

            qemu_iovec_reset(&hd_qiov);
            qemu_iovec_concat(&hd_qiov, qiov,  bytes_done, sinfo.bytes_avail);

            /* check the payload block state */
            switch (s->bat[sinfo.bat_idx] & VHDX_BAT_STATE_BIT_MASK) {
            case PAYLOAD_BLOCK_NOT_PRESENT: /* fall through */
            case PAYLOAD_BLOCK_UNDEFINED:
            case PAYLOAD_BLOCK_UNMAPPED:
            case PAYLOAD_BLOCK_UNMAPPED_v095:
            case PAYLOAD_BLOCK_ZERO:
                /* return zero */
                qemu_iovec_memset(&hd_qiov, 0, 0, sinfo.bytes_avail);
                break;
            case PAYLOAD_BLOCK_FULLY_PRESENT:
                qemu_co_mutex_unlock(&s->lock);
                ret = bdrv_co_readv(bs->file->bs,
                                    sinfo.file_offset >> BDRV_SECTOR_BITS,
                                    sinfo.sectors_avail, &hd_qiov);
                qemu_co_mutex_lock(&s->lock);
                if (ret < 0) {
                    goto exit;
                }
                break;
            case PAYLOAD_BLOCK_PARTIALLY_PRESENT:
                /* we don't yet support difference files, fall through
                 * to error */
            default:
                ret = -EIO;
                goto exit;
                break;
            }
            nb_sectors -= sinfo.sectors_avail;
            sector_num += sinfo.sectors_avail;
            bytes_done += sinfo.bytes_avail;
        }
    }
    ret = 0;
exit:
    qemu_co_mutex_unlock(&s->lock);
    qemu_iovec_destroy(&hd_qiov);
    return ret;
}

/*
 * Allocate a new payload block at the end of the file.
 *
 * Allocation will happen at 1MB alignment inside the file
 *
 * Returns the file offset start of the new payload block
 */
static int vhdx_allocate_block(BlockDriverState *bs, BDRVVHDXState *s,
                                    uint64_t *new_offset)
{
    *new_offset = bdrv_getlength(bs->file->bs);

    /* per the spec, the address for a block is in units of 1MB */
    *new_offset = ROUND_UP(*new_offset, 1024 * 1024);

    return bdrv_truncate(bs->file->bs, *new_offset + s->block_size);
}

/*
 * Update the BAT table entry with the new file offset, and the new entry
 * state */
static void vhdx_update_bat_table_entry(BlockDriverState *bs, BDRVVHDXState *s,
                                       VHDXSectorInfo *sinfo,
                                       uint64_t *bat_entry_le,
                                       uint64_t *bat_offset, int state)
{
    /* The BAT entry is a uint64, with 44 bits for the file offset in units of
     * 1MB, and 3 bits for the block state. */
    if ((state == PAYLOAD_BLOCK_ZERO)        ||
        (state == PAYLOAD_BLOCK_UNDEFINED)   ||
        (state == PAYLOAD_BLOCK_NOT_PRESENT) ||
        (state == PAYLOAD_BLOCK_UNMAPPED)) {
        s->bat[sinfo->bat_idx]  = 0;  /* For PAYLOAD_BLOCK_ZERO, the
                                         FileOffsetMB field is denoted as
                                         'reserved' in the v1.0 spec.  If it is
                                         non-zero, MS Hyper-V will fail to read
                                         the disk image */
    } else {
        s->bat[sinfo->bat_idx]  = sinfo->file_offset;
    }

    s->bat[sinfo->bat_idx] |= state & VHDX_BAT_STATE_BIT_MASK;

    *bat_entry_le = cpu_to_le64(s->bat[sinfo->bat_idx]);
    *bat_offset = s->bat_offset + sinfo->bat_idx * sizeof(VHDXBatEntry);

}

/* Per the spec, on the first write of guest-visible data to the file the
 * data write guid must be updated in the header */
int vhdx_user_visible_write(BlockDriverState *bs, BDRVVHDXState *s)
{
    int ret = 0;
    if (s->first_visible_write) {
        s->first_visible_write = false;
        ret = vhdx_update_headers(bs, s, true, NULL);
    }
    return ret;
}

static coroutine_fn int vhdx_co_writev(BlockDriverState *bs, int64_t sector_num,
                                      int nb_sectors, QEMUIOVector *qiov)
{
    int ret = -ENOTSUP;
    BDRVVHDXState *s = bs->opaque;
    VHDXSectorInfo sinfo;
    uint64_t bytes_done = 0;
    uint64_t bat_entry = 0;
    uint64_t bat_entry_offset = 0;
    QEMUIOVector hd_qiov;
    struct iovec iov1 = { 0 };
    struct iovec iov2 = { 0 };
    int sectors_to_write;
    int bat_state;
    uint64_t bat_prior_offset = 0;
    bool bat_update = false;

    qemu_iovec_init(&hd_qiov, qiov->niov);

    qemu_co_mutex_lock(&s->lock);

    ret = vhdx_user_visible_write(bs, s);
    if (ret < 0) {
        goto exit;
    }

    while (nb_sectors > 0) {
        bool use_zero_buffers = false;
        bat_update = false;
        if (s->params.data_bits & VHDX_PARAMS_HAS_PARENT) {
            /* not supported yet */
            ret = -ENOTSUP;
            goto exit;
        } else {
            vhdx_block_translate(s, sector_num, nb_sectors, &sinfo);
            sectors_to_write = sinfo.sectors_avail;

            qemu_iovec_reset(&hd_qiov);
            /* check the payload block state */
            bat_state = s->bat[sinfo.bat_idx] & VHDX_BAT_STATE_BIT_MASK;
            switch (bat_state) {
            case PAYLOAD_BLOCK_ZERO:
                /* in this case, we need to preserve zero writes for
                 * data that is not part of this write, so we must pad
                 * the rest of the buffer to zeroes */

                /* if we are on a posix system with ftruncate() that extends
                 * a file, then it is zero-filled for us.  On Win32, the raw
                 * layer uses SetFilePointer and SetFileEnd, which does not
                 * zero fill AFAIK */

                /* Queue another write of zero buffers if the underlying file
                 * does not zero-fill on file extension */

                if (bdrv_has_zero_init(bs->file->bs) == 0) {
                    use_zero_buffers = true;

                    /* zero fill the front, if any */
                    if (sinfo.block_offset) {
                        iov1.iov_len = sinfo.block_offset;
                        iov1.iov_base = qemu_blockalign(bs, iov1.iov_len);
                        memset(iov1.iov_base, 0, iov1.iov_len);
                        qemu_iovec_concat_iov(&hd_qiov, &iov1, 1, 0,
                                              iov1.iov_len);
                        sectors_to_write += iov1.iov_len >> BDRV_SECTOR_BITS;
                    }

                    /* our actual data */
                    qemu_iovec_concat(&hd_qiov, qiov,  bytes_done,
                                      sinfo.bytes_avail);

                    /* zero fill the back, if any */
                    if ((sinfo.bytes_avail - sinfo.block_offset) <
                         s->block_size) {
                        iov2.iov_len = s->block_size -
                                      (sinfo.bytes_avail + sinfo.block_offset);
                        iov2.iov_base = qemu_blockalign(bs, iov2.iov_len);
                        memset(iov2.iov_base, 0, iov2.iov_len);
                        qemu_iovec_concat_iov(&hd_qiov, &iov2, 1, 0,
                                              iov2.iov_len);
                        sectors_to_write += iov2.iov_len >> BDRV_SECTOR_BITS;
                    }
                }
                /* fall through */
            case PAYLOAD_BLOCK_NOT_PRESENT: /* fall through */
            case PAYLOAD_BLOCK_UNMAPPED:
            case PAYLOAD_BLOCK_UNMAPPED_v095:
            case PAYLOAD_BLOCK_UNDEFINED:
                bat_prior_offset = sinfo.file_offset;
                ret = vhdx_allocate_block(bs, s, &sinfo.file_offset);
                if (ret < 0) {
                    goto exit;
                }
                /* once we support differencing files, this may also be
                 * partially present */
                /* update block state to the newly specified state */
                vhdx_update_bat_table_entry(bs, s, &sinfo, &bat_entry,
                                            &bat_entry_offset,
                                            PAYLOAD_BLOCK_FULLY_PRESENT);
                bat_update = true;
                /* since we just allocated a block, file_offset is the
                 * beginning of the payload block. It needs to be the
                 * write address, which includes the offset into the block */
                if (!use_zero_buffers) {
                    sinfo.file_offset += sinfo.block_offset;
                }
                /* fall through */
            case PAYLOAD_BLOCK_FULLY_PRESENT:
                /* if the file offset address is in the header zone,
                 * there is a problem */
                if (sinfo.file_offset < (1024 * 1024)) {
                    ret = -EFAULT;
                    goto error_bat_restore;
                }

                if (!use_zero_buffers) {
                    qemu_iovec_concat(&hd_qiov, qiov,  bytes_done,
                                      sinfo.bytes_avail);
                }
                /* block exists, so we can just overwrite it */
                qemu_co_mutex_unlock(&s->lock);
                ret = bdrv_co_writev(bs->file->bs,
                                    sinfo.file_offset >> BDRV_SECTOR_BITS,
                                    sectors_to_write, &hd_qiov);
                qemu_co_mutex_lock(&s->lock);
                if (ret < 0) {
                    goto error_bat_restore;
                }
                break;
            case PAYLOAD_BLOCK_PARTIALLY_PRESENT:
                /* we don't yet support difference files, fall through
                 * to error */
            default:
                ret = -EIO;
                goto exit;
                break;
            }

            if (bat_update) {
                /* this will update the BAT entry into the log journal, and
                 * then flush the log journal out to disk */
                ret =  vhdx_log_write_and_flush(bs, s, &bat_entry,
                                                sizeof(VHDXBatEntry),
                                                bat_entry_offset);
                if (ret < 0) {
                    goto exit;
                }
            }

            nb_sectors -= sinfo.sectors_avail;
            sector_num += sinfo.sectors_avail;
            bytes_done += sinfo.bytes_avail;

        }
    }

    goto exit;

error_bat_restore:
    if (bat_update) {
        /* keep metadata in sync, and restore the bat entry state
         * if error. */
        sinfo.file_offset = bat_prior_offset;
        vhdx_update_bat_table_entry(bs, s, &sinfo, &bat_entry,
                                    &bat_entry_offset, bat_state);
    }
exit:
    qemu_vfree(iov1.iov_base);
    qemu_vfree(iov2.iov_base);
    qemu_co_mutex_unlock(&s->lock);
    qemu_iovec_destroy(&hd_qiov);
    return ret;
}



/*
 * Create VHDX Headers
 *
 * There are 2 headers, and the highest sequence number will represent
 * the active header
 */
static int vhdx_create_new_headers(BlockBackend *blk, uint64_t image_size,
                                   uint32_t log_size)
{
    BlockDriverState *bs = blk_bs(blk);
    BdrvChild *child;
    int ret = 0;
    VHDXHeader *hdr = NULL;

    hdr = g_new0(VHDXHeader, 1);

    hdr->signature       = VHDX_HEADER_SIGNATURE;
    hdr->sequence_number = g_random_int();
    hdr->log_version     = 0;
    hdr->version         = 1;
    hdr->log_length      = log_size;
    hdr->log_offset      = VHDX_HEADER_SECTION_END;
    vhdx_guid_generate(&hdr->file_write_guid);
    vhdx_guid_generate(&hdr->data_write_guid);

    /* XXX Ugly way to get blk->root, but that's a feature, not a bug. This
     * hack makes it obvious that vhdx_write_header() bypasses the BlockBackend
     * here, which it really shouldn't be doing. */
    child = QLIST_FIRST(&bs->parents);
    assert(!QLIST_NEXT(child, next_parent));

    ret = vhdx_write_header(child, hdr, VHDX_HEADER1_OFFSET, false);
    if (ret < 0) {
        goto exit;
    }
    hdr->sequence_number++;
    ret = vhdx_write_header(child, hdr, VHDX_HEADER2_OFFSET, false);
    if (ret < 0) {
        goto exit;
    }

exit:
    g_free(hdr);
    return ret;
}

#define VHDX_METADATA_ENTRY_BUFFER_SIZE \
                                    (sizeof(VHDXFileParameters)               +\
                                     sizeof(VHDXVirtualDiskSize)              +\
                                     sizeof(VHDXPage83Data)                   +\
                                     sizeof(VHDXVirtualDiskLogicalSectorSize) +\
                                     sizeof(VHDXVirtualDiskPhysicalSectorSize))

/*
 * Create the Metadata entries.
 *
 * For more details on the entries, see section 3.5 (pg 29) in the
 * VHDX 1.00 specification.
 *
 * We support 5 metadata entries (all required by spec):
 *          File Parameters,
 *          Virtual Disk Size,
 *          Page 83 Data,
 *          Logical Sector Size,
 *          Physical Sector Size
 *
 * The first 64KB of the Metadata section is reserved for the metadata
 * header and entries; beyond that, the metadata items themselves reside.
 */
static int vhdx_create_new_metadata(BlockBackend *blk,
                                    uint64_t image_size,
                                    uint32_t block_size,
                                    uint32_t sector_size,
                                    uint64_t metadata_offset,
                                    VHDXImageType type)
{
    int ret = 0;
    uint32_t offset = 0;
    void *buffer = NULL;
    void *entry_buffer;
    VHDXMetadataTableHeader *md_table;
    VHDXMetadataTableEntry  *md_table_entry;

    /* Metadata entries */
    VHDXFileParameters     *mt_file_params;
    VHDXVirtualDiskSize    *mt_virtual_size;
    VHDXPage83Data         *mt_page83;
    VHDXVirtualDiskLogicalSectorSize  *mt_log_sector_size;
    VHDXVirtualDiskPhysicalSectorSize *mt_phys_sector_size;

    entry_buffer = g_malloc0(VHDX_METADATA_ENTRY_BUFFER_SIZE);

    mt_file_params = entry_buffer;
    offset += sizeof(VHDXFileParameters);
    mt_virtual_size = entry_buffer + offset;
    offset += sizeof(VHDXVirtualDiskSize);
    mt_page83 = entry_buffer + offset;
    offset += sizeof(VHDXPage83Data);
    mt_log_sector_size = entry_buffer + offset;
    offset += sizeof(VHDXVirtualDiskLogicalSectorSize);
    mt_phys_sector_size = entry_buffer + offset;

    mt_file_params->block_size = cpu_to_le32(block_size);
    if (type == VHDX_TYPE_FIXED) {
        mt_file_params->data_bits |= VHDX_PARAMS_LEAVE_BLOCKS_ALLOCED;
        cpu_to_le32s(&mt_file_params->data_bits);
    }

    vhdx_guid_generate(&mt_page83->page_83_data);
    cpu_to_leguids(&mt_page83->page_83_data);
    mt_virtual_size->virtual_disk_size        = cpu_to_le64(image_size);
    mt_log_sector_size->logical_sector_size   = cpu_to_le32(sector_size);
    mt_phys_sector_size->physical_sector_size = cpu_to_le32(sector_size);

    buffer = g_malloc0(VHDX_HEADER_BLOCK_SIZE);
    md_table = buffer;

    md_table->signature   = VHDX_METADATA_SIGNATURE;
    md_table->entry_count = 5;
    vhdx_metadata_header_le_export(md_table);


    /* This will reference beyond the reserved table portion */
    offset = 64 * KiB;

    md_table_entry = buffer + sizeof(VHDXMetadataTableHeader);

    md_table_entry[0].item_id = file_param_guid;
    md_table_entry[0].offset  = offset;
    md_table_entry[0].length  = sizeof(VHDXFileParameters);
    md_table_entry[0].data_bits |= VHDX_META_FLAGS_IS_REQUIRED;
    offset += md_table_entry[0].length;
    vhdx_metadata_entry_le_export(&md_table_entry[0]);

    md_table_entry[1].item_id = virtual_size_guid;
    md_table_entry[1].offset  = offset;
    md_table_entry[1].length  = sizeof(VHDXVirtualDiskSize);
    md_table_entry[1].data_bits |= VHDX_META_FLAGS_IS_REQUIRED |
                                   VHDX_META_FLAGS_IS_VIRTUAL_DISK;
    offset += md_table_entry[1].length;
    vhdx_metadata_entry_le_export(&md_table_entry[1]);

    md_table_entry[2].item_id = page83_guid;
    md_table_entry[2].offset  = offset;
    md_table_entry[2].length  = sizeof(VHDXPage83Data);
    md_table_entry[2].data_bits |= VHDX_META_FLAGS_IS_REQUIRED |
                                   VHDX_META_FLAGS_IS_VIRTUAL_DISK;
    offset += md_table_entry[2].length;
    vhdx_metadata_entry_le_export(&md_table_entry[2]);

    md_table_entry[3].item_id = logical_sector_guid;
    md_table_entry[3].offset  = offset;
    md_table_entry[3].length  = sizeof(VHDXVirtualDiskLogicalSectorSize);
    md_table_entry[3].data_bits |= VHDX_META_FLAGS_IS_REQUIRED |
                                   VHDX_META_FLAGS_IS_VIRTUAL_DISK;
    offset += md_table_entry[3].length;
    vhdx_metadata_entry_le_export(&md_table_entry[3]);

    md_table_entry[4].item_id = phys_sector_guid;
    md_table_entry[4].offset  = offset;
    md_table_entry[4].length  = sizeof(VHDXVirtualDiskPhysicalSectorSize);
    md_table_entry[4].data_bits |= VHDX_META_FLAGS_IS_REQUIRED |
                                   VHDX_META_FLAGS_IS_VIRTUAL_DISK;
    vhdx_metadata_entry_le_export(&md_table_entry[4]);

    ret = blk_pwrite(blk, metadata_offset, buffer, VHDX_HEADER_BLOCK_SIZE, 0);
    if (ret < 0) {
        goto exit;
    }

    ret = blk_pwrite(blk, metadata_offset + (64 * KiB), entry_buffer,
                     VHDX_METADATA_ENTRY_BUFFER_SIZE, 0);
    if (ret < 0) {
        goto exit;
    }


exit:
    g_free(buffer);
    g_free(entry_buffer);
    return ret;
}

/* This create the actual BAT itself.  We currently only support
 * 'Dynamic' and 'Fixed' image types.
 *
 *  Dynamic images: default state of the BAT is all zeroes.
 *
 *  Fixed images: default state of the BAT is fully populated, with
 *                file offsets and state PAYLOAD_BLOCK_FULLY_PRESENT.
 */
static int vhdx_create_bat(BlockBackend *blk, BDRVVHDXState *s,
                           uint64_t image_size, VHDXImageType type,
                           bool use_zero_blocks, uint64_t file_offset,
                           uint32_t length)
{
    int ret = 0;
    uint64_t data_file_offset;
    uint64_t total_sectors = 0;
    uint64_t sector_num = 0;
    uint64_t unused;
    int block_state;
    VHDXSectorInfo sinfo;

    assert(s->bat == NULL);

    /* this gives a data start after BAT/bitmap entries, and well
     * past any metadata entries (with a 4 MB buffer for future
     * expansion */
    data_file_offset = file_offset + length + 5 * MiB;
    total_sectors = image_size >> s->logical_sector_size_bits;

    if (type == VHDX_TYPE_DYNAMIC) {
        /* All zeroes, so we can just extend the file - the end of the BAT
         * is the furthest thing we have written yet */
        ret = blk_truncate(blk, data_file_offset);
        if (ret < 0) {
            goto exit;
        }
    } else if (type == VHDX_TYPE_FIXED) {
        ret = blk_truncate(blk, data_file_offset + image_size);
        if (ret < 0) {
            goto exit;
        }
    } else {
        ret = -ENOTSUP;
        goto exit;
    }

    if (type == VHDX_TYPE_FIXED ||
                use_zero_blocks ||
                bdrv_has_zero_init(blk_bs(blk)) == 0) {
        /* for a fixed file, the default BAT entry is not zero */
        s->bat = g_try_malloc0(length);
        if (length && s->bat == NULL) {
            ret = -ENOMEM;
            goto exit;
        }
        block_state = type == VHDX_TYPE_FIXED ? PAYLOAD_BLOCK_FULLY_PRESENT :
                                                PAYLOAD_BLOCK_NOT_PRESENT;
        block_state = use_zero_blocks ? PAYLOAD_BLOCK_ZERO : block_state;
        /* fill the BAT by emulating sector writes of sectors_per_block size */
        while (sector_num < total_sectors) {
            vhdx_block_translate(s, sector_num, s->sectors_per_block, &sinfo);
            sinfo.file_offset = data_file_offset +
                                (sector_num << s->logical_sector_size_bits);
            sinfo.file_offset = ROUND_UP(sinfo.file_offset, MiB);
            vhdx_update_bat_table_entry(blk_bs(blk), s, &sinfo, &unused, &unused,
                                        block_state);
            cpu_to_le64s(&s->bat[sinfo.bat_idx]);
            sector_num += s->sectors_per_block;
        }
        ret = blk_pwrite(blk, file_offset, s->bat, length, 0);
        if (ret < 0) {
            goto exit;
        }
    }



exit:
    g_free(s->bat);
    return ret;
}

/* Creates the region table header, and region table entries.
 * There are 2 supported region table entries: BAT, and Metadata/
 *
 * As the calculations for the BAT region table are also needed
 * to create the BAT itself, we will also cause the BAT to be
 * created.
 */
static int vhdx_create_new_region_table(BlockBackend *blk,
                                        uint64_t image_size,
                                        uint32_t block_size,
                                        uint32_t sector_size,
                                        uint32_t log_size,
                                        bool use_zero_blocks,
                                        VHDXImageType type,
                                        uint64_t *metadata_offset)
{
    int ret = 0;
    uint32_t offset = 0;
    void *buffer = NULL;
    uint64_t bat_file_offset;
    uint32_t bat_length;
    BDRVVHDXState *s = NULL;
    VHDXRegionTableHeader *region_table;
    VHDXRegionTableEntry *rt_bat;
    VHDXRegionTableEntry *rt_metadata;

    assert(metadata_offset != NULL);

    /* Populate enough of the BDRVVHDXState to be able to use the
     * pre-existing BAT calculation, translation, and update functions */
    s = g_new0(BDRVVHDXState, 1);

    s->chunk_ratio = (VHDX_MAX_SECTORS_PER_BLOCK) *
                     (uint64_t) sector_size / (uint64_t) block_size;

    s->sectors_per_block = block_size / sector_size;
    s->virtual_disk_size = image_size;
    s->block_size = block_size;
    s->logical_sector_size = sector_size;

    vhdx_set_shift_bits(s);

    vhdx_calc_bat_entries(s);

    /* At this point the VHDX state is populated enough for creation */

    /* a single buffer is used so we can calculate the checksum over the
     * entire 64KB block */
    buffer = g_malloc0(VHDX_HEADER_BLOCK_SIZE);
    region_table = buffer;
    offset += sizeof(VHDXRegionTableHeader);
    rt_bat = buffer + offset;
    offset += sizeof(VHDXRegionTableEntry);
    rt_metadata  = buffer + offset;

    region_table->signature = VHDX_REGION_SIGNATURE;
    region_table->entry_count = 2;   /* BAT and Metadata */

    rt_bat->guid        = bat_guid;
    rt_bat->length      = ROUND_UP(s->bat_entries * sizeof(VHDXBatEntry), MiB);
    rt_bat->file_offset = ROUND_UP(VHDX_HEADER_SECTION_END + log_size, MiB);
    s->bat_offset = rt_bat->file_offset;

    rt_metadata->guid        = metadata_guid;
    rt_metadata->file_offset = ROUND_UP(rt_bat->file_offset + rt_bat->length,
                                        MiB);
    rt_metadata->length      = 1 * MiB; /* min size, and more than enough */
    *metadata_offset = rt_metadata->file_offset;

    bat_file_offset = rt_bat->file_offset;
    bat_length = rt_bat->length;

    vhdx_region_header_le_export(region_table);
    vhdx_region_entry_le_export(rt_bat);
    vhdx_region_entry_le_export(rt_metadata);

    vhdx_update_checksum(buffer, VHDX_HEADER_BLOCK_SIZE,
                         offsetof(VHDXRegionTableHeader, checksum));


    /* The region table gives us the data we need to create the BAT,
     * so do that now */
    ret = vhdx_create_bat(blk, s, image_size, type, use_zero_blocks,
                          bat_file_offset, bat_length);
    if (ret < 0) {
        goto exit;
    }

    /* Now write out the region headers to disk */
    ret = blk_pwrite(blk, VHDX_REGION_TABLE_OFFSET, buffer,
                     VHDX_HEADER_BLOCK_SIZE, 0);
    if (ret < 0) {
        goto exit;
    }

    ret = blk_pwrite(blk, VHDX_REGION_TABLE2_OFFSET, buffer,
                     VHDX_HEADER_BLOCK_SIZE, 0);
    if (ret < 0) {
        goto exit;
    }

exit:
    g_free(s);
    g_free(buffer);
    return ret;
}

/* We need to create the following elements:
 *
 *    .-----------------------------------------------------------------.
 *    |   (A)    |   (B)    |    (C)    |     (D)       |     (E)       |
 *    |  File ID |  Header1 |  Header 2 |  Region Tbl 1 |  Region Tbl 2 |
 *    |          |          |           |               |               |
 *    .-----------------------------------------------------------------.
 *    0         64KB      128KB       192KB           256KB           320KB
 *
 *
 *    .---- ~ ----------- ~ ------------ ~ ---------------- ~ -----------.
 *    |     (F)     |     (G)       |    (H)    |                        |
 *    | Journal Log |  BAT / Bitmap |  Metadata |  .... data ......      |
 *    |             |               |           |                        |
 *    .---- ~ ----------- ~ ------------ ~ ---------------- ~ -----------.
 *   1MB
 */
static int vhdx_create(const char *filename, QemuOpts *opts, Error **errp)
{
    int ret = 0;
    uint64_t image_size = (uint64_t) 2 * GiB;
    uint32_t log_size   = 1 * MiB;
    uint32_t block_size = 0;
    uint64_t signature;
    uint64_t metadata_offset;
    bool use_zero_blocks = false;

    gunichar2 *creator = NULL;
    glong creator_items;
    BlockBackend *blk;
    char *type = NULL;
    VHDXImageType image_type;
    Error *local_err = NULL;

    image_size = ROUND_UP(qemu_opt_get_size_del(opts, BLOCK_OPT_SIZE, 0),
                          BDRV_SECTOR_SIZE);
    log_size = qemu_opt_get_size_del(opts, VHDX_BLOCK_OPT_LOG_SIZE, 0);
    block_size = qemu_opt_get_size_del(opts, VHDX_BLOCK_OPT_BLOCK_SIZE, 0);
    type = qemu_opt_get_del(opts, BLOCK_OPT_SUBFMT);
    use_zero_blocks = qemu_opt_get_bool_del(opts, VHDX_BLOCK_OPT_ZERO, true);

    if (image_size > VHDX_MAX_IMAGE_SIZE) {
        error_setg_errno(errp, EINVAL, "Image size too large; max of 64TB");
        ret = -EINVAL;
        goto exit;
    }

    if (type == NULL) {
        type = g_strdup("dynamic");
    }

    if (!strcmp(type, "dynamic")) {
        image_type = VHDX_TYPE_DYNAMIC;
    } else if (!strcmp(type, "fixed")) {
        image_type = VHDX_TYPE_FIXED;
    } else if (!strcmp(type, "differencing")) {
        error_setg_errno(errp, ENOTSUP,
                         "Differencing files not yet supported");
        ret = -ENOTSUP;
        goto exit;
    } else {
        ret = -EINVAL;
        goto exit;
    }

    /* These are pretty arbitrary, and mainly designed to keep the BAT
     * size reasonable to load into RAM */
    if (block_size == 0) {
        if (image_size > 32 * TiB) {
            block_size = 64 * MiB;
        } else if (image_size > (uint64_t) 100 * GiB) {
            block_size = 32 * MiB;
        } else if (image_size > 1 * GiB) {
            block_size = 16 * MiB;
        } else {
            block_size = 8 * MiB;
        }
    }


    /* make the log size close to what was specified, but must be
     * min 1MB, and multiple of 1MB */
    log_size = ROUND_UP(log_size, MiB);

    block_size = ROUND_UP(block_size, MiB);
    block_size = block_size > VHDX_BLOCK_SIZE_MAX ? VHDX_BLOCK_SIZE_MAX :
                                                    block_size;

    ret = bdrv_create_file(filename, opts, &local_err);
    if (ret < 0) {
        error_propagate(errp, local_err);
        goto exit;
    }

    blk = blk_new_open(filename, NULL, NULL,
                       BDRV_O_RDWR | BDRV_O_PROTOCOL, &local_err);
    if (blk == NULL) {
        error_propagate(errp, local_err);
        ret = -EIO;
        goto exit;
    }

    blk_set_allow_write_beyond_eof(blk, true);

    /* Create (A) */

    /* The creator field is optional, but may be useful for
     * debugging / diagnostics */
    creator = g_utf8_to_utf16("QEMU v" QEMU_VERSION, -1, NULL,
                              &creator_items, NULL);
    signature = cpu_to_le64(VHDX_FILE_SIGNATURE);
<<<<<<< HEAD
    ret = blk_pwrite(blk, VHDX_FILE_ID_OFFSET, &signature, sizeof(signature));
=======
    ret = blk_pwrite(blk, VHDX_FILE_ID_OFFSET, &signature, sizeof(signature),
                     0);
>>>>>>> 7124ccf8
    if (ret < 0) {
        goto delete_and_exit;
    }
    if (creator) {
        ret = blk_pwrite(blk, VHDX_FILE_ID_OFFSET + sizeof(signature),
<<<<<<< HEAD
                         creator, creator_items * sizeof(gunichar2));
=======
                         creator, creator_items * sizeof(gunichar2), 0);
>>>>>>> 7124ccf8
        if (ret < 0) {
            goto delete_and_exit;
        }
    }


    /* Creates (B),(C) */
<<<<<<< HEAD
    ret = vhdx_create_new_headers(blk_bs(blk), image_size, log_size);
=======
    ret = vhdx_create_new_headers(blk, image_size, log_size);
>>>>>>> 7124ccf8
    if (ret < 0) {
        goto delete_and_exit;
    }

    /* Creates (D),(E),(G) explicitly. (F) created as by-product */
<<<<<<< HEAD
    ret = vhdx_create_new_region_table(blk_bs(blk), image_size, block_size, 512,
=======
    ret = vhdx_create_new_region_table(blk, image_size, block_size, 512,
>>>>>>> 7124ccf8
                                       log_size, use_zero_blocks, image_type,
                                       &metadata_offset);
    if (ret < 0) {
        goto delete_and_exit;
    }

    /* Creates (H) */
<<<<<<< HEAD
    ret = vhdx_create_new_metadata(blk_bs(blk), image_size, block_size, 512,
=======
    ret = vhdx_create_new_metadata(blk, image_size, block_size, 512,
>>>>>>> 7124ccf8
                                   metadata_offset, image_type);
    if (ret < 0) {
        goto delete_and_exit;
    }


delete_and_exit:
    blk_unref(blk);
exit:
    g_free(type);
    g_free(creator);
    return ret;
}

/* If opened r/w, the VHDX driver will automatically replay the log,
 * if one is present, inside the vhdx_open() call.
 *
 * If qemu-img check -r all is called, the image is automatically opened
 * r/w and any log has already been replayed, so there is nothing (currently)
 * for us to do here
 */
static int vhdx_check(BlockDriverState *bs, BdrvCheckResult *result,
                       BdrvCheckMode fix)
{
    BDRVVHDXState *s = bs->opaque;

    if (s->log_replayed_on_open) {
        result->corruptions_fixed++;
    }
    return 0;
}

static QemuOptsList vhdx_create_opts = {
    .name = "vhdx-create-opts",
    .head = QTAILQ_HEAD_INITIALIZER(vhdx_create_opts.head),
    .desc = {
        {
           .name = BLOCK_OPT_SIZE,
           .type = QEMU_OPT_SIZE,
           .help = "Virtual disk size; max of 64TB."
       },
       {
           .name = VHDX_BLOCK_OPT_LOG_SIZE,
           .type = QEMU_OPT_SIZE,
           .def_value_str = stringify(DEFAULT_LOG_SIZE),
           .help = "Log size; min 1MB."
       },
       {
           .name = VHDX_BLOCK_OPT_BLOCK_SIZE,
           .type = QEMU_OPT_SIZE,
           .def_value_str = stringify(0),
           .help = "Block Size; min 1MB, max 256MB. " \
                   "0 means auto-calculate based on image size."
       },
       {
           .name = BLOCK_OPT_SUBFMT,
           .type = QEMU_OPT_STRING,
           .help = "VHDX format type, can be either 'dynamic' or 'fixed'. "\
                   "Default is 'dynamic'."
       },
       {
           .name = VHDX_BLOCK_OPT_ZERO,
           .type = QEMU_OPT_BOOL,
           .help = "Force use of payload blocks of type 'ZERO'. "\
                   "Non-standard, but default.  Do not set to 'off' when "\
                   "using 'qemu-img convert' with subformat=dynamic."
       },
       { NULL }
    }
};

static BlockDriver bdrv_vhdx = {
    .format_name            = "vhdx",
    .instance_size          = sizeof(BDRVVHDXState),
    .bdrv_probe             = vhdx_probe,
    .bdrv_open              = vhdx_open,
    .bdrv_close             = vhdx_close,
    .bdrv_reopen_prepare    = vhdx_reopen_prepare,
    .bdrv_co_readv          = vhdx_co_readv,
    .bdrv_co_writev         = vhdx_co_writev,
    .bdrv_create            = vhdx_create,
    .bdrv_get_info          = vhdx_get_info,
    .bdrv_check             = vhdx_check,
    .bdrv_has_zero_init     = bdrv_has_zero_init_1,

    .create_opts            = &vhdx_create_opts,
};

static void bdrv_vhdx_init(void)
{
    bdrv_register(&bdrv_vhdx);
}

block_init(bdrv_vhdx_init);<|MERGE_RESOLUTION|>--- conflicted
+++ resolved
@@ -378,7 +378,7 @@
         inactive_header->log_guid = *log_guid;
     }
 
-    ret = vhdx_write_header(bs->file->bs, inactive_header, header_offset, true);
+    ret = vhdx_write_header(bs->file, inactive_header, header_offset, true);
     if (ret < 0) {
         goto exit;
     }
@@ -430,11 +430,7 @@
     /* We have to read the whole VHDX_HEADER_SIZE instead of
      * sizeof(VHDXHeader), because the checksum is over the whole
      * region */
-<<<<<<< HEAD
-    ret = bdrv_pread(bs->file->bs, VHDX_HEADER1_OFFSET, buffer,
-=======
     ret = bdrv_pread(bs->file, VHDX_HEADER1_OFFSET, buffer,
->>>>>>> 7124ccf8
                      VHDX_HEADER_SIZE);
     if (ret < 0) {
         goto fail;
@@ -451,11 +447,7 @@
         }
     }
 
-<<<<<<< HEAD
-    ret = bdrv_pread(bs->file->bs, VHDX_HEADER2_OFFSET, buffer,
-=======
     ret = bdrv_pread(bs->file, VHDX_HEADER2_OFFSET, buffer,
->>>>>>> 7124ccf8
                      VHDX_HEADER_SIZE);
     if (ret < 0) {
         goto fail;
@@ -529,7 +521,7 @@
      * whole block */
     buffer = qemu_blockalign(bs, VHDX_HEADER_BLOCK_SIZE);
 
-    ret = bdrv_pread(bs->file->bs, VHDX_REGION_TABLE_OFFSET, buffer,
+    ret = bdrv_pread(bs->file, VHDX_REGION_TABLE_OFFSET, buffer,
                      VHDX_HEADER_BLOCK_SIZE);
     if (ret < 0) {
         goto fail;
@@ -642,7 +634,7 @@
 
     buffer = qemu_blockalign(bs, VHDX_METADATA_TABLE_MAX_SIZE);
 
-    ret = bdrv_pread(bs->file->bs, s->metadata_rt.file_offset, buffer,
+    ret = bdrv_pread(bs->file, s->metadata_rt.file_offset, buffer,
                      VHDX_METADATA_TABLE_MAX_SIZE);
     if (ret < 0) {
         goto exit;
@@ -745,7 +737,7 @@
         goto exit;
     }
 
-    ret = bdrv_pread(bs->file->bs,
+    ret = bdrv_pread(bs->file,
                      s->metadata_entries.file_parameters_entry.offset
                                          + s->metadata_rt.file_offset,
                      &s->params,
@@ -780,7 +772,7 @@
     /* determine virtual disk size, logical sector size,
      * and phys sector size */
 
-    ret = bdrv_pread(bs->file->bs,
+    ret = bdrv_pread(bs->file,
                      s->metadata_entries.virtual_disk_size_entry.offset
                                            + s->metadata_rt.file_offset,
                      &s->virtual_disk_size,
@@ -788,7 +780,7 @@
     if (ret < 0) {
         goto exit;
     }
-    ret = bdrv_pread(bs->file->bs,
+    ret = bdrv_pread(bs->file,
                      s->metadata_entries.logical_sector_size_entry.offset
                                              + s->metadata_rt.file_offset,
                      &s->logical_sector_size,
@@ -796,7 +788,7 @@
     if (ret < 0) {
         goto exit;
     }
-    ret = bdrv_pread(bs->file->bs,
+    ret = bdrv_pread(bs->file,
                      s->metadata_entries.phys_sector_size_entry.offset
                                           + s->metadata_rt.file_offset,
                      &s->physical_sector_size,
@@ -913,7 +905,7 @@
     QLIST_INIT(&s->regions);
 
     /* validate the file signature */
-    ret = bdrv_pread(bs->file->bs, 0, &signature, sizeof(uint64_t));
+    ret = bdrv_pread(bs->file, 0, &signature, sizeof(uint64_t));
     if (ret < 0) {
         goto fail;
     }
@@ -972,7 +964,7 @@
         goto fail;
     }
 
-    ret = bdrv_pread(bs->file->bs, s->bat_offset, s->bat, s->bat_rt.length);
+    ret = bdrv_pread(bs->file, s->bat_offset, s->bat, s->bat_rt.length);
     if (ret < 0) {
         goto fail;
     }
@@ -1125,7 +1117,7 @@
                 break;
             case PAYLOAD_BLOCK_FULLY_PRESENT:
                 qemu_co_mutex_unlock(&s->lock);
-                ret = bdrv_co_readv(bs->file->bs,
+                ret = bdrv_co_readv(bs->file,
                                     sinfo.file_offset >> BDRV_SECTOR_BITS,
                                     sinfo.sectors_avail, &hd_qiov);
                 qemu_co_mutex_lock(&s->lock);
@@ -1334,7 +1326,7 @@
                 }
                 /* block exists, so we can just overwrite it */
                 qemu_co_mutex_unlock(&s->lock);
-                ret = bdrv_co_writev(bs->file->bs,
+                ret = bdrv_co_writev(bs->file,
                                     sinfo.file_offset >> BDRV_SECTOR_BITS,
                                     sectors_to_write, &hd_qiov);
                 qemu_co_mutex_lock(&s->lock);
@@ -1872,22 +1864,14 @@
     creator = g_utf8_to_utf16("QEMU v" QEMU_VERSION, -1, NULL,
                               &creator_items, NULL);
     signature = cpu_to_le64(VHDX_FILE_SIGNATURE);
-<<<<<<< HEAD
-    ret = blk_pwrite(blk, VHDX_FILE_ID_OFFSET, &signature, sizeof(signature));
-=======
     ret = blk_pwrite(blk, VHDX_FILE_ID_OFFSET, &signature, sizeof(signature),
                      0);
->>>>>>> 7124ccf8
     if (ret < 0) {
         goto delete_and_exit;
     }
     if (creator) {
         ret = blk_pwrite(blk, VHDX_FILE_ID_OFFSET + sizeof(signature),
-<<<<<<< HEAD
-                         creator, creator_items * sizeof(gunichar2));
-=======
                          creator, creator_items * sizeof(gunichar2), 0);
->>>>>>> 7124ccf8
         if (ret < 0) {
             goto delete_and_exit;
         }
@@ -1895,21 +1879,13 @@
 
 
     /* Creates (B),(C) */
-<<<<<<< HEAD
-    ret = vhdx_create_new_headers(blk_bs(blk), image_size, log_size);
-=======
     ret = vhdx_create_new_headers(blk, image_size, log_size);
->>>>>>> 7124ccf8
     if (ret < 0) {
         goto delete_and_exit;
     }
 
     /* Creates (D),(E),(G) explicitly. (F) created as by-product */
-<<<<<<< HEAD
-    ret = vhdx_create_new_region_table(blk_bs(blk), image_size, block_size, 512,
-=======
     ret = vhdx_create_new_region_table(blk, image_size, block_size, 512,
->>>>>>> 7124ccf8
                                        log_size, use_zero_blocks, image_type,
                                        &metadata_offset);
     if (ret < 0) {
@@ -1917,11 +1893,7 @@
     }
 
     /* Creates (H) */
-<<<<<<< HEAD
-    ret = vhdx_create_new_metadata(blk_bs(blk), image_size, block_size, 512,
-=======
     ret = vhdx_create_new_metadata(blk, image_size, block_size, 512,
->>>>>>> 7124ccf8
                                    metadata_offset, image_type);
     if (ret < 0) {
         goto delete_and_exit;
