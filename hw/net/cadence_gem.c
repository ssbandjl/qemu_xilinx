/*
 * QEMU Cadence GEM emulation
 *
 * Copyright (c) 2011 Xilinx, Inc.
 *
 * Permission is hereby granted, free of charge, to any person obtaining a copy
 * of this software and associated documentation files (the "Software"), to deal
 * in the Software without restriction, including without limitation the rights
 * to use, copy, modify, merge, publish, distribute, sublicense, and/or sell
 * copies of the Software, and to permit persons to whom the Software is
 * furnished to do so, subject to the following conditions:
 *
 * The above copyright notice and this permission notice shall be included in
 * all copies or substantial portions of the Software.
 *
 * THE SOFTWARE IS PROVIDED "AS IS", WITHOUT WARRANTY OF ANY KIND, EXPRESS OR
 * IMPLIED, INCLUDING BUT NOT LIMITED TO THE WARRANTIES OF MERCHANTABILITY,
 * FITNESS FOR A PARTICULAR PURPOSE AND NONINFRINGEMENT. IN NO EVENT SHALL
 * THE AUTHORS OR COPYRIGHT HOLDERS BE LIABLE FOR ANY CLAIM, DAMAGES OR OTHER
 * LIABILITY, WHETHER IN AN ACTION OF CONTRACT, TORT OR OTHERWISE, ARISING FROM,
 * OUT OF OR IN CONNECTION WITH THE SOFTWARE OR THE USE OR OTHER DEALINGS IN
 * THE SOFTWARE.
 */

#include "qemu/osdep.h"
#include <zlib.h> /* For crc32 */

#include "hw/irq.h"
#include "hw/net/cadence_gem.h"
#include "hw/qdev-properties.h"
#include "migration/vmstate.h"
#include "qapi/error.h"
#include "qemu/log.h"
#include "qemu/module.h"
#include "sysemu/dma.h"
#include "net/checksum.h"
#include "net/eth.h"
#include "exec/address-spaces.h"

#define CADENCE_GEM_ERR_DEBUG 0
#define DB_PRINT(...) do {\
    if (CADENCE_GEM_ERR_DEBUG) {   \
        qemu_log(": %s: ", __func__); \
        qemu_log(__VA_ARGS__); \
    } \
} while (0);

#define GEM_NWCTRL        (0x00000000/4) /* Network Control reg */
#define GEM_NWCFG         (0x00000004/4) /* Network Config reg */
#define GEM_NWSTATUS      (0x00000008/4) /* Network Status reg */
#define GEM_USERIO        (0x0000000C/4) /* User IO reg */
#define GEM_DMACFG        (0x00000010/4) /* DMA Control reg */
#define GEM_TXSTATUS      (0x00000014/4) /* TX Status reg */
#define GEM_RXQBASE       (0x00000018/4) /* RX Q Base address reg */
#define GEM_TXQBASE       (0x0000001C/4) /* TX Q Base address reg */
#define GEM_RXSTATUS      (0x00000020/4) /* RX Status reg */
#define GEM_ISR           (0x00000024/4) /* Interrupt Status reg */
#define GEM_IER           (0x00000028/4) /* Interrupt Enable reg */
#define GEM_IDR           (0x0000002C/4) /* Interrupt Disable reg */
#define GEM_IMR           (0x00000030/4) /* Interrupt Mask reg */
#define GEM_PHYMNTNC      (0x00000034/4) /* Phy Maintenance reg */
#define GEM_RXPAUSE       (0x00000038/4) /* RX Pause Time reg */
#define GEM_TXPAUSE       (0x0000003C/4) /* TX Pause Time reg */
#define GEM_TXPARTIALSF   (0x00000040/4) /* TX Partial Store and Forward */
#define GEM_RXPARTIALSF   (0x00000044/4) /* RX Partial Store and Forward */
#define GEM_HASHLO        (0x00000080/4) /* Hash Low address reg */
#define GEM_HASHHI        (0x00000084/4) /* Hash High address reg */
#define GEM_SPADDR1LO     (0x00000088/4) /* Specific addr 1 low reg */
#define GEM_SPADDR1HI     (0x0000008C/4) /* Specific addr 1 high reg */
#define GEM_SPADDR2LO     (0x00000090/4) /* Specific addr 2 low reg */
#define GEM_SPADDR2HI     (0x00000094/4) /* Specific addr 2 high reg */
#define GEM_SPADDR3LO     (0x00000098/4) /* Specific addr 3 low reg */
#define GEM_SPADDR3HI     (0x0000009C/4) /* Specific addr 3 high reg */
#define GEM_SPADDR4LO     (0x000000A0/4) /* Specific addr 4 low reg */
#define GEM_SPADDR4HI     (0x000000A4/4) /* Specific addr 4 high reg */
#define GEM_TIDMATCH1     (0x000000A8/4) /* Type ID1 Match reg */
#define GEM_TIDMATCH2     (0x000000AC/4) /* Type ID2 Match reg */
#define GEM_TIDMATCH3     (0x000000B0/4) /* Type ID3 Match reg */
#define GEM_TIDMATCH4     (0x000000B4/4) /* Type ID4 Match reg */
#define GEM_WOLAN         (0x000000B8/4) /* Wake on LAN reg */
#define GEM_IPGSTRETCH    (0x000000BC/4) /* IPG Stretch reg */
#define GEM_SVLAN         (0x000000C0/4) /* Stacked VLAN reg */
#define GEM_MODID         (0x000000FC/4) /* Module ID reg */
#define GEM_OCTTXLO       (0x00000100/4) /* Octects transmitted Low reg */
#define GEM_OCTTXHI       (0x00000104/4) /* Octects transmitted High reg */
#define GEM_TXCNT         (0x00000108/4) /* Error-free Frames transmitted */
#define GEM_TXBCNT        (0x0000010C/4) /* Error-free Broadcast Frames */
#define GEM_TXMCNT        (0x00000110/4) /* Error-free Multicast Frame */
#define GEM_TXPAUSECNT    (0x00000114/4) /* Pause Frames Transmitted */
#define GEM_TX64CNT       (0x00000118/4) /* Error-free 64 TX */
#define GEM_TX65CNT       (0x0000011C/4) /* Error-free 65-127 TX */
#define GEM_TX128CNT      (0x00000120/4) /* Error-free 128-255 TX */
#define GEM_TX256CNT      (0x00000124/4) /* Error-free 256-511 */
#define GEM_TX512CNT      (0x00000128/4) /* Error-free 512-1023 TX */
#define GEM_TX1024CNT     (0x0000012C/4) /* Error-free 1024-1518 TX */
#define GEM_TX1519CNT     (0x00000130/4) /* Error-free larger than 1519 TX */
#define GEM_TXURUNCNT     (0x00000134/4) /* TX under run error counter */
#define GEM_SINGLECOLLCNT (0x00000138/4) /* Single Collision Frames */
#define GEM_MULTCOLLCNT   (0x0000013C/4) /* Multiple Collision Frames */
#define GEM_EXCESSCOLLCNT (0x00000140/4) /* Excessive Collision Frames */
#define GEM_LATECOLLCNT   (0x00000144/4) /* Late Collision Frames */
#define GEM_DEFERTXCNT    (0x00000148/4) /* Deferred Transmission Frames */
#define GEM_CSENSECNT     (0x0000014C/4) /* Carrier Sense Error Counter */
#define GEM_OCTRXLO       (0x00000150/4) /* Octects Received register Low */
#define GEM_OCTRXHI       (0x00000154/4) /* Octects Received register High */
#define GEM_RXCNT         (0x00000158/4) /* Error-free Frames Received */
#define GEM_RXBROADCNT    (0x0000015C/4) /* Error-free Broadcast Frames RX */
#define GEM_RXMULTICNT    (0x00000160/4) /* Error-free Multicast Frames RX */
#define GEM_RXPAUSECNT    (0x00000164/4) /* Pause Frames Received Counter */
#define GEM_RX64CNT       (0x00000168/4) /* Error-free 64 byte Frames RX */
#define GEM_RX65CNT       (0x0000016C/4) /* Error-free 65-127B Frames RX */
#define GEM_RX128CNT      (0x00000170/4) /* Error-free 128-255B Frames RX */
#define GEM_RX256CNT      (0x00000174/4) /* Error-free 256-512B Frames RX */
#define GEM_RX512CNT      (0x00000178/4) /* Error-free 512-1023B Frames RX */
#define GEM_RX1024CNT     (0x0000017C/4) /* Error-free 1024-1518B Frames RX */
#define GEM_RX1519CNT     (0x00000180/4) /* Error-free 1519-max Frames RX */
#define GEM_RXUNDERCNT    (0x00000184/4) /* Undersize Frames Received */
#define GEM_RXOVERCNT     (0x00000188/4) /* Oversize Frames Received */
#define GEM_RXJABCNT      (0x0000018C/4) /* Jabbers Received Counter */
#define GEM_RXFCSCNT      (0x00000190/4) /* Frame Check seq. Error Counter */
#define GEM_RXLENERRCNT   (0x00000194/4) /* Length Field Error Counter */
#define GEM_RXSYMERRCNT   (0x00000198/4) /* Symbol Error Counter */
#define GEM_RXALIGNERRCNT (0x0000019C/4) /* Alignment Error Counter */
#define GEM_RXRSCERRCNT   (0x000001A0/4) /* Receive Resource Error Counter */
#define GEM_RXORUNCNT     (0x000001A4/4) /* Receive Overrun Counter */
#define GEM_RXIPCSERRCNT  (0x000001A8/4) /* IP header Checksum Error Counter */
#define GEM_RXTCPCCNT     (0x000001AC/4) /* TCP Checksum Error Counter */
#define GEM_RXUDPCCNT     (0x000001B0/4) /* UDP Checksum Error Counter */

#define GEM_1588S         (0x000001D0/4) /* 1588 Timer Seconds */
#define GEM_1588NS        (0x000001D4/4) /* 1588 Timer Nanoseconds */
#define GEM_1588ADJ       (0x000001D8/4) /* 1588 Timer Adjust */
#define GEM_1588INC       (0x000001DC/4) /* 1588 Timer Increment */
#define GEM_PTPETXS       (0x000001E0/4) /* PTP Event Frame Transmitted (s) */
#define GEM_PTPETXNS      (0x000001E4/4) /* PTP Event Frame Transmitted (ns) */
#define GEM_PTPERXS       (0x000001E8/4) /* PTP Event Frame Received (s) */
#define GEM_PTPERXNS      (0x000001EC/4) /* PTP Event Frame Received (ns) */
#define GEM_PTPPTXS       (0x000001E0/4) /* PTP Peer Frame Transmitted (s) */
#define GEM_PTPPTXNS      (0x000001E4/4) /* PTP Peer Frame Transmitted (ns) */
#define GEM_PTPPRXS       (0x000001E8/4) /* PTP Peer Frame Received (s) */
#define GEM_PTPPRXNS      (0x000001EC/4) /* PTP Peer Frame Received (ns) */

/* Design Configuration Registers */
#define GEM_DESCONF       (0x00000280/4)
#define GEM_DESCONF2      (0x00000284/4)
#define GEM_DESCONF3      (0x00000288/4)
#define GEM_DESCONF4      (0x0000028C/4)
#define GEM_DESCONF5      (0x00000290/4)
#define GEM_DESCONF6      (0x00000294/4)
#define GEM_DESCONF6_64B_MASK (1U << 23)
#define GEM_DESCONF7      (0x00000298/4)

#define GEM_INT_Q1_STATUS               (0x00000400 / 4)
#define GEM_INT_Q1_MASK                 (0x00000640 / 4)

#define GEM_TRANSMIT_Q1_PTR             (0x00000440 / 4)
#define GEM_TRANSMIT_Q7_PTR             (GEM_TRANSMIT_Q1_PTR + 6)

#define GEM_RECEIVE_Q1_PTR              (0x00000480 / 4)
#define GEM_RECEIVE_Q7_PTR              (GEM_RECEIVE_Q1_PTR + 6)

#define GEM_TBQPH                       (0x000004C8 / 4)
#define GEM_RBQPH                       (0x000004D4 / 4)

#define GEM_INT_Q1_ENABLE               (0x00000600 / 4)
#define GEM_INT_Q7_ENABLE               (GEM_INT_Q1_ENABLE + 6)

#define GEM_INT_Q1_DISABLE              (0x00000620 / 4)
#define GEM_INT_Q7_DISABLE              (GEM_INT_Q1_DISABLE + 6)

#define GEM_INT_Q1_MASK                 (0x00000640 / 4)
#define GEM_INT_Q7_MASK                 (GEM_INT_Q1_MASK + 6)

#define GEM_SCREENING_TYPE1_REGISTER_0  (0x00000500 / 4)

#define GEM_ST1R_UDP_PORT_MATCH_ENABLE  (1 << 29)
#define GEM_ST1R_DSTC_ENABLE            (1 << 28)
#define GEM_ST1R_UDP_PORT_MATCH_SHIFT   (12)
#define GEM_ST1R_UDP_PORT_MATCH_WIDTH   (27 - GEM_ST1R_UDP_PORT_MATCH_SHIFT + 1)
#define GEM_ST1R_DSTC_MATCH_SHIFT       (4)
#define GEM_ST1R_DSTC_MATCH_WIDTH       (11 - GEM_ST1R_DSTC_MATCH_SHIFT + 1)
#define GEM_ST1R_QUEUE_SHIFT            (0)
#define GEM_ST1R_QUEUE_WIDTH            (3 - GEM_ST1R_QUEUE_SHIFT + 1)

#define GEM_SCREENING_TYPE2_REGISTER_0  (0x00000540 / 4)

#define GEM_ST2R_COMPARE_A_ENABLE       (1 << 18)
#define GEM_ST2R_COMPARE_A_SHIFT        (13)
#define GEM_ST2R_COMPARE_WIDTH          (17 - GEM_ST2R_COMPARE_A_SHIFT + 1)
#define GEM_ST2R_ETHERTYPE_ENABLE       (1 << 12)
#define GEM_ST2R_ETHERTYPE_INDEX_SHIFT  (9)
#define GEM_ST2R_ETHERTYPE_INDEX_WIDTH  (11 - GEM_ST2R_ETHERTYPE_INDEX_SHIFT \
                                            + 1)
#define GEM_ST2R_QUEUE_SHIFT            (0)
#define GEM_ST2R_QUEUE_WIDTH            (3 - GEM_ST2R_QUEUE_SHIFT + 1)

#define GEM_SCREENING_TYPE2_ETHERTYPE_REG_0     (0x000006e0 / 4)
#define GEM_TYPE2_COMPARE_0_WORD_0              (0x00000700 / 4)

#define GEM_T2CW1_COMPARE_OFFSET_SHIFT  (7)
#define GEM_T2CW1_COMPARE_OFFSET_WIDTH  (8 - GEM_T2CW1_COMPARE_OFFSET_SHIFT + 1)
#define GEM_T2CW1_OFFSET_VALUE_SHIFT    (0)
#define GEM_T2CW1_OFFSET_VALUE_WIDTH    (6 - GEM_T2CW1_OFFSET_VALUE_SHIFT + 1)

/*****************************************/
#define GEM_NWCTRL_TXSTART     0x00000200 /* Transmit Enable */
#define GEM_NWCTRL_TXENA       0x00000008 /* Transmit Enable */
#define GEM_NWCTRL_RXENA       0x00000004 /* Receive Enable */
#define GEM_NWCTRL_LOCALLOOP   0x00000002 /* Local Loopback */

#define GEM_NWCFG_STRIP_FCS    0x00020000 /* Strip FCS field */
#define GEM_NWCFG_LERR_DISC    0x00010000 /* Discard RX frames with len err */
#define GEM_NWCFG_BUFF_OFST_M  0x0000C000 /* Receive buffer offset mask */
#define GEM_NWCFG_BUFF_OFST_S  14         /* Receive buffer offset shift */
#define GEM_NWCFG_UCAST_HASH   0x00000080 /* accept unicast if hash match */
#define GEM_NWCFG_MCAST_HASH   0x00000040 /* accept multicast if hash match */
#define GEM_NWCFG_BCAST_REJ    0x00000020 /* Reject broadcast packets */
#define GEM_NWCFG_PROMISC      0x00000010 /* Accept all packets */

#define GEM_DMACFG_ADDR_64B    (1U << 30)
#define GEM_DMACFG_TX_BD_EXT   (1U << 29)
#define GEM_DMACFG_RX_BD_EXT   (1U << 28)
#define GEM_DMACFG_RBUFSZ_M    0x00FF0000 /* DMA RX Buffer Size mask */
#define GEM_DMACFG_RBUFSZ_S    16         /* DMA RX Buffer Size shift */
#define GEM_DMACFG_RBUFSZ_MUL  64         /* DMA RX Buffer Size multiplier */
#define GEM_DMACFG_TXCSUM_OFFL 0x00000800 /* Transmit checksum offload */

#define GEM_TXSTATUS_TXCMPL    0x00000020 /* Transmit Complete */
#define GEM_TXSTATUS_USED      0x00000001 /* sw owned descriptor encountered */

#define GEM_RXSTATUS_FRMRCVD   0x00000002 /* Frame received */
#define GEM_RXSTATUS_NOBUF     0x00000001 /* Buffer unavailable */

/* GEM_ISR GEM_IER GEM_IDR GEM_IMR */
#define GEM_INT_TXCMPL        0x00000080 /* Transmit Complete */
#define GEM_INT_TXUSED         0x00000008
#define GEM_INT_RXUSED         0x00000004
#define GEM_INT_RXCMPL        0x00000002

#define GEM_PHYMNTNC_OP_R      0x20000000 /* read operation */
#define GEM_PHYMNTNC_OP_W      0x10000000 /* write operation */
#define GEM_PHYMNTNC_ADDR      0x0F800000 /* Address bits */
#define GEM_PHYMNTNC_ADDR_SHFT 23
#define GEM_PHYMNTNC_REG       0x007C0000 /* register bits */
#define GEM_PHYMNTNC_REG_SHIFT 18

/* Marvell PHY definitions */
#define BOARD_PHY_ADDRESS    7 /* PHY address we will emulate a device at */

#define PHY_REG_CONTROL      0
#define PHY_REG_STATUS       1
#define PHY_REG_PHYID1       2
#define PHY_REG_PHYID2       3
#define PHY_REG_ANEGADV      4
#define PHY_REG_LINKPABIL    5
#define PHY_REG_ANEGEXP      6
#define PHY_REG_NEXTP        7
#define PHY_REG_LINKPNEXTP   8
#define PHY_REG_100BTCTRL    9
#define PHY_REG_1000BTSTAT   10
#define PHY_REG_EXTSTAT      15
#define PHY_REG_PHYSPCFC_CTL 16
#define PHY_REG_PHYSPCFC_ST  17
#define PHY_REG_INT_EN       18
#define PHY_REG_INT_ST       19
#define PHY_REG_EXT_PHYSPCFC_CTL  20
#define PHY_REG_RXERR        21
#define PHY_REG_EACD         22
#define PHY_REG_LED          24
#define PHY_REG_LED_OVRD     25
#define PHY_REG_EXT_PHYSPCFC_CTL2 26
#define PHY_REG_EXT_PHYSPCFC_ST   27
#define PHY_REG_CABLE_DIAG   28

#define PHY_REG_CONTROL_RST       0x8000
#define PHY_REG_CONTROL_LOOP      0x4000
#define PHY_REG_CONTROL_ANEG      0x1000
#define PHY_REG_CONTROL_ANRESTART 0x0200

#define PHY_REG_STATUS_LINK     0x0004
#define PHY_REG_STATUS_ANEGCMPL 0x0020

#define PHY_REG_INT_ST_ANEGCMPL 0x0800
#define PHY_REG_INT_ST_LINKC    0x0400
#define PHY_REG_INT_ST_ENERGY   0x0010

/***********************************************************************/
#define GEM_RX_REJECT                   (-1)
#define GEM_RX_PROMISCUOUS_ACCEPT       (-2)
#define GEM_RX_BROADCAST_ACCEPT         (-3)
#define GEM_RX_MULTICAST_HASH_ACCEPT    (-4)
#define GEM_RX_UNICAST_HASH_ACCEPT      (-5)

#define GEM_RX_SAR_ACCEPT               0

/***********************************************************************/

#define DESC_1_USED 0x80000000
#define DESC_1_LENGTH 0x00003FFF

#define DESC_1_TX_WRAP 0x40000000
#define DESC_1_TX_LAST 0x00008000

#define DESC_0_RX_WRAP 0x00000002
#define DESC_0_RX_OWNERSHIP 0x00000001

#define R_DESC_1_RX_SAR_SHIFT           25
#define R_DESC_1_RX_SAR_LENGTH          2
#define R_DESC_1_RX_SAR_MATCH           (1 << 27)
#define R_DESC_1_RX_UNICAST_HASH        (1 << 29)
#define R_DESC_1_RX_MULTICAST_HASH      (1 << 30)
#define R_DESC_1_RX_BROADCAST           (1 << 31)

#define DESC_1_RX_SOF 0x00004000
#define DESC_1_RX_EOF 0x00008000

#define GEM_MODID_VALUE 0x00020118

static inline uint64_t tx_desc_get_buffer(CadenceGEMState *s, uint32_t *desc)
{
    uint64_t ret = desc[0];

    if (s->regs[GEM_DMACFG] & GEM_DMACFG_ADDR_64B) {
        ret |= (uint64_t)desc[2] << 32;
    }
    return ret;
}

static inline unsigned tx_desc_get_used(uint32_t *desc)
{
    return (desc[1] & DESC_1_USED) ? 1 : 0;
}

static inline void tx_desc_set_used(uint32_t *desc)
{
    desc[1] |= DESC_1_USED;
}

static inline unsigned tx_desc_get_wrap(uint32_t *desc)
{
    return (desc[1] & DESC_1_TX_WRAP) ? 1 : 0;
}

static inline unsigned tx_desc_get_last(uint32_t *desc)
{
    return (desc[1] & DESC_1_TX_LAST) ? 1 : 0;
}

static inline unsigned tx_desc_get_length(uint32_t *desc)
{
    return desc[1] & DESC_1_LENGTH;
}

static inline void print_gem_tx_desc(uint32_t *desc, uint8_t queue)
{
    DB_PRINT("TXDESC (queue %" PRId8 "):\n", queue);
    DB_PRINT("bufaddr: 0x%08x\n", *desc);
    DB_PRINT("used_hw: %d\n", tx_desc_get_used(desc));
    DB_PRINT("wrap:    %d\n", tx_desc_get_wrap(desc));
    DB_PRINT("last:    %d\n", tx_desc_get_last(desc));
    DB_PRINT("length:  %d\n", tx_desc_get_length(desc));
}

static inline uint64_t rx_desc_get_buffer(CadenceGEMState *s, uint32_t *desc)
{
    uint64_t ret = desc[0] & ~0x3UL;

    if (s->regs[GEM_DMACFG] & GEM_DMACFG_ADDR_64B) {
        ret |= (uint64_t)desc[2] << 32;
    }
    return ret;
}

static inline int gem_get_desc_len(CadenceGEMState *s, bool rx_n_tx)
{
    int ret = 2;

    if (s->regs[GEM_DMACFG] & GEM_DMACFG_ADDR_64B) {
        ret += 2;
    }
    if (s->regs[GEM_DMACFG] & (rx_n_tx ? GEM_DMACFG_RX_BD_EXT
                                       : GEM_DMACFG_TX_BD_EXT)) {
        ret += 2;
    }

    assert(ret <= DESC_MAX_NUM_WORDS);
    return ret;
}

static inline unsigned rx_desc_get_wrap(uint32_t *desc)
{
    return desc[0] & DESC_0_RX_WRAP ? 1 : 0;
}

static inline unsigned rx_desc_get_ownership(uint32_t *desc)
{
    return desc[0] & DESC_0_RX_OWNERSHIP ? 1 : 0;
}

static inline void rx_desc_set_ownership(uint32_t *desc)
{
    desc[0] |= DESC_0_RX_OWNERSHIP;
}

static inline void rx_desc_set_sof(uint32_t *desc)
{
    desc[1] |= DESC_1_RX_SOF;
}

static inline void rx_desc_clear_control(uint32_t *desc)
{
    desc[1]  = 0;
}

static inline void rx_desc_set_eof(uint32_t *desc)
{
    desc[1] |= DESC_1_RX_EOF;
}

static inline void rx_desc_set_length(uint32_t *desc, unsigned len)
{
    desc[1] &= ~DESC_1_LENGTH;
    desc[1] |= len;
}

static inline void rx_desc_set_broadcast(uint32_t *desc)
{
    desc[1] |= R_DESC_1_RX_BROADCAST;
}

static inline void rx_desc_set_unicast_hash(uint32_t *desc)
{
    desc[1] |= R_DESC_1_RX_UNICAST_HASH;
}

static inline void rx_desc_set_multicast_hash(uint32_t *desc)
{
    desc[1] |= R_DESC_1_RX_MULTICAST_HASH;
}

static inline void rx_desc_set_sar(uint32_t *desc, int sar_idx)
{
    desc[1] = deposit32(desc[1], R_DESC_1_RX_SAR_SHIFT, R_DESC_1_RX_SAR_LENGTH,
                        sar_idx);
    desc[1] |= R_DESC_1_RX_SAR_MATCH;
}

/* The broadcast MAC address: 0xFFFFFFFFFFFF */
static const uint8_t broadcast_addr[] = { 0xFF, 0xFF, 0xFF, 0xFF, 0xFF, 0xFF };

/*
 * gem_init_register_masks:
 * One time initialization.
 * Set masks to identify which register bits have magical clear properties
 */
static void gem_init_register_masks(CadenceGEMState *s)
{
    unsigned int i;
    /* Mask of register bits which are read only */
    memset(&s->regs_ro[0], 0, sizeof(s->regs_ro));
    s->regs_ro[GEM_NWCTRL]   = 0xFFF80000;
    s->regs_ro[GEM_NWSTATUS] = 0xFFFFFFFF;
    s->regs_ro[GEM_DMACFG]   = 0x8E00F000;
    s->regs_ro[GEM_TXSTATUS] = 0xFFFFFE08;
    s->regs_ro[GEM_RXQBASE]  = 0x00000003;
    s->regs_ro[GEM_TXQBASE]  = 0x00000003;
    s->regs_ro[GEM_RXSTATUS] = 0xFFFFFFF0;
    s->regs_ro[GEM_ISR]      = 0xFFFFFFFF;
    s->regs_ro[GEM_IMR]      = 0xFFFFFFFF;
    s->regs_ro[GEM_MODID]    = 0xFFFFFFFF;
    for (i = 0; i < s->num_priority_queues; i++) {
        s->regs_ro[GEM_INT_Q1_STATUS + i] = 0xFFFFFFFF;
        s->regs_ro[GEM_INT_Q1_ENABLE + i] = 0xFFFFE319;
        s->regs_ro[GEM_INT_Q1_DISABLE + i] = 0xFFFFE319;
        s->regs_ro[GEM_INT_Q1_MASK + i] = 0xFFFFFFFF;
    }

    /* Mask of register bits which are clear on read */
    memset(&s->regs_rtc[0], 0, sizeof(s->regs_rtc));
    s->regs_rtc[GEM_ISR]      = 0xFFFFFFFF;
    for (i = 0; i < s->num_priority_queues; i++) {
        s->regs_rtc[GEM_INT_Q1_STATUS + i] = 0x00000CE6;
    }

    /* Mask of register bits which are write 1 to clear */
    memset(&s->regs_w1c[0], 0, sizeof(s->regs_w1c));
    s->regs_w1c[GEM_TXSTATUS] = 0x000001F7;
    s->regs_w1c[GEM_RXSTATUS] = 0x0000000F;

    /* Mask of register bits which are write only */
    memset(&s->regs_wo[0], 0, sizeof(s->regs_wo));
    s->regs_wo[GEM_NWCTRL]   = 0x00073E60;
    s->regs_wo[GEM_IER]      = 0x07FFFFFF;
    s->regs_wo[GEM_IDR]      = 0x07FFFFFF;
    for (i = 0; i < s->num_priority_queues; i++) {
        s->regs_wo[GEM_INT_Q1_ENABLE + i] = 0x00000CE6;
        s->regs_wo[GEM_INT_Q1_DISABLE + i] = 0x00000CE6;
    }
}

/*
 * phy_update_link:
 * Make the emulated PHY link state match the QEMU "interface" state.
 */
static void phy_update_link(CadenceGEMState *s)
{
    DB_PRINT("down %d\n", qemu_get_queue(s->nic)->link_down);

    /* Autonegotiation status mirrors link status.  */
    if (qemu_get_queue(s->nic)->link_down) {
        s->phy_regs[PHY_REG_STATUS] &= ~(PHY_REG_STATUS_ANEGCMPL |
                                         PHY_REG_STATUS_LINK);
        s->phy_regs[PHY_REG_INT_ST] |= PHY_REG_INT_ST_LINKC;
    } else {
        s->phy_regs[PHY_REG_STATUS] |= (PHY_REG_STATUS_ANEGCMPL |
                                         PHY_REG_STATUS_LINK);
        s->phy_regs[PHY_REG_INT_ST] |= (PHY_REG_INT_ST_LINKC |
                                        PHY_REG_INT_ST_ANEGCMPL |
                                        PHY_REG_INT_ST_ENERGY);
    }
}

static bool gem_can_receive(NetClientState *nc)
{
    CadenceGEMState *s;
    int i;

    s = qemu_get_nic_opaque(nc);

    /* Do nothing if receive is not enabled. */
    if (!(s->regs[GEM_NWCTRL] & GEM_NWCTRL_RXENA)) {
        if (s->can_rx_state != 1) {
            s->can_rx_state = 1;
            DB_PRINT("can't receive - no enable\n");
        }
        return false;
    }

    for (i = 0; i < s->num_priority_queues; i++) {
        if (rx_desc_get_ownership(s->rx_desc[i]) != 1) {
            break;
        }
    };

    if (i == s->num_priority_queues) {
        if (s->can_rx_state != 2) {
            s->can_rx_state = 2;
            DB_PRINT("can't receive - all the buffer descriptors are busy\n");
        }
        return false;
    }

    if (s->can_rx_state != 0) {
        s->can_rx_state = 0;
        DB_PRINT("can receive\n");
    }
    return true;
}

/*
 * gem_update_int_status:
 * Raise or lower interrupt based on current status.
 */
static void gem_update_int_status(CadenceGEMState *s)
{
    int i;

    qemu_set_irq(s->irq[0], !!s->regs[GEM_ISR]);

    for (i = 1; i < s->num_priority_queues; ++i) {
        qemu_set_irq(s->irq[i], !!s->regs[GEM_INT_Q1_STATUS + i - 1]);
    }
}

/*
 * gem_receive_updatestats:
 * Increment receive statistics.
 */
static void gem_receive_updatestats(CadenceGEMState *s, const uint8_t *packet,
                                    unsigned bytes)
{
    uint64_t octets;

    /* Total octets (bytes) received */
    octets = ((uint64_t)(s->regs[GEM_OCTRXLO]) << 32) |
             s->regs[GEM_OCTRXHI];
    octets += bytes;
    s->regs[GEM_OCTRXLO] = octets >> 32;
    s->regs[GEM_OCTRXHI] = octets;

    /* Error-free Frames received */
    s->regs[GEM_RXCNT]++;

    /* Error-free Broadcast Frames counter */
    if (!memcmp(packet, broadcast_addr, 6)) {
        s->regs[GEM_RXBROADCNT]++;
    }

    /* Error-free Multicast Frames counter */
    if (packet[0] == 0x01) {
        s->regs[GEM_RXMULTICNT]++;
    }

    if (bytes <= 64) {
        s->regs[GEM_RX64CNT]++;
    } else if (bytes <= 127) {
        s->regs[GEM_RX65CNT]++;
    } else if (bytes <= 255) {
        s->regs[GEM_RX128CNT]++;
    } else if (bytes <= 511) {
        s->regs[GEM_RX256CNT]++;
    } else if (bytes <= 1023) {
        s->regs[GEM_RX512CNT]++;
    } else if (bytes <= 1518) {
        s->regs[GEM_RX1024CNT]++;
    } else {
        s->regs[GEM_RX1519CNT]++;
    }
}

/*
 * Get the MAC Address bit from the specified position
 */
static unsigned get_bit(const uint8_t *mac, unsigned bit)
{
    unsigned byte;

    byte = mac[bit / 8];
    byte >>= (bit & 0x7);
    byte &= 1;

    return byte;
}

/*
 * Calculate a GEM MAC Address hash index
 */
static unsigned calc_mac_hash(const uint8_t *mac)
{
    int index_bit, mac_bit;
    unsigned hash_index;

    hash_index = 0;
    mac_bit = 5;
    for (index_bit = 5; index_bit >= 0; index_bit--) {
        hash_index |= (get_bit(mac,  mac_bit) ^
                               get_bit(mac, mac_bit + 6) ^
                               get_bit(mac, mac_bit + 12) ^
                               get_bit(mac, mac_bit + 18) ^
                               get_bit(mac, mac_bit + 24) ^
                               get_bit(mac, mac_bit + 30) ^
                               get_bit(mac, mac_bit + 36) ^
                               get_bit(mac, mac_bit + 42)) << index_bit;
        mac_bit--;
    }

    return hash_index;
}

/*
 * gem_mac_address_filter:
 * Accept or reject this destination address?
 * Returns:
 * GEM_RX_REJECT: reject
 * >= 0: Specific address accept (which matched SAR is returned)
 * others for various other modes of accept:
 * GEM_RM_PROMISCUOUS_ACCEPT, GEM_RX_BROADCAST_ACCEPT,
 * GEM_RX_MULTICAST_HASH_ACCEPT or GEM_RX_UNICAST_HASH_ACCEPT
 */
static int gem_mac_address_filter(CadenceGEMState *s, const uint8_t *packet)
{
    uint8_t *gem_spaddr;
    int i, is_mc;

    /* Promiscuous mode? */
    if (s->regs[GEM_NWCFG] & GEM_NWCFG_PROMISC) {
        return GEM_RX_PROMISCUOUS_ACCEPT;
    }

    if (!memcmp(packet, broadcast_addr, 6)) {
        /* Reject broadcast packets? */
        if (s->regs[GEM_NWCFG] & GEM_NWCFG_BCAST_REJ) {
            return GEM_RX_REJECT;
        }
        return GEM_RX_BROADCAST_ACCEPT;
    }

    /* Accept packets -w- hash match? */
    is_mc = is_multicast_ether_addr(packet);
    if ((is_mc && (s->regs[GEM_NWCFG] & GEM_NWCFG_MCAST_HASH)) ||
        (!is_mc && (s->regs[GEM_NWCFG] & GEM_NWCFG_UCAST_HASH))) {
        uint64_t buckets;
        unsigned hash_index;

        hash_index = calc_mac_hash(packet);
        buckets = ((uint64_t)s->regs[GEM_HASHHI] << 32) | s->regs[GEM_HASHLO];
        if ((buckets >> hash_index) & 1) {
            return is_mc ? GEM_RX_MULTICAST_HASH_ACCEPT
                         : GEM_RX_UNICAST_HASH_ACCEPT;
        }
    }

    /* Check all 4 specific addresses */
    gem_spaddr = (uint8_t *)&(s->regs[GEM_SPADDR1LO]);
    for (i = 3; i >= 0; i--) {
        if (s->sar_active[i] && !memcmp(packet, gem_spaddr + 8 * i, 6)) {
            return GEM_RX_SAR_ACCEPT + i;
        }
    }

    /* No address match; reject the packet */
    return GEM_RX_REJECT;
}

/* Figure out which queue the received data should be sent to */
static int get_queue_from_screen(CadenceGEMState *s, uint8_t *rxbuf_ptr,
                                 unsigned rxbufsize)
{
    uint32_t reg;
    bool matched, mismatched;
    int i, j;

    for (i = 0; i < s->num_type1_screeners; i++) {
        reg = s->regs[GEM_SCREENING_TYPE1_REGISTER_0 + i];
        matched = false;
        mismatched = false;

        /* Screening is based on UDP Port */
        if (reg & GEM_ST1R_UDP_PORT_MATCH_ENABLE) {
            uint16_t udp_port = rxbuf_ptr[14 + 22] << 8 | rxbuf_ptr[14 + 23];
            if (udp_port == extract32(reg, GEM_ST1R_UDP_PORT_MATCH_SHIFT,
                                           GEM_ST1R_UDP_PORT_MATCH_WIDTH)) {
                matched = true;
            } else {
                mismatched = true;
            }
        }

        /* Screening is based on DS/TC */
        if (reg & GEM_ST1R_DSTC_ENABLE) {
            uint8_t dscp = rxbuf_ptr[14 + 1];
            if (dscp == extract32(reg, GEM_ST1R_DSTC_MATCH_SHIFT,
                                       GEM_ST1R_DSTC_MATCH_WIDTH)) {
                matched = true;
            } else {
                mismatched = true;
            }
        }

        if (matched && !mismatched) {
            return extract32(reg, GEM_ST1R_QUEUE_SHIFT, GEM_ST1R_QUEUE_WIDTH);
        }
    }

    for (i = 0; i < s->num_type2_screeners; i++) {
        reg = s->regs[GEM_SCREENING_TYPE2_REGISTER_0 + i];
        matched = false;
        mismatched = false;

        if (reg & GEM_ST2R_ETHERTYPE_ENABLE) {
            uint16_t type = rxbuf_ptr[12] << 8 | rxbuf_ptr[13];
            int et_idx = extract32(reg, GEM_ST2R_ETHERTYPE_INDEX_SHIFT,
                                        GEM_ST2R_ETHERTYPE_INDEX_WIDTH);

            if (et_idx > s->num_type2_screeners) {
                qemu_log_mask(LOG_GUEST_ERROR, "Out of range ethertype "
                              "register index: %d\n", et_idx);
            }
            if (type == s->regs[GEM_SCREENING_TYPE2_ETHERTYPE_REG_0 +
                                et_idx]) {
                matched = true;
            } else {
                mismatched = true;
            }
        }

        /* Compare A, B, C */
        for (j = 0; j < 3; j++) {
            uint32_t cr0, cr1, mask;
            uint16_t rx_cmp;
            int offset;
            int cr_idx = extract32(reg, GEM_ST2R_COMPARE_A_SHIFT + j * 6,
                                        GEM_ST2R_COMPARE_WIDTH);

            if (!(reg & (GEM_ST2R_COMPARE_A_ENABLE << (j * 6)))) {
                continue;
            }
            if (cr_idx > s->num_type2_screeners) {
                qemu_log_mask(LOG_GUEST_ERROR, "Out of range compare "
                              "register index: %d\n", cr_idx);
            }

            cr0 = s->regs[GEM_TYPE2_COMPARE_0_WORD_0 + cr_idx * 2];
            cr1 = s->regs[GEM_TYPE2_COMPARE_0_WORD_0 + cr_idx * 2 + 1];
            offset = extract32(cr1, GEM_T2CW1_OFFSET_VALUE_SHIFT,
                                    GEM_T2CW1_OFFSET_VALUE_WIDTH);

            switch (extract32(cr1, GEM_T2CW1_COMPARE_OFFSET_SHIFT,
                                   GEM_T2CW1_COMPARE_OFFSET_WIDTH)) {
            case 3: /* Skip UDP header */
                qemu_log_mask(LOG_UNIMP, "TCP compare offsets"
                              "unimplemented - assuming UDP\n");
                offset += 8;
                /* Fallthrough */
            case 2: /* skip the IP header */
                offset += 20;
                /* Fallthrough */
            case 1: /* Count from after the ethertype */
                offset += 14;
                break;
            case 0:
                /* Offset from start of frame */
                break;
            }

            rx_cmp = rxbuf_ptr[offset] << 8 | rxbuf_ptr[offset];
            mask = extract32(cr0, 0, 16);

            if ((rx_cmp & mask) == (extract32(cr0, 16, 16) & mask)) {
                matched = true;
            } else {
                mismatched = true;
            }
        }

        if (matched && !mismatched) {
            return extract32(reg, GEM_ST2R_QUEUE_SHIFT, GEM_ST2R_QUEUE_WIDTH);
        }
    }

    /* We made it here, assume it's queue 0 */
    return 0;
}

static uint32_t gem_get_queue_base_addr(CadenceGEMState *s, bool tx, int q)
{
    uint32_t base_addr = 0;

    switch (q) {
    case 0:
        base_addr = s->regs[tx ? GEM_TXQBASE : GEM_RXQBASE];
        break;
    case 1 ... (MAX_PRIORITY_QUEUES - 1):
        base_addr = s->regs[(tx ? GEM_TRANSMIT_Q1_PTR :
                                 GEM_RECEIVE_Q1_PTR) + q - 1];
        break;
    default:
        g_assert_not_reached();
    };

    return base_addr;
}

static hwaddr gem_get_desc_addr(CadenceGEMState *s, bool tx, int q)
{
    hwaddr desc_addr = 0;

    if (s->regs[GEM_DMACFG] & GEM_DMACFG_ADDR_64B) {
        desc_addr = s->regs[tx ? GEM_TBQPH : GEM_RBQPH];
    }
    desc_addr <<= 32;
    desc_addr |= tx ? s->tx_desc_addr[q] : s->rx_desc_addr[q];
    return desc_addr;
}

static hwaddr gem_get_tx_desc_addr(CadenceGEMState *s, int q)
{
    return gem_get_desc_addr(s, true, q);
}

static hwaddr gem_get_rx_desc_addr(CadenceGEMState *s, int q)
{
    return gem_get_desc_addr(s, false, q);
}

static void gem_get_rx_desc(CadenceGEMState *s, int q)
{
    hwaddr desc_addr = gem_get_rx_desc_addr(s, q);

    DB_PRINT("read descriptor 0x%" HWADDR_PRIx "\n", desc_addr);

    /* read current descriptor */
    address_space_read(&s->dma_as, desc_addr, *s->attr,
                     (uint8_t *)s->rx_desc[q],
                     sizeof(uint32_t) * gem_get_desc_len(s, true));

    /* Descriptor owned by software ? */
    if (rx_desc_get_ownership(s->rx_desc[q]) == 1) {
        DB_PRINT("descriptor 0x%" HWADDR_PRIx " owned by sw.\n", desc_addr);
        s->regs[GEM_RXSTATUS] |= GEM_RXSTATUS_NOBUF;
        if (q == 0) {
            s->regs[GEM_ISR] |= GEM_INT_RXUSED & ~(s->regs[GEM_IMR]);
        } else {
            s->regs[GEM_INT_Q1_STATUS + q - 1] |= GEM_INT_RXUSED &
                                          ~(s->regs[GEM_INT_Q1_MASK + q - 1]);
        }

        /* Handle interrupt consequences */
        gem_update_int_status(s);
    }
}

/*
 * gem_receive:
 * Fit a packet handed to us by QEMU into the receive descriptor ring.
 */
static ssize_t gem_receive(NetClientState *nc, const uint8_t *buf, size_t size)
{
    CadenceGEMState *s;
    unsigned   rxbufsize, bytes_to_copy;
    unsigned   rxbuf_offset;
    uint8_t    rxbuf[2048];
    uint8_t   *rxbuf_ptr;
    bool first_desc = true;
    int maf;
    int q = 0;

    s = qemu_get_nic_opaque(nc);

    /* Is this destination MAC address "for us" ? */
    maf = gem_mac_address_filter(s, buf);
    if (maf == GEM_RX_REJECT) {
        return size;  /* no, drop siliently b/c it's not an error */
    }

    /* Discard packets with receive length error enabled ? */
    if (s->regs[GEM_NWCFG] & GEM_NWCFG_LERR_DISC) {
        unsigned type_len;

        /* Fish the ethertype / length field out of the RX packet */
        type_len = buf[12] << 8 | buf[13];
        /* It is a length field, not an ethertype */
        if (type_len < 0x600) {
            if (size < type_len) {
                /* discard */
                return -1;
            }
        }
    }

    /*
     * Determine configured receive buffer offset (probably 0)
     */
    rxbuf_offset = (s->regs[GEM_NWCFG] & GEM_NWCFG_BUFF_OFST_M) >>
                   GEM_NWCFG_BUFF_OFST_S;

    /* The configure size of each receive buffer.  Determines how many
     * buffers needed to hold this packet.
     */
    rxbufsize = ((s->regs[GEM_DMACFG] & GEM_DMACFG_RBUFSZ_M) >>
                 GEM_DMACFG_RBUFSZ_S) * GEM_DMACFG_RBUFSZ_MUL;
    bytes_to_copy = size;

    /* Hardware allows a zero value here but warns against it. To avoid QEMU
     * indefinite loops we enforce a minimum value here
     */
    if (rxbufsize < GEM_DMACFG_RBUFSZ_MUL) {
        rxbufsize = GEM_DMACFG_RBUFSZ_MUL;
    }

    /* Pad to minimum length. Assume FCS field is stripped, logic
     * below will increment it to the real minimum of 64 when
     * not FCS stripping
     */
    if (size < 60) {
        size = 60;
    }

    /* Strip of FCS field ? (usually yes) */
    if (s->regs[GEM_NWCFG] & GEM_NWCFG_STRIP_FCS) {
        rxbuf_ptr = (void *)buf;
    } else {
        unsigned crc_val;

        if (size > sizeof(rxbuf) - sizeof(crc_val)) {
            size = sizeof(rxbuf) - sizeof(crc_val);
        }
        bytes_to_copy = size;
        /* The application wants the FCS field, which QEMU does not provide.
         * We must try and calculate one.
         */

        memcpy(rxbuf, buf, size);
        memset(rxbuf + size, 0, sizeof(rxbuf) - size);
        rxbuf_ptr = rxbuf;
        crc_val = cpu_to_le32(crc32(0, rxbuf, MAX(size, 60)));
        memcpy(rxbuf + size, &crc_val, sizeof(crc_val));

        bytes_to_copy += 4;
        size += 4;
    }

    DB_PRINT("config bufsize: %d packet size: %ld\n", rxbufsize, size);

    /* Find which queue we are targeting */
    q = get_queue_from_screen(s, rxbuf_ptr, rxbufsize);

    while (bytes_to_copy) {
        hwaddr desc_addr;

        /* Do nothing if receive is not enabled. */
        if (!gem_can_receive(nc)) {
            return -1;
        }

        DB_PRINT("copy %u bytes to 0x%" PRIx64 "\n",
                 MIN(bytes_to_copy, rxbufsize),
                 rx_desc_get_buffer(s, s->rx_desc[q]));

        /* Copy packet data to emulated DMA buffer */
        address_space_write(&s->dma_as, rx_desc_get_buffer(s, s->rx_desc[q]) +
                                                                  rxbuf_offset,
                            *s->attr, rxbuf_ptr,
                            MIN(bytes_to_copy, rxbufsize));
        rxbuf_ptr += MIN(bytes_to_copy, rxbufsize);
        bytes_to_copy -= MIN(bytes_to_copy, rxbufsize);

        rx_desc_clear_control(s->rx_desc[q]);

        /* Update the descriptor.  */
        if (first_desc) {
            rx_desc_set_sof(s->rx_desc[q]);
            first_desc = false;
        }
        if (bytes_to_copy == 0) {
            rx_desc_set_eof(s->rx_desc[q]);
            rx_desc_set_length(s->rx_desc[q], size);
        }
        rx_desc_set_ownership(s->rx_desc[q]);

        switch (maf) {
        case GEM_RX_PROMISCUOUS_ACCEPT:
            break;
        case GEM_RX_BROADCAST_ACCEPT:
            rx_desc_set_broadcast(s->rx_desc[q]);
            break;
        case GEM_RX_UNICAST_HASH_ACCEPT:
            rx_desc_set_unicast_hash(s->rx_desc[q]);
            break;
        case GEM_RX_MULTICAST_HASH_ACCEPT:
            rx_desc_set_multicast_hash(s->rx_desc[q]);
            break;
        case GEM_RX_REJECT:
            abort();
        default: /* SAR */
            rx_desc_set_sar(s->rx_desc[q], maf);
        }

        /* Descriptor write-back.  */
        desc_addr = gem_get_rx_desc_addr(s, q);
        address_space_write(&s->dma_as, desc_addr,
                            *s->attr,
                            (uint8_t *)s->rx_desc[q],
                            sizeof(uint32_t) * gem_get_desc_len(s, true));

        /* Next descriptor */
        if (rx_desc_get_wrap(s->rx_desc[q])) {
            DB_PRINT("wrapping RX descriptor list\n");
            s->rx_desc_addr[q] = gem_get_queue_base_addr(s, false, q);
        } else {
            DB_PRINT("incrementing RX descriptor list\n");
            s->rx_desc_addr[q] += 4 * gem_get_desc_len(s, true);
        }

        gem_get_rx_desc(s, q);
    }

    /* Count it */
    gem_receive_updatestats(s, buf, size);

    s->regs[GEM_RXSTATUS] |= GEM_RXSTATUS_FRMRCVD;
    if (q == 0) {
        s->regs[GEM_ISR] |= GEM_INT_RXCMPL & ~(s->regs[GEM_IMR]);
    } else {
        s->regs[GEM_INT_Q1_STATUS + q - 1] |= GEM_INT_RXCMPL &
                                      ~(s->regs[GEM_INT_Q1_MASK + q - 1]);
    }
    /* Handle interrupt consequences */
    gem_update_int_status(s);

    return size;
}

/*
 * gem_transmit_updatestats:
 * Increment transmit statistics.
 */
static void gem_transmit_updatestats(CadenceGEMState *s, const uint8_t *packet,
                                     unsigned bytes)
{
    uint64_t octets;

    /* Total octets (bytes) transmitted */
    octets = ((uint64_t)(s->regs[GEM_OCTTXLO]) << 32) |
             s->regs[GEM_OCTTXHI];
    octets += bytes;
    s->regs[GEM_OCTTXLO] = octets >> 32;
    s->regs[GEM_OCTTXHI] = octets;

    /* Error-free Frames transmitted */
    s->regs[GEM_TXCNT]++;

    /* Error-free Broadcast Frames counter */
    if (!memcmp(packet, broadcast_addr, 6)) {
        s->regs[GEM_TXBCNT]++;
    }

    /* Error-free Multicast Frames counter */
    if (packet[0] == 0x01) {
        s->regs[GEM_TXMCNT]++;
    }

    if (bytes <= 64) {
        s->regs[GEM_TX64CNT]++;
    } else if (bytes <= 127) {
        s->regs[GEM_TX65CNT]++;
    } else if (bytes <= 255) {
        s->regs[GEM_TX128CNT]++;
    } else if (bytes <= 511) {
        s->regs[GEM_TX256CNT]++;
    } else if (bytes <= 1023) {
        s->regs[GEM_TX512CNT]++;
    } else if (bytes <= 1518) {
        s->regs[GEM_TX1024CNT]++;
    } else {
        s->regs[GEM_TX1519CNT]++;
    }
}

/*
 * gem_transmit:
 * Fish packets out of the descriptor ring and feed them to QEMU
 */
static void gem_transmit(CadenceGEMState *s)
{
    uint32_t desc[DESC_MAX_NUM_WORDS];
    hwaddr packet_desc_addr;
    uint8_t     tx_packet[10240];
    uint8_t     *p;
    unsigned    total_bytes;
    int q = 0;

    /* Do nothing if transmit is not enabled. */
    if (!(s->regs[GEM_NWCTRL] & GEM_NWCTRL_TXENA)) {
        return;
    }

    DB_PRINT("\n");

    /* The packet we will hand off to QEMU.
     * Packets scattered across multiple descriptors are gathered to this
     * one contiguous buffer first.
     */
    p = tx_packet;
    total_bytes = 0;

    for (q = s->num_priority_queues - 1; q >= 0; q--) {
        /* read current descriptor */
        packet_desc_addr = gem_get_tx_desc_addr(s, q);

        DB_PRINT("read descriptor 0x%" HWADDR_PRIx "\n", packet_desc_addr);
        address_space_read(&s->dma_as, packet_desc_addr,
                           *s->attr, (uint8_t *)desc,
                           sizeof(uint32_t) * gem_get_desc_len(s, false));
        /* Handle all descriptors owned by hardware */
        while (tx_desc_get_used(desc) == 0) {

            /* Do nothing if transmit is not enabled. */
            if (!(s->regs[GEM_NWCTRL] & GEM_NWCTRL_TXENA)) {
                return;
            }
            print_gem_tx_desc(desc, q);

            /* The real hardware would eat this (and possibly crash).
             * For QEMU let's lend a helping hand.
             */
            if ((tx_desc_get_buffer(s, desc) == 0) ||
                (tx_desc_get_length(desc) == 0)) {
                DB_PRINT("Invalid TX descriptor @ 0x%" HWADDR_PRIx "\n",
                         packet_desc_addr);
                break;
            }

            if (tx_desc_get_length(desc) > sizeof(tx_packet) -
                                               (p - tx_packet)) {
                DB_PRINT("TX descriptor @ 0x%" HWADDR_PRIx \
                         " too large: size 0x%x space 0x%zx\n",
                         packet_desc_addr, tx_desc_get_length(desc),
                         sizeof(tx_packet) - (p - tx_packet));
                break;
            }

            /* Gather this fragment of the packet from "dma memory" to our
             * contig buffer.
             */
            address_space_read(&s->dma_as, tx_desc_get_buffer(s, desc),
                               *s->attr,
                               p, tx_desc_get_length(desc));
            p += tx_desc_get_length(desc);
            total_bytes += tx_desc_get_length(desc);

            /* Last descriptor for this packet; hand the whole thing off */
            if (tx_desc_get_last(desc)) {
                uint32_t desc_first[DESC_MAX_NUM_WORDS];
                hwaddr desc_addr = gem_get_tx_desc_addr(s, q);

                /* Modify the 1st descriptor of this packet to be owned by
                 * the processor.
                 */
                address_space_read(&s->dma_as, desc_addr,
                                   *s->attr,
                                   (uint8_t *)desc_first,
                                   sizeof(desc_first));
                tx_desc_set_used(desc_first);
                address_space_write(&s->dma_as, desc_addr,
                                   *s->attr,
                                   (uint8_t *)desc_first,
                                    sizeof(desc_first));
                /* Advance the hardware current descriptor past this packet */
                if (tx_desc_get_wrap(desc)) {
                    s->tx_desc_addr[q] = gem_get_queue_base_addr(s,
                                         true, q);
                } else {
                    s->tx_desc_addr[q] = (uint32_t)packet_desc_addr +
                                         4 * gem_get_desc_len(s, false);
                }
                DB_PRINT("TX descriptor next: 0x%08x\n", s->tx_desc_addr[q]);

                s->regs[GEM_TXSTATUS] |= GEM_TXSTATUS_TXCMPL;
                if (q == 0) {
                    s->regs[GEM_ISR] |= GEM_INT_TXCMPL & ~(s->regs[GEM_IMR]);
                } else {
                /* Update queue interrupt status */
                    s->regs[GEM_INT_Q1_STATUS + q - 1] |=
                            GEM_INT_TXCMPL & ~s->regs[GEM_INT_Q1_MASK + q - 1];
                }

                /* Handle interrupt consequences */
                gem_update_int_status(s);

                /* Is checksum offload enabled? */
                if (s->regs[GEM_DMACFG] & GEM_DMACFG_TXCSUM_OFFL) {
                    net_checksum_calculate(tx_packet, total_bytes);
                }

                /* Update MAC statistics */
                gem_transmit_updatestats(s, tx_packet, total_bytes);

                /* Send the packet somewhere */
                if (s->phy_loop || (s->regs[GEM_NWCTRL] &
                                    GEM_NWCTRL_LOCALLOOP)) {
                    gem_receive(qemu_get_queue(s->nic), tx_packet,
                                total_bytes);
                } else {
                    qemu_send_packet(qemu_get_queue(s->nic), tx_packet,
                                     total_bytes);
                }

                /* Prepare for next packet */
                p = tx_packet;
                total_bytes = 0;
            }

            /* read next descriptor */
            if (tx_desc_get_wrap(desc)) {
<<<<<<< HEAD
                packet_desc_addr = 0;
                if (s->regs[GEM_DMACFG] & GEM_DMACFG_ADDR_64B) {
                    packet_desc_addr = s->regs[GEM_TBQPH];
                    packet_desc_addr <<= 32;
                }
                packet_desc_addr |= gem_get_queue_base_addr(s, true, q);
=======
                tx_desc_set_last(desc);

                if (s->regs[GEM_DMACFG] & GEM_DMACFG_ADDR_64B) {
                    packet_desc_addr = s->regs[GEM_TBQPH];
                    packet_desc_addr <<= 32;
                } else {
                    packet_desc_addr = 0;
                }
                packet_desc_addr |= s->regs[GEM_TXQBASE];
>>>>>>> c88f1ffc
            } else {
                packet_desc_addr += 4 * gem_get_desc_len(s, false);
            }
            DB_PRINT("read descriptor 0x%" HWADDR_PRIx "\n", packet_desc_addr);
            address_space_read(&s->dma_as, packet_desc_addr,
                               *s->attr, (uint8_t *)desc,
                               sizeof(uint32_t) * gem_get_desc_len(s, false));
        }

        if (tx_desc_get_used(desc)) {
            s->regs[GEM_TXSTATUS] |= GEM_TXSTATUS_USED;
            /* IRQ TXUSED is defined only for queue 0 */
            if (q == 0) {
                s->regs[GEM_ISR] |= GEM_INT_TXUSED & ~(s->regs[GEM_IMR]);
            }
            gem_update_int_status(s);
        }
    }
}

static void gem_phy_reset(CadenceGEMState *s)
{
    memset(&s->phy_regs[0], 0, sizeof(s->phy_regs));
    s->phy_regs[PHY_REG_CONTROL] = 0x1140;
    s->phy_regs[PHY_REG_STATUS] = 0x7969;
    s->phy_regs[PHY_REG_PHYID1] = 0x0141;
    s->phy_regs[PHY_REG_PHYID2] = 0x0CC2;
    s->phy_regs[PHY_REG_ANEGADV] = 0x01E1;
    s->phy_regs[PHY_REG_LINKPABIL] = 0xCDE1;
    s->phy_regs[PHY_REG_ANEGEXP] = 0x000F;
    s->phy_regs[PHY_REG_NEXTP] = 0x2001;
    s->phy_regs[PHY_REG_LINKPNEXTP] = 0x40E6;
    s->phy_regs[PHY_REG_100BTCTRL] = 0x0300;
    s->phy_regs[PHY_REG_1000BTSTAT] = 0x7C00;
    s->phy_regs[PHY_REG_EXTSTAT] = 0x3000;
    s->phy_regs[PHY_REG_PHYSPCFC_CTL] = 0x0078;
    s->phy_regs[PHY_REG_PHYSPCFC_ST] = 0x7C00;
    s->phy_regs[PHY_REG_EXT_PHYSPCFC_CTL] = 0x0C60;
    s->phy_regs[PHY_REG_LED] = 0x4100;
    s->phy_regs[PHY_REG_EXT_PHYSPCFC_CTL2] = 0x000A;
    s->phy_regs[PHY_REG_EXT_PHYSPCFC_ST] = 0x848B;

    phy_update_link(s);
}

static void gem_reset(DeviceState *d)
{
    int i;
    CadenceGEMState *s = CADENCE_GEM(d);
    const uint8_t *a;
    uint32_t queues_mask = 0;

    DB_PRINT("\n");

    /* Set post reset register values */
    memset(&s->regs[0], 0, sizeof(s->regs));
    s->regs[GEM_NWCFG] = 0x00080000;
    s->regs[GEM_NWSTATUS] = 0x00000006;
    s->regs[GEM_DMACFG] = 0x00020784;
    s->regs[GEM_IMR] = 0x07ffffff;
    s->regs[GEM_TXPAUSE] = 0x0000ffff;
    s->regs[GEM_TXPARTIALSF] = 0x000003ff;
    s->regs[GEM_RXPARTIALSF] = 0x000003ff;
    s->regs[GEM_MODID] = s->revision;
    s->regs[GEM_DESCONF] = 0x02D00111;
    s->regs[GEM_DESCONF2] = 0x2ab12800;
    s->regs[GEM_DESCONF5] = 0x002f2045;
    s->regs[GEM_DESCONF6] = GEM_DESCONF6_64B_MASK;
    s->regs[GEM_INT_Q1_MASK] = 0x00000CE6;

    if (s->num_priority_queues > 1) {
        queues_mask = MAKE_64BIT_MASK(1, s->num_priority_queues - 1);
        s->regs[GEM_DESCONF6] |= queues_mask;
    }

    /* Set MAC address */
    a = &s->conf.macaddr.a[0];
    s->regs[GEM_SPADDR1LO] = a[0] | (a[1] << 8) | (a[2] << 16) | (a[3] << 24);
    s->regs[GEM_SPADDR1HI] = a[4] | (a[5] << 8);

    for (i = 0; i < 4; i++) {
        s->sar_active[i] = false;
    }

    if (s->mdio) {
        phy_update_link(s);
    } else {
        gem_phy_reset(s);
    }

    gem_update_int_status(s);
}

static uint16_t gem_phy_read(CadenceGEMState *s, unsigned reg_num)
{
    DB_PRINT("reg: %d value: 0x%04x\n", reg_num, s->phy_regs[reg_num]);

    assert(!s->mdio);

    return s->phy_regs[reg_num];
}

static void gem_phy_write(CadenceGEMState *s, unsigned reg_num, uint16_t val)
{
    DB_PRINT("reg: %d value: 0x%04x\n", reg_num, val);

    assert(!s->mdio);

    switch (reg_num) {
    case PHY_REG_CONTROL:
        if (val & PHY_REG_CONTROL_RST) {
            /* Phy reset */
            gem_phy_reset(s);
            val &= ~(PHY_REG_CONTROL_RST | PHY_REG_CONTROL_LOOP);
            s->phy_loop = 0;
        }
        if (val & PHY_REG_CONTROL_ANEG) {
            /* Complete autonegotiation immediately */
            val &= ~(PHY_REG_CONTROL_ANEG | PHY_REG_CONTROL_ANRESTART);
            s->phy_regs[PHY_REG_STATUS] |= PHY_REG_STATUS_ANEGCMPL;
        }
        if (val & PHY_REG_CONTROL_LOOP) {
            DB_PRINT("PHY placed in loopback\n");
            s->phy_loop = 1;
        } else {
            s->phy_loop = 0;
        }
        break;
    }
    s->phy_regs[reg_num] = val;
}

static void gem_phy_loopback_setup(CadenceGEMState *s, unsigned reg_num,
                                   uint16_t val)
{
    assert(s->mdio);

    switch (reg_num) {
    case PHY_REG_CONTROL:
        if (val & PHY_REG_CONTROL_RST) {
            /* Phy reset */
            s->phy_loop = 0;
        }
        if (val & PHY_REG_CONTROL_LOOP) {
            DB_PRINT("PHY placed in loopback\n");
            s->phy_loop = 1;
        } else {
            s->phy_loop = 0;
        }
        break;
    }
}

/*
 * gem_read32:
 * Read a GEM register.
 */
static uint64_t gem_read(void *opaque, hwaddr offset, unsigned size)
{
    CadenceGEMState *s;
    uint32_t retval;
    s = (CadenceGEMState *)opaque;

    offset >>= 2;
    retval = s->regs[offset];

    DB_PRINT("offset: 0x%04x read: 0x%08x\n", (unsigned)offset*4, retval);

    switch (offset) {
    case GEM_ISR:
        DB_PRINT("lowering irqs on ISR read\n");
        /* The interrupts get updated at the end of the function. */
        break;
    case GEM_PHYMNTNC:
        if (retval & GEM_PHYMNTNC_OP_R) {
            uint32_t phy_addr, reg_num;

            phy_addr = (retval & GEM_PHYMNTNC_ADDR) >> GEM_PHYMNTNC_ADDR_SHFT;
            if (s->mdio) {
                reg_num = (retval & GEM_PHYMNTNC_REG) >> GEM_PHYMNTNC_REG_SHIFT;
                retval &= 0xFFFF0000;
                retval |= s->mdio->read(s->mdio, phy_addr, reg_num);
            } else if (phy_addr == BOARD_PHY_ADDRESS || phy_addr == 0) {
                reg_num = (retval & GEM_PHYMNTNC_REG) >> GEM_PHYMNTNC_REG_SHIFT;
                retval &= 0xFFFF0000;
                retval |= gem_phy_read(s, reg_num);
            } else {
                retval |= 0xFFFF; /* No device at this address */
            }
        }
        break;
    }

    /* Squash read to clear bits */
    s->regs[offset] &= ~(s->regs_rtc[offset]);

    /* Do not provide write only bits */
    retval &= ~(s->regs_wo[offset]);

    DB_PRINT("0x%08x\n", retval);
    gem_update_int_status(s);
    return retval;
}

/*
 * gem_write32:
 * Write a GEM register.
 */
static void gem_write(void *opaque, hwaddr offset, uint64_t val,
        unsigned size)
{
    CadenceGEMState *s = (CadenceGEMState *)opaque;
    uint32_t readonly;
    int i;

    DB_PRINT("offset: 0x%04x write: 0x%08x ", (unsigned)offset, (unsigned)val);
    offset >>= 2;

    /* Squash bits which are read only in write value */
    val &= ~(s->regs_ro[offset]);
    /* Preserve (only) bits which are read only and wtc in register */
    readonly = s->regs[offset] & (s->regs_ro[offset] | s->regs_w1c[offset]);

    /* Copy register write to backing store */
    s->regs[offset] = (val & ~s->regs_w1c[offset]) | readonly;

    /* do w1c */
    s->regs[offset] &= ~(s->regs_w1c[offset] & val);

    /* Handle register write side effects */
    switch (offset) {
    case GEM_NWCTRL:
        if (val & GEM_NWCTRL_RXENA) {
            for (i = 0; i < s->num_priority_queues; ++i) {
                gem_get_rx_desc(s, i);
            }
        }
        if (val & GEM_NWCTRL_TXSTART) {
            gem_transmit(s);
        }
        if (!(val & GEM_NWCTRL_TXENA)) {
            /* Reset to start of Q when transmit disabled. */
            for (i = 0; i < s->num_priority_queues; i++) {
                s->tx_desc_addr[i] = gem_get_queue_base_addr(s, true, i);
            }
        }
        if (gem_can_receive(qemu_get_queue(s->nic))) {
            qemu_flush_queued_packets(qemu_get_queue(s->nic));
        }
        break;

    case GEM_TXSTATUS:
        gem_update_int_status(s);
        break;
    case GEM_RXQBASE:
        s->rx_desc_addr[0] = val;
        break;
    case GEM_RECEIVE_Q1_PTR ... GEM_RECEIVE_Q7_PTR:
        s->rx_desc_addr[offset - GEM_RECEIVE_Q1_PTR + 1] = val;
        break;
    case GEM_TXQBASE:
        s->tx_desc_addr[0] = val;
        break;
    case GEM_TRANSMIT_Q1_PTR ... GEM_TRANSMIT_Q7_PTR:
        s->tx_desc_addr[offset - GEM_TRANSMIT_Q1_PTR + 1] = val;
        break;
    case GEM_RXSTATUS:
        gem_update_int_status(s);
        break;
    case GEM_IER:
        s->regs[GEM_IMR] &= ~val;
        gem_update_int_status(s);
        break;
    case GEM_INT_Q1_ENABLE ... GEM_INT_Q7_ENABLE:
        s->regs[GEM_INT_Q1_MASK + offset - GEM_INT_Q1_ENABLE] &= ~val;
        gem_update_int_status(s);
        break;
    case GEM_IDR:
        s->regs[GEM_IMR] |= val;
        gem_update_int_status(s);
        break;
    case GEM_INT_Q1_DISABLE ... GEM_INT_Q7_DISABLE:
        s->regs[GEM_INT_Q1_MASK + offset - GEM_INT_Q1_DISABLE] |= val;
        gem_update_int_status(s);
        break;
    case GEM_SPADDR1LO:
    case GEM_SPADDR2LO:
    case GEM_SPADDR3LO:
    case GEM_SPADDR4LO:
        s->sar_active[(offset - GEM_SPADDR1LO) / 2] = false;
        break;
    case GEM_SPADDR1HI:
    case GEM_SPADDR2HI:
    case GEM_SPADDR3HI:
    case GEM_SPADDR4HI:
        s->sar_active[(offset - GEM_SPADDR1HI) / 2] = true;
        break;
    case GEM_PHYMNTNC:
        if (val & GEM_PHYMNTNC_OP_W) {
            uint32_t phy_addr, reg_num;

            phy_addr = (val & GEM_PHYMNTNC_ADDR) >> GEM_PHYMNTNC_ADDR_SHFT;
            if (s->mdio) {
                reg_num = (val & GEM_PHYMNTNC_REG) >> GEM_PHYMNTNC_REG_SHIFT;
                gem_phy_loopback_setup(s, reg_num, val);
                s->mdio->write(s->mdio, phy_addr, reg_num, val);
            } else if (phy_addr == BOARD_PHY_ADDRESS || phy_addr == 0) {
                reg_num = (val & GEM_PHYMNTNC_REG) >> GEM_PHYMNTNC_REG_SHIFT;
                gem_phy_write(s, reg_num, val);
            }
        }
        break;
    }

    DB_PRINT("newval: 0x%08x\n", s->regs[offset]);
}

static const MemoryRegionOps gem_ops = {
    .read = gem_read,
    .write = gem_write,
    .endianness = DEVICE_LITTLE_ENDIAN,
};

static void gem_set_link(NetClientState *nc)
{
    CadenceGEMState *s = qemu_get_nic_opaque(nc);

    DB_PRINT("\n");
    phy_update_link(s);
    gem_update_int_status(s);
}

static NetClientInfo net_gem_info = {
    .type = NET_CLIENT_DRIVER_NIC,
    .size = sizeof(NICState),
    .can_receive = gem_can_receive,
    .receive = gem_receive,
    .link_status_changed = gem_set_link,
};

static void gem_realize(DeviceState *dev, Error **errp)
{
    CadenceGEMState *s = CADENCE_GEM(dev);
    int i;

    address_space_init(&s->dma_as,
                       s->dma_mr ? s->dma_mr : get_system_memory(), "dma");

    if (s->num_priority_queues == 0 ||
        s->num_priority_queues > MAX_PRIORITY_QUEUES) {
        error_setg(errp, "Invalid num-priority-queues value: %" PRIx8,
                   s->num_priority_queues);
        return;
    } else if (s->num_type1_screeners > MAX_TYPE1_SCREENERS) {
        error_setg(errp, "Invalid num-type1-screeners value: %" PRIx8,
                   s->num_type1_screeners);
        return;
    } else if (s->num_type2_screeners > MAX_TYPE2_SCREENERS) {
        error_setg(errp, "Invalid num-type2-screeners value: %" PRIx8,
                   s->num_type2_screeners);
        return;
    }

    for (i = 0; i < s->num_priority_queues; ++i) {
        sysbus_init_irq(SYS_BUS_DEVICE(dev), &s->irq[i]);
    }

    if (!s->attr) {
        s->attr = MEMORY_TRANSACTION_ATTR(
                      object_new(TYPE_MEMORY_TRANSACTION_ATTR));
    }

    qemu_macaddr_default_if_unset(&s->conf.macaddr);

    s->nic = qemu_new_nic(&net_gem_info, &s->conf,
                          object_get_typename(OBJECT(dev)), dev->id, s);
}

static void gem_init(Object *obj)
{
    CadenceGEMState *s = CADENCE_GEM(obj);
    DeviceState *dev = DEVICE(obj);

    DB_PRINT("\n");

    gem_init_register_masks(s);
    memory_region_init_io(&s->iomem, OBJECT(s), &gem_ops, s,
                          "enet", sizeof(s->regs));

    sysbus_init_mmio(SYS_BUS_DEVICE(dev), &s->iomem);

    object_property_add_link(obj, "dma", TYPE_MEMORY_REGION,
                             (Object **)&s->dma_mr,
                             qdev_prop_allow_set_link_before_realize,
                             OBJ_PROP_LINK_STRONG,
                             &error_abort);
    object_property_add_link(obj, "memattr", TYPE_MEMORY_TRANSACTION_ATTR,
                             (Object **)&s->attr,
                             qdev_prop_allow_set_link_before_realize,
                             OBJ_PROP_LINK_STRONG,
                             &error_abort);
    object_property_add_link(obj, "mdio", TYPE_MDIO, (Object **)&s->mdio,
                             qdev_prop_allow_set_link,
                             OBJ_PROP_LINK_STRONG,
                             &error_abort);
}

static const VMStateDescription vmstate_cadence_gem = {
    .name = "cadence_gem",
    .version_id = 4,
    .minimum_version_id = 4,
    .fields = (VMStateField[]) {
        VMSTATE_UINT32_ARRAY(regs, CadenceGEMState, CADENCE_GEM_MAXREG),
        VMSTATE_UINT8(phy_loop, CadenceGEMState),
        VMSTATE_UINT32_ARRAY(rx_desc_addr, CadenceGEMState,
                             MAX_PRIORITY_QUEUES),
        VMSTATE_UINT32_ARRAY(tx_desc_addr, CadenceGEMState,
                             MAX_PRIORITY_QUEUES),
        VMSTATE_BOOL_ARRAY(sar_active, CadenceGEMState, 4),
        VMSTATE_END_OF_LIST(),
    }
};

static Property gem_properties[] = {
    DEFINE_NIC_PROPERTIES(CadenceGEMState, conf),
    DEFINE_PROP_UINT32("revision", CadenceGEMState, revision,
                       GEM_MODID_VALUE),
    DEFINE_PROP_UINT8("num-priority-queues", CadenceGEMState,
                      num_priority_queues, 1),
    DEFINE_PROP_UINT8("num-type1-screeners", CadenceGEMState,
                      num_type1_screeners, 4),
    DEFINE_PROP_UINT8("num-type2-screeners", CadenceGEMState,
                      num_type2_screeners, 4),
    DEFINE_PROP_END_OF_LIST(),
};

static void gem_class_init(ObjectClass *klass, void *data)
{
    DeviceClass *dc = DEVICE_CLASS(klass);

    dc->realize = gem_realize;
    device_class_set_props(dc, gem_properties);
    dc->vmsd = &vmstate_cadence_gem;
    dc->reset = gem_reset;
}

static const TypeInfo gem_info = {
    .name  = TYPE_CADENCE_GEM,
    .parent = TYPE_SYS_BUS_DEVICE,
    .instance_size  = sizeof(CadenceGEMState),
    .instance_init = gem_init,
    .class_init = gem_class_init,
};

static void gem_register_types(void)
{
    type_register_static(&gem_info);
}

type_init(gem_register_types)<|MERGE_RESOLUTION|>--- conflicted
+++ resolved
@@ -1263,24 +1263,12 @@
 
             /* read next descriptor */
             if (tx_desc_get_wrap(desc)) {
-<<<<<<< HEAD
                 packet_desc_addr = 0;
                 if (s->regs[GEM_DMACFG] & GEM_DMACFG_ADDR_64B) {
                     packet_desc_addr = s->regs[GEM_TBQPH];
                     packet_desc_addr <<= 32;
                 }
                 packet_desc_addr |= gem_get_queue_base_addr(s, true, q);
-=======
-                tx_desc_set_last(desc);
-
-                if (s->regs[GEM_DMACFG] & GEM_DMACFG_ADDR_64B) {
-                    packet_desc_addr = s->regs[GEM_TBQPH];
-                    packet_desc_addr <<= 32;
-                } else {
-                    packet_desc_addr = 0;
-                }
-                packet_desc_addr |= s->regs[GEM_TXQBASE];
->>>>>>> c88f1ffc
             } else {
                 packet_desc_addr += 4 * gem_get_desc_len(s, false);
             }
