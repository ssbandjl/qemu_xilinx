--- conflicted
+++ resolved
@@ -55,20 +55,14 @@
 #define DPDMA_ADDR          0xfd4c0000
 #define DPDMA_IRQ           116
 
-<<<<<<< HEAD
+#define IPI_ADDR            0xFF300000
+#define IPI_IRQ             64
+
 #define RTC_ADDR            0xffa60000
 #define RTC_IRQ             26
 
-=======
-#define IPI_ADDR            0xFF300000
-#define IPI_IRQ             64
-
-#define RTC_ADDR            0xffa60000
-#define RTC_IRQ             26
-
 #define SDHCI_CAPABILITIES  0x280737ec6481 /* Datasheet: UG1085 (v1.7) */
 
->>>>>>> 82b2865e
 static const uint64_t gem_addr[XLNX_ZYNQMP_NUM_GEMS] = {
     0xFF0B0000, 0xFF0C0000, 0xFF0D0000, 0xFF0E0000,
 };
@@ -269,19 +263,6 @@
                               TYPE_XILINX_SPIPS);
     }
 
-<<<<<<< HEAD
-    object_initialize(&s->qspi, sizeof(s->qspi), TYPE_XLNX_ZYNQMP_QSPIPS);
-    qdev_set_parent_bus(DEVICE(&s->qspi), sysbus_get_default());
-
-    object_initialize(&s->dp, sizeof(s->dp), TYPE_XLNX_DP);
-    qdev_set_parent_bus(DEVICE(&s->dp), sysbus_get_default());
-
-    object_initialize(&s->dpdma, sizeof(s->dpdma), TYPE_XLNX_DPDMA);
-    qdev_set_parent_bus(DEVICE(&s->dpdma), sysbus_get_default());
-
-    object_initialize(&s->rtc, sizeof(s->rtc), TYPE_XLNX_ZYNQMP_RTC);
-    qdev_set_parent_bus(DEVICE(&s->rtc), sysbus_get_default());
-=======
     sysbus_init_child_obj(obj, "qspi", &s->qspi, sizeof(s->qspi),
                           TYPE_XLNX_ZYNQMP_QSPIPS);
 
@@ -305,7 +286,6 @@
         sysbus_init_child_obj(obj, "adma[*]", &s->adma[i], sizeof(s->adma[i]),
                               TYPE_XLNX_ZDMA);
     }
->>>>>>> 82b2865e
 }
 
 static void xlnx_zynqmp_realize(DeviceState *dev, Error **errp)
@@ -616,8 +596,6 @@
     sysbus_mmio_map(SYS_BUS_DEVICE(&s->dpdma), 0, DPDMA_ADDR);
     sysbus_connect_irq(SYS_BUS_DEVICE(&s->dpdma), 0, gic_spi[DPDMA_IRQ]);
 
-<<<<<<< HEAD
-=======
     object_property_set_bool(OBJECT(&s->ipi), true, "realized", &err);
     if (err) {
         error_propagate(errp, err);
@@ -626,7 +604,6 @@
     sysbus_mmio_map(SYS_BUS_DEVICE(&s->ipi), 0, IPI_ADDR);
     sysbus_connect_irq(SYS_BUS_DEVICE(&s->ipi), 0, gic_spi[IPI_IRQ]);
 
->>>>>>> 82b2865e
     object_property_set_bool(OBJECT(&s->rtc), true, "realized", &err);
     if (err) {
         error_propagate(errp, err);
@@ -634,8 +611,6 @@
     }
     sysbus_mmio_map(SYS_BUS_DEVICE(&s->rtc), 0, RTC_ADDR);
     sysbus_connect_irq(SYS_BUS_DEVICE(&s->rtc), 0, gic_spi[RTC_IRQ]);
-<<<<<<< HEAD
-=======
 
     for (i = 0; i < XLNX_ZYNQMP_NUM_GDMA_CH; i++) {
         object_property_set_uint(OBJECT(&s->gdma[i]), 128, "bus-width", &err);
@@ -661,7 +636,6 @@
         sysbus_connect_irq(SYS_BUS_DEVICE(&s->adma[i]), 0,
                            gic_spi[adma_ch_intr[i]]);
     }
->>>>>>> 82b2865e
 }
 
 static Property xlnx_zynqmp_props[] = {
