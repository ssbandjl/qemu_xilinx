--- conflicted
+++ resolved
@@ -8,10 +8,7 @@
  */
 
 #include "qemu/osdep.h"
-<<<<<<< HEAD
-=======
 #include "cpu.h"
->>>>>>> 7124ccf8
 #include "hw/hw.h"
 #include "hw/sysbus.h"
 #include "hw/arm/pxa.h"
