--- conflicted
+++ resolved
@@ -161,11 +161,7 @@
 {
     VirtIOPCIProxy *proxy = opaque;
 
-<<<<<<< HEAD
-    return !(proxy->flags & VIRTIO_PCI_FLAG_DISABLE_MODERN);
-=======
     return virtio_pci_modern(proxy);
->>>>>>> 7124ccf8
 }
 
 static const VMStateDescription vmstate_virtio_pci_modern_state = {
@@ -266,12 +262,6 @@
     return 0;
 }
 
-<<<<<<< HEAD
-#define QEMU_VIRTIO_PCI_QUEUE_MEM_MULT 0x1000
-
-static int virtio_pci_set_host_notifier_internal(VirtIOPCIProxy *proxy,
-                                                 int n, bool assign, bool set_handler)
-=======
 static bool virtio_pci_ioeventfd_enabled(DeviceState *d)
 {
     VirtIOPCIProxy *proxy = to_virtio_pci_proxy(d);
@@ -289,34 +279,20 @@
 
 static int virtio_pci_ioeventfd_assign(DeviceState *d, EventNotifier *notifier,
                                        int n, bool assign)
->>>>>>> 7124ccf8
 {
     VirtIOPCIProxy *proxy = to_virtio_pci_proxy(d);
     VirtIODevice *vdev = virtio_bus_get_device(&proxy->bus);
     VirtQueue *vq = virtio_get_queue(vdev, n);
-<<<<<<< HEAD
-    EventNotifier *notifier = virtio_queue_get_host_notifier(vq);
-    bool legacy = !(proxy->flags & VIRTIO_PCI_FLAG_DISABLE_LEGACY);
-    bool modern = !(proxy->flags & VIRTIO_PCI_FLAG_DISABLE_MODERN);
-=======
     bool legacy = virtio_pci_legacy(proxy);
     bool modern = virtio_pci_modern(proxy);
->>>>>>> 7124ccf8
     bool fast_mmio = kvm_ioeventfd_any_length_enabled();
     bool modern_pio = proxy->flags & VIRTIO_PCI_FLAG_MODERN_PIO_NOTIFY;
     MemoryRegion *modern_mr = &proxy->notify.mr;
     MemoryRegion *modern_notify_mr = &proxy->notify_pio.mr;
     MemoryRegion *legacy_mr = &proxy->bar;
-<<<<<<< HEAD
-    hwaddr modern_addr = QEMU_VIRTIO_PCI_QUEUE_MEM_MULT *
-                         virtio_get_queue_index(vq);
-    hwaddr legacy_addr = VIRTIO_PCI_QUEUE_NOTIFY;
-    int r = 0;
-=======
     hwaddr modern_addr = virtio_pci_queue_mem_mult(proxy) *
                          virtio_get_queue_index(vq);
     hwaddr legacy_addr = VIRTIO_PCI_QUEUE_NOTIFY;
->>>>>>> 7124ccf8
 
     if (assign) {
         if (modern) {
@@ -336,27 +312,6 @@
             memory_region_add_eventfd(legacy_mr, legacy_addr, 2,
                                       true, n, notifier);
         }
-<<<<<<< HEAD
-        virtio_queue_set_host_notifier_fd_handler(vq, true, set_handler);
-        if (modern) {
-            if (fast_mmio) {
-                memory_region_add_eventfd(modern_mr, modern_addr, 0,
-                                          false, n, notifier);
-            } else {
-                memory_region_add_eventfd(modern_mr, modern_addr, 2,
-                                          false, n, notifier);
-            }
-            if (modern_pio) {
-                memory_region_add_eventfd(modern_notify_mr, 0, 2,
-                                              true, n, notifier);
-            }
-        }
-        if (legacy) {
-            memory_region_add_eventfd(legacy_mr, legacy_addr, 2,
-                                      true, n, notifier);
-        }
-=======
->>>>>>> 7124ccf8
     } else {
         if (modern) {
             if (fast_mmio) {
@@ -375,79 +330,18 @@
             memory_region_del_eventfd(legacy_mr, legacy_addr, 2,
                                       true, n, notifier);
         }
-<<<<<<< HEAD
-        virtio_queue_set_host_notifier_fd_handler(vq, false, false);
-        event_notifier_cleanup(notifier);
-=======
->>>>>>> 7124ccf8
     }
     return 0;
 }
 
 static void virtio_pci_start_ioeventfd(VirtIOPCIProxy *proxy)
 {
-<<<<<<< HEAD
-    VirtIODevice *vdev = virtio_bus_get_device(&proxy->bus);
-    int n, r;
-
-    if (!(proxy->flags & VIRTIO_PCI_FLAG_USE_IOEVENTFD) ||
-        proxy->ioeventfd_disabled ||
-        proxy->ioeventfd_started) {
-        return;
-    }
-
-    for (n = 0; n < VIRTIO_QUEUE_MAX; n++) {
-        if (!virtio_queue_get_num(vdev, n)) {
-            continue;
-        }
-
-        r = virtio_pci_set_host_notifier_internal(proxy, n, true, true);
-        if (r < 0) {
-            goto assign_error;
-        }
-    }
-    proxy->ioeventfd_started = true;
-    return;
-
-assign_error:
-    while (--n >= 0) {
-        if (!virtio_queue_get_num(vdev, n)) {
-            continue;
-        }
-
-        r = virtio_pci_set_host_notifier_internal(proxy, n, false, false);
-        assert(r >= 0);
-    }
-    proxy->ioeventfd_started = false;
-    error_report("%s: failed. Fallback to a userspace (slower).", __func__);
-=======
     virtio_bus_start_ioeventfd(&proxy->bus);
->>>>>>> 7124ccf8
 }
 
 static void virtio_pci_stop_ioeventfd(VirtIOPCIProxy *proxy)
 {
-<<<<<<< HEAD
-    VirtIODevice *vdev = virtio_bus_get_device(&proxy->bus);
-    int r;
-    int n;
-
-    if (!proxy->ioeventfd_started) {
-        return;
-    }
-
-    for (n = 0; n < VIRTIO_QUEUE_MAX; n++) {
-        if (!virtio_queue_get_num(vdev, n)) {
-            continue;
-        }
-
-        r = virtio_pci_set_host_notifier_internal(proxy, n, false, false);
-        assert(r >= 0);
-    }
-    proxy->ioeventfd_started = false;
-=======
     virtio_bus_stop_ioeventfd(&proxy->bus);
->>>>>>> 7124ccf8
 }
 
 static void virtio_ioport_write(void *opaque, uint32_t addr, uint32_t val)
@@ -793,11 +687,7 @@
     int ret;
 
     if (irqfd->users == 0) {
-<<<<<<< HEAD
-        ret = kvm_irqchip_add_msi_route(kvm_state, msg, &proxy->pci_dev);
-=======
         ret = kvm_irqchip_add_msi_route(kvm_state, vector, &proxy->pci_dev);
->>>>>>> 7124ccf8
         if (ret < 0) {
             return ret;
         }
@@ -824,13 +714,7 @@
     VirtIODevice *vdev = virtio_bus_get_device(&proxy->bus);
     VirtQueue *vq = virtio_get_queue(vdev, queue_no);
     EventNotifier *n = virtio_queue_get_guest_notifier(vq);
-<<<<<<< HEAD
-    int ret;
-    ret = kvm_irqchip_add_irqfd_notifier_gsi(kvm_state, n, NULL, irqfd->virq);
-    return ret;
-=======
     return kvm_irqchip_add_irqfd_notifier_gsi(kvm_state, n, NULL, irqfd->virq);
->>>>>>> 7124ccf8
 }
 
 static void kvm_virtio_pci_irqfd_release(VirtIOPCIProxy *proxy,
@@ -1254,7 +1138,6 @@
  */
 
 static int virtio_pci_query_nvectors(DeviceState *d)
-<<<<<<< HEAD
 {
     VirtIOPCIProxy *proxy = VIRTIO_PCI(d);
 
@@ -1291,7 +1174,9 @@
         break;
     case VIRTIO_PCI_COMMON_DF:
         if (proxy->dfselect <= 1) {
-            val = (vdev->host_features & ~VIRTIO_LEGACY_FEATURES) >>
+            VirtioDeviceClass *vdc = VIRTIO_DEVICE_GET_CLASS(vdev);
+
+            val = (vdev->host_features & ~vdc->legacy_features) >>
                 (32 * proxy->dfselect);
         }
         break;
@@ -1469,7 +1354,8 @@
                                     uint64_t val, unsigned size)
 {
     VirtIODevice *vdev = opaque;
-    unsigned queue = addr / QEMU_VIRTIO_PCI_QUEUE_MEM_MULT;
+    VirtIOPCIProxy *proxy = VIRTIO_PCI(DEVICE(vdev)->parent_bus->parent);
+    unsigned queue = addr / virtio_pci_queue_mem_mult(proxy);
 
     if (queue < VIRTIO_QUEUE_MAX) {
         virtio_queue_notify(vdev, queue);
@@ -1492,9 +1378,7 @@
 {
     VirtIOPCIProxy *proxy = opaque;
     VirtIODevice *vdev = virtio_bus_get_device(&proxy->bus);
-    uint64_t val = vdev->isr;
-
-    vdev->isr = 0;
+    uint64_t val = atomic_xchg(&vdev->isr, 0);
     pci_irq_deassert(&proxy->pci_dev);
 
     return val;
@@ -1619,671 +1503,6 @@
                           &notify_pio_ops,
                           virtio_bus_get_device(&proxy->bus),
                           "virtio-pci-notify-pio",
-                          proxy->notify.size);
-}
-
-static void virtio_pci_modern_region_map(VirtIOPCIProxy *proxy,
-                                         VirtIOPCIRegion *region,
-                                         struct virtio_pci_cap *cap,
-                                         MemoryRegion *mr,
-                                         uint8_t bar)
-{
-    memory_region_add_subregion(mr, region->offset, &region->mr);
-
-    cap->cfg_type = region->type;
-    cap->bar = bar;
-    cap->offset = cpu_to_le32(region->offset);
-    cap->length = cpu_to_le32(region->size);
-    virtio_pci_add_mem_cap(proxy, cap);
-
-}
-
-static void virtio_pci_modern_mem_region_map(VirtIOPCIProxy *proxy,
-                                             VirtIOPCIRegion *region,
-                                             struct virtio_pci_cap *cap)
-{
-    virtio_pci_modern_region_map(proxy, region, cap,
-                                 &proxy->modern_bar, proxy->modern_mem_bar);
-}
-
-static void virtio_pci_modern_io_region_map(VirtIOPCIProxy *proxy,
-                                            VirtIOPCIRegion *region,
-                                            struct virtio_pci_cap *cap)
-{
-    virtio_pci_modern_region_map(proxy, region, cap,
-                                 &proxy->io_bar, proxy->modern_io_bar);
-}
-
-static void virtio_pci_modern_mem_region_unmap(VirtIOPCIProxy *proxy,
-                                               VirtIOPCIRegion *region)
-{
-    memory_region_del_subregion(&proxy->modern_bar,
-                                &region->mr);
-}
-
-static void virtio_pci_modern_io_region_unmap(VirtIOPCIProxy *proxy,
-                                              VirtIOPCIRegion *region)
-{
-    memory_region_del_subregion(&proxy->io_bar,
-                                &region->mr);
-}
-
-/* This is called by virtio-bus just after the device is plugged. */
-static void virtio_pci_device_plugged(DeviceState *d, Error **errp)
-{
-    VirtIOPCIProxy *proxy = VIRTIO_PCI(d);
-    VirtioBusState *bus = &proxy->bus;
-    bool legacy = !(proxy->flags & VIRTIO_PCI_FLAG_DISABLE_LEGACY);
-    bool modern = !(proxy->flags & VIRTIO_PCI_FLAG_DISABLE_MODERN);
-    bool modern_pio = proxy->flags & VIRTIO_PCI_FLAG_MODERN_PIO_NOTIFY;
-    uint8_t *config;
-    uint32_t size;
-    VirtIODevice *vdev = virtio_bus_get_device(&proxy->bus);
-
-    config = proxy->pci_dev.config;
-    if (proxy->class_code) {
-        pci_config_set_class(config, proxy->class_code);
-    }
-
-    if (legacy) {
-        /* legacy and transitional */
-        pci_set_word(config + PCI_SUBSYSTEM_VENDOR_ID,
-                     pci_get_word(config + PCI_VENDOR_ID));
-        pci_set_word(config + PCI_SUBSYSTEM_ID, virtio_bus_get_vdev_id(bus));
-    } else {
-        /* pure virtio-1.0 */
-        pci_set_word(config + PCI_VENDOR_ID,
-                     PCI_VENDOR_ID_REDHAT_QUMRANET);
-        pci_set_word(config + PCI_DEVICE_ID,
-                     0x1040 + virtio_bus_get_vdev_id(bus));
-        pci_config_set_revision(config, 1);
-    }
-    config[PCI_INTERRUPT_PIN] = 1;
-
-
-    if (modern) {
-        struct virtio_pci_cap cap = {
-            .cap_len = sizeof cap,
-        };
-        struct virtio_pci_notify_cap notify = {
-            .cap.cap_len = sizeof notify,
-            .notify_off_multiplier =
-                cpu_to_le32(QEMU_VIRTIO_PCI_QUEUE_MEM_MULT),
-        };
-        struct virtio_pci_cfg_cap cfg = {
-            .cap.cap_len = sizeof cfg,
-            .cap.cfg_type = VIRTIO_PCI_CAP_PCI_CFG,
-        };
-        struct virtio_pci_notify_cap notify_pio = {
-            .cap.cap_len = sizeof notify,
-            .notify_off_multiplier = cpu_to_le32(0x0),
-        };
-
-        struct virtio_pci_cfg_cap *cfg_mask;
-
-        virtio_add_feature(&vdev->host_features, VIRTIO_F_VERSION_1);
-        virtio_pci_modern_regions_init(proxy);
-
-        virtio_pci_modern_mem_region_map(proxy, &proxy->common, &cap);
-        virtio_pci_modern_mem_region_map(proxy, &proxy->isr, &cap);
-        virtio_pci_modern_mem_region_map(proxy, &proxy->device, &cap);
-        virtio_pci_modern_mem_region_map(proxy, &proxy->notify, &notify.cap);
-
-        if (modern_pio) {
-            memory_region_init(&proxy->io_bar, OBJECT(proxy),
-                               "virtio-pci-io", 0x4);
-
-            pci_register_bar(&proxy->pci_dev, proxy->modern_io_bar,
-                             PCI_BASE_ADDRESS_SPACE_IO, &proxy->io_bar);
-
-            virtio_pci_modern_io_region_map(proxy, &proxy->notify_pio,
-                                            &notify_pio.cap);
-        }
-
-        pci_register_bar(&proxy->pci_dev, proxy->modern_mem_bar,
-                         PCI_BASE_ADDRESS_SPACE_MEMORY |
-                         PCI_BASE_ADDRESS_MEM_PREFETCH |
-                         PCI_BASE_ADDRESS_MEM_TYPE_64,
-                         &proxy->modern_bar);
-
-        proxy->config_cap = virtio_pci_add_mem_cap(proxy, &cfg.cap);
-        cfg_mask = (void *)(proxy->pci_dev.wmask + proxy->config_cap);
-        pci_set_byte(&cfg_mask->cap.bar, ~0x0);
-        pci_set_long((uint8_t *)&cfg_mask->cap.offset, ~0x0);
-        pci_set_long((uint8_t *)&cfg_mask->cap.length, ~0x0);
-        pci_set_long(cfg_mask->pci_cfg_data, ~0x0);
-    }
-
-    if (proxy->nvectors) {
-        int err = msix_init_exclusive_bar(&proxy->pci_dev, proxy->nvectors,
-                                          proxy->msix_bar);
-        if (err) {
-            /* Notice when a system that supports MSIx can't initialize it.  */
-            if (err != -ENOTSUP) {
-                error_report("unable to init msix vectors to %" PRIu32,
-                             proxy->nvectors);
-            }
-            proxy->nvectors = 0;
-        }
-    }
-
-    proxy->pci_dev.config_write = virtio_write_config;
-    proxy->pci_dev.config_read = virtio_read_config;
-
-    if (legacy) {
-        size = VIRTIO_PCI_REGION_SIZE(&proxy->pci_dev)
-            + virtio_bus_get_vdev_config_len(bus);
-        size = pow2ceil(size);
-
-        memory_region_init_io(&proxy->bar, OBJECT(proxy),
-                              &virtio_pci_config_ops,
-                              proxy, "virtio-pci", size);
-
-        pci_register_bar(&proxy->pci_dev, proxy->legacy_io_bar,
-                         PCI_BASE_ADDRESS_SPACE_IO, &proxy->bar);
-    }
-=======
-{
-    VirtIOPCIProxy *proxy = VIRTIO_PCI(d);
-
-    return proxy->nvectors;
-}
-
-static int virtio_pci_add_mem_cap(VirtIOPCIProxy *proxy,
-                                   struct virtio_pci_cap *cap)
-{
-    PCIDevice *dev = &proxy->pci_dev;
-    int offset;
-
-    offset = pci_add_capability(dev, PCI_CAP_ID_VNDR, 0, cap->cap_len);
-    assert(offset > 0);
->>>>>>> 7124ccf8
-
-    assert(cap->cap_len >= sizeof *cap);
-    memcpy(dev->config + offset + PCI_CAP_FLAGS, &cap->cap_len,
-           cap->cap_len - PCI_CAP_FLAGS);
-
-<<<<<<< HEAD
-    virtio_add_feature(&vdev->host_features, VIRTIO_F_BAD_FEATURE);
-=======
-    return offset;
->>>>>>> 7124ccf8
-}
-
-static uint64_t virtio_pci_common_read(void *opaque, hwaddr addr,
-                                       unsigned size)
-{
-<<<<<<< HEAD
-    VirtIOPCIProxy *proxy = VIRTIO_PCI(d);
-    bool modern = !(proxy->flags & VIRTIO_PCI_FLAG_DISABLE_MODERN);
-    bool modern_pio = proxy->flags & VIRTIO_PCI_FLAG_MODERN_PIO_NOTIFY;
-
-    virtio_pci_stop_ioeventfd(proxy);
-
-    if (modern) {
-        virtio_pci_modern_mem_region_unmap(proxy, &proxy->common);
-        virtio_pci_modern_mem_region_unmap(proxy, &proxy->isr);
-        virtio_pci_modern_mem_region_unmap(proxy, &proxy->device);
-        virtio_pci_modern_mem_region_unmap(proxy, &proxy->notify);
-        if (modern_pio) {
-            virtio_pci_modern_io_region_unmap(proxy, &proxy->notify_pio);
-        }
-    }
-}
-
-static void virtio_pci_realize(PCIDevice *pci_dev, Error **errp)
-{
-    VirtIOPCIProxy *proxy = VIRTIO_PCI(pci_dev);
-    VirtioPCIClass *k = VIRTIO_PCI_GET_CLASS(pci_dev);
-
-    /*
-     * virtio pci bar layout used by default.
-     * subclasses can re-arrange things if needed.
-     *
-     *   region 0   --  virtio legacy io bar
-     *   region 1   --  msi-x bar
-     *   region 4+5 --  virtio modern memory (64bit) bar
-     *
-     */
-    proxy->legacy_io_bar  = 0;
-    proxy->msix_bar       = 1;
-    proxy->modern_io_bar  = 2;
-    proxy->modern_mem_bar = 4;
-
-    proxy->common.offset = 0x0;
-    proxy->common.size = 0x1000;
-    proxy->common.type = VIRTIO_PCI_CAP_COMMON_CFG;
-
-    proxy->isr.offset = 0x1000;
-    proxy->isr.size = 0x1000;
-    proxy->isr.type = VIRTIO_PCI_CAP_ISR_CFG;
-
-    proxy->device.offset = 0x2000;
-    proxy->device.size = 0x1000;
-    proxy->device.type = VIRTIO_PCI_CAP_DEVICE_CFG;
-
-    proxy->notify.offset = 0x3000;
-    proxy->notify.size =
-        QEMU_VIRTIO_PCI_QUEUE_MEM_MULT * VIRTIO_QUEUE_MAX;
-    proxy->notify.type = VIRTIO_PCI_CAP_NOTIFY_CFG;
-
-    proxy->notify_pio.offset = 0x0;
-    proxy->notify_pio.size = 0x4;
-    proxy->notify_pio.type = VIRTIO_PCI_CAP_NOTIFY_CFG;
-
-    /* subclasses can enforce modern, so do this unconditionally */
-    memory_region_init(&proxy->modern_bar, OBJECT(proxy), "virtio-pci",
-                       2 * QEMU_VIRTIO_PCI_QUEUE_MEM_MULT *
-                       VIRTIO_QUEUE_MAX);
-
-    memory_region_init_alias(&proxy->modern_cfg,
-                             OBJECT(proxy),
-                             "virtio-pci-cfg",
-                             &proxy->modern_bar,
-                             0,
-                             memory_region_size(&proxy->modern_bar));
-
-    address_space_init(&proxy->modern_as, &proxy->modern_cfg, "virtio-pci-cfg-as");
-
-    if (pci_is_express(pci_dev) && pci_bus_is_express(pci_dev->bus) &&
-        !pci_bus_is_root(pci_dev->bus)) {
-        int pos;
-
-        pos = pcie_endpoint_cap_init(pci_dev, 0);
-        assert(pos > 0);
-
-        pos = pci_add_capability(pci_dev, PCI_CAP_ID_PM, 0, PCI_PM_SIZEOF);
-        assert(pos > 0);
-
-        /*
-         * Indicates that this function complies with revision 1.2 of the
-         * PCI Power Management Interface Specification.
-         */
-        pci_set_word(pci_dev->config + pos + PCI_PM_PMC, 0x3);
-    } else {
-        /*
-         * make future invocations of pci_is_express() return false
-         * and pci_config_size() return PCI_CONFIG_SPACE_SIZE.
-         */
-        pci_dev->cap_present &= ~QEMU_PCI_CAP_EXPRESS;
-    }
-
-    virtio_pci_bus_new(&proxy->bus, sizeof(proxy->bus), proxy);
-    if (k->realize) {
-        k->realize(proxy, errp);
-    }
-}
-
-static void virtio_pci_exit(PCIDevice *pci_dev)
-{
-    VirtIOPCIProxy *proxy = VIRTIO_PCI(pci_dev);
-
-    msix_uninit_exclusive_bar(pci_dev);
-    address_space_destroy(&proxy->modern_as);
-=======
-    VirtIOPCIProxy *proxy = opaque;
-    VirtIODevice *vdev = virtio_bus_get_device(&proxy->bus);
-    uint32_t val = 0;
-    int i;
-
-    switch (addr) {
-    case VIRTIO_PCI_COMMON_DFSELECT:
-        val = proxy->dfselect;
-        break;
-    case VIRTIO_PCI_COMMON_DF:
-        if (proxy->dfselect <= 1) {
-            VirtioDeviceClass *vdc = VIRTIO_DEVICE_GET_CLASS(vdev);
-
-            val = (vdev->host_features & ~vdc->legacy_features) >>
-                (32 * proxy->dfselect);
-        }
-        break;
-    case VIRTIO_PCI_COMMON_GFSELECT:
-        val = proxy->gfselect;
-        break;
-    case VIRTIO_PCI_COMMON_GF:
-        if (proxy->gfselect < ARRAY_SIZE(proxy->guest_features)) {
-            val = proxy->guest_features[proxy->gfselect];
-        }
-        break;
-    case VIRTIO_PCI_COMMON_MSIX:
-        val = vdev->config_vector;
-        break;
-    case VIRTIO_PCI_COMMON_NUMQ:
-        for (i = 0; i < VIRTIO_QUEUE_MAX; ++i) {
-            if (virtio_queue_get_num(vdev, i)) {
-                val = i + 1;
-            }
-        }
-        break;
-    case VIRTIO_PCI_COMMON_STATUS:
-        val = vdev->status;
-        break;
-    case VIRTIO_PCI_COMMON_CFGGENERATION:
-        val = vdev->generation;
-        break;
-    case VIRTIO_PCI_COMMON_Q_SELECT:
-        val = vdev->queue_sel;
-        break;
-    case VIRTIO_PCI_COMMON_Q_SIZE:
-        val = virtio_queue_get_num(vdev, vdev->queue_sel);
-        break;
-    case VIRTIO_PCI_COMMON_Q_MSIX:
-        val = virtio_queue_vector(vdev, vdev->queue_sel);
-        break;
-    case VIRTIO_PCI_COMMON_Q_ENABLE:
-        val = proxy->vqs[vdev->queue_sel].enabled;
-        break;
-    case VIRTIO_PCI_COMMON_Q_NOFF:
-        /* Simply map queues in order */
-        val = vdev->queue_sel;
-        break;
-    case VIRTIO_PCI_COMMON_Q_DESCLO:
-        val = proxy->vqs[vdev->queue_sel].desc[0];
-        break;
-    case VIRTIO_PCI_COMMON_Q_DESCHI:
-        val = proxy->vqs[vdev->queue_sel].desc[1];
-        break;
-    case VIRTIO_PCI_COMMON_Q_AVAILLO:
-        val = proxy->vqs[vdev->queue_sel].avail[0];
-        break;
-    case VIRTIO_PCI_COMMON_Q_AVAILHI:
-        val = proxy->vqs[vdev->queue_sel].avail[1];
-        break;
-    case VIRTIO_PCI_COMMON_Q_USEDLO:
-        val = proxy->vqs[vdev->queue_sel].used[0];
-        break;
-    case VIRTIO_PCI_COMMON_Q_USEDHI:
-        val = proxy->vqs[vdev->queue_sel].used[1];
-        break;
-    default:
-        val = 0;
-    }
-
-    return val;
->>>>>>> 7124ccf8
-}
-
-static void virtio_pci_common_write(void *opaque, hwaddr addr,
-                                    uint64_t val, unsigned size)
-{
-<<<<<<< HEAD
-    VirtIOPCIProxy *proxy = VIRTIO_PCI(qdev);
-    VirtioBusState *bus = VIRTIO_BUS(&proxy->bus);
-    int i;
-
-    virtio_pci_stop_ioeventfd(proxy);
-    virtio_bus_reset(bus);
-    msix_unuse_all_vectors(&proxy->pci_dev);
-
-    for (i = 0; i < VIRTIO_QUEUE_MAX; i++) {
-        proxy->vqs[i].enabled = 0;
-    }
-}
-
-static Property virtio_pci_properties[] = {
-    DEFINE_PROP_BIT("virtio-pci-bus-master-bug-migration", VirtIOPCIProxy, flags,
-                    VIRTIO_PCI_FLAG_BUS_MASTER_BUG_MIGRATION_BIT, false),
-    DEFINE_PROP_BIT("disable-legacy", VirtIOPCIProxy, flags,
-                    VIRTIO_PCI_FLAG_DISABLE_LEGACY_BIT, false),
-    DEFINE_PROP_BIT("disable-modern", VirtIOPCIProxy, flags,
-                    VIRTIO_PCI_FLAG_DISABLE_MODERN_BIT, true),
-=======
-    VirtIOPCIProxy *proxy = opaque;
-    VirtIODevice *vdev = virtio_bus_get_device(&proxy->bus);
-
-    switch (addr) {
-    case VIRTIO_PCI_COMMON_DFSELECT:
-        proxy->dfselect = val;
-        break;
-    case VIRTIO_PCI_COMMON_GFSELECT:
-        proxy->gfselect = val;
-        break;
-    case VIRTIO_PCI_COMMON_GF:
-        if (proxy->gfselect < ARRAY_SIZE(proxy->guest_features)) {
-            proxy->guest_features[proxy->gfselect] = val;
-            virtio_set_features(vdev,
-                                (((uint64_t)proxy->guest_features[1]) << 32) |
-                                proxy->guest_features[0]);
-        }
-        break;
-    case VIRTIO_PCI_COMMON_MSIX:
-        msix_vector_unuse(&proxy->pci_dev, vdev->config_vector);
-        /* Make it possible for guest to discover an error took place. */
-        if (msix_vector_use(&proxy->pci_dev, val) < 0) {
-            val = VIRTIO_NO_VECTOR;
-        }
-        vdev->config_vector = val;
-        break;
-    case VIRTIO_PCI_COMMON_STATUS:
-        if (!(val & VIRTIO_CONFIG_S_DRIVER_OK)) {
-            virtio_pci_stop_ioeventfd(proxy);
-        }
-
-        virtio_set_status(vdev, val & 0xFF);
-
-        if (val & VIRTIO_CONFIG_S_DRIVER_OK) {
-            virtio_pci_start_ioeventfd(proxy);
-        }
-
-        if (vdev->status == 0) {
-            virtio_pci_reset(DEVICE(proxy));
-        }
-
-        break;
-    case VIRTIO_PCI_COMMON_Q_SELECT:
-        if (val < VIRTIO_QUEUE_MAX) {
-            vdev->queue_sel = val;
-        }
-        break;
-    case VIRTIO_PCI_COMMON_Q_SIZE:
-        proxy->vqs[vdev->queue_sel].num = val;
-        break;
-    case VIRTIO_PCI_COMMON_Q_MSIX:
-        msix_vector_unuse(&proxy->pci_dev,
-                          virtio_queue_vector(vdev, vdev->queue_sel));
-        /* Make it possible for guest to discover an error took place. */
-        if (msix_vector_use(&proxy->pci_dev, val) < 0) {
-            val = VIRTIO_NO_VECTOR;
-        }
-        virtio_queue_set_vector(vdev, vdev->queue_sel, val);
-        break;
-    case VIRTIO_PCI_COMMON_Q_ENABLE:
-        /* TODO: need a way to put num back on reset. */
-        virtio_queue_set_num(vdev, vdev->queue_sel,
-                             proxy->vqs[vdev->queue_sel].num);
-        virtio_queue_set_rings(vdev, vdev->queue_sel,
-                       ((uint64_t)proxy->vqs[vdev->queue_sel].desc[1]) << 32 |
-                       proxy->vqs[vdev->queue_sel].desc[0],
-                       ((uint64_t)proxy->vqs[vdev->queue_sel].avail[1]) << 32 |
-                       proxy->vqs[vdev->queue_sel].avail[0],
-                       ((uint64_t)proxy->vqs[vdev->queue_sel].used[1]) << 32 |
-                       proxy->vqs[vdev->queue_sel].used[0]);
-        proxy->vqs[vdev->queue_sel].enabled = 1;
-        break;
-    case VIRTIO_PCI_COMMON_Q_DESCLO:
-        proxy->vqs[vdev->queue_sel].desc[0] = val;
-        break;
-    case VIRTIO_PCI_COMMON_Q_DESCHI:
-        proxy->vqs[vdev->queue_sel].desc[1] = val;
-        break;
-    case VIRTIO_PCI_COMMON_Q_AVAILLO:
-        proxy->vqs[vdev->queue_sel].avail[0] = val;
-        break;
-    case VIRTIO_PCI_COMMON_Q_AVAILHI:
-        proxy->vqs[vdev->queue_sel].avail[1] = val;
-        break;
-    case VIRTIO_PCI_COMMON_Q_USEDLO:
-        proxy->vqs[vdev->queue_sel].used[0] = val;
-        break;
-    case VIRTIO_PCI_COMMON_Q_USEDHI:
-        proxy->vqs[vdev->queue_sel].used[1] = val;
-        break;
-    default:
-        break;
-    }
-}
-
-
-static uint64_t virtio_pci_notify_read(void *opaque, hwaddr addr,
-                                       unsigned size)
-{
-    return 0;
-}
-
-static void virtio_pci_notify_write(void *opaque, hwaddr addr,
-                                    uint64_t val, unsigned size)
-{
-    VirtIODevice *vdev = opaque;
-    VirtIOPCIProxy *proxy = VIRTIO_PCI(DEVICE(vdev)->parent_bus->parent);
-    unsigned queue = addr / virtio_pci_queue_mem_mult(proxy);
-
-    if (queue < VIRTIO_QUEUE_MAX) {
-        virtio_queue_notify(vdev, queue);
-    }
-}
-
-static void virtio_pci_notify_write_pio(void *opaque, hwaddr addr,
-                                        uint64_t val, unsigned size)
-{
-    VirtIODevice *vdev = opaque;
-    unsigned queue = val;
-
-    if (queue < VIRTIO_QUEUE_MAX) {
-        virtio_queue_notify(vdev, queue);
-    }
-}
-
-static uint64_t virtio_pci_isr_read(void *opaque, hwaddr addr,
-                                    unsigned size)
-{
-    VirtIOPCIProxy *proxy = opaque;
-    VirtIODevice *vdev = virtio_bus_get_device(&proxy->bus);
-    uint64_t val = atomic_xchg(&vdev->isr, 0);
-    pci_irq_deassert(&proxy->pci_dev);
-
-    return val;
-}
-
-static void virtio_pci_isr_write(void *opaque, hwaddr addr,
-                                 uint64_t val, unsigned size)
-{
-}
-
-static uint64_t virtio_pci_device_read(void *opaque, hwaddr addr,
-                                       unsigned size)
-{
-    VirtIODevice *vdev = opaque;
-    uint64_t val = 0;
-
-    switch (size) {
-    case 1:
-        val = virtio_config_modern_readb(vdev, addr);
-        break;
-    case 2:
-        val = virtio_config_modern_readw(vdev, addr);
-        break;
-    case 4:
-        val = virtio_config_modern_readl(vdev, addr);
-        break;
-    }
-    return val;
-}
-
-static void virtio_pci_device_write(void *opaque, hwaddr addr,
-                                    uint64_t val, unsigned size)
-{
-    VirtIODevice *vdev = opaque;
-    switch (size) {
-    case 1:
-        virtio_config_modern_writeb(vdev, addr, val);
-        break;
-    case 2:
-        virtio_config_modern_writew(vdev, addr, val);
-        break;
-    case 4:
-        virtio_config_modern_writel(vdev, addr, val);
-        break;
-    }
-}
-
-static void virtio_pci_modern_regions_init(VirtIOPCIProxy *proxy)
-{
-    static const MemoryRegionOps common_ops = {
-        .read = virtio_pci_common_read,
-        .write = virtio_pci_common_write,
-        .impl = {
-            .min_access_size = 1,
-            .max_access_size = 4,
-        },
-        .endianness = DEVICE_LITTLE_ENDIAN,
-    };
-    static const MemoryRegionOps isr_ops = {
-        .read = virtio_pci_isr_read,
-        .write = virtio_pci_isr_write,
-        .impl = {
-            .min_access_size = 1,
-            .max_access_size = 4,
-        },
-        .endianness = DEVICE_LITTLE_ENDIAN,
-    };
-    static const MemoryRegionOps device_ops = {
-        .read = virtio_pci_device_read,
-        .write = virtio_pci_device_write,
-        .impl = {
-            .min_access_size = 1,
-            .max_access_size = 4,
-        },
-        .endianness = DEVICE_LITTLE_ENDIAN,
-    };
-    static const MemoryRegionOps notify_ops = {
-        .read = virtio_pci_notify_read,
-        .write = virtio_pci_notify_write,
-        .impl = {
-            .min_access_size = 1,
-            .max_access_size = 4,
-        },
-        .endianness = DEVICE_LITTLE_ENDIAN,
-    };
-    static const MemoryRegionOps notify_pio_ops = {
-        .read = virtio_pci_notify_read,
-        .write = virtio_pci_notify_write_pio,
-        .impl = {
-            .min_access_size = 1,
-            .max_access_size = 4,
-        },
-        .endianness = DEVICE_LITTLE_ENDIAN,
-    };
-
-
-    memory_region_init_io(&proxy->common.mr, OBJECT(proxy),
-                          &common_ops,
-                          proxy,
-                          "virtio-pci-common",
-                          proxy->common.size);
-
-    memory_region_init_io(&proxy->isr.mr, OBJECT(proxy),
-                          &isr_ops,
-                          proxy,
-                          "virtio-pci-isr",
-                          proxy->isr.size);
-
-    memory_region_init_io(&proxy->device.mr, OBJECT(proxy),
-                          &device_ops,
-                          virtio_bus_get_device(&proxy->bus),
-                          "virtio-pci-device",
-                          proxy->device.size);
-
-    memory_region_init_io(&proxy->notify.mr, OBJECT(proxy),
-                          &notify_ops,
-                          virtio_bus_get_device(&proxy->bus),
-                          "virtio-pci-notify",
-                          proxy->notify.size);
-
-    memory_region_init_io(&proxy->notify_pio.mr, OBJECT(proxy),
-                          &notify_pio_ops,
-                          virtio_bus_get_device(&proxy->bus),
-                          "virtio-pci-notify-pio",
                           proxy->notify_pio.size);
 }
 
@@ -2630,20 +1849,16 @@
     DEFINE_PROP_ON_OFF_AUTO("disable-legacy", VirtIOPCIProxy, disable_legacy,
                             ON_OFF_AUTO_AUTO),
     DEFINE_PROP_BOOL("disable-modern", VirtIOPCIProxy, disable_modern, false),
->>>>>>> 7124ccf8
     DEFINE_PROP_BIT("migrate-extra", VirtIOPCIProxy, flags,
                     VIRTIO_PCI_FLAG_MIGRATE_EXTRA_BIT, true),
     DEFINE_PROP_BIT("modern-pio-notify", VirtIOPCIProxy, flags,
                     VIRTIO_PCI_FLAG_MODERN_PIO_NOTIFY_BIT, false),
     DEFINE_PROP_BIT("x-disable-pcie", VirtIOPCIProxy, flags,
                     VIRTIO_PCI_FLAG_DISABLE_PCIE_BIT, false),
-<<<<<<< HEAD
-=======
     DEFINE_PROP_BIT("page-per-vq", VirtIOPCIProxy, flags,
                     VIRTIO_PCI_FLAG_PAGE_PER_VQ_BIT, false),
     DEFINE_PROP_BOOL("x-ignore-backend-features", VirtIOPCIProxy,
                      ignore_backend_features, false),
->>>>>>> 7124ccf8
     DEFINE_PROP_END_OF_LIST(),
 };
 
@@ -2654,11 +1869,7 @@
     PCIDevice *pci_dev = &proxy->pci_dev;
 
     if (!(proxy->flags & VIRTIO_PCI_FLAG_DISABLE_PCIE) &&
-<<<<<<< HEAD
-        !(proxy->flags & VIRTIO_PCI_FLAG_DISABLE_MODERN)) {
-=======
         virtio_pci_modern(proxy)) {
->>>>>>> 7124ccf8
         pci_dev->cap_present |= QEMU_PCI_CAP_EXPRESS;
     }
 
@@ -2872,8 +2083,6 @@
 
 /* vhost-vsock-pci */
 
-<<<<<<< HEAD
-=======
 #ifdef CONFIG_VHOST_VSOCK
 static Property vhost_vsock_pci_properties[] = {
     DEFINE_PROP_UINT32("vectors", VirtIOPCIProxy, nvectors, 3),
@@ -2922,7 +2131,6 @@
 
 /* virtio-balloon-pci */
 
->>>>>>> 7124ccf8
 static Property virtio_balloon_pci_properties[] = {
     DEFINE_PROP_UINT32("class", VirtIOPCIProxy, class_code, 0),
     DEFINE_PROP_END_OF_LIST(),
@@ -3171,13 +2379,7 @@
     DeviceState *vdev = DEVICE(&vinput->vdev);
 
     qdev_set_parent_bus(vdev, BUS(&vpci_dev->bus));
-<<<<<<< HEAD
-    /* force virtio-1.0 */
-    vpci_dev->flags &= ~VIRTIO_PCI_FLAG_DISABLE_MODERN;
-    vpci_dev->flags |= VIRTIO_PCI_FLAG_DISABLE_LEGACY;
-=======
     virtio_pci_force_virtio_1(vpci_dev);
->>>>>>> 7124ccf8
     object_property_set_bool(OBJECT(vdev), true, "realized", errp);
 }
 
@@ -3320,11 +2522,8 @@
     k->device_plugged = virtio_pci_device_plugged;
     k->device_unplugged = virtio_pci_device_unplugged;
     k->query_nvectors = virtio_pci_query_nvectors;
-<<<<<<< HEAD
-=======
     k->ioeventfd_enabled = virtio_pci_ioeventfd_enabled;
     k->ioeventfd_assign = virtio_pci_ioeventfd_assign;
->>>>>>> 7124ccf8
 }
 
 static const TypeInfo virtio_pci_bus_info = {
