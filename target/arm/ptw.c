--- conflicted
+++ resolved
@@ -2056,28 +2056,6 @@
 
         for (n = region_counter - 1; n >= 0; n--) {
             /* region search */
-<<<<<<< HEAD
-            uint32_t mask;
-            uint32_t base;
-            uint32_t limit;
-
-            if (arm_feature(env, ARM_FEATURE_M)) {
-                /* Note that the base address is bits [31:5] from the register
-                 * with bits [4:0] all zeroes, but the limit address is bits
-                 * [31:5] from the register with bits [4:0] all ones.
-                 */
-                 mask = 0x1f;
-            } else {
-                /* On R profile the base address is bits [31:6] from the register
-                 * with bits [5:0] all zeroes, but the limit address is bits
-                 * [31:6] from the register with bits [5:0] all ones.
-                 */
-                mask = 0x3f;
-            }
-
-            base = env->pmsav8.rbar[secure][n] & ~mask;
-            limit = env->pmsav8.rlar[secure][n] | mask;
-=======
             /*
              * Note that the base address is bits [31:x] from the register
              * with bits [x-1:0] all zeroes, but the limit address is bits
@@ -2086,7 +2064,6 @@
              */
             uint32_t base = regime_rbar(env, mmu_idx, secure)[n] & ~bitmask;
             uint32_t limit = regime_rlar(env, mmu_idx, secure)[n] | bitmask;
->>>>>>> d365cb0b
 
             if (!(regime_rlar(env, mmu_idx, secure)[n] & 0x1)) {
                 /* Region disabled */
