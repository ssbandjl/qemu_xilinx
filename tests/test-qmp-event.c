/*
 * qapi event unit-tests.
 *
 * Copyright (c) 2014 Wenchao Xia
 *
 * Authors:
 *  Wenchao Xia   <wenchaoqemu@gmail.com>
 *
 * This work is licensed under the terms of the GNU LGPL, version 2.1 or later.
 * See the COPYING.LIB file in the top-level directory.
 *
 */

#include "qemu/osdep.h"
<<<<<<< HEAD
#include <glib.h>
=======
>>>>>>> 7124ccf8

#include "qemu-common.h"
#include "test-qapi-types.h"
#include "test-qapi-visit.h"
#include "test-qapi-event.h"
#include "qapi/qmp/types.h"
#include "qapi/qmp/qint.h"
#include "qapi/qmp/qobject.h"
#include "qapi/qmp-event.h"

typedef struct TestEventData {
    QDict *expect;
} TestEventData;

typedef struct QDictCmpData {
    QDict *expect;
    bool result;
} QDictCmpData;

TestEventData *test_event_data;
static CompatGMutex test_event_lock;

/* Only compares bool, int, string */
static
void qdict_cmp_do_simple(const char *key, QObject *obj1, void *opaque)

{
    QObject *obj2;
    QDictCmpData d_new, *d = opaque;

    if (!d->result) {
        return;
    }

    obj2 = qdict_get(d->expect, key);
    if (!obj2) {
        d->result = false;
        return;
    }

    if (qobject_type(obj1) != qobject_type(obj2)) {
        d->result = false;
        return;
    }

    switch (qobject_type(obj1)) {
    case QTYPE_QBOOL:
        d->result = (qbool_get_bool(qobject_to_qbool(obj1)) ==
                     qbool_get_bool(qobject_to_qbool(obj2)));
        return;
    case QTYPE_QINT:
        d->result = (qint_get_int(qobject_to_qint(obj1)) ==
                     qint_get_int(qobject_to_qint(obj2)));
        return;
    case QTYPE_QSTRING:
        d->result = g_strcmp0(qstring_get_str(qobject_to_qstring(obj1)),
                              qstring_get_str(qobject_to_qstring(obj2))) == 0;
        return;
    case QTYPE_QDICT:
        d_new.expect = qobject_to_qdict(obj2);
        d_new.result = true;
        qdict_iter(qobject_to_qdict(obj1), qdict_cmp_do_simple, &d_new);
        d->result = d_new.result;
        return;
    default:
        abort();
    }
}

static bool qdict_cmp_simple(QDict *a, QDict *b)
{
    QDictCmpData d;

    d.expect = b;
    d.result = true;
    qdict_iter(a, qdict_cmp_do_simple, &d);
    return d.result;
}

/* This function is hooked as final emit function, which can verify the
   correctness. */
static void event_test_emit(test_QAPIEvent event, QDict *d, Error **errp)
{
    QObject *obj;
    QDict *t;
    int64_t s, ms;

    /* Verify that we have timestamp, then remove it to compare other fields */
    obj = qdict_get(d, "timestamp");
    g_assert(obj);
    t = qobject_to_qdict(obj);
    g_assert(t);
    obj = qdict_get(t, "seconds");
    g_assert(obj && qobject_type(obj) == QTYPE_QINT);
    s = qint_get_int(qobject_to_qint(obj));
    obj = qdict_get(t, "microseconds");
    g_assert(obj && qobject_type(obj) == QTYPE_QINT);
    ms = qint_get_int(qobject_to_qint(obj));
    if (s == -1) {
        g_assert(ms == -1);
    } else {
        g_assert(ms >= 0 && ms <= 999999);
    }
    g_assert(qdict_size(t) == 2);

    qdict_del(d, "timestamp");

    g_assert(qdict_cmp_simple(d, test_event_data->expect));

}

static void event_prepare(TestEventData *data,
                          const void *unused)
{
    /* Global variable test_event_data was used to pass the expectation, so
       test cases can't be executed at same time. */
    g_mutex_lock(&test_event_lock);

    data->expect = qdict_new();
    test_event_data = data;
}

static void event_teardown(TestEventData *data,
                           const void *unused)
{
    QDECREF(data->expect);
    test_event_data = NULL;

    g_mutex_unlock(&test_event_lock);
}

static void event_test_add(const char *testpath,
                           void (*test_func)(TestEventData *data,
                                             const void *user_data))
{
    g_test_add(testpath, TestEventData, NULL, event_prepare, test_func,
               event_teardown);
}


/* Test cases */

static void test_event_a(TestEventData *data,
                         const void *unused)
{
    QDict *d;
    d = data->expect;
    qdict_put(d, "event", qstring_from_str("EVENT_A"));
    qapi_event_send_event_a(&error_abort);
}

static void test_event_b(TestEventData *data,
                         const void *unused)
{
    QDict *d;
    d = data->expect;
    qdict_put(d, "event", qstring_from_str("EVENT_B"));
    qapi_event_send_event_b(&error_abort);
}

static void test_event_c(TestEventData *data,
                         const void *unused)
{
    QDict *d, *d_data, *d_b;

    UserDefOne b;
    b.integer = 2;
    b.string = g_strdup("test1");
    b.has_enum1 = false;

    d_b = qdict_new();
    qdict_put(d_b, "integer", qint_from_int(2));
    qdict_put(d_b, "string", qstring_from_str("test1"));

    d_data = qdict_new();
    qdict_put(d_data, "a", qint_from_int(1));
    qdict_put(d_data, "b", d_b);
    qdict_put(d_data, "c", qstring_from_str("test2"));

    d = data->expect;
    qdict_put(d, "event", qstring_from_str("EVENT_C"));
    qdict_put(d, "data", d_data);

    qapi_event_send_event_c(true, 1, true, &b, "test2", &error_abort);

    g_free(b.string);
}

/* Complex type */
static void test_event_d(TestEventData *data,
                         const void *unused)
{
    UserDefOne struct1;
    EventStructOne a;
    QDict *d, *d_data, *d_a, *d_struct1;

    struct1.integer = 2;
    struct1.string = g_strdup("test1");
    struct1.has_enum1 = true;
    struct1.enum1 = ENUM_ONE_VALUE1;

    a.struct1 = &struct1;
    a.string = g_strdup("test2");
    a.has_enum2 = true;
    a.enum2 = ENUM_ONE_VALUE2;

    d_struct1 = qdict_new();
    qdict_put(d_struct1, "integer", qint_from_int(2));
    qdict_put(d_struct1, "string", qstring_from_str("test1"));
    qdict_put(d_struct1, "enum1", qstring_from_str("value1"));

    d_a = qdict_new();
    qdict_put(d_a, "struct1", d_struct1);
    qdict_put(d_a, "string", qstring_from_str("test2"));
    qdict_put(d_a, "enum2", qstring_from_str("value2"));

    d_data = qdict_new();
    qdict_put(d_data, "a", d_a);
    qdict_put(d_data, "b", qstring_from_str("test3"));
    qdict_put(d_data, "enum3", qstring_from_str("value3"));

    d = data->expect;
    qdict_put(d, "event", qstring_from_str("EVENT_D"));
    qdict_put(d, "data", d_data);

    qapi_event_send_event_d(&a, "test3", false, NULL, true, ENUM_ONE_VALUE3,
                           &error_abort);

    g_free(struct1.string);
    g_free(a.string);
}

int main(int argc, char **argv)
{
#if !GLIB_CHECK_VERSION(2, 31, 0)
    if (!g_thread_supported()) {
       g_thread_init(NULL);
    }
#endif

    qmp_event_set_func_emit(event_test_emit);

    g_test_init(&argc, &argv, NULL);

    event_test_add("/event/event_a", test_event_a);
    event_test_add("/event/event_b", test_event_b);
    event_test_add("/event/event_c", test_event_c);
    event_test_add("/event/event_d", test_event_d);
    g_test_run();

    return 0;
}<|MERGE_RESOLUTION|>--- conflicted
+++ resolved
@@ -12,10 +12,6 @@
  */
 
 #include "qemu/osdep.h"
-<<<<<<< HEAD
-#include <glib.h>
-=======
->>>>>>> 7124ccf8
 
 #include "qemu-common.h"
 #include "test-qapi-types.h"
