--- conflicted
+++ resolved
@@ -37,11 +37,7 @@
 #define VMXNET3_MSIX_BAR_SIZE 0x2000
 #define MIN_BUF_SIZE 60
 
-<<<<<<< HEAD
-/* Compatability flags for migration */
-=======
 /* Compatibility flags for migration */
->>>>>>> 7124ccf8
 #define VMXNET3_COMPAT_FLAG_OLD_MSI_OFFSETS_BIT 0
 #define VMXNET3_COMPAT_FLAG_OLD_MSI_OFFSETS \
     (1 << VMXNET3_COMPAT_FLAG_OLD_MSI_OFFSETS_BIT)
@@ -346,11 +342,7 @@
         uint32_t mcast_list_len;
         uint32_t mcast_list_buff_size; /* needed for live migration. */
 
-<<<<<<< HEAD
-        /* Compatability flags for migration */
-=======
         /* Compatibility flags for migration */
->>>>>>> 7124ccf8
         uint32_t compat_flags;
 } VMXNET3State;
 
@@ -771,11 +763,7 @@
         }
 
         if (txd.eop) {
-<<<<<<< HEAD
-            if (!s->skip_current_tx_pkt && vmxnet_tx_pkt_parse(s->tx_pkt)) {
-=======
             if (!s->skip_current_tx_pkt && net_tx_pkt_parse(s->tx_pkt)) {
->>>>>>> 7124ccf8
                 if (s->needs_vlan) {
                     net_tx_pkt_setup_vlan_header(s->tx_pkt, s->tci);
                 }
@@ -947,11 +935,7 @@
  * in the case the host OS performs forwarding, it will forward an
  * incorrectly checksummed packet.
  */
-<<<<<<< HEAD
-static void vmxnet3_rx_need_csum_calculate(struct VmxnetRxPkt *pkt,
-=======
 static void vmxnet3_rx_need_csum_calculate(struct NetRxPkt *pkt,
->>>>>>> 7124ccf8
                                            const void *pkt_data,
                                            size_t pkt_len)
 {
@@ -960,28 +944,16 @@
     uint8_t *data;
     int len;
 
-<<<<<<< HEAD
-    if (!vmxnet_rx_pkt_has_virt_hdr(pkt)) {
-        return;
-    }
-
-    vhdr = vmxnet_rx_pkt_get_vhdr(pkt);
-=======
     if (!net_rx_pkt_has_virt_hdr(pkt)) {
         return;
     }
 
     vhdr = net_rx_pkt_get_vhdr(pkt);
->>>>>>> 7124ccf8
     if (!VMXNET_FLAG_IS_SET(vhdr->flags, VIRTIO_NET_HDR_F_NEEDS_CSUM)) {
         return;
     }
 
-<<<<<<< HEAD
-    vmxnet_rx_pkt_get_protocols(pkt, &isip4, &isip6, &isudp, &istcp);
-=======
     net_rx_pkt_get_protocols(pkt, &isip4, &isip6, &isudp, &istcp);
->>>>>>> 7124ccf8
     if (!(isip4 || isip6) || !(istcp || isudp)) {
         return;
     }
@@ -1005,11 +977,7 @@
     vhdr->flags |= VIRTIO_NET_HDR_F_DATA_VALID;
 }
 
-<<<<<<< HEAD
-static void vmxnet3_rx_update_descr(struct VmxnetRxPkt *pkt,
-=======
 static void vmxnet3_rx_update_descr(struct NetRxPkt *pkt,
->>>>>>> 7124ccf8
     struct Vmxnet3_RxCompDesc *rxcd)
 {
     int csum_ok, is_gso;
@@ -1272,15 +1240,9 @@
 {
     if (s->device_active) {
         VMW_CBPRN("Deactivating vmxnet3...");
-<<<<<<< HEAD
-        vmxnet_tx_pkt_reset(s->tx_pkt);
-        vmxnet_tx_pkt_uninit(s->tx_pkt);
-        vmxnet_rx_pkt_uninit(s->rx_pkt);
-=======
         net_tx_pkt_reset(s->tx_pkt);
         net_tx_pkt_uninit(s->tx_pkt);
         net_rx_pkt_uninit(s->rx_pkt);
->>>>>>> 7124ccf8
         s->device_active = false;
     }
 }
@@ -1381,10 +1343,7 @@
 static void vmxnet3_fill_stats(VMXNET3State *s)
 {
     int i;
-<<<<<<< HEAD
-=======
     PCIDevice *d = PCI_DEVICE(s);
->>>>>>> 7124ccf8
 
     if (!s->device_active)
         return;
@@ -2084,11 +2043,7 @@
     }
 
     if (s->peer_has_vhdr) {
-<<<<<<< HEAD
-        vmxnet_rx_pkt_set_vhdr(s->rx_pkt, (struct virtio_net_hdr *)buf);
-=======
         net_rx_pkt_set_vhdr(s->rx_pkt, (struct virtio_net_hdr *)buf);
->>>>>>> 7124ccf8
         buf += sizeof(struct virtio_net_hdr);
         size -= sizeof(struct virtio_net_hdr);
     }
@@ -2101,15 +2056,6 @@
         size = sizeof(min_buf);
     }
 
-<<<<<<< HEAD
-    vmxnet_rx_pkt_set_packet_type(s->rx_pkt,
-        get_eth_packet_type(PKT_GET_ETH_HDR(buf)));
-
-    if (vmxnet3_rx_filter_may_indicate(s, buf, size)) {
-        vmxnet_rx_pkt_set_protocols(s->rx_pkt, buf, size);
-        vmxnet3_rx_need_csum_calculate(s->rx_pkt, buf, size);
-        vmxnet_rx_pkt_attach_data(s->rx_pkt, buf, size, s->rx_vlan_stripping);
-=======
     net_rx_pkt_set_packet_type(s->rx_pkt,
         get_eth_packet_type(PKT_GET_ETH_HDR(buf)));
 
@@ -2117,7 +2063,6 @@
         net_rx_pkt_set_protocols(s->rx_pkt, buf, size);
         vmxnet3_rx_need_csum_calculate(s->rx_pkt, buf, size);
         net_rx_pkt_attach_data(s->rx_pkt, buf, size, s->rx_vlan_stripping);
->>>>>>> 7124ccf8
         bytes_indicated = vmxnet3_indicate_packet(s) ? size : -1;
         if (bytes_indicated < size) {
             VMW_PKPRN("RX: %zu of %zu bytes indicated", bytes_indicated, size);
@@ -2187,7 +2132,7 @@
 
     s->link_status_and_speed = VMXNET3_LINK_SPEED | VMXNET3_LINK_STATUS_UP;
 
-    VMW_CFPRN("Permanent MAC: " VMXNET_MF, VMXNET_MA(s->perm_mac.a));
+    VMW_CFPRN("Permanent MAC: " MAC_FMT, MAC_ARG(s->perm_mac.a));
 
     s->nic = qemu_new_nic(&net_vmxnet3_info, &s->conf,
                           object_get_typename(OBJECT(s)),
@@ -2274,30 +2219,6 @@
     }
 }
 
-<<<<<<< HEAD
-#define VMXNET3_USE_64BIT         (true)
-#define VMXNET3_PER_VECTOR_MASK   (false)
-
-static bool
-vmxnet3_init_msi(VMXNET3State *s)
-{
-    PCIDevice *d = PCI_DEVICE(s);
-    int res;
-
-    res = msi_init(d, VMXNET3_MSI_OFFSET(s), VMXNET3_MAX_NMSIX_INTRS,
-                   VMXNET3_USE_64BIT, VMXNET3_PER_VECTOR_MASK);
-    if (0 > res) {
-        VMW_WRPRN("Failed to initialize MSI, error %d", res);
-        s->msi_used = false;
-    } else {
-        s->msi_used = true;
-    }
-
-    return s->msi_used;
-}
-
-=======
->>>>>>> 7124ccf8
 static void
 vmxnet3_cleanup_msi(VMXNET3State *s)
 {
@@ -2341,15 +2262,9 @@
     },
 };
 
-<<<<<<< HEAD
-static uint8_t *vmxnet3_device_serial_num(VMXNET3State *s)
-{
-    static uint64_t dsn_payload;
-=======
 static uint64_t vmxnet3_device_serial_num(VMXNET3State *s)
 {
     uint64_t dsn_payload;
->>>>>>> 7124ccf8
     uint8_t *dsnp = (uint8_t *)&dsn_payload;
 
     dsnp[0] = 0xfe;
@@ -2360,11 +2275,6 @@
     dsnp[5] = s->conf.macaddr.a[1];
     dsnp[6] = s->conf.macaddr.a[2];
     dsnp[7] = 0xff;
-<<<<<<< HEAD
-    return dsnp;
-}
-
-=======
     return dsn_payload;
 }
 
@@ -2372,7 +2282,6 @@
 #define VMXNET3_USE_64BIT         (true)
 #define VMXNET3_PER_VECTOR_MASK   (false)
 
->>>>>>> 7124ccf8
 static void vmxnet3_pci_realize(PCIDevice *pci_dev, Error **errp)
 {
     DeviceState *dev = DEVICE(pci_dev);
@@ -2418,15 +2327,8 @@
             pcie_endpoint_cap_init(pci_dev, VMXNET3_EXP_EP_OFFSET);
         }
 
-<<<<<<< HEAD
-        pcie_add_capability(pci_dev, PCI_EXT_CAP_ID_DSN, 0x1,
-                            VMXNET3_DSN_OFFSET, PCI_EXT_CAP_DSN_SIZEOF);
-        memcpy(pci_dev->config + VMXNET3_DSN_OFFSET + 4,
-               vmxnet3_device_serial_num(s), sizeof(uint64_t));
-=======
         pcie_dev_ser_num_init(pci_dev, VMXNET3_DSN_OFFSET,
                               vmxnet3_device_serial_num(s));
->>>>>>> 7124ccf8
     }
 
     register_savevm(dev, "vmxnet3-msix", -1, 1,
