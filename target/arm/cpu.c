--- conflicted
+++ resolved
@@ -581,12 +581,15 @@
     }
 #endif
 
-<<<<<<< HEAD
+    if (tcg_enabled()) {
+        hw_breakpoint_update_all(cpu);
+        hw_watchpoint_update_all(cpu);
+
+        arm_rebuild_hflags(env);
+    }
+
     cpu->is_in_wfi = false;
     qemu_set_irq(cpu->wfi, cpu->is_in_wfi);
-
-    hw_breakpoint_update_all(cpu);
-    hw_watchpoint_update_all(cpu);
 
 #ifndef CONFIG_USER_ONLY
     if (cpu->env.memattr_ns) {
@@ -607,16 +610,6 @@
         arm_cpu_set_irq(cpu, i, cpu->env.irq_wires[i]);
     }
 #endif
-
-    arm_rebuild_hflags(env);
-=======
-    if (tcg_enabled()) {
-        hw_breakpoint_update_all(cpu);
-        hw_watchpoint_update_all(cpu);
-
-        arm_rebuild_hflags(env);
-    }
->>>>>>> e1f9f73b
 }
 
 #if defined(CONFIG_TCG) && !defined(CONFIG_USER_ONLY)
