--- conflicted
+++ resolved
@@ -32,15 +32,8 @@
 
     VirtIOBlkConf *conf;
     VirtIODevice *vdev;
-<<<<<<< HEAD
-    VirtQueue *vq;                  /* virtqueue vring */
-    EventNotifier *guest_notifier;  /* irq */
-=======
->>>>>>> 7124ccf8
     QEMUBH *bh;                     /* bh for guest notification */
     unsigned long *batch_notify_vqs;
-
-    Notifier insert_notifier, remove_notifier;
 
     /* Note that these EventNotifiers are assigned by value.  This is
      * fine as long as you do not call event_notifier_cleanup on them
@@ -49,23 +42,12 @@
      */
     IOThread *iothread;
     AioContext *ctx;
-<<<<<<< HEAD
-
-    /* Operation blocker on BDS */
-    Error *blocker;
-};
-
-/* Raise an interrupt to signal guest, if necessary */
-void virtio_blk_data_plane_notify(VirtIOBlockDataPlane *s)
-{
-=======
 };
 
 /* Raise an interrupt to signal guest, if necessary */
 void virtio_blk_data_plane_notify(VirtIOBlockDataPlane *s, VirtQueue *vq)
 {
     set_bit(virtio_get_queue_index(vq), s->batch_notify_vqs);
->>>>>>> 7124ccf8
     qemu_bh_schedule(s->bh);
 }
 
@@ -76,61 +58,6 @@
     unsigned long bitmap[BITS_TO_LONGS(nvqs)];
     unsigned j;
 
-<<<<<<< HEAD
-    if (!virtio_should_notify(s->vdev, s->vq)) {
-        return;
-    }
-
-    event_notifier_set(s->guest_notifier);
-}
-
-static void data_plane_set_up_op_blockers(VirtIOBlockDataPlane *s)
-{
-    assert(!s->blocker);
-    error_setg(&s->blocker, "block device is in use by data plane");
-    blk_op_block_all(s->conf->conf.blk, s->blocker);
-    blk_op_unblock(s->conf->conf.blk, BLOCK_OP_TYPE_RESIZE, s->blocker);
-    blk_op_unblock(s->conf->conf.blk, BLOCK_OP_TYPE_DRIVE_DEL, s->blocker);
-    blk_op_unblock(s->conf->conf.blk, BLOCK_OP_TYPE_BACKUP_SOURCE, s->blocker);
-    blk_op_unblock(s->conf->conf.blk, BLOCK_OP_TYPE_CHANGE, s->blocker);
-    blk_op_unblock(s->conf->conf.blk, BLOCK_OP_TYPE_COMMIT_SOURCE, s->blocker);
-    blk_op_unblock(s->conf->conf.blk, BLOCK_OP_TYPE_COMMIT_TARGET, s->blocker);
-    blk_op_unblock(s->conf->conf.blk, BLOCK_OP_TYPE_EJECT, s->blocker);
-    blk_op_unblock(s->conf->conf.blk, BLOCK_OP_TYPE_EXTERNAL_SNAPSHOT,
-                   s->blocker);
-    blk_op_unblock(s->conf->conf.blk, BLOCK_OP_TYPE_INTERNAL_SNAPSHOT,
-                   s->blocker);
-    blk_op_unblock(s->conf->conf.blk, BLOCK_OP_TYPE_INTERNAL_SNAPSHOT_DELETE,
-                   s->blocker);
-    blk_op_unblock(s->conf->conf.blk, BLOCK_OP_TYPE_MIRROR_SOURCE, s->blocker);
-    blk_op_unblock(s->conf->conf.blk, BLOCK_OP_TYPE_STREAM, s->blocker);
-    blk_op_unblock(s->conf->conf.blk, BLOCK_OP_TYPE_REPLACE, s->blocker);
-}
-
-static void data_plane_remove_op_blockers(VirtIOBlockDataPlane *s)
-{
-    if (s->blocker) {
-        blk_op_unblock_all(s->conf->conf.blk, s->blocker);
-        error_free(s->blocker);
-        s->blocker = NULL;
-    }
-}
-
-static void data_plane_blk_insert_notifier(Notifier *n, void *data)
-{
-    VirtIOBlockDataPlane *s = container_of(n, VirtIOBlockDataPlane,
-                                           insert_notifier);
-    assert(s->conf->conf.blk == data);
-    data_plane_set_up_op_blockers(s);
-}
-
-static void data_plane_blk_remove_notifier(Notifier *n, void *data)
-{
-    VirtIOBlockDataPlane *s = container_of(n, VirtIOBlockDataPlane,
-                                           remove_notifier);
-    assert(s->conf->conf.blk == data);
-    data_plane_remove_op_blockers(s);
-=======
     memcpy(bitmap, s->batch_notify_vqs, sizeof(bitmap));
     memset(s->batch_notify_vqs, 0, sizeof(bitmap));
 
@@ -146,7 +73,6 @@
             bits &= bits - 1; /* clear right-most bit */
         }
     }
->>>>>>> 7124ccf8
 }
 
 /* Context: QEMU global mutex held */
@@ -160,25 +86,6 @@
 
     *dataplane = NULL;
 
-<<<<<<< HEAD
-    if (!conf->iothread) {
-        return;
-    }
-
-    /* Don't try if transport does not support notifiers. */
-    if (!k->set_guest_notifiers || !k->set_host_notifier) {
-        error_setg(errp,
-                   "device is incompatible with dataplane "
-                   "(transport does not support notifiers)");
-        return;
-    }
-
-    /* If dataplane is (re-)enabled while the guest is running there could be
-     * block jobs that can conflict.
-     */
-    if (blk_op_is_blocked(conf->conf.blk, BLOCK_OP_TYPE_DATAPLANE, errp)) {
-        error_prepend(errp, "cannot start dataplane thread: ");
-=======
     if (conf->iothread) {
         if (!k->set_guest_notifiers || !k->ioeventfd_assign) {
             error_setg(errp,
@@ -201,7 +108,6 @@
     }
     /* Don't try if transport does not support notifiers. */
     if (!virtio_device_ioeventfd_enabled(vdev)) {
->>>>>>> 7124ccf8
         return;
     }
 
@@ -212,25 +118,12 @@
     if (conf->iothread) {
         s->iothread = conf->iothread;
         object_ref(OBJECT(s->iothread));
-<<<<<<< HEAD
-=======
         s->ctx = iothread_get_aio_context(s->iothread);
     } else {
         s->ctx = qemu_get_aio_context();
->>>>>>> 7124ccf8
     }
     s->bh = aio_bh_new(s->ctx, notify_guest_bh, s);
-<<<<<<< HEAD
-
-    s->insert_notifier.notify = data_plane_blk_insert_notifier;
-    s->remove_notifier.notify = data_plane_blk_remove_notifier;
-    blk_add_insert_bs_notifier(conf->conf.blk, &s->insert_notifier);
-    blk_add_remove_bs_notifier(conf->conf.blk, &s->remove_notifier);
-
-    data_plane_set_up_op_blockers(s);
-=======
     s->batch_notify_vqs = bitmap_new(conf->num_queues);
->>>>>>> 7124ccf8
 
     *dataplane = s;
 }
@@ -244,14 +137,6 @@
         return;
     }
 
-<<<<<<< HEAD
-    virtio_blk_data_plane_stop(s);
-    data_plane_remove_op_blockers(s);
-    notifier_remove(&s->insert_notifier);
-    notifier_remove(&s->remove_notifier);
-    qemu_bh_delete(s->bh);
-    object_unref(OBJECT(s->iothread));
-=======
     vblk = VIRTIO_BLK(s->vdev);
     assert(!vblk->dataplane_started);
     g_free(s->batch_notify_vqs);
@@ -259,7 +144,6 @@
     if (s->iothread) {
         object_unref(OBJECT(s->iothread));
     }
->>>>>>> 7124ccf8
     g_free(s);
 }
 
@@ -281,17 +165,6 @@
     VirtIOBlockDataPlane *s = vblk->dataplane;
     BusState *qbus = BUS(qdev_get_parent_bus(DEVICE(vblk)));
     VirtioBusClass *k = VIRTIO_BUS_GET_CLASS(qbus);
-<<<<<<< HEAD
-    VirtIOBlock *vblk = VIRTIO_BLK(s->vdev);
-    int r;
-
-    if (vblk->dataplane_started || s->starting) {
-        return;
-    }
-
-    s->starting = true;
-    s->vq = virtio_get_queue(s->vdev, 0);
-=======
     unsigned i;
     unsigned nvqs = s->conf->num_queues;
     int r;
@@ -301,7 +174,6 @@
     }
 
     s->starting = true;
->>>>>>> 7124ccf8
 
     /* Set up guest notifier (irq) */
     r = k->set_guest_notifiers(qbus->parent, nvqs, true);
@@ -310,10 +182,6 @@
                 "ensure -enable-kvm is set\n", r);
         goto fail_guest_notifiers;
     }
-<<<<<<< HEAD
-    s->guest_notifier = virtio_queue_get_guest_notifier(s->vq);
-=======
->>>>>>> 7124ccf8
 
     /* Set up virtqueue notify */
     for (i = 0; i < nvqs; i++) {
@@ -334,29 +202,20 @@
     blk_set_aio_context(s->conf->conf.blk, s->ctx);
 
     /* Kick right away to begin processing requests already in vring */
-<<<<<<< HEAD
-    event_notifier_set(virtio_queue_get_host_notifier(s->vq));
+    for (i = 0; i < nvqs; i++) {
+        VirtQueue *vq = virtio_get_queue(s->vdev, i);
+
+        event_notifier_set(virtio_queue_get_host_notifier(vq));
+    }
 
     /* Get this show started by hooking up our callbacks */
     aio_context_acquire(s->ctx);
-    virtio_queue_aio_set_host_notifier_handler(s->vq, s->ctx,
-                                               virtio_blk_data_plane_handle_output);
-=======
-    for (i = 0; i < nvqs; i++) {
-        VirtQueue *vq = virtio_get_queue(s->vdev, i);
-
-        event_notifier_set(virtio_queue_get_host_notifier(vq));
-    }
-
-    /* Get this show started by hooking up our callbacks */
-    aio_context_acquire(s->ctx);
     for (i = 0; i < nvqs; i++) {
         VirtQueue *vq = virtio_get_queue(s->vdev, i);
 
         virtio_queue_aio_set_host_notifier_handler(vq, s->ctx,
                 virtio_blk_data_plane_handle_output);
     }
->>>>>>> 7124ccf8
     aio_context_release(s->ctx);
     return 0;
 
@@ -364,10 +223,7 @@
     vblk->dataplane_disabled = true;
     s->starting = false;
     vblk->dataplane_started = true;
-<<<<<<< HEAD
-=======
     return -ENOSYS;
->>>>>>> 7124ccf8
 }
 
 /* Context: QEMU global mutex held */
@@ -396,28 +252,20 @@
     aio_context_acquire(s->ctx);
 
     /* Stop notifications for new requests from guest */
-<<<<<<< HEAD
-    virtio_queue_aio_set_host_notifier_handler(s->vq, s->ctx, NULL);
-=======
     for (i = 0; i < nvqs; i++) {
         VirtQueue *vq = virtio_get_queue(s->vdev, i);
 
         virtio_queue_aio_set_host_notifier_handler(vq, s->ctx, NULL);
     }
->>>>>>> 7124ccf8
 
     /* Drain and switch bs back to the QEMU main loop */
     blk_set_aio_context(s->conf->conf.blk, qemu_get_aio_context());
 
     aio_context_release(s->ctx);
 
-<<<<<<< HEAD
-    k->set_host_notifier(qbus->parent, 0, false);
-=======
     for (i = 0; i < nvqs; i++) {
         virtio_bus_set_host_notifier(VIRTIO_BUS(qbus), i, false);
     }
->>>>>>> 7124ccf8
 
     /* Clean up guest notifier (irq) */
     k->set_guest_notifiers(qbus->parent, nvqs, false);
