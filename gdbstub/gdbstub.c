/*
 * gdb server stub
 *
 * This implements a subset of the remote protocol as described in:
 *
 *   https://sourceware.org/gdb/onlinedocs/gdb/Remote-Protocol.html
 *
 * Copyright (c) 2003-2005 Fabrice Bellard
 *
 * This library is free software; you can redistribute it and/or
 * modify it under the terms of the GNU Lesser General Public
 * License as published by the Free Software Foundation; either
 * version 2 of the License, or (at your option) any later version.
 *
 * This library is distributed in the hope that it will be useful,
 * but WITHOUT ANY WARRANTY; without even the implied warranty of
 * MERCHANTABILITY or FITNESS FOR A PARTICULAR PURPOSE.  See the GNU
 * Lesser General Public License for more details.
 *
 * You should have received a copy of the GNU Lesser General Public
 * License along with this library; if not, see <http://www.gnu.org/licenses/>.
 *
 * SPDX-License-Identifier: LGPL-2.0+
 */

#include "qemu/osdep.h"
#include "qemu/ctype.h"
#include "qemu/cutils.h"
#include "qemu/module.h"
#include "qemu/error-report.h"
#include "trace.h"
#include "exec/gdbstub.h"
#include "gdbstub/syscalls.h"
#ifdef CONFIG_USER_ONLY
#include "gdbstub/user.h"
#else
#include "hw/cpu/cluster.h"
#include "hw/boards.h"
#endif

#include "sysemu/hw_accel.h"
#include "sysemu/runstate.h"
#include "exec/replay-core.h"
#include "exec/hwaddr.h"

#include "internals.h"

typedef struct GDBRegisterState {
    int base_reg;
    int num_regs;
    gdb_get_reg_cb get_reg;
    gdb_set_reg_cb set_reg;
    const char *xml;
    struct GDBRegisterState *next;
} GDBRegisterState;

GDBState gdbserver_state;

void gdb_init_gdbserver_state(void)
{
    g_assert(!gdbserver_state.init);
    memset(&gdbserver_state, 0, sizeof(GDBState));
    gdbserver_state.init = true;
    gdbserver_state.str_buf = g_string_new(NULL);
    gdbserver_state.mem_buf = g_byte_array_sized_new(MAX_PACKET_LENGTH);
    gdbserver_state.last_packet = g_byte_array_sized_new(MAX_PACKET_LENGTH + 4);

    /*
     * What single-step modes are supported is accelerator dependent.
     * By default try to use no IRQs and no timers while single
     * stepping so as to make single stepping like a typical ICE HW step.
     */
    gdbserver_state.supported_sstep_flags = accel_supported_gdbstub_sstep_flags();
    gdbserver_state.sstep_flags = SSTEP_ENABLE | SSTEP_NOIRQ | SSTEP_NOTIMER;
    gdbserver_state.sstep_flags &= gdbserver_state.supported_sstep_flags;
}

bool gdb_has_xml;

/* writes 2*len+1 bytes in buf */
void gdb_memtohex(GString *buf, const uint8_t *mem, int len)
{
    int i, c;
    for(i = 0; i < len; i++) {
        c = mem[i];
        g_string_append_c(buf, tohex(c >> 4));
        g_string_append_c(buf, tohex(c & 0xf));
    }
    g_string_append_c(buf, '\0');
}

void gdb_hextomem(GByteArray *mem, const char *buf, int len)
{
    int i;

    for(i = 0; i < len; i++) {
        guint8 byte = fromhex(buf[0]) << 4 | fromhex(buf[1]);
        g_byte_array_append(mem, &byte, 1);
        buf += 2;
    }
}

static void hexdump(const char *buf, int len,
                    void (*trace_fn)(size_t ofs, char const *text))
{
    char line_buffer[3 * 16 + 4 + 16 + 1];

    size_t i;
    for (i = 0; i < len || (i & 0xF); ++i) {
        size_t byte_ofs = i & 15;

        if (byte_ofs == 0) {
            memset(line_buffer, ' ', 3 * 16 + 4 + 16);
            line_buffer[3 * 16 + 4 + 16] = 0;
        }

        size_t col_group = (i >> 2) & 3;
        size_t hex_col = byte_ofs * 3 + col_group;
        size_t txt_col = 3 * 16 + 4 + byte_ofs;

        if (i < len) {
            char value = buf[i];

            line_buffer[hex_col + 0] = tohex((value >> 4) & 0xF);
            line_buffer[hex_col + 1] = tohex((value >> 0) & 0xF);
            line_buffer[txt_col + 0] = (value >= ' ' && value < 127)
                    ? value
                    : '.';
        }

        if (byte_ofs == 0xF)
            trace_fn(i & -16, line_buffer);
    }
}

/* return -1 if error, 0 if OK */
int gdb_put_packet_binary(const char *buf, int len, bool dump)
{
    int csum, i;
    uint8_t footer[3];

    if (dump && trace_event_get_state_backends(TRACE_GDBSTUB_IO_BINARYREPLY)) {
        hexdump(buf, len, trace_gdbstub_io_binaryreply);
    }

    for(;;) {
        g_byte_array_set_size(gdbserver_state.last_packet, 0);
        g_byte_array_append(gdbserver_state.last_packet,
                            (const uint8_t *) "$", 1);
        g_byte_array_append(gdbserver_state.last_packet,
                            (const uint8_t *) buf, len);
        csum = 0;
        for(i = 0; i < len; i++) {
            csum += buf[i];
        }
        footer[0] = '#';
        footer[1] = tohex((csum >> 4) & 0xf);
        footer[2] = tohex((csum) & 0xf);
        g_byte_array_append(gdbserver_state.last_packet, footer, 3);

        gdb_put_buffer(gdbserver_state.last_packet->data,
                   gdbserver_state.last_packet->len);

        if (gdb_got_immediate_ack()) {
            break;
        }
    }
    return 0;
}

/* return -1 if error, 0 if OK */
int gdb_put_packet(const char *buf)
{
    trace_gdbstub_io_reply(buf);

    return gdb_put_packet_binary(buf, strlen(buf), false);
}

void gdb_put_strbuf(void)
{
    gdb_put_packet(gdbserver_state.str_buf->str);
}

/* Encode data using the encoding for 'x' packets.  */
void gdb_memtox(GString *buf, const char *mem, int len)
{
    char c;

    while (len--) {
        c = *(mem++);
        switch (c) {
        case '#': case '$': case '*': case '}':
            g_string_append_c(buf, '}');
            g_string_append_c(buf, c ^ 0x20);
            break;
        default:
            g_string_append_c(buf, c);
            break;
        }
    }
}

static uint32_t gdb_get_cpu_pid(CPUState *cpu)
{
#ifdef CONFIG_USER_ONLY
    return getpid();
#else
    if (cpu->cluster_index == UNASSIGNED_CLUSTER_INDEX) {
        /* Return the default process' PID */
        int index = gdbserver_state.process_num - 1;
        return gdbserver_state.processes[index].pid;
    }
    return cpu->cluster_index + 1;
#endif
}

GDBProcess *gdb_get_process(uint32_t pid)
{
    int i;

    if (!pid) {
        /* 0 means any process, we take the first one */
        return &gdbserver_state.processes[0];
    }

    for (i = 0; i < gdbserver_state.process_num; i++) {
        if (gdbserver_state.processes[i].pid == pid) {
            return &gdbserver_state.processes[i];
        }
    }

    return NULL;
}

static GDBProcess *gdb_get_cpu_process(CPUState *cpu)
{
    return gdb_get_process(gdb_get_cpu_pid(cpu));
}

static CPUState *find_cpu(uint32_t thread_id)
{
    CPUState *cpu;

    CPU_FOREACH(cpu) {
        if (gdb_get_cpu_index(cpu) == thread_id) {
            return cpu;
        }
    }

    return NULL;
}

CPUState *gdb_get_first_cpu_in_process(GDBProcess *process)
{
    CPUState *cpu;

    CPU_FOREACH(cpu) {
        if (gdb_get_cpu_pid(cpu) == process->pid) {
            return cpu;
        }
    }

    return NULL;
}

static CPUState *gdb_next_cpu_in_process(CPUState *cpu)
{
    uint32_t pid = gdb_get_cpu_pid(cpu);
    cpu = CPU_NEXT(cpu);

    while (cpu) {
        if (gdb_get_cpu_pid(cpu) == pid) {
            break;
        }

        cpu = CPU_NEXT(cpu);
    }

    return cpu;
}

/* Return the cpu following @cpu, while ignoring unattached processes. */
static CPUState *gdb_next_attached_cpu(CPUState *cpu)
{
    cpu = CPU_NEXT(cpu);

    while (cpu) {
        if (gdb_get_cpu_process(cpu)->attached) {
            break;
        }

        cpu = CPU_NEXT(cpu);
    }

    return cpu;
}

/* Return the first attached cpu */
CPUState *gdb_first_attached_cpu(void)
{
    CPUState *cpu = first_cpu;
    GDBProcess *process = gdb_get_cpu_process(cpu);

    if (!process->attached) {
        return gdb_next_attached_cpu(cpu);
    }

    return cpu;
}

static CPUState *gdb_get_cpu(uint32_t pid, uint32_t tid)
{
    GDBProcess *process;
    CPUState *cpu;

    if (!pid && !tid) {
        /* 0 means any process/thread, we take the first attached one */
        return gdb_first_attached_cpu();
    } else if (pid && !tid) {
        /* any thread in a specific process */
        process = gdb_get_process(pid);

        if (process == NULL) {
            return NULL;
        }

<<<<<<< HEAD
        return get_first_cpu_in_process(process);
=======
        if (!process->attached) {
            return NULL;
        }

        return gdb_get_first_cpu_in_process(process);
>>>>>>> 2a6ae691
    } else {
        /* a specific thread */
        cpu = find_cpu(tid);

        if (cpu == NULL) {
            return NULL;
        }

        process = gdb_get_cpu_process(cpu);

        if (pid && process->pid != pid) {
            return NULL;
        }

        return cpu;
    }
}

static const char *get_feature_xml(const char *p, const char **newp,
                                   GDBProcess *process)
{
    size_t len;
    int i;
    const char *name;
    CPUState *cpu = gdb_get_first_cpu_in_process(process);
    CPUClass *cc = CPU_GET_CLASS(cpu);

    len = 0;
    while (p[len] && p[len] != ':')
        len++;
    *newp = p + len;

    name = NULL;
    if (strncmp(p, "target.xml", len) == 0) {
        char *buf = process->target_xml;
        const size_t buf_sz = sizeof(process->target_xml);

        /* Generate the XML description for this CPU.  */
        if (!buf[0]) {
            GDBRegisterState *r;

            pstrcat(buf, buf_sz,
                    "<?xml version=\"1.0\"?>"
                    "<!DOCTYPE target SYSTEM \"gdb-target.dtd\">"
                    "<target>");
            if (cc->gdb_arch_name) {
                gchar *arch = cc->gdb_arch_name(cpu);
                pstrcat(buf, buf_sz, "<architecture>");
                pstrcat(buf, buf_sz, arch);
                pstrcat(buf, buf_sz, "</architecture>");
                g_free(arch);
            }
            pstrcat(buf, buf_sz, "<xi:include href=\"");
            pstrcat(buf, buf_sz, cc->gdb_core_xml_file);
            pstrcat(buf, buf_sz, "\"/>");
            for (r = cpu->gdb_regs; r; r = r->next) {
                pstrcat(buf, buf_sz, "<xi:include href=\"");
                pstrcat(buf, buf_sz, r->xml);
                pstrcat(buf, buf_sz, "\"/>");
            }
            pstrcat(buf, buf_sz, "</target>");
        }
        return buf;
    }
    if (cc->gdb_get_dynamic_xml) {
        char *xmlname = g_strndup(p, len);
        const char *xml = cc->gdb_get_dynamic_xml(cpu, xmlname);

        g_free(xmlname);
        if (xml) {
            return xml;
        }
    }
    for (i = 0; ; i++) {
        name = xml_builtin[i][0];
        if (!name || (strncmp(name, p, len) == 0 && strlen(name) == len))
            break;
    }
    return name ? xml_builtin[i][1] : NULL;
}

static int gdb_read_register(CPUState *cpu, GByteArray *buf, int reg)
{
    CPUClass *cc = CPU_GET_CLASS(cpu);
    CPUArchState *env = cpu->env_ptr;
    GDBRegisterState *r;

    if (reg < cc->gdb_num_core_regs) {
        return cc->gdb_read_register(cpu, buf, reg);
    }

    for (r = cpu->gdb_regs; r; r = r->next) {
        if (r->base_reg <= reg && reg < r->base_reg + r->num_regs) {
            return r->get_reg(env, buf, reg - r->base_reg);
        }
    }
    return 0;
}

static int gdb_write_register(CPUState *cpu, uint8_t *mem_buf, int reg)
{
    CPUClass *cc = CPU_GET_CLASS(cpu);
    CPUArchState *env = cpu->env_ptr;
    GDBRegisterState *r;

    if (reg < cc->gdb_num_core_regs) {
        return cc->gdb_write_register(cpu, mem_buf, reg);
    }

    for (r = cpu->gdb_regs; r; r = r->next) {
        if (r->base_reg <= reg && reg < r->base_reg + r->num_regs) {
            return r->set_reg(env, mem_buf, reg - r->base_reg);
        }
    }
    return 0;
}

/* Register a supplemental set of CPU registers.  If g_pos is nonzero it
   specifies the first register number and these registers are included in
   a standard "g" packet.  Direction is relative to gdb, i.e. get_reg is
   gdb reading a CPU register, and set_reg is gdb modifying a CPU register.
 */

void gdb_register_coprocessor(CPUState *cpu,
                              gdb_get_reg_cb get_reg, gdb_set_reg_cb set_reg,
                              int num_regs, const char *xml, int g_pos)
{
    GDBRegisterState *s;
    GDBRegisterState **p;

    p = &cpu->gdb_regs;
    while (*p) {
        /* Check for duplicates.  */
        if (strcmp((*p)->xml, xml) == 0)
            return;
        p = &(*p)->next;
    }

    s = g_new0(GDBRegisterState, 1);
    s->base_reg = cpu->gdb_num_regs;
    s->num_regs = num_regs;
    s->get_reg = get_reg;
    s->set_reg = set_reg;
    s->xml = xml;

    /* Add to end of list.  */
    cpu->gdb_num_regs += num_regs;
    *p = s;
    if (g_pos) {
        if (g_pos != s->base_reg) {
            error_report("Error: Bad gdb register numbering for '%s', "
                         "expected %d got %d", xml, g_pos, s->base_reg);
        } else {
            cpu->gdb_num_g_regs = cpu->gdb_num_regs;
        }
    }
}

static void gdb_process_breakpoint_remove_all(GDBProcess *p)
{
    CPUState *cpu = gdb_get_first_cpu_in_process(p);

    while (cpu) {
        gdb_breakpoint_remove_all(cpu);
        cpu = gdb_next_cpu_in_process(cpu);
    }
}


static void gdb_set_cpu_pc(vaddr pc)
{
    CPUState *cpu = gdbserver_state.c_cpu;

    cpu_synchronize_state(cpu);
    cpu_set_pc(cpu, pc);
}

void gdb_append_thread_id(CPUState *cpu, GString *buf)
{
    if (gdbserver_state.multiprocess) {
        g_string_append_printf(buf, "p%02x.%02x",
                               gdb_get_cpu_pid(cpu), gdb_get_cpu_index(cpu));
    } else {
        g_string_append_printf(buf, "%02x", gdb_get_cpu_index(cpu));
    }
}

static GDBThreadIdKind read_thread_id(const char *buf, const char **end_buf,
                                      uint32_t *pid, uint32_t *tid)
{
    unsigned long p, t;
    int ret;

    if (*buf == 'p') {
        buf++;
        ret = qemu_strtoul(buf, &buf, 16, &p);

        if (ret) {
            return GDB_READ_THREAD_ERR;
        }

        /* Skip '.' */
        buf++;
    } else {
        p = 1;
    }

    ret = qemu_strtoul(buf, &buf, 16, &t);

    if (ret) {
        return GDB_READ_THREAD_ERR;
    }

    *end_buf = buf;

    if (p == -1) {
        return GDB_ALL_PROCESSES;
    }

    if (pid) {
        *pid = p;
    }

    if (t == -1) {
        return GDB_ALL_THREADS;
    }

    if (tid) {
        *tid = t;
    }

    return GDB_ONE_THREAD;
}

/**
 * gdb_handle_vcont - Parses and handles a vCont packet.
 * returns -ENOTSUP if a command is unsupported, -EINVAL or -ERANGE if there is
 *         a format error, 0 on success.
 */
static int gdb_handle_vcont(const char *p)
{
    int res, signal = 0;
    char cur_action;
    unsigned long tmp;
    uint32_t pid, tid;
    GDBProcess *process;
    CPUState *cpu;
    GDBThreadIdKind kind;
    unsigned int max_cpus = gdb_get_max_cpus();
    /* uninitialised CPUs stay 0 */
    g_autofree char *newstates = g_new0(char, max_cpus);

    /* mark valid CPUs with 1 */
    CPU_FOREACH(cpu) {
        newstates[cpu->cpu_index] = 1;
    }

    /*
     * res keeps track of what error we are returning, with -ENOTSUP meaning
     * that the command is unknown or unsupported, thus returning an empty
     * packet, while -EINVAL and -ERANGE cause an E22 packet, due to invalid,
     *  or incorrect parameters passed.
     */
    res = 0;
    while (*p) {
        if (*p++ != ';') {
            return -ENOTSUP;
        }

        cur_action = *p++;
        if (cur_action == 'C' || cur_action == 'S') {
            cur_action = qemu_tolower(cur_action);
            res = qemu_strtoul(p, &p, 16, &tmp);
            if (res) {
                return res;
            }
            signal = gdb_signal_to_target(tmp);
        } else if (cur_action != 'c' && cur_action != 's') {
            /* unknown/invalid/unsupported command */
            return -ENOTSUP;
        }

        if (*p == '\0' || *p == ';') {
            /*
             * No thread specifier, action is on "all threads". The
             * specification is unclear regarding the process to act on. We
             * choose all processes.
             */
            kind = GDB_ALL_PROCESSES;
        } else if (*p++ == ':') {
            kind = read_thread_id(p, &p, &pid, &tid);
        } else {
            return -ENOTSUP;
        }

        switch (kind) {
        case GDB_READ_THREAD_ERR:
            return -EINVAL;

        case GDB_ALL_PROCESSES:
            cpu = gdb_first_attached_cpu();
            while (cpu) {
                if (newstates[cpu->cpu_index] == 1) {
                    newstates[cpu->cpu_index] = cur_action;
                }

                cpu = gdb_next_attached_cpu(cpu);
            }
            break;

        case GDB_ALL_THREADS:
            process = gdb_get_process(pid);

            if (!process->attached) {
                return -EINVAL;
            }

            cpu = gdb_get_first_cpu_in_process(process);
            while (cpu) {
                if (newstates[cpu->cpu_index] == 1) {
                    newstates[cpu->cpu_index] = cur_action;
                }

                cpu = gdb_next_cpu_in_process(cpu);
            }
            break;

        case GDB_ONE_THREAD:
            cpu = gdb_get_cpu(pid, tid);

            /* invalid CPU/thread specified */
            if (!cpu) {
                return -EINVAL;
            }

            /* only use if no previous match occourred */
            if (newstates[cpu->cpu_index] == 1) {
                newstates[cpu->cpu_index] = cur_action;
            }
            break;
        }
    }

    gdbserver_state.signal = signal;
    gdb_continue_partial(newstates);
    return res;
}

static const char *cmd_next_param(const char *param, const char delimiter)
{
    static const char all_delimiters[] = ",;:=";
    char curr_delimiters[2] = {0};
    const char *delimiters;

    if (delimiter == '?') {
        delimiters = all_delimiters;
    } else if (delimiter == '0') {
        return strchr(param, '\0');
    } else if (delimiter == '.' && *param) {
        return param + 1;
    } else {
        curr_delimiters[0] = delimiter;
        delimiters = curr_delimiters;
    }

    param += strcspn(param, delimiters);
    if (*param) {
        param++;
    }
    return param;
}

static int cmd_parse_params(const char *data, const char *schema,
                            GArray *params)
{
    const char *curr_schema, *curr_data;

    g_assert(schema);
    g_assert(params->len == 0);

    curr_schema = schema;
    curr_data = data;
    while (curr_schema[0] && curr_schema[1] && *curr_data) {
        GdbCmdVariant this_param;

        switch (curr_schema[0]) {
        case 'l':
            if (qemu_strtoul(curr_data, &curr_data, 16,
                             &this_param.val_ul)) {
                return -EINVAL;
            }
            curr_data = cmd_next_param(curr_data, curr_schema[1]);
            g_array_append_val(params, this_param);
            break;
        case 'L':
            if (qemu_strtou64(curr_data, &curr_data, 16,
                              (uint64_t *)&this_param.val_ull)) {
                return -EINVAL;
            }
            curr_data = cmd_next_param(curr_data, curr_schema[1]);
            g_array_append_val(params, this_param);
            break;
        case 's':
            this_param.data = curr_data;
            curr_data = cmd_next_param(curr_data, curr_schema[1]);
            g_array_append_val(params, this_param);
            break;
        case 'o':
            this_param.opcode = *(uint8_t *)curr_data;
            curr_data = cmd_next_param(curr_data, curr_schema[1]);
            g_array_append_val(params, this_param);
            break;
        case 't':
            this_param.thread_id.kind =
                read_thread_id(curr_data, &curr_data,
                               &this_param.thread_id.pid,
                               &this_param.thread_id.tid);
            curr_data = cmd_next_param(curr_data, curr_schema[1]);
            g_array_append_val(params, this_param);
            break;
        case '?':
            curr_data = cmd_next_param(curr_data, curr_schema[1]);
            break;
        default:
            return -EINVAL;
        }
        curr_schema += 2;
    }

    return 0;
}

typedef void (*GdbCmdHandler)(GArray *params, void *user_ctx);

/*
 * cmd_startswith -> cmd is compared using startswith
 *
 * allow_stop_reply -> true iff the gdbstub can respond to this command with a
 *   "stop reply" packet. The list of commands that accept such response is
 *   defined at the GDB Remote Serial Protocol documentation. see:
 *   https://sourceware.org/gdb/onlinedocs/gdb/Stop-Reply-Packets.html#Stop-Reply-Packets.
 *
 * schema definitions:
 * Each schema parameter entry consists of 2 chars,
 * the first char represents the parameter type handling
 * the second char represents the delimiter for the next parameter
 *
 * Currently supported schema types:
 * 'l' -> unsigned long (stored in .val_ul)
 * 'L' -> unsigned long long (stored in .val_ull)
 * 's' -> string (stored in .data)
 * 'o' -> single char (stored in .opcode)
 * 't' -> thread id (stored in .thread_id)
 * '?' -> skip according to delimiter
 *
 * Currently supported delimiters:
 * '?' -> Stop at any delimiter (",;:=\0")
 * '0' -> Stop at "\0"
 * '.' -> Skip 1 char unless reached "\0"
 * Any other value is treated as the delimiter value itself
 */
typedef struct GdbCmdParseEntry {
    GdbCmdHandler handler;
    const char *cmd;
    bool cmd_startswith;
    const char *schema;
    bool allow_stop_reply;
} GdbCmdParseEntry;

static inline int startswith(const char *string, const char *pattern)
{
  return !strncmp(string, pattern, strlen(pattern));
}

static int process_string_cmd(void *user_ctx, const char *data,
                              const GdbCmdParseEntry *cmds, int num_cmds)
{
    int i;
    g_autoptr(GArray) params = g_array_new(false, true, sizeof(GdbCmdVariant));

    if (!cmds) {
        return -1;
    }

    for (i = 0; i < num_cmds; i++) {
        const GdbCmdParseEntry *cmd = &cmds[i];
        g_assert(cmd->handler && cmd->cmd);

        if ((cmd->cmd_startswith && !startswith(data, cmd->cmd)) ||
            (!cmd->cmd_startswith && strcmp(cmd->cmd, data))) {
            continue;
        }

        if (cmd->schema) {
            if (cmd_parse_params(&data[strlen(cmd->cmd)],
                                 cmd->schema, params)) {
                return -1;
            }
        }

        gdbserver_state.allow_stop_reply = cmd->allow_stop_reply;
        cmd->handler(params, user_ctx);
        return 0;
    }

    return -1;
}

static void run_cmd_parser(const char *data, const GdbCmdParseEntry *cmd)
{
    if (!data) {
        return;
    }

    g_string_set_size(gdbserver_state.str_buf, 0);
    g_byte_array_set_size(gdbserver_state.mem_buf, 0);

    /* In case there was an error during the command parsing we must
    * send a NULL packet to indicate the command is not supported */
    if (process_string_cmd(NULL, data, cmd, 1)) {
        gdb_put_packet("");
    }
}

static void handle_detach(GArray *params, void *user_ctx)
{
    GDBProcess *process;
    uint32_t pid = 1;

    if (gdbserver_state.multiprocess) {
        if (!params->len) {
            gdb_put_packet("E22");
            return;
        }

        pid = get_param(params, 0)->val_ul;
    }

    process = gdb_get_process(pid);
    gdb_process_breakpoint_remove_all(process);
    process->attached = false;

    if (pid == gdb_get_cpu_pid(gdbserver_state.c_cpu)) {
        gdbserver_state.c_cpu = gdb_first_attached_cpu();
    }

    if (pid == gdb_get_cpu_pid(gdbserver_state.g_cpu)) {
        gdbserver_state.g_cpu = gdb_first_attached_cpu();
    }

    if (!gdbserver_state.c_cpu) {
        /* No more process attached */
        gdb_disable_syscalls();
        gdb_continue();
    }
    gdb_put_packet("OK");
}

static void handle_thread_alive(GArray *params, void *user_ctx)
{
    CPUState *cpu;

    if (!params->len) {
        gdb_put_packet("E22");
        return;
    }

    if (get_param(params, 0)->thread_id.kind == GDB_READ_THREAD_ERR) {
        gdb_put_packet("E22");
        return;
    }

    cpu = gdb_get_cpu(get_param(params, 0)->thread_id.pid,
                      get_param(params, 0)->thread_id.tid);
    if (!cpu) {
        gdb_put_packet("E22");
        return;
    }

    gdb_put_packet("OK");
}

static void handle_continue(GArray *params, void *user_ctx)
{
    if (params->len) {
        gdb_set_cpu_pc(get_param(params, 0)->val_ull);
    }

    gdbserver_state.signal = 0;
    gdb_continue();
}

static void handle_cont_with_sig(GArray *params, void *user_ctx)
{
    unsigned long signal = 0;

    /*
     * Note: C sig;[addr] is currently unsupported and we simply
     *       omit the addr parameter
     */
    if (params->len) {
        signal = get_param(params, 0)->val_ul;
    }

    gdbserver_state.signal = gdb_signal_to_target(signal);
    if (gdbserver_state.signal == -1) {
        gdbserver_state.signal = 0;
    }
    gdb_continue();
}

static void handle_set_thread(GArray *params, void *user_ctx)
{
    CPUState *cpu;

    if (params->len != 2) {
        gdb_put_packet("E22");
        return;
    }

    if (get_param(params, 1)->thread_id.kind == GDB_READ_THREAD_ERR) {
        gdb_put_packet("E22");
        return;
    }

    if (get_param(params, 1)->thread_id.kind != GDB_ONE_THREAD) {
        gdb_put_packet("OK");
        return;
    }

    cpu = gdb_get_cpu(get_param(params, 1)->thread_id.pid,
                      get_param(params, 1)->thread_id.tid);
    if (!cpu) {
        gdb_put_packet("E22");
        return;
    }

    /*
     * Note: This command is deprecated and modern gdb's will be using the
     *       vCont command instead.
     */
    switch (get_param(params, 0)->opcode) {
    case 'c':
        gdbserver_state.c_cpu = cpu;
        gdb_put_packet("OK");
        break;
    case 'g':
        gdbserver_state.g_cpu = cpu;
        gdb_put_packet("OK");
        break;
    default:
        gdb_put_packet("E22");
        break;
    }
}

static void handle_insert_bp(GArray *params, void *user_ctx)
{
    int res;

    if (params->len != 3) {
        gdb_put_packet("E22");
        return;
    }

    res = gdb_breakpoint_insert(gdbserver_state.c_cpu,
                                get_param(params, 0)->val_ul,
                                get_param(params, 1)->val_ull,
                                get_param(params, 2)->val_ull);
    if (res >= 0) {
        gdb_put_packet("OK");
        return;
    } else if (res == -ENOSYS) {
        gdb_put_packet("");
        return;
    }

    gdb_put_packet("E22");
}

static void handle_remove_bp(GArray *params, void *user_ctx)
{
    int res;

    if (params->len != 3) {
        gdb_put_packet("E22");
        return;
    }

    res = gdb_breakpoint_remove(gdbserver_state.c_cpu,
                                get_param(params, 0)->val_ul,
                                get_param(params, 1)->val_ull,
                                get_param(params, 2)->val_ull);
    if (res >= 0) {
        gdb_put_packet("OK");
        return;
    } else if (res == -ENOSYS) {
        gdb_put_packet("");
        return;
    }

    gdb_put_packet("E22");
}

/*
 * handle_set/get_reg
 *
 * Older gdb are really dumb, and don't use 'G/g' if 'P/p' is available.
 * This works, but can be very slow. Anything new enough to understand
 * XML also knows how to use this properly. However to use this we
 * need to define a local XML file as well as be talking to a
 * reasonably modern gdb. Responding with an empty packet will cause
 * the remote gdb to fallback to older methods.
 */

static void handle_set_reg(GArray *params, void *user_ctx)
{
    int reg_size;

    if (!gdb_has_xml) {
        gdb_put_packet("");
        return;
    }

    if (params->len != 2) {
        gdb_put_packet("E22");
        return;
    }

    reg_size = strlen(get_param(params, 1)->data) / 2;
    gdb_hextomem(gdbserver_state.mem_buf, get_param(params, 1)->data, reg_size);
    gdb_write_register(gdbserver_state.g_cpu, gdbserver_state.mem_buf->data,
                       get_param(params, 0)->val_ull);
    gdb_put_packet("OK");
}

static void handle_get_reg(GArray *params, void *user_ctx)
{
    int reg_size;

    if (!gdb_has_xml) {
        gdb_put_packet("");
        return;
    }

    if (!params->len) {
        gdb_put_packet("E14");
        return;
    }

    reg_size = gdb_read_register(gdbserver_state.g_cpu,
                                 gdbserver_state.mem_buf,
                                 get_param(params, 0)->val_ull);
    if (!reg_size) {
        gdb_put_packet("E14");
        return;
    } else {
        g_byte_array_set_size(gdbserver_state.mem_buf, reg_size);
    }

    gdb_memtohex(gdbserver_state.str_buf,
                 gdbserver_state.mem_buf->data, reg_size);
    gdb_put_strbuf();
}

static void handle_write_mem(GArray *params, void *user_ctx)
{
    if (params->len != 3) {
        gdb_put_packet("E22");
        return;
    }

    /* gdb_hextomem() reads 2*len bytes */
    if (get_param(params, 1)->val_ull >
        strlen(get_param(params, 2)->data) / 2) {
        gdb_put_packet("E22");
        return;
    }

    gdb_hextomem(gdbserver_state.mem_buf, get_param(params, 2)->data,
                 get_param(params, 1)->val_ull);
    if (gdb_target_memory_rw_debug(gdbserver_state.g_cpu,
                                   get_param(params, 0)->val_ull,
                                   gdbserver_state.mem_buf->data,
                                   gdbserver_state.mem_buf->len, true)) {
        gdb_put_packet("E14");
        return;
    }

    gdb_put_packet("OK");
}

static void handle_read_mem(GArray *params, void *user_ctx)
{
    if (params->len != 2) {
        gdb_put_packet("E22");
        return;
    }

    /* gdb_memtohex() doubles the required space */
    if (get_param(params, 1)->val_ull > MAX_PACKET_LENGTH / 2) {
        gdb_put_packet("E22");
        return;
    }

    g_byte_array_set_size(gdbserver_state.mem_buf,
                          get_param(params, 1)->val_ull);

    if (gdb_target_memory_rw_debug(gdbserver_state.g_cpu,
                                   get_param(params, 0)->val_ull,
                                   gdbserver_state.mem_buf->data,
                                   gdbserver_state.mem_buf->len, false)) {
        gdb_put_packet("E14");
        return;
    }

    gdb_memtohex(gdbserver_state.str_buf, gdbserver_state.mem_buf->data,
             gdbserver_state.mem_buf->len);
    gdb_put_strbuf();
}

static void handle_write_all_regs(GArray *params, void *user_ctx)
{
    int reg_id;
    size_t len;
    uint8_t *registers;
    int reg_size;

    if (!params->len) {
        return;
    }

    cpu_synchronize_state(gdbserver_state.g_cpu);
    len = strlen(get_param(params, 0)->data) / 2;
    gdb_hextomem(gdbserver_state.mem_buf, get_param(params, 0)->data, len);
    registers = gdbserver_state.mem_buf->data;
    for (reg_id = 0;
         reg_id < gdbserver_state.g_cpu->gdb_num_g_regs && len > 0;
         reg_id++) {
        reg_size = gdb_write_register(gdbserver_state.g_cpu, registers, reg_id);
        len -= reg_size;
        registers += reg_size;
    }
    gdb_put_packet("OK");
}

static void handle_read_all_regs(GArray *params, void *user_ctx)
{
    int reg_id;
    size_t len;

    cpu_synchronize_state(gdbserver_state.g_cpu);
    g_byte_array_set_size(gdbserver_state.mem_buf, 0);
    len = 0;
    for (reg_id = 0; reg_id < gdbserver_state.g_cpu->gdb_num_g_regs; reg_id++) {
        len += gdb_read_register(gdbserver_state.g_cpu,
                                 gdbserver_state.mem_buf,
                                 reg_id);
    }
    g_assert(len == gdbserver_state.mem_buf->len);

    gdb_memtohex(gdbserver_state.str_buf, gdbserver_state.mem_buf->data, len);
    gdb_put_strbuf();
}


static void handle_step(GArray *params, void *user_ctx)
{
    if (params->len) {
        gdb_set_cpu_pc(get_param(params, 0)->val_ull);
    }

    cpu_single_step(gdbserver_state.c_cpu, gdbserver_state.sstep_flags);
    gdb_continue();
}

static void handle_backward(GArray *params, void *user_ctx)
{
    if (!gdb_can_reverse()) {
        gdb_put_packet("E22");
    }
    if (params->len == 1) {
        switch (get_param(params, 0)->opcode) {
        case 's':
            if (replay_reverse_step()) {
                gdb_continue();
            } else {
                gdb_put_packet("E14");
            }
            return;
        case 'c':
            if (replay_reverse_continue()) {
                gdb_continue();
            } else {
                gdb_put_packet("E14");
            }
            return;
        }
    }

    /* Default invalid command */
    gdb_put_packet("");
}

static void handle_v_cont_query(GArray *params, void *user_ctx)
{
    gdb_put_packet("vCont;c;C;s;S");
}

static void handle_v_cont(GArray *params, void *user_ctx)
{
    int res;

    if (!params->len) {
        return;
    }

    res = gdb_handle_vcont(get_param(params, 0)->data);
    if ((res == -EINVAL) || (res == -ERANGE)) {
        gdb_put_packet("E22");
    } else if (res) {
        gdb_put_packet("");
    }
}

static void handle_v_attach(GArray *params, void *user_ctx)
{
    GDBProcess *process;
    CPUState *cpu;

    g_string_assign(gdbserver_state.str_buf, "E22");
    if (!params->len) {
        goto cleanup;
    }

    process = gdb_get_process(get_param(params, 0)->val_ul);
    if (!process) {
        goto cleanup;
    }

    cpu = gdb_get_first_cpu_in_process(process);
    if (!cpu) {
        goto cleanup;
    }

    process->attached = true;
    gdbserver_state.g_cpu = cpu;
    gdbserver_state.c_cpu = cpu;

    if (gdbserver_state.allow_stop_reply) {
        g_string_printf(gdbserver_state.str_buf, "T%02xthread:", GDB_SIGNAL_TRAP);
        gdb_append_thread_id(cpu, gdbserver_state.str_buf);
        g_string_append_c(gdbserver_state.str_buf, ';');
        gdbserver_state.allow_stop_reply = false;
cleanup:
        gdb_put_strbuf();
    }
}

static void handle_v_kill(GArray *params, void *user_ctx)
{
    /* Kill the target */
    gdb_put_packet("OK");
    error_report("QEMU: Terminated via GDBstub");
    gdb_exit(0);
    exit(0);
}

static const GdbCmdParseEntry gdb_v_commands_table[] = {
    /* Order is important if has same prefix */
    {
        .handler = handle_v_cont_query,
        .cmd = "Cont?",
        .cmd_startswith = 1
    },
    {
        .handler = handle_v_cont,
        .cmd = "Cont",
        .cmd_startswith = 1,
        .allow_stop_reply = true,
        .schema = "s0"
    },
    {
        .handler = handle_v_attach,
        .cmd = "Attach;",
        .cmd_startswith = 1,
        .allow_stop_reply = true,
        .schema = "l0"
    },
    {
        .handler = handle_v_kill,
        .cmd = "Kill;",
        .cmd_startswith = 1
    },
#ifdef CONFIG_USER_ONLY
    /*
     * Host I/O Packets. See [1] for details.
     * [1] https://sourceware.org/gdb/onlinedocs/gdb/Host-I_002fO-Packets.html
     */
    {
        .handler = gdb_handle_v_file_open,
        .cmd = "File:open:",
        .cmd_startswith = 1,
        .schema = "s,L,L0"
    },
    {
        .handler = gdb_handle_v_file_close,
        .cmd = "File:close:",
        .cmd_startswith = 1,
        .schema = "l0"
    },
    {
        .handler = gdb_handle_v_file_pread,
        .cmd = "File:pread:",
        .cmd_startswith = 1,
        .schema = "l,L,L0"
    },
    {
        .handler = gdb_handle_v_file_readlink,
        .cmd = "File:readlink:",
        .cmd_startswith = 1,
        .schema = "s0"
    },
#endif
};

static void handle_v_commands(GArray *params, void *user_ctx)
{
    if (!params->len) {
        return;
    }

    if (process_string_cmd(NULL, get_param(params, 0)->data,
                           gdb_v_commands_table,
                           ARRAY_SIZE(gdb_v_commands_table))) {
        gdb_put_packet("");
    }
}

static void handle_query_qemu_sstepbits(GArray *params, void *user_ctx)
{
    g_string_printf(gdbserver_state.str_buf, "ENABLE=%x", SSTEP_ENABLE);

    if (gdbserver_state.supported_sstep_flags & SSTEP_NOIRQ) {
        g_string_append_printf(gdbserver_state.str_buf, ",NOIRQ=%x",
                               SSTEP_NOIRQ);
    }

    if (gdbserver_state.supported_sstep_flags & SSTEP_NOTIMER) {
        g_string_append_printf(gdbserver_state.str_buf, ",NOTIMER=%x",
                               SSTEP_NOTIMER);
    }

    gdb_put_strbuf();
}

static void handle_set_qemu_sstep(GArray *params, void *user_ctx)
{
    int new_sstep_flags;

    if (!params->len) {
        return;
    }

    new_sstep_flags = get_param(params, 0)->val_ul;

    if (new_sstep_flags  & ~gdbserver_state.supported_sstep_flags) {
        gdb_put_packet("E22");
        return;
    }

    gdbserver_state.sstep_flags = new_sstep_flags;
    gdb_put_packet("OK");
}

static void handle_query_qemu_sstep(GArray *params, void *user_ctx)
{
    g_string_printf(gdbserver_state.str_buf, "0x%x",
                    gdbserver_state.sstep_flags);
    gdb_put_strbuf();
}

static void handle_query_curr_tid(GArray *params, void *user_ctx)
{
    CPUState *cpu;
    GDBProcess *process;

    /*
     * "Current thread" remains vague in the spec, so always return
     * the first thread of the current process (gdb returns the
     * first thread).
     */
    process = gdb_get_cpu_process(gdbserver_state.g_cpu);
    cpu = gdb_get_first_cpu_in_process(process);
    g_string_assign(gdbserver_state.str_buf, "QC");
    gdb_append_thread_id(cpu, gdbserver_state.str_buf);
    gdb_put_strbuf();
}

static void handle_query_threads(GArray *params, void *user_ctx)
{
    if (!gdbserver_state.query_cpu) {
        gdb_put_packet("l");
        return;
    }

    g_string_assign(gdbserver_state.str_buf, "m");
    gdb_append_thread_id(gdbserver_state.query_cpu, gdbserver_state.str_buf);
    gdb_put_strbuf();
    gdbserver_state.query_cpu = gdb_next_attached_cpu(gdbserver_state.query_cpu);
}

static void handle_query_first_threads(GArray *params, void *user_ctx)
{
    gdbserver_state.query_cpu = gdb_first_attached_cpu();
    handle_query_threads(params, user_ctx);
}

static void handle_query_thread_extra(GArray *params, void *user_ctx)
{
    g_autoptr(GString) rs = g_string_new(NULL);
    CPUState *cpu;

    if (!params->len ||
        get_param(params, 0)->thread_id.kind == GDB_READ_THREAD_ERR) {
        gdb_put_packet("E22");
        return;
    }

    cpu = gdb_get_cpu(get_param(params, 0)->thread_id.pid,
                      get_param(params, 0)->thread_id.tid);
    if (!cpu) {
        return;
    }

    cpu_synchronize_state(cpu);

    if (gdbserver_state.multiprocess && (gdbserver_state.process_num > 1)) {
        /* Print the CPU model and name in multiprocess mode */
        ObjectClass *oc = object_get_class(OBJECT(cpu));
        const char *cpu_model = object_class_get_name(oc);
        if (cpu->gdb_id) {
            g_string_printf(rs, "%s [%s]", cpu->gdb_id,
                            cpu->halted ? "halted " : "running");
        } else {
        const char *cpu_name =
            object_get_canonical_path_component(OBJECT(cpu));
        g_string_printf(rs, "%s %s [%s]", cpu_model, cpu_name,
                        cpu->halted ? "halted " : "running");
        }
    } else {
        g_string_printf(rs, "CPU#%d [%s]", cpu->cpu_index,
                        cpu->halted ? "halted " : "running");
    }
    trace_gdbstub_op_extra_info(rs->str);
    gdb_memtohex(gdbserver_state.str_buf, (uint8_t *)rs->str, rs->len);
    gdb_put_strbuf();
}

static void handle_query_supported(GArray *params, void *user_ctx)
{
    CPUClass *cc;

    g_string_printf(gdbserver_state.str_buf, "PacketSize=%x", MAX_PACKET_LENGTH);
    cc = CPU_GET_CLASS(first_cpu);
    if (cc->gdb_core_xml_file) {
        g_string_append(gdbserver_state.str_buf, ";qXfer:features:read+");
    }

    if (gdb_can_reverse()) {
        g_string_append(gdbserver_state.str_buf,
            ";ReverseStep+;ReverseContinue+");
    }

#if defined(CONFIG_USER_ONLY)
#if defined(CONFIG_LINUX)
    if (gdbserver_state.c_cpu->opaque) {
        g_string_append(gdbserver_state.str_buf, ";qXfer:auxv:read+");
    }
#endif
    g_string_append(gdbserver_state.str_buf, ";qXfer:exec-file:read+");
#endif

    if (params->len &&
        strstr(get_param(params, 0)->data, "multiprocess+")) {
        gdbserver_state.multiprocess = true;
    }

    g_string_append(gdbserver_state.str_buf, ";vContSupported+;multiprocess+");
    g_string_append(gdbserver_state.str_buf, ";qXfer:osdata:read+");
    gdb_put_strbuf();
}

static char *gdb_get_process_list(void)
{
#define MAX_PLIST (8 * 1024)

    static const char *header = "<?xml version=\"1.0\"?>\n" \
    "<!DOCTYPE target SYSTEM \"osdata.dtd\">\n<osdata type=\"processes\">\n";
    unsigned int i;
    CPUState *cpu;
    char *buf = g_malloc0(MAX_PLIST);

    pstrcat(buf, MAX_PLIST, header);
    for (i = 0; i < gdbserver_state.process_num - 1; i++) {
        char lbuf[128];
        unsigned int num_cores = 0;

        /* PIDs should start at 1, 0 is reserved by GDB */
        snprintf(lbuf, sizeof(lbuf),
                       "<item>\n<column name=\"pid\">%u</column>\n"
                       "<column name=\"cores\">", i + 1);
        pstrcat(buf, MAX_PLIST, lbuf);

        cpu = get_first_cpu_in_process(&gdbserver_state.processes[i]);
        while (cpu) {
            /* cpu_index starts at 0, which is reserved by GDB */
            snprintf(lbuf, sizeof(lbuf), "%s%u",
                           num_cores ? "," : "", cpu->cpu_index + 1);
            pstrcat(buf, MAX_PLIST, lbuf);
            cpu = gdb_next_cpu_in_process(cpu);
            num_cores++;
        }
        pstrcat(buf, MAX_PLIST, "</column>\n</item>\n");
    }
    pstrcat(buf, MAX_PLIST, "</osdata>");

    return buf;
}

static void handle_query_xfer_osdata_read_proc(GArray *params,
                                               void *user_ctx)
{
    unsigned long total_len;
    size_t addr = get_param(params, 0)->val_ul;
    size_t len = get_param(params, 1)->val_ul;
    const char *plist = gdb_get_process_list();

    total_len = strlen(plist);

    if (addr > total_len) {
        gdb_put_packet("E00");

        g_free((void *) plist);
        return;
    }

    if (len > (MAX_PACKET_LENGTH - 5) / 2) {
        len = (MAX_PACKET_LENGTH - 5) / 2;
    }
    if (len < total_len - addr) {
        g_string_assign(gdbserver_state.str_buf, "m");
        gdb_memtox(gdbserver_state.str_buf, plist + addr, len);
    } else {
        g_string_assign(gdbserver_state.str_buf, "l");
        gdb_memtox(gdbserver_state.str_buf, plist + addr, total_len - addr);
    }

    gdb_put_packet_binary(gdbserver_state.str_buf->str,
                      gdbserver_state.str_buf->len, true);
    g_free((void *) plist);
}

static void handle_query_xfer_features(GArray *params, void *user_ctx)
{
    GDBProcess *process;
    CPUClass *cc;
    unsigned long len, total_len, addr;
    const char *xml;
    const char *p;

    if (params->len < 3) {
        gdb_put_packet("E22");
        return;
    }

    process = gdb_get_cpu_process(gdbserver_state.g_cpu);
    cc = CPU_GET_CLASS(gdbserver_state.g_cpu);
    if (!cc->gdb_core_xml_file) {
        gdb_put_packet("");
        return;
    }

    gdb_has_xml = true;
    p = get_param(params, 0)->data;
    xml = get_feature_xml(p, &p, process);
    if (!xml) {
        gdb_put_packet("E00");
        return;
    }

    addr = get_param(params, 1)->val_ul;
    len = get_param(params, 2)->val_ul;
    total_len = strlen(xml);
    if (addr > total_len) {
        gdb_put_packet("E00");
        return;
    }

    if (len > (MAX_PACKET_LENGTH - 5) / 2) {
        len = (MAX_PACKET_LENGTH - 5) / 2;
    }

    if (len < total_len - addr) {
        g_string_assign(gdbserver_state.str_buf, "m");
        gdb_memtox(gdbserver_state.str_buf, xml + addr, len);
    } else {
        g_string_assign(gdbserver_state.str_buf, "l");
        gdb_memtox(gdbserver_state.str_buf, xml + addr, total_len - addr);
    }

    gdb_put_packet_binary(gdbserver_state.str_buf->str,
                      gdbserver_state.str_buf->len, true);
}

static void handle_query_qemu_supported(GArray *params, void *user_ctx)
{
    g_string_printf(gdbserver_state.str_buf, "sstepbits;sstep");
#ifndef CONFIG_USER_ONLY
    g_string_append(gdbserver_state.str_buf, ";PhyMemMode");
#endif
    gdb_put_strbuf();
}

static const GdbCmdParseEntry gdb_gen_query_set_common_table[] = {
    /* Order is important if has same prefix */
    {
        .handler = handle_query_qemu_sstepbits,
        .cmd = "qemu.sstepbits",
    },
    {
        .handler = handle_query_qemu_sstep,
        .cmd = "qemu.sstep",
    },
    {
        .handler = handle_set_qemu_sstep,
        .cmd = "qemu.sstep=",
        .cmd_startswith = 1,
        .schema = "l0"
    },
};

static const GdbCmdParseEntry gdb_gen_query_table[] = {
    {
        .handler = handle_query_curr_tid,
        .cmd = "C",
    },
    {
        .handler = handle_query_threads,
        .cmd = "sThreadInfo",
    },
    {
        .handler = handle_query_first_threads,
        .cmd = "fThreadInfo",
    },
    {
        .handler = handle_query_thread_extra,
        .cmd = "ThreadExtraInfo,",
        .cmd_startswith = 1,
        .schema = "t0"
    },
#ifdef CONFIG_USER_ONLY
    {
        .handler = gdb_handle_query_offsets,
        .cmd = "Offsets",
    },
#else
    {
        .handler = gdb_handle_query_rcmd,
        .cmd = "Rcmd,",
        .cmd_startswith = 1,
        .schema = "s0"
    },
#endif
    {
        .handler = handle_query_supported,
        .cmd = "Supported:",
        .cmd_startswith = 1,
        .schema = "s0"
    },
    {
        .handler = handle_query_supported,
        .cmd = "Supported",
        .schema = "s0"
    },
    {
        .handler = handle_query_xfer_features,
        .cmd = "Xfer:features:read:",
        .cmd_startswith = 1,
        .schema = "s:l,l0"
    },
#if defined(CONFIG_USER_ONLY)
#if defined(CONFIG_LINUX)
    {
        .handler = gdb_handle_query_xfer_auxv,
        .cmd = "Xfer:auxv:read::",
        .cmd_startswith = 1,
        .schema = "l,l0"
    },
#endif
    {
<<<<<<< HEAD
        .handler = handle_query_xfer_osdata_read_proc,
        .cmd = "Xfer:osdata:read:processes:",
        .cmd_startswith = 1,
        .schema = "l,l0"
    },
=======
        .handler = gdb_handle_query_xfer_exec_file,
        .cmd = "Xfer:exec-file:read:",
        .cmd_startswith = 1,
        .schema = "l:l,l0"
    },
#endif
>>>>>>> 2a6ae691
    {
        .handler = gdb_handle_query_attached,
        .cmd = "Attached:",
        .cmd_startswith = 1
    },
    {
        .handler = gdb_handle_query_attached,
        .cmd = "Attached",
    },
    {
        .handler = handle_query_qemu_supported,
        .cmd = "qemu.Supported",
    },
#ifndef CONFIG_USER_ONLY
    {
        .handler = gdb_handle_query_qemu_phy_mem_mode,
        .cmd = "qemu.PhyMemMode",
    },
#endif
};

static const GdbCmdParseEntry gdb_gen_set_table[] = {
    /* Order is important if has same prefix */
    {
        .handler = handle_set_qemu_sstep,
        .cmd = "qemu.sstep:",
        .cmd_startswith = 1,
        .schema = "l0"
    },
#ifndef CONFIG_USER_ONLY
    {
        .handler = gdb_handle_set_qemu_phy_mem_mode,
        .cmd = "qemu.PhyMemMode:",
        .cmd_startswith = 1,
        .schema = "l0"
    },
#endif
};

static void handle_gen_query(GArray *params, void *user_ctx)
{
    if (!params->len) {
        return;
    }

    if (!process_string_cmd(NULL, get_param(params, 0)->data,
                            gdb_gen_query_set_common_table,
                            ARRAY_SIZE(gdb_gen_query_set_common_table))) {
        return;
    }

    if (process_string_cmd(NULL, get_param(params, 0)->data,
                           gdb_gen_query_table,
                           ARRAY_SIZE(gdb_gen_query_table))) {
        gdb_put_packet("");
    }
}

static void handle_gen_set(GArray *params, void *user_ctx)
{
    if (!params->len) {
        return;
    }

    if (!process_string_cmd(NULL, get_param(params, 0)->data,
                            gdb_gen_query_set_common_table,
                            ARRAY_SIZE(gdb_gen_query_set_common_table))) {
        return;
    }

    if (process_string_cmd(NULL, get_param(params, 0)->data,
                           gdb_gen_set_table,
                           ARRAY_SIZE(gdb_gen_set_table))) {
        gdb_put_packet("");
    }
}

static void handle_target_halt(GArray *params, void *user_ctx)
{
    if (gdbserver_state.allow_stop_reply) {
        g_string_printf(gdbserver_state.str_buf, "T%02xthread:", GDB_SIGNAL_TRAP);
        gdb_append_thread_id(gdbserver_state.c_cpu, gdbserver_state.str_buf);
        g_string_append_c(gdbserver_state.str_buf, ';');
        gdb_put_strbuf();
        gdbserver_state.allow_stop_reply = false;
    }
    /*
     * Remove all the breakpoints when this query is issued,
     * because gdb is doing an initial connect and the state
     * should be cleaned up.
     */
    gdb_breakpoint_remove_all(gdbserver_state.c_cpu);
}

static int gdb_handle_packet(const char *line_buf)
{
    const GdbCmdParseEntry *cmd_parser = NULL;

    trace_gdbstub_io_command(line_buf);

    switch (line_buf[0]) {
    case '!':
        gdb_put_packet("OK");
        break;
    case '?':
        {
            static const GdbCmdParseEntry target_halted_cmd_desc = {
                .handler = handle_target_halt,
                .cmd = "?",
                .cmd_startswith = 1,
                .allow_stop_reply = true,
            };
            cmd_parser = &target_halted_cmd_desc;
        }
        break;
    case 'c':
        {
            static const GdbCmdParseEntry continue_cmd_desc = {
                .handler = handle_continue,
                .cmd = "c",
                .cmd_startswith = 1,
                .allow_stop_reply = true,
                .schema = "L0"
            };
            cmd_parser = &continue_cmd_desc;
        }
        break;
    case 'C':
        {
            static const GdbCmdParseEntry cont_with_sig_cmd_desc = {
                .handler = handle_cont_with_sig,
                .cmd = "C",
                .cmd_startswith = 1,
                .allow_stop_reply = true,
                .schema = "l0"
            };
            cmd_parser = &cont_with_sig_cmd_desc;
        }
        break;
    case 'v':
        {
            static const GdbCmdParseEntry v_cmd_desc = {
                .handler = handle_v_commands,
                .cmd = "v",
                .cmd_startswith = 1,
                .schema = "s0"
            };
            cmd_parser = &v_cmd_desc;
        }
        break;
    case 'k':
        /* Kill the target */
        error_report("QEMU: Terminated via GDBstub");
        gdb_exit(0);
        exit(0);
    case 'D':
        {
            static const GdbCmdParseEntry detach_cmd_desc = {
                .handler = handle_detach,
                .cmd = "D",
                .cmd_startswith = 1,
                .schema = "?.l0"
            };
            cmd_parser = &detach_cmd_desc;
        }
        break;
    case 's':
        {
            static const GdbCmdParseEntry step_cmd_desc = {
                .handler = handle_step,
                .cmd = "s",
                .cmd_startswith = 1,
                .allow_stop_reply = true,
                .schema = "L0"
            };
            cmd_parser = &step_cmd_desc;
        }
        break;
    case 'b':
        {
            static const GdbCmdParseEntry backward_cmd_desc = {
                .handler = handle_backward,
                .cmd = "b",
                .cmd_startswith = 1,
                .allow_stop_reply = true,
                .schema = "o0"
            };
            cmd_parser = &backward_cmd_desc;
        }
        break;
    case 'F':
        {
            static const GdbCmdParseEntry file_io_cmd_desc = {
                .handler = gdb_handle_file_io,
                .cmd = "F",
                .cmd_startswith = 1,
                .schema = "L,L,o0"
            };
            cmd_parser = &file_io_cmd_desc;
        }
        break;
    case 'g':
        {
            static const GdbCmdParseEntry read_all_regs_cmd_desc = {
                .handler = handle_read_all_regs,
                .cmd = "g",
                .cmd_startswith = 1
            };
            cmd_parser = &read_all_regs_cmd_desc;
        }
        break;
    case 'G':
        {
            static const GdbCmdParseEntry write_all_regs_cmd_desc = {
                .handler = handle_write_all_regs,
                .cmd = "G",
                .cmd_startswith = 1,
                .schema = "s0"
            };
            cmd_parser = &write_all_regs_cmd_desc;
        }
        break;
    case 'm':
        {
            static const GdbCmdParseEntry read_mem_cmd_desc = {
                .handler = handle_read_mem,
                .cmd = "m",
                .cmd_startswith = 1,
                .schema = "L,L0"
            };
            cmd_parser = &read_mem_cmd_desc;
        }
        break;
    case 'M':
        {
            static const GdbCmdParseEntry write_mem_cmd_desc = {
                .handler = handle_write_mem,
                .cmd = "M",
                .cmd_startswith = 1,
                .schema = "L,L:s0"
            };
            cmd_parser = &write_mem_cmd_desc;
        }
        break;
    case 'p':
        {
            static const GdbCmdParseEntry get_reg_cmd_desc = {
                .handler = handle_get_reg,
                .cmd = "p",
                .cmd_startswith = 1,
                .schema = "L0"
            };
            cmd_parser = &get_reg_cmd_desc;
        }
        break;
    case 'P':
        {
            static const GdbCmdParseEntry set_reg_cmd_desc = {
                .handler = handle_set_reg,
                .cmd = "P",
                .cmd_startswith = 1,
                .schema = "L?s0"
            };
            cmd_parser = &set_reg_cmd_desc;
        }
        break;
    case 'Z':
        {
            static const GdbCmdParseEntry insert_bp_cmd_desc = {
                .handler = handle_insert_bp,
                .cmd = "Z",
                .cmd_startswith = 1,
                .schema = "l?L?L0"
            };
            cmd_parser = &insert_bp_cmd_desc;
        }
        break;
    case 'z':
        {
            static const GdbCmdParseEntry remove_bp_cmd_desc = {
                .handler = handle_remove_bp,
                .cmd = "z",
                .cmd_startswith = 1,
                .schema = "l?L?L0"
            };
            cmd_parser = &remove_bp_cmd_desc;
        }
        break;
    case 'H':
        {
            static const GdbCmdParseEntry set_thread_cmd_desc = {
                .handler = handle_set_thread,
                .cmd = "H",
                .cmd_startswith = 1,
                .schema = "o.t0"
            };
            cmd_parser = &set_thread_cmd_desc;
        }
        break;
    case 'T':
        {
            static const GdbCmdParseEntry thread_alive_cmd_desc = {
                .handler = handle_thread_alive,
                .cmd = "T",
                .cmd_startswith = 1,
                .schema = "t0"
            };
            cmd_parser = &thread_alive_cmd_desc;
        }
        break;
    case 'q':
        {
            static const GdbCmdParseEntry gen_query_cmd_desc = {
                .handler = handle_gen_query,
                .cmd = "q",
                .cmd_startswith = 1,
                .schema = "s0"
            };
            cmd_parser = &gen_query_cmd_desc;
        }
        break;
    case 'Q':
        {
            static const GdbCmdParseEntry gen_set_cmd_desc = {
                .handler = handle_gen_set,
                .cmd = "Q",
                .cmd_startswith = 1,
                .schema = "s0"
            };
            cmd_parser = &gen_set_cmd_desc;
        }
        break;
    default:
        /* put empty packet */
        gdb_put_packet("");
        break;
    }

    if (cmd_parser) {
        run_cmd_parser(line_buf, cmd_parser);
    }

    return RS_IDLE;
}

void gdb_set_stop_cpu(CPUState *cpu)
{
    GDBProcess *p = gdb_get_cpu_process(cpu);

    if (!p->attached) {
        /*
         * Having a stop CPU corresponding to a process that is not attached
         * confuses GDB. So we ignore the request.
         */
        return;
    }

    gdbserver_state.c_cpu = cpu;
    gdbserver_state.g_cpu = cpu;
}

void gdb_read_byte(uint8_t ch)
{
    uint8_t reply;

    gdbserver_state.allow_stop_reply = false;
#ifndef CONFIG_USER_ONLY
    if (gdbserver_state.last_packet->len) {
        /* Waiting for a response to the last packet.  If we see the start
           of a new command then abandon the previous response.  */
        if (ch == '-') {
            trace_gdbstub_err_got_nack();
            gdb_put_buffer(gdbserver_state.last_packet->data,
                       gdbserver_state.last_packet->len);
        } else if (ch == '+') {
            trace_gdbstub_io_got_ack();
        } else {
            trace_gdbstub_io_got_unexpected(ch);
        }

        if (ch == '+' || ch == '$') {
            g_byte_array_set_size(gdbserver_state.last_packet, 0);
        }
        if (ch != '$')
            return;
    }
    if (runstate_is_running()) {
        /*
         * When the CPU is running, we cannot do anything except stop
         * it when receiving a char. This is expected on a Ctrl-C in the
         * gdb client. Because we are in all-stop mode, gdb sends a
         * 0x03 byte which is not a usual packet, so we handle it specially
         * here, but it does expect a stop reply.
         */
        if (ch != 0x03) {
            trace_gdbstub_err_unexpected_runpkt(ch);
        } else {
            gdbserver_state.allow_stop_reply = true;
        }
        vm_stop(RUN_STATE_PAUSED);
    } else
#endif
    {
        switch(gdbserver_state.state) {
        case RS_IDLE:
            if (ch == '$') {
                /* start of command packet */
                gdbserver_state.line_buf_index = 0;
                gdbserver_state.line_sum = 0;
                gdbserver_state.state = RS_GETLINE;
            } else if (ch == '+') {
                /*
                 * do nothing, gdb may preemptively send out ACKs on
                 * initial connection
                 */
            } else {
                trace_gdbstub_err_garbage(ch);
            }
            break;
        case RS_GETLINE:
            if (ch == '}') {
                /* start escape sequence */
                gdbserver_state.state = RS_GETLINE_ESC;
                gdbserver_state.line_sum += ch;
            } else if (ch == '*') {
                /* start run length encoding sequence */
                gdbserver_state.state = RS_GETLINE_RLE;
                gdbserver_state.line_sum += ch;
            } else if (ch == '#') {
                /* end of command, start of checksum*/
                gdbserver_state.state = RS_CHKSUM1;
            } else if (gdbserver_state.line_buf_index >= sizeof(gdbserver_state.line_buf) - 1) {
                trace_gdbstub_err_overrun();
                gdbserver_state.state = RS_IDLE;
            } else {
                /* unescaped command character */
                gdbserver_state.line_buf[gdbserver_state.line_buf_index++] = ch;
                gdbserver_state.line_sum += ch;
            }
            break;
        case RS_GETLINE_ESC:
            if (ch == '#') {
                /* unexpected end of command in escape sequence */
                gdbserver_state.state = RS_CHKSUM1;
            } else if (gdbserver_state.line_buf_index >= sizeof(gdbserver_state.line_buf) - 1) {
                /* command buffer overrun */
                trace_gdbstub_err_overrun();
                gdbserver_state.state = RS_IDLE;
            } else {
                /* parse escaped character and leave escape state */
                gdbserver_state.line_buf[gdbserver_state.line_buf_index++] = ch ^ 0x20;
                gdbserver_state.line_sum += ch;
                gdbserver_state.state = RS_GETLINE;
            }
            break;
        case RS_GETLINE_RLE:
            /*
             * Run-length encoding is explained in "Debugging with GDB /
             * Appendix E GDB Remote Serial Protocol / Overview".
             */
            if (ch < ' ' || ch == '#' || ch == '$' || ch > 126) {
                /* invalid RLE count encoding */
                trace_gdbstub_err_invalid_repeat(ch);
                gdbserver_state.state = RS_GETLINE;
            } else {
                /* decode repeat length */
                int repeat = ch - ' ' + 3;
                if (gdbserver_state.line_buf_index + repeat >= sizeof(gdbserver_state.line_buf) - 1) {
                    /* that many repeats would overrun the command buffer */
                    trace_gdbstub_err_overrun();
                    gdbserver_state.state = RS_IDLE;
                } else if (gdbserver_state.line_buf_index < 1) {
                    /* got a repeat but we have nothing to repeat */
                    trace_gdbstub_err_invalid_rle();
                    gdbserver_state.state = RS_GETLINE;
                } else {
                    /* repeat the last character */
                    memset(gdbserver_state.line_buf + gdbserver_state.line_buf_index,
                           gdbserver_state.line_buf[gdbserver_state.line_buf_index - 1], repeat);
                    gdbserver_state.line_buf_index += repeat;
                    gdbserver_state.line_sum += ch;
                    gdbserver_state.state = RS_GETLINE;
                }
            }
            break;
        case RS_CHKSUM1:
            /* get high hex digit of checksum */
            if (!isxdigit(ch)) {
                trace_gdbstub_err_checksum_invalid(ch);
                gdbserver_state.state = RS_GETLINE;
                break;
            }
            gdbserver_state.line_buf[gdbserver_state.line_buf_index] = '\0';
            gdbserver_state.line_csum = fromhex(ch) << 4;
            gdbserver_state.state = RS_CHKSUM2;
            break;
        case RS_CHKSUM2:
            /* get low hex digit of checksum */
            if (!isxdigit(ch)) {
                trace_gdbstub_err_checksum_invalid(ch);
                gdbserver_state.state = RS_GETLINE;
                break;
            }
            gdbserver_state.line_csum |= fromhex(ch);

            if (gdbserver_state.line_csum != (gdbserver_state.line_sum & 0xff)) {
                trace_gdbstub_err_checksum_incorrect(gdbserver_state.line_sum, gdbserver_state.line_csum);
                /* send NAK reply */
                reply = '-';
                gdb_put_buffer(&reply, 1);
                gdbserver_state.state = RS_IDLE;
            } else {
                /* send ACK reply */
                reply = '+';
                gdb_put_buffer(&reply, 1);
                gdbserver_state.state = gdb_handle_packet(gdbserver_state.line_buf);
            }
            break;
        default:
            abort();
        }
    }
}

/*
 * Create the process that will contain all the "orphan" CPUs (that are not
 * part of a CPU cluster). Note that if this process contains no CPUs, it won't
 * be attachable and thus will be invisible to the user.
 */
void gdb_create_default_process(GDBState *s)
{
    GDBProcess *process;
    int pid;

#ifdef CONFIG_USER_ONLY
    assert(gdbserver_state.process_num == 0);
    pid = getpid();
#else
    if (gdbserver_state.process_num) {
        pid = s->processes[s->process_num - 1].pid;
    } else {
        pid = 0;
    }
    /* We need an available PID slot for this process */
    assert(pid < UINT32_MAX);
    pid++;
#endif

    s->processes = g_renew(GDBProcess, s->processes, ++s->process_num);
    process = &s->processes[s->process_num - 1];
    process->pid = pid;
    process->attached = false;
    process->target_xml[0] = '\0';
}
<|MERGE_RESOLUTION|>--- conflicted
+++ resolved
@@ -324,15 +324,8 @@
             return NULL;
         }
 
-<<<<<<< HEAD
-        return get_first_cpu_in_process(process);
-=======
-        if (!process->attached) {
-            return NULL;
-        }
 
         return gdb_get_first_cpu_in_process(process);
->>>>>>> 2a6ae691
     } else {
         /* a specific thread */
         cpu = find_cpu(tid);
@@ -1547,7 +1540,7 @@
                        "<column name=\"cores\">", i + 1);
         pstrcat(buf, MAX_PLIST, lbuf);
 
-        cpu = get_first_cpu_in_process(&gdbserver_state.processes[i]);
+        cpu = gdb_get_first_cpu_in_process(&gdbserver_state.processes[i]);
         while (cpu) {
             /* cpu_index starts at 0, which is reserved by GDB */
             snprintf(lbuf, sizeof(lbuf), "%s%u",
@@ -1734,20 +1727,18 @@
     },
 #endif
     {
-<<<<<<< HEAD
+        .handler = gdb_handle_query_xfer_exec_file,
+        .cmd = "Xfer:exec-file:read:",
+        .cmd_startswith = 1,
+        .schema = "l:l,l0"
+    },
+#endif
+    {
         .handler = handle_query_xfer_osdata_read_proc,
         .cmd = "Xfer:osdata:read:processes:",
         .cmd_startswith = 1,
         .schema = "l,l0"
     },
-=======
-        .handler = gdb_handle_query_xfer_exec_file,
-        .cmd = "Xfer:exec-file:read:",
-        .cmd_startswith = 1,
-        .schema = "l:l,l0"
-    },
-#endif
->>>>>>> 2a6ae691
     {
         .handler = gdb_handle_query_attached,
         .cmd = "Attached:",
