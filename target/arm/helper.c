#include "qemu/osdep.h"
#include "trace.h"
#include "cpu.h"
#include "internals.h"
#include "exec/gdbstub.h"
#include "exec/helper-proto.h"
#include "qemu/host-utils.h"
#include "sysemu/arch_init.h"
#include "sysemu/sysemu.h"
#include "qemu/bitops.h"
#include "qemu/crc32c.h"
#include "exec/exec-all.h"
#include "exec/cpu_ldst.h"
#include "arm_ldst.h"
#include <zlib.h> /* For crc32 */
#include "exec/semihost.h"
#include "sysemu/kvm.h"

#define ARM_CPU_FREQ 1000000000 /* FIXME: 1 GHz, should be configurable */

#ifndef CONFIG_USER_ONLY
/* Cacheability and shareability attributes for a memory access */
typedef struct ARMCacheAttrs {
    unsigned int attrs:8; /* as in the MAIR register encoding */
    unsigned int shareability:2; /* as in the SH field of the VMSAv8-64 PTEs */
} ARMCacheAttrs;

static bool get_phys_addr(CPUARMState *env, target_ulong address,
                          MMUAccessType access_type, ARMMMUIdx mmu_idx,
                          hwaddr *phys_ptr, MemTxAttrs *attrs, int *prot,
                          target_ulong *page_size, uint32_t *fsr,
                          ARMMMUFaultInfo *fi, ARMCacheAttrs *cacheattrs);

static bool get_phys_addr_lpae(CPUARMState *env, target_ulong address,
                               MMUAccessType access_type, ARMMMUIdx mmu_idx,
                               hwaddr *phys_ptr, MemTxAttrs *txattrs, int *prot,
                               target_ulong *page_size_ptr, uint32_t *fsr,
                               ARMMMUFaultInfo *fi, ARMCacheAttrs *cacheattrs);

/* Security attributes for an address, as returned by v8m_security_lookup. */
typedef struct V8M_SAttributes {
    bool ns;
    bool nsc;
    uint8_t sregion;
    bool srvalid;
    uint8_t iregion;
    bool irvalid;
} V8M_SAttributes;

static void v8m_security_lookup(CPUARMState *env, uint32_t address,
                                MMUAccessType access_type, ARMMMUIdx mmu_idx,
                                V8M_SAttributes *sattrs);

/* Definitions for the PMCCNTR and PMCR registers */
#define PMCRD   0x8
#define PMCRC   0x4
#define PMCRE   0x1
#endif

static int vfp_gdb_get_reg(CPUARMState *env, uint8_t *buf, int reg)
{
    int nregs;

    /* VFP data registers are always little-endian.  */
    nregs = arm_feature(env, ARM_FEATURE_VFP3) ? 32 : 16;
    if (reg < nregs) {
        stfq_le_p(buf, env->vfp.regs[reg]);
        return 8;
    }
    if (arm_feature(env, ARM_FEATURE_NEON)) {
        /* Aliases for Q regs.  */
        nregs += 16;
        if (reg < nregs) {
            stfq_le_p(buf, env->vfp.regs[(reg - 32) * 2]);
            stfq_le_p(buf + 8, env->vfp.regs[(reg - 32) * 2 + 1]);
            return 16;
        }
    }
    switch (reg - nregs) {
    case 0: stl_p(buf, env->vfp.xregs[ARM_VFP_FPSID]); return 4;
    case 1: stl_p(buf, env->vfp.xregs[ARM_VFP_FPSCR]); return 4;
    case 2: stl_p(buf, env->vfp.xregs[ARM_VFP_FPEXC]); return 4;
    }
    return 0;
}

static int vfp_gdb_set_reg(CPUARMState *env, uint8_t *buf, int reg)
{
    int nregs;

    nregs = arm_feature(env, ARM_FEATURE_VFP3) ? 32 : 16;
    if (reg < nregs) {
        env->vfp.regs[reg] = ldfq_le_p(buf);
        return 8;
    }
    if (arm_feature(env, ARM_FEATURE_NEON)) {
        nregs += 16;
        if (reg < nregs) {
            env->vfp.regs[(reg - 32) * 2] = ldfq_le_p(buf);
            env->vfp.regs[(reg - 32) * 2 + 1] = ldfq_le_p(buf + 8);
            return 16;
        }
    }
    switch (reg - nregs) {
    case 0: env->vfp.xregs[ARM_VFP_FPSID] = ldl_p(buf); return 4;
    case 1: env->vfp.xregs[ARM_VFP_FPSCR] = ldl_p(buf); return 4;
    case 2: env->vfp.xregs[ARM_VFP_FPEXC] = ldl_p(buf) & (1 << 30); return 4;
    }
    return 0;
}

static int arm_sys_gdb_get_reg(CPUARMState *env, uint8_t *buf, int reg)
{
    switch (reg) {
    case 0:
        /* TTBCR Secure */
        stl_p(buf, env->cp15.tcr_el[3].raw_tcr);
        return 4;
    case 1:
        /* TTBR0 Secure */
        stl_p(buf, env->cp15.ttbr0_s);
        return 4;
    case 2:
        /* TTBR1 Secure */
        stl_p(buf, env->cp15.ttbr1_s);
        return 4;
    default:
        return 0;
    }
}

static int arm_sys_gdb_set_reg(CPUARMState *env, uint8_t *buf, int reg)
{
    switch (reg) {
    case 0:
        /* TTBCR Secure */
        return 0;
    case 1:
        /* TTBR0 Secure */
        env->cp15.ttbr0_s = ldl_p(buf);
        return 4;
    case 2:
        /* TTBR1 Secure */
        env->cp15.ttbr1_s = ldl_p(buf);
        return 4;
    default:
        return 0;
    }
}

static int aarch64_fpu_gdb_get_reg(CPUARMState *env, uint8_t *buf, int reg)
{
    switch (reg) {
    case 0 ... 31:
        /* 128 bit FP register */
        stfq_le_p(buf, env->vfp.regs[reg * 2]);
        stfq_le_p(buf + 8, env->vfp.regs[reg * 2 + 1]);
        return 16;
    case 32:
        /* FPSR */
        stl_p(buf, vfp_get_fpsr(env));
        return 4;
    case 33:
        /* FPCR */
        stl_p(buf, vfp_get_fpcr(env));
        return 4;
    default:
        return 0;
    }
}

static int aarch64_fpu_gdb_set_reg(CPUARMState *env, uint8_t *buf, int reg)
{
    switch (reg) {
    case 0 ... 31:
        /* 128 bit FP register */
        env->vfp.regs[reg * 2] = ldfq_le_p(buf);
        env->vfp.regs[reg * 2 + 1] = ldfq_le_p(buf + 8);
        return 16;
    case 32:
        /* FPSR */
        vfp_set_fpsr(env, ldl_p(buf));
        return 4;
    case 33:
        /* FPCR */
        vfp_set_fpcr(env, ldl_p(buf));
        return 4;
    default:
        return 0;
    }
}

static int aarch64_elx_gdb_get_reg(CPUARMState *env, uint8_t *buf, int reg, int el)
{
    switch (reg) {
    case 0:
        stfq_le_p(buf, env->elr_el[el]);
        return 8;
    case 1:
        stfq_le_p(buf, env->cp15.esr_el[el]);
        return 8;
    case 2:
        stfq_le_p(buf, env->banked_spsr[aarch64_banked_spsr_index(el)]);
        return 8;
    case 3:
        stfq_le_p(buf, env->cp15.ttbr0_el[el]);
        return 8;
    case 4:
        if (el == 1) {
            stfq_le_p(buf, env->cp15.ttbr1_el[el]);
            return 8;
        }
        /* Fallthrough */
    default:
        return 0;
    }
}

static int aarch64_elx_gdb_set_reg(CPUARMState *env, uint8_t *buf, int reg, int el)
{
    switch (reg) {
    case 0:
        env->elr_el[el] = ldfq_le_p(buf);
        return 8;
    case 1:
        env->cp15.esr_el[el] = ldfq_le_p(buf);
        return 8;
    case 2:
        env->banked_spsr[aarch64_banked_spsr_index(el)] = ldfq_le_p(buf);
        return 8;
    case 3:
        env->cp15.ttbr0_el[el] = ldfq_le_p(buf);
        return 8;
    case 4:
        if (el == 1) {
            env->cp15.ttbr1_el[el] = ldfq_le_p(buf);
            return 8;
        }
        /* Fallthrough */
    default:
        return 0;
    }
}

static int aarch64_el1_gdb_get_reg(CPUARMState *env, uint8_t *buf, int reg)
{
    return aarch64_elx_gdb_get_reg(env, buf, reg, 1);
}

static int aarch64_el1_gdb_set_reg(CPUARMState *env, uint8_t *buf, int reg)
{
    return aarch64_elx_gdb_set_reg(env, buf, reg, 1);
}

static int aarch64_el2_gdb_get_reg(CPUARMState *env, uint8_t *buf, int reg)
{
    return aarch64_elx_gdb_get_reg(env, buf, reg, 2);
}

static int aarch64_el2_gdb_set_reg(CPUARMState *env, uint8_t *buf, int reg)
{
    return aarch64_elx_gdb_set_reg(env, buf, reg, 2);
}

static int aarch64_el3_gdb_get_reg(CPUARMState *env, uint8_t *buf, int reg)
{
    return aarch64_elx_gdb_get_reg(env, buf, reg, 3);
}

static int aarch64_el3_gdb_set_reg(CPUARMState *env, uint8_t *buf, int reg)
{
    return aarch64_elx_gdb_set_reg(env, buf, reg, 3);
}

static uint64_t raw_read(CPUARMState *env, const ARMCPRegInfo *ri)
{
    assert(ri->fieldoffset);
    if (cpreg_field_is_64bit(ri)) {
        return CPREG_FIELD64(env, ri);
    } else {
        return CPREG_FIELD32(env, ri);
    }
}

static void raw_write(CPUARMState *env, const ARMCPRegInfo *ri,
                      uint64_t value)
{
    assert(ri->fieldoffset);
    if (cpreg_field_is_64bit(ri)) {
        CPREG_FIELD64(env, ri) = value;
    } else {
        CPREG_FIELD32(env, ri) = value;
    }
}

static void *raw_ptr(CPUARMState *env, const ARMCPRegInfo *ri)
{
    return (char *)env + ri->fieldoffset;
}

uint64_t read_raw_cp_reg(CPUARMState *env, const ARMCPRegInfo *ri)
{
    /* Raw read of a coprocessor register (as needed for migration, etc). */
    if (ri->type & ARM_CP_CONST) {
        return ri->resetvalue;
    } else if (ri->raw_readfn) {
        return ri->raw_readfn(env, ri);
    } else if (ri->readfn) {
        return ri->readfn(env, ri);
    } else {
        return raw_read(env, ri);
    }
}

static void write_raw_cp_reg(CPUARMState *env, const ARMCPRegInfo *ri,
                             uint64_t v)
{
    /* Raw write of a coprocessor register (as needed for migration, etc).
     * Note that constant registers are treated as write-ignored; the
     * caller should check for success by whether a readback gives the
     * value written.
     */
    if (ri->type & ARM_CP_CONST) {
        return;
    } else if (ri->raw_writefn) {
        ri->raw_writefn(env, ri, v);
    } else if (ri->writefn) {
        ri->writefn(env, ri, v);
    } else {
        raw_write(env, ri, v);
    }
}

static bool raw_accessors_invalid(const ARMCPRegInfo *ri)
{
   /* Return true if the regdef would cause an assertion if you called
    * read_raw_cp_reg() or write_raw_cp_reg() on it (ie if it is a
    * program bug for it not to have the NO_RAW flag).
    * NB that returning false here doesn't necessarily mean that calling
    * read/write_raw_cp_reg() is safe, because we can't distinguish "has
    * read/write access functions which are safe for raw use" from "has
    * read/write access functions which have side effects but has forgotten
    * to provide raw access functions".
    * The tests here line up with the conditions in read/write_raw_cp_reg()
    * and assertions in raw_read()/raw_write().
    */
    if ((ri->type & ARM_CP_CONST) ||
        ri->fieldoffset ||
        ((ri->raw_writefn || ri->writefn) && (ri->raw_readfn || ri->readfn))) {
        return false;
    }
    return true;
}

bool write_cpustate_to_list(ARMCPU *cpu)
{
    /* Write the coprocessor state from cpu->env to the (index,value) list. */
    int i;
    bool ok = true;

    for (i = 0; i < cpu->cpreg_array_len; i++) {
        uint32_t regidx = kvm_to_cpreg_id(cpu->cpreg_indexes[i]);
        const ARMCPRegInfo *ri;

        ri = get_arm_cp_reginfo(cpu->cp_regs, regidx);
        if (!ri) {
            ok = false;
            continue;
        }
        if (ri->type & ARM_CP_NO_RAW) {
            continue;
        }
        cpu->cpreg_values[i] = read_raw_cp_reg(&cpu->env, ri);
    }
    return ok;
}

bool write_list_to_cpustate(ARMCPU *cpu)
{
    int i;
    bool ok = true;

    for (i = 0; i < cpu->cpreg_array_len; i++) {
        uint32_t regidx = kvm_to_cpreg_id(cpu->cpreg_indexes[i]);
        uint64_t v = cpu->cpreg_values[i];
        const ARMCPRegInfo *ri;

        ri = get_arm_cp_reginfo(cpu->cp_regs, regidx);
        if (!ri) {
            ok = false;
            continue;
        }
        if (ri->type & ARM_CP_NO_RAW) {
            continue;
        }
        /* Write value and confirm it reads back as written
         * (to catch read-only registers and partially read-only
         * registers where the incoming migration value doesn't match)
         */
        write_raw_cp_reg(&cpu->env, ri, v);
        if (read_raw_cp_reg(&cpu->env, ri) != v) {
            ok = false;
        }
    }
    return ok;
}

static void add_cpreg_to_list(gpointer key, gpointer opaque)
{
    ARMCPU *cpu = opaque;
    uint64_t regidx;
    const ARMCPRegInfo *ri;

    regidx = *(uint32_t *)key;
    ri = get_arm_cp_reginfo(cpu->cp_regs, regidx);

    if (!(ri->type & (ARM_CP_NO_RAW|ARM_CP_ALIAS))) {
        cpu->cpreg_indexes[cpu->cpreg_array_len] = cpreg_to_kvm_id(regidx);
        /* The value array need not be initialized at this point */
        cpu->cpreg_array_len++;
    }
}

static void count_cpreg(gpointer key, gpointer opaque)
{
    ARMCPU *cpu = opaque;
    uint64_t regidx;
    const ARMCPRegInfo *ri;

    regidx = *(uint32_t *)key;
    ri = get_arm_cp_reginfo(cpu->cp_regs, regidx);

    if (!(ri->type & (ARM_CP_NO_RAW|ARM_CP_ALIAS))) {
        cpu->cpreg_array_len++;
    }
}

static gint cpreg_key_compare(gconstpointer a, gconstpointer b)
{
    uint64_t aidx = cpreg_to_kvm_id(*(uint32_t *)a);
    uint64_t bidx = cpreg_to_kvm_id(*(uint32_t *)b);

    if (aidx > bidx) {
        return 1;
    }
    if (aidx < bidx) {
        return -1;
    }
    return 0;
}

void init_cpreg_list(ARMCPU *cpu)
{
    /* Initialise the cpreg_tuples[] array based on the cp_regs hash.
     * Note that we require cpreg_tuples[] to be sorted by key ID.
     */
    GList *keys;
    int arraylen;

    keys = g_hash_table_get_keys(cpu->cp_regs);
    keys = g_list_sort(keys, cpreg_key_compare);

    cpu->cpreg_array_len = 0;

    g_list_foreach(keys, count_cpreg, cpu);

    arraylen = cpu->cpreg_array_len;
    cpu->cpreg_indexes = g_new(uint64_t, arraylen);
    cpu->cpreg_values = g_new(uint64_t, arraylen);
    cpu->cpreg_vmstate_indexes = g_new(uint64_t, arraylen);
    cpu->cpreg_vmstate_values = g_new(uint64_t, arraylen);
    cpu->cpreg_vmstate_array_len = cpu->cpreg_array_len;
    cpu->cpreg_array_len = 0;

    g_list_foreach(keys, add_cpreg_to_list, cpu);

    assert(cpu->cpreg_array_len == arraylen);

    g_list_free(keys);
}

/*
 * Some registers are not accessible if EL3.NS=0 and EL3 is using AArch32 but
 * they are accessible when EL3 is using AArch64 regardless of EL3.NS.
 *
 * access_el3_aa32ns: Used to check AArch32 register views.
 * access_el3_aa32ns_aa64any: Used to check both AArch32/64 register views.
 */
static CPAccessResult access_el3_aa32ns(CPUARMState *env,
                                        const ARMCPRegInfo *ri,
                                        bool isread)
{
    bool secure = arm_is_secure_below_el3(env);

    assert(!arm_el_is_aa64(env, 3));
    if (secure) {
        return CP_ACCESS_TRAP_UNCATEGORIZED;
    }
    return CP_ACCESS_OK;
}

static CPAccessResult access_el3_aa32ns_aa64any(CPUARMState *env,
                                                const ARMCPRegInfo *ri,
                                                bool isread)
{
    if (!arm_el_is_aa64(env, 3)) {
        return access_el3_aa32ns(env, ri, isread);
    }
    return CP_ACCESS_OK;
}

/* Some secure-only AArch32 registers trap to EL3 if used from
 * Secure EL1 (but are just ordinary UNDEF in other non-EL3 contexts).
 * Note that an access from Secure EL1 can only happen if EL3 is AArch64.
 * We assume that the .access field is set to PL1_RW.
 */
static CPAccessResult access_trap_aa32s_el1(CPUARMState *env,
                                            const ARMCPRegInfo *ri,
                                            bool isread)
{
    if (arm_current_el(env) == 3) {
        return CP_ACCESS_OK;
    }
    if (arm_is_secure_below_el3(env)) {
        return CP_ACCESS_TRAP_EL3;
    }
    /* This will be EL1 NS and EL2 NS, which just UNDEF */
    return CP_ACCESS_TRAP_UNCATEGORIZED;
}

/* Check for traps to "powerdown debug" registers, which are controlled
 * by MDCR.TDOSA
 */
static CPAccessResult access_tdosa(CPUARMState *env, const ARMCPRegInfo *ri,
                                   bool isread)
{
    int el = arm_current_el(env);

    if (el < 2 && (env->cp15.mdcr_el2 & MDCR_TDOSA)
        && !arm_is_secure_below_el3(env)) {
        return CP_ACCESS_TRAP_EL2;
    }
    if (el < 3 && (env->cp15.mdcr_el3 & MDCR_TDOSA)) {
        return CP_ACCESS_TRAP_EL3;
    }
    return CP_ACCESS_OK;
}

/* Check for traps to "debug ROM" registers, which are controlled
 * by MDCR_EL2.TDRA for EL2 but by the more general MDCR_EL3.TDA for EL3.
 */
static CPAccessResult access_tdra(CPUARMState *env, const ARMCPRegInfo *ri,
                                  bool isread)
{
    int el = arm_current_el(env);

    if (el < 2 && (env->cp15.mdcr_el2 & MDCR_TDRA)
        && !arm_is_secure_below_el3(env)) {
        return CP_ACCESS_TRAP_EL2;
    }
    if (el < 3 && (env->cp15.mdcr_el3 & MDCR_TDA)) {
        return CP_ACCESS_TRAP_EL3;
    }
    return CP_ACCESS_OK;
}

/* Check for traps to general debug registers, which are controlled
 * by MDCR_EL2.TDA for EL2 and MDCR_EL3.TDA for EL3.
 */
static CPAccessResult access_tda(CPUARMState *env, const ARMCPRegInfo *ri,
                                  bool isread)
{
    int el = arm_current_el(env);

    if (el < 2 && (env->cp15.mdcr_el2 & MDCR_TDA)
        && !arm_is_secure_below_el3(env)) {
        return CP_ACCESS_TRAP_EL2;
    }
    if (el < 3 && (env->cp15.mdcr_el3 & MDCR_TDA)) {
        return CP_ACCESS_TRAP_EL3;
    }
    return CP_ACCESS_OK;
}

/* Check for traps to performance monitor registers, which are controlled
 * by MDCR_EL2.TPM for EL2 and MDCR_EL3.TPM for EL3.
 */
static CPAccessResult access_tpm(CPUARMState *env, const ARMCPRegInfo *ri,
                                 bool isread)
{
    int el = arm_current_el(env);

    if (el < 2 && (env->cp15.mdcr_el2 & MDCR_TPM)
        && !arm_is_secure_below_el3(env)) {
        return CP_ACCESS_TRAP_EL2;
    }
    if (el < 3 && (env->cp15.mdcr_el3 & MDCR_TPM)) {
        return CP_ACCESS_TRAP_EL3;
    }
    return CP_ACCESS_OK;
}

static void dacr_write(CPUARMState *env, const ARMCPRegInfo *ri, uint64_t value)
{
    ARMCPU *cpu = arm_env_get_cpu(env);

    raw_write(env, ri, value);
    tlb_flush(CPU(cpu)); /* Flush TLB as domain not tracked in TLB */
}

static void fcse_write(CPUARMState *env, const ARMCPRegInfo *ri, uint64_t value)
{
    ARMCPU *cpu = arm_env_get_cpu(env);

    if (raw_read(env, ri) != value) {
        /* Unlike real hardware the qemu TLB uses virtual addresses,
         * not modified virtual addresses, so this causes a TLB flush.
         */
        tlb_flush(CPU(cpu));
        raw_write(env, ri, value);
    }
}

static void contextidr_write(CPUARMState *env, const ARMCPRegInfo *ri,
                             uint64_t value)
{
    ARMCPU *cpu = arm_env_get_cpu(env);

    if (raw_read(env, ri) != value && !arm_feature(env, ARM_FEATURE_PMSA)
        && !extended_addresses_enabled(env)) {
        /* For VMSA (when not using the LPAE long descriptor page table
         * format) this register includes the ASID, so do a TLB flush.
         * For PMSA it is purely a process ID and no action is needed.
         */
        tlb_flush(CPU(cpu));
    }
    raw_write(env, ri, value);
}

static void tlbiall_write(CPUARMState *env, const ARMCPRegInfo *ri,
                          uint64_t value)
{
    /* Invalidate all (TLBIALL) */
    ARMCPU *cpu = arm_env_get_cpu(env);

    tlb_flush(CPU(cpu));
}

static void tlbimva_write(CPUARMState *env, const ARMCPRegInfo *ri,
                          uint64_t value)
{
    /* Invalidate single TLB entry by MVA and ASID (TLBIMVA) */
    ARMCPU *cpu = arm_env_get_cpu(env);

    tlb_flush_page(CPU(cpu), value & TARGET_PAGE_MASK);
}

static void tlbiasid_write(CPUARMState *env, const ARMCPRegInfo *ri,
                           uint64_t value)
{
    /* Invalidate by ASID (TLBIASID) */
    ARMCPU *cpu = arm_env_get_cpu(env);

    tlb_flush(CPU(cpu));
}

static void tlbimvaa_write(CPUARMState *env, const ARMCPRegInfo *ri,
                           uint64_t value)
{
    /* Invalidate single entry by MVA, all ASIDs (TLBIMVAA) */
    ARMCPU *cpu = arm_env_get_cpu(env);

    tlb_flush_page(CPU(cpu), value & TARGET_PAGE_MASK);
}

/* IS variants of TLB operations must affect all cores */
static void tlbiall_is_write(CPUARMState *env, const ARMCPRegInfo *ri,
                             uint64_t value)
{
    CPUState *cs = ENV_GET_CPU(env);

    tlb_flush_all_cpus_synced(cs);
}

static void tlbiasid_is_write(CPUARMState *env, const ARMCPRegInfo *ri,
                             uint64_t value)
{
    CPUState *cs = ENV_GET_CPU(env);

    tlb_flush_all_cpus_synced(cs);
}

static void tlbimva_is_write(CPUARMState *env, const ARMCPRegInfo *ri,
                             uint64_t value)
{
    CPUState *cs = ENV_GET_CPU(env);

    tlb_flush_page_all_cpus_synced(cs, value & TARGET_PAGE_MASK);
}

static void tlbimvaa_is_write(CPUARMState *env, const ARMCPRegInfo *ri,
                             uint64_t value)
{
    CPUState *cs = ENV_GET_CPU(env);

    tlb_flush_page_all_cpus_synced(cs, value & TARGET_PAGE_MASK);
}

static void tlbiall_nsnh_write(CPUARMState *env, const ARMCPRegInfo *ri,
                               uint64_t value)
{
    CPUState *cs = ENV_GET_CPU(env);

    tlb_flush_by_mmuidx(cs,
                        ARMMMUIdxBit_S12NSE1 |
                        ARMMMUIdxBit_S12NSE0 |
                        ARMMMUIdxBit_S2NS);
}

static void tlbiall_nsnh_is_write(CPUARMState *env, const ARMCPRegInfo *ri,
                                  uint64_t value)
{
    CPUState *cs = ENV_GET_CPU(env);

    tlb_flush_by_mmuidx_all_cpus_synced(cs,
                                        ARMMMUIdxBit_S12NSE1 |
                                        ARMMMUIdxBit_S12NSE0 |
                                        ARMMMUIdxBit_S2NS);
}

static void tlbiipas2_write(CPUARMState *env, const ARMCPRegInfo *ri,
                            uint64_t value)
{
    /* Invalidate by IPA. This has to invalidate any structures that
     * contain only stage 2 translation information, but does not need
     * to apply to structures that contain combined stage 1 and stage 2
     * translation information.
     * This must NOP if EL2 isn't implemented or SCR_EL3.NS is zero.
     */
    CPUState *cs = ENV_GET_CPU(env);
    uint64_t pageaddr;

    if (!arm_feature(env, ARM_FEATURE_EL2) || !(env->cp15.scr_el3 & SCR_NS)) {
        return;
    }

    pageaddr = sextract64(value << 12, 0, 40);

    tlb_flush_page_by_mmuidx(cs, pageaddr, ARMMMUIdxBit_S2NS);
}

static void tlbiipas2_is_write(CPUARMState *env, const ARMCPRegInfo *ri,
                               uint64_t value)
{
    CPUState *cs = ENV_GET_CPU(env);
    uint64_t pageaddr;

    if (!arm_feature(env, ARM_FEATURE_EL2) || !(env->cp15.scr_el3 & SCR_NS)) {
        return;
    }

    pageaddr = sextract64(value << 12, 0, 40);

    tlb_flush_page_by_mmuidx_all_cpus_synced(cs, pageaddr,
                                             ARMMMUIdxBit_S2NS);
}

static void tlbiall_hyp_write(CPUARMState *env, const ARMCPRegInfo *ri,
                              uint64_t value)
{
    CPUState *cs = ENV_GET_CPU(env);

    tlb_flush_by_mmuidx(cs, ARMMMUIdxBit_S1E2);
}

static void tlbiall_hyp_is_write(CPUARMState *env, const ARMCPRegInfo *ri,
                                 uint64_t value)
{
    CPUState *cs = ENV_GET_CPU(env);

    tlb_flush_by_mmuidx_all_cpus_synced(cs, ARMMMUIdxBit_S1E2);
}

static void tlbimva_hyp_write(CPUARMState *env, const ARMCPRegInfo *ri,
                              uint64_t value)
{
    CPUState *cs = ENV_GET_CPU(env);
    uint64_t pageaddr = value & ~MAKE_64BIT_MASK(0, 12);

    tlb_flush_page_by_mmuidx(cs, pageaddr, ARMMMUIdxBit_S1E2);
}

static void tlbimva_hyp_is_write(CPUARMState *env, const ARMCPRegInfo *ri,
                                 uint64_t value)
{
    CPUState *cs = ENV_GET_CPU(env);
    uint64_t pageaddr = value & ~MAKE_64BIT_MASK(0, 12);

    tlb_flush_page_by_mmuidx_all_cpus_synced(cs, pageaddr,
                                             ARMMMUIdxBit_S1E2);
}

static const ARMCPRegInfo cp_reginfo[] = {
    /* Define the secure and non-secure FCSE identifier CP registers
     * separately because there is no secure bank in V8 (no _EL3).  This allows
     * the secure register to be properly reset and migrated. There is also no
     * v8 EL1 version of the register so the non-secure instance stands alone.
     */
    { .name = "FCSEIDR(NS)",
      .cp = 15, .opc1 = 0, .crn = 13, .crm = 0, .opc2 = 0,
      .access = PL1_RW, .secure = ARM_CP_SECSTATE_NS,
      .fieldoffset = offsetof(CPUARMState, cp15.fcseidr_ns),
      .resetvalue = 0, .writefn = fcse_write, .raw_writefn = raw_write, },
    { .name = "FCSEIDR(S)",
      .cp = 15, .opc1 = 0, .crn = 13, .crm = 0, .opc2 = 0,
      .access = PL1_RW, .secure = ARM_CP_SECSTATE_S,
      .fieldoffset = offsetof(CPUARMState, cp15.fcseidr_s),
      .resetvalue = 0, .writefn = fcse_write, .raw_writefn = raw_write, },
    /* Define the secure and non-secure context identifier CP registers
     * separately because there is no secure bank in V8 (no _EL3).  This allows
     * the secure register to be properly reset and migrated.  In the
     * non-secure case, the 32-bit register will have reset and migration
     * disabled during registration as it is handled by the 64-bit instance.
     */
    { .name = "CONTEXTIDR_EL1", .state = ARM_CP_STATE_BOTH,
      .opc0 = 3, .opc1 = 0, .crn = 13, .crm = 0, .opc2 = 1,
      .access = PL1_RW, .secure = ARM_CP_SECSTATE_NS,
      .fieldoffset = offsetof(CPUARMState, cp15.contextidr_el[1]),
      .resetvalue = 0, .writefn = contextidr_write, .raw_writefn = raw_write, },
    { .name = "CONTEXTIDR(S)", .state = ARM_CP_STATE_AA32,
      .cp = 15, .opc1 = 0, .crn = 13, .crm = 0, .opc2 = 1,
      .access = PL1_RW, .secure = ARM_CP_SECSTATE_S,
      .fieldoffset = offsetof(CPUARMState, cp15.contextidr_s),
      .resetvalue = 0, .writefn = contextidr_write, .raw_writefn = raw_write, },
    REGINFO_SENTINEL
};

static const ARMCPRegInfo not_v8_cp_reginfo[] = {
    /* NB: Some of these registers exist in v8 but with more precise
     * definitions that don't use CP_ANY wildcards (mostly in v8_cp_reginfo[]).
     */
    /* MMU Domain access control / MPU write buffer control */
    { .name = "DACR",
      .cp = 15, .opc1 = CP_ANY, .crn = 3, .crm = CP_ANY, .opc2 = CP_ANY,
      .access = PL1_RW, .resetvalue = 0,
      .writefn = dacr_write, .raw_writefn = raw_write,
      .bank_fieldoffsets = { offsetoflow32(CPUARMState, cp15.dacr_s),
                             offsetoflow32(CPUARMState, cp15.dacr_ns) } },
    /* ARMv7 allocates a range of implementation defined TLB LOCKDOWN regs.
     * For v6 and v5, these mappings are overly broad.
     */
    { .name = "TLB_LOCKDOWN", .cp = 15, .crn = 10, .crm = 0,
      .opc1 = CP_ANY, .opc2 = CP_ANY, .access = PL1_RW, .type = ARM_CP_NOP },
    { .name = "TLB_LOCKDOWN", .cp = 15, .crn = 10, .crm = 1,
      .opc1 = CP_ANY, .opc2 = CP_ANY, .access = PL1_RW, .type = ARM_CP_NOP },
    { .name = "TLB_LOCKDOWN", .cp = 15, .crn = 10, .crm = 4,
      .opc1 = CP_ANY, .opc2 = CP_ANY, .access = PL1_RW, .type = ARM_CP_NOP },
    { .name = "TLB_LOCKDOWN", .cp = 15, .crn = 10, .crm = 8,
      .opc1 = CP_ANY, .opc2 = CP_ANY, .access = PL1_RW, .type = ARM_CP_NOP },
    /* Cache maintenance ops; some of this space may be overridden later. */
    { .name = "CACHEMAINT", .cp = 15, .crn = 7, .crm = CP_ANY,
      .opc1 = 0, .opc2 = CP_ANY, .access = PL1_W,
      .type = ARM_CP_NOP | ARM_CP_OVERRIDE },
    REGINFO_SENTINEL
};

static const ARMCPRegInfo not_v6_cp_reginfo[] = {
    /* Not all pre-v6 cores implemented this WFI, so this is slightly
     * over-broad.
     */
    { .name = "WFI_v5", .cp = 15, .crn = 7, .crm = 8, .opc1 = 0, .opc2 = 2,
      .access = PL1_W, .type = ARM_CP_WFI },
    REGINFO_SENTINEL
};

static const ARMCPRegInfo not_v7_cp_reginfo[] = {
    /* Standard v6 WFI (also used in some pre-v6 cores); not in v7 (which
     * is UNPREDICTABLE; we choose to NOP as most implementations do).
     */
    { .name = "WFI_v6", .cp = 15, .crn = 7, .crm = 0, .opc1 = 0, .opc2 = 4,
      .access = PL1_W, .type = ARM_CP_WFI },
    /* L1 cache lockdown. Not architectural in v6 and earlier but in practice
     * implemented in 926, 946, 1026, 1136, 1176 and 11MPCore. StrongARM and
     * OMAPCP will override this space.
     */
    { .name = "DLOCKDOWN", .cp = 15, .crn = 9, .crm = 0, .opc1 = 0, .opc2 = 0,
      .access = PL1_RW, .fieldoffset = offsetof(CPUARMState, cp15.c9_data),
      .resetvalue = 0 },
    { .name = "ILOCKDOWN", .cp = 15, .crn = 9, .crm = 0, .opc1 = 0, .opc2 = 1,
      .access = PL1_RW, .fieldoffset = offsetof(CPUARMState, cp15.c9_insn),
      .resetvalue = 0 },
    /* v6 doesn't have the cache ID registers but Linux reads them anyway */
    { .name = "DUMMY", .cp = 15, .crn = 0, .crm = 0, .opc1 = 1, .opc2 = CP_ANY,
      .access = PL1_R, .type = ARM_CP_CONST | ARM_CP_NO_RAW,
      .resetvalue = 0 },
    /* We don't implement pre-v7 debug but most CPUs had at least a DBGDIDR;
     * implementing it as RAZ means the "debug architecture version" bits
     * will read as a reserved value, which should cause Linux to not try
     * to use the debug hardware.
     */
    { .name = "DBGDIDR", .cp = 14, .crn = 0, .crm = 0, .opc1 = 0, .opc2 = 0,
      .access = PL0_R, .type = ARM_CP_CONST, .resetvalue = 0 },
    /* MMU TLB control. Note that the wildcarding means we cover not just
     * the unified TLB ops but also the dside/iside/inner-shareable variants.
     */
    { .name = "TLBIALL", .cp = 15, .crn = 8, .crm = CP_ANY,
      .opc1 = CP_ANY, .opc2 = 0, .access = PL1_W, .writefn = tlbiall_write,
      .type = ARM_CP_NO_RAW },
    { .name = "TLBIMVA", .cp = 15, .crn = 8, .crm = CP_ANY,
      .opc1 = CP_ANY, .opc2 = 1, .access = PL1_W, .writefn = tlbimva_write,
      .type = ARM_CP_NO_RAW },
    { .name = "TLBIASID", .cp = 15, .crn = 8, .crm = CP_ANY,
      .opc1 = CP_ANY, .opc2 = 2, .access = PL1_W, .writefn = tlbiasid_write,
      .type = ARM_CP_NO_RAW },
    { .name = "TLBIMVAA", .cp = 15, .crn = 8, .crm = CP_ANY,
      .opc1 = CP_ANY, .opc2 = 3, .access = PL1_W, .writefn = tlbimvaa_write,
      .type = ARM_CP_NO_RAW },
    { .name = "PRRR", .cp = 15, .crn = 10, .crm = 2,
      .opc1 = 0, .opc2 = 0, .access = PL1_RW, .type = ARM_CP_NOP },
    { .name = "NMRR", .cp = 15, .crn = 10, .crm = 2,
      .opc1 = 0, .opc2 = 1, .access = PL1_RW, .type = ARM_CP_NOP },
    REGINFO_SENTINEL
};

static void cpacr_write(CPUARMState *env, const ARMCPRegInfo *ri,
                        uint64_t value)
{
    uint32_t mask = 0;

    /* In ARMv8 most bits of CPACR_EL1 are RES0. */
    if (!arm_feature(env, ARM_FEATURE_V8)) {
        /* ARMv7 defines bits for unimplemented coprocessors as RAZ/WI.
         * ASEDIS [31] and D32DIS [30] are both UNK/SBZP without VFP.
         * TRCDIS [28] is RAZ/WI since we do not implement a trace macrocell.
         */
        if (arm_feature(env, ARM_FEATURE_VFP)) {
            /* VFP coprocessor: cp10 & cp11 [23:20] */
            mask |= (1 << 31) | (1 << 30) | (0xf << 20);

            if (!arm_feature(env, ARM_FEATURE_NEON)) {
                /* ASEDIS [31] bit is RAO/WI */
                value |= (1 << 31);
            }

            /* VFPv3 and upwards with NEON implement 32 double precision
             * registers (D0-D31).
             */
            if (!arm_feature(env, ARM_FEATURE_NEON) ||
                    !arm_feature(env, ARM_FEATURE_VFP3)) {
                /* D32DIS [30] is RAO/WI if D16-31 are not implemented. */
                value |= (1 << 30);
            }
        }
        value &= mask;
    }
    env->cp15.cpacr_el1 = value;
}

static CPAccessResult cpacr_access(CPUARMState *env, const ARMCPRegInfo *ri,
                                   bool isread)
{
    if (arm_feature(env, ARM_FEATURE_V8)) {
        /* Check if CPACR accesses are to be trapped to EL2 */
        if (arm_current_el(env) == 1 &&
            (env->cp15.cptr_el[2] & CPTR_TCPAC) && !arm_is_secure(env)) {
            return CP_ACCESS_TRAP_EL2;
        /* Check if CPACR accesses are to be trapped to EL3 */
        } else if (arm_current_el(env) < 3 &&
                   (env->cp15.cptr_el[3] & CPTR_TCPAC)) {
            return CP_ACCESS_TRAP_EL3;
        }
    }

    return CP_ACCESS_OK;
}

static CPAccessResult cptr_access(CPUARMState *env, const ARMCPRegInfo *ri,
                                  bool isread)
{
    /* Check if CPTR accesses are set to trap to EL3 */
    if (arm_current_el(env) == 2 && (env->cp15.cptr_el[3] & CPTR_TCPAC)) {
        return CP_ACCESS_TRAP_EL3;
    }

    return CP_ACCESS_OK;
}

static const ARMCPRegInfo v6_cp_reginfo[] = {
    /* prefetch by MVA in v6, NOP in v7 */
    { .name = "MVA_prefetch",
      .cp = 15, .crn = 7, .crm = 13, .opc1 = 0, .opc2 = 1,
      .access = PL1_W, .type = ARM_CP_NOP },
    /* We need to break the TB after ISB to execute self-modifying code
     * correctly and also to take any pending interrupts immediately.
     * So use arm_cp_write_ignore() function instead of ARM_CP_NOP flag.
     */
    { .name = "ISB", .cp = 15, .crn = 7, .crm = 5, .opc1 = 0, .opc2 = 4,
      .access = PL0_W, .type = ARM_CP_NO_RAW, .writefn = arm_cp_write_ignore },
    { .name = "DSB", .cp = 15, .crn = 7, .crm = 10, .opc1 = 0, .opc2 = 4,
      .access = PL0_W, .type = ARM_CP_NOP },
    { .name = "DMB", .cp = 15, .crn = 7, .crm = 10, .opc1 = 0, .opc2 = 5,
      .access = PL0_W, .type = ARM_CP_NOP },
    { .name = "IFAR", .cp = 15, .crn = 6, .crm = 0, .opc1 = 0, .opc2 = 2,
      .access = PL1_RW,
      .bank_fieldoffsets = { offsetof(CPUARMState, cp15.ifar_s),
                             offsetof(CPUARMState, cp15.ifar_ns) },
      .resetvalue = 0, },
    /* Watchpoint Fault Address Register : should actually only be present
     * for 1136, 1176, 11MPCore.
     */
    { .name = "WFAR", .cp = 15, .crn = 6, .crm = 0, .opc1 = 0, .opc2 = 1,
      .access = PL1_RW, .type = ARM_CP_CONST, .resetvalue = 0, },
    { .name = "CPACR", .state = ARM_CP_STATE_BOTH, .opc0 = 3,
      .crn = 1, .crm = 0, .opc1 = 0, .opc2 = 2, .accessfn = cpacr_access,
      .access = PL1_RW, .fieldoffset = offsetof(CPUARMState, cp15.cpacr_el1),
      .resetvalue = 0, .writefn = cpacr_write },
    REGINFO_SENTINEL
};

static CPAccessResult pmreg_access(CPUARMState *env, const ARMCPRegInfo *ri,
                                   bool isread)
{
    /* Performance monitor registers user accessibility is controlled
     * by PMUSERENR. MDCR_EL2.TPM and MDCR_EL3.TPM allow configurable
     * trapping to EL2 or EL3 for other accesses.
     */
    int el = arm_current_el(env);

    if (el == 0 && !(env->cp15.c9_pmuserenr & 1)) {
        return CP_ACCESS_TRAP;
    }
    if (el < 2 && (env->cp15.mdcr_el2 & MDCR_TPM)
        && !arm_is_secure_below_el3(env)) {
        return CP_ACCESS_TRAP_EL2;
    }
    if (el < 3 && (env->cp15.mdcr_el3 & MDCR_TPM)) {
        return CP_ACCESS_TRAP_EL3;
    }

    return CP_ACCESS_OK;
}

static CPAccessResult pmreg_access_xevcntr(CPUARMState *env,
                                           const ARMCPRegInfo *ri,
                                           bool isread)
{
    /* ER: event counter read trap control */
    if (arm_feature(env, ARM_FEATURE_V8)
        && arm_current_el(env) == 0
        && (env->cp15.c9_pmuserenr & (1 << 3)) != 0
        && isread) {
        return CP_ACCESS_OK;
    }

    return pmreg_access(env, ri, isread);
}

static CPAccessResult pmreg_access_swinc(CPUARMState *env,
                                         const ARMCPRegInfo *ri,
                                         bool isread)
{
    /* SW: software increment write trap control */
    if (arm_feature(env, ARM_FEATURE_V8)
        && arm_current_el(env) == 0
        && (env->cp15.c9_pmuserenr & (1 << 1)) != 0
        && !isread) {
        return CP_ACCESS_OK;
    }

    return pmreg_access(env, ri, isread);
}

#ifndef CONFIG_USER_ONLY

static CPAccessResult pmreg_access_selr(CPUARMState *env,
                                        const ARMCPRegInfo *ri,
                                        bool isread)
{
    /* ER: event counter read trap control */
    if (arm_feature(env, ARM_FEATURE_V8)
        && arm_current_el(env) == 0
        && (env->cp15.c9_pmuserenr & (1 << 3)) != 0) {
        return CP_ACCESS_OK;
    }

    return pmreg_access(env, ri, isread);
}

static CPAccessResult pmreg_access_ccntr(CPUARMState *env,
                                         const ARMCPRegInfo *ri,
                                         bool isread)
{
    /* CR: cycle counter read trap control */
    if (arm_feature(env, ARM_FEATURE_V8)
        && arm_current_el(env) == 0
        && (env->cp15.c9_pmuserenr & (1 << 2)) != 0
        && isread) {
        return CP_ACCESS_OK;
    }

    return pmreg_access(env, ri, isread);
}

static inline bool arm_ccnt_enabled(CPUARMState *env)
{
    /* This does not support checking PMCCFILTR_EL0 register */

    if (!(env->cp15.c9_pmcr & PMCRE)) {
        return false;
    }

    return true;
}

void pmccntr_sync(CPUARMState *env)
{
    uint64_t temp_ticks;

    temp_ticks = muldiv64(qemu_clock_get_ns(QEMU_CLOCK_VIRTUAL),
                          ARM_CPU_FREQ, NANOSECONDS_PER_SECOND);

    if (env->cp15.c9_pmcr & PMCRD) {
        /* Increment once every 64 processor clock cycles */
        temp_ticks /= 64;
    }

    if (arm_ccnt_enabled(env)) {
        env->cp15.c15_ccnt = temp_ticks - env->cp15.c15_ccnt;
    }
}

static void pmcr_write(CPUARMState *env, const ARMCPRegInfo *ri,
                       uint64_t value)
{
    pmccntr_sync(env);

    if (value & PMCRC) {
        /* The counter has been reset */
        env->cp15.c15_ccnt = 0;
    }

    /* only the DP, X, D and E bits are writable */
    env->cp15.c9_pmcr &= ~0x39;
    env->cp15.c9_pmcr |= (value & 0x39);

    pmccntr_sync(env);
}

static uint64_t pmccntr_read(CPUARMState *env, const ARMCPRegInfo *ri)
{
    uint64_t total_ticks;

    if (!arm_ccnt_enabled(env)) {
        /* Counter is disabled, do not change value */
        return env->cp15.c15_ccnt;
    }

    total_ticks = muldiv64(qemu_clock_get_ns(QEMU_CLOCK_VIRTUAL),
                           ARM_CPU_FREQ, NANOSECONDS_PER_SECOND);

    if (env->cp15.c9_pmcr & PMCRD) {
        /* Increment once every 64 processor clock cycles */
        total_ticks /= 64;
    }
    return total_ticks - env->cp15.c15_ccnt;
}

static void pmselr_write(CPUARMState *env, const ARMCPRegInfo *ri,
                         uint64_t value)
{
    /* The value of PMSELR.SEL affects the behavior of PMXEVTYPER and
     * PMXEVCNTR. We allow [0..31] to be written to PMSELR here; in the
     * meanwhile, we check PMSELR.SEL when PMXEVTYPER and PMXEVCNTR are
     * accessed.
     */
    env->cp15.c9_pmselr = value & 0x1f;
}

static void pmccntr_write(CPUARMState *env, const ARMCPRegInfo *ri,
                        uint64_t value)
{
    uint64_t total_ticks;

    if (!arm_ccnt_enabled(env)) {
        /* Counter is disabled, set the absolute value */
        env->cp15.c15_ccnt = value;
        return;
    }

    total_ticks = muldiv64(qemu_clock_get_ns(QEMU_CLOCK_VIRTUAL),
                           ARM_CPU_FREQ, NANOSECONDS_PER_SECOND);

    if (env->cp15.c9_pmcr & PMCRD) {
        /* Increment once every 64 processor clock cycles */
        total_ticks /= 64;
    }
    env->cp15.c15_ccnt = total_ticks - value;
}

static void pmccntr_write32(CPUARMState *env, const ARMCPRegInfo *ri,
                            uint64_t value)
{
    uint64_t cur_val = pmccntr_read(env, NULL);

    pmccntr_write(env, ri, deposit64(cur_val, 0, 32, value));
}

#else /* CONFIG_USER_ONLY */

void pmccntr_sync(CPUARMState *env)
{
}

#endif

static void pmccfiltr_write(CPUARMState *env, const ARMCPRegInfo *ri,
                            uint64_t value)
{
    pmccntr_sync(env);
    env->cp15.pmccfiltr_el0 = value & 0x7E000000;
    pmccntr_sync(env);
}

static void pmcntenset_write(CPUARMState *env, const ARMCPRegInfo *ri,
                            uint64_t value)
{
    value &= (1 << 31);
    env->cp15.c9_pmcnten |= value;
}

static void pmcntenclr_write(CPUARMState *env, const ARMCPRegInfo *ri,
                             uint64_t value)
{
    value &= (1 << 31);
    env->cp15.c9_pmcnten &= ~value;
}

static void pmovsr_write(CPUARMState *env, const ARMCPRegInfo *ri,
                         uint64_t value)
{
    env->cp15.c9_pmovsr &= ~value;
}

static void pmxevtyper_write(CPUARMState *env, const ARMCPRegInfo *ri,
                             uint64_t value)
{
    /* Attempts to access PMXEVTYPER are CONSTRAINED UNPREDICTABLE when
     * PMSELR value is equal to or greater than the number of implemented
     * counters, but not equal to 0x1f. We opt to behave as a RAZ/WI.
     */
    if (env->cp15.c9_pmselr == 0x1f) {
        pmccfiltr_write(env, ri, value);
    }
}

static uint64_t pmxevtyper_read(CPUARMState *env, const ARMCPRegInfo *ri)
{
    /* We opt to behave as a RAZ/WI when attempts to access PMXEVTYPER
     * are CONSTRAINED UNPREDICTABLE. See comments in pmxevtyper_write().
     */
    if (env->cp15.c9_pmselr == 0x1f) {
        return env->cp15.pmccfiltr_el0;
    } else {
        return 0;
    }
}

static void pmuserenr_write(CPUARMState *env, const ARMCPRegInfo *ri,
                            uint64_t value)
{
    if (arm_feature(env, ARM_FEATURE_V8)) {
        env->cp15.c9_pmuserenr = value & 0xf;
    } else {
        env->cp15.c9_pmuserenr = value & 1;
    }
}

static void pmintenset_write(CPUARMState *env, const ARMCPRegInfo *ri,
                             uint64_t value)
{
    /* We have no event counters so only the C bit can be changed */
    value &= (1 << 31);
    env->cp15.c9_pminten |= value;
}

static void pmintenclr_write(CPUARMState *env, const ARMCPRegInfo *ri,
                             uint64_t value)
{
    value &= (1 << 31);
    env->cp15.c9_pminten &= ~value;
}

static void vbar_write(CPUARMState *env, const ARMCPRegInfo *ri,
                       uint64_t value)
{
    /* Note that even though the AArch64 view of this register has bits
     * [10:0] all RES0 we can only mask the bottom 5, to comply with the
     * architectural requirements for bits which are RES0 only in some
     * contexts. (ARMv8 would permit us to do no masking at all, but ARMv7
     * requires the bottom five bits to be RAZ/WI because they're UNK/SBZP.)
     */
    raw_write(env, ri, value & ~0x1FULL);
}

static void scr_write(CPUARMState *env, const ARMCPRegInfo *ri, uint64_t value)
{
    /* We only mask off bits that are RES0 both for AArch64 and AArch32.
     * For bits that vary between AArch32/64, code needs to check the
     * current execution mode before directly using the feature bit.
     */
    uint32_t valid_mask = SCR_AARCH64_MASK | SCR_AARCH32_MASK;

    if (!arm_feature(env, ARM_FEATURE_EL2)) {
        valid_mask &= ~SCR_HCE;

        /* On ARMv7, SMD (or SCD as it is called in v7) is only
         * supported if EL2 exists. The bit is UNK/SBZP when
         * EL2 is unavailable. In QEMU ARMv7, we force it to always zero
         * when EL2 is unavailable.
         * On ARMv8, this bit is always available.
         */
        if (arm_feature(env, ARM_FEATURE_V7) &&
            !arm_feature(env, ARM_FEATURE_V8)) {
            valid_mask &= ~SCR_SMD;
        }
    }

    /* Clear all-context RES0 bits.  */
    value &= valid_mask;
    raw_write(env, ri, value);
}

static uint64_t ccsidr_read(CPUARMState *env, const ARMCPRegInfo *ri)
{
    ARMCPU *cpu = arm_env_get_cpu(env);

    /* Acquire the CSSELR index from the bank corresponding to the CCSIDR
     * bank
     */
    uint32_t index = A32_BANKED_REG_GET(env, csselr,
                                        ri->secure & ARM_CP_SECSTATE_S);

    return cpu->ccsidr[index];
}

static void csselr_write(CPUARMState *env, const ARMCPRegInfo *ri,
                         uint64_t value)
{
    raw_write(env, ri, value & 0xf);
}

static uint64_t isr_read(CPUARMState *env, const ARMCPRegInfo *ri)
{
    CPUState *cs = ENV_GET_CPU(env);
    uint64_t ret = 0;

    if (cs->interrupt_request & CPU_INTERRUPT_HARD) {
        ret |= CPSR_I;
    }
    if (cs->interrupt_request & CPU_INTERRUPT_FIQ) {
        ret |= CPSR_F;
    }
    /* External aborts are not possible in QEMU so A bit is always clear */
    return ret;
}

static const ARMCPRegInfo v7_cp_reginfo[] = {
    /* the old v6 WFI, UNPREDICTABLE in v7 but we choose to NOP */
    { .name = "NOP", .cp = 15, .crn = 7, .crm = 0, .opc1 = 0, .opc2 = 4,
      .access = PL1_W, .type = ARM_CP_NOP },
    /* Performance monitors are implementation defined in v7,
     * but with an ARM recommended set of registers, which we
     * follow (although we don't actually implement any counters)
     *
     * Performance registers fall into three categories:
     *  (a) always UNDEF in PL0, RW in PL1 (PMINTENSET, PMINTENCLR)
     *  (b) RO in PL0 (ie UNDEF on write), RW in PL1 (PMUSERENR)
     *  (c) UNDEF in PL0 if PMUSERENR.EN==0, otherwise accessible (all others)
     * For the cases controlled by PMUSERENR we must set .access to PL0_RW
     * or PL0_RO as appropriate and then check PMUSERENR in the helper fn.
     */
    { .name = "PMCNTENSET", .cp = 15, .crn = 9, .crm = 12, .opc1 = 0, .opc2 = 1,
      .access = PL0_RW, .type = ARM_CP_ALIAS,
      .fieldoffset = offsetoflow32(CPUARMState, cp15.c9_pmcnten),
      .writefn = pmcntenset_write,
      .accessfn = pmreg_access,
      .raw_writefn = raw_write },
    { .name = "PMCNTENSET_EL0", .state = ARM_CP_STATE_AA64,
      .opc0 = 3, .opc1 = 3, .crn = 9, .crm = 12, .opc2 = 1,
      .access = PL0_RW, .accessfn = pmreg_access,
      .fieldoffset = offsetof(CPUARMState, cp15.c9_pmcnten), .resetvalue = 0,
      .writefn = pmcntenset_write, .raw_writefn = raw_write },
    { .name = "PMCNTENCLR", .cp = 15, .crn = 9, .crm = 12, .opc1 = 0, .opc2 = 2,
      .access = PL0_RW,
      .fieldoffset = offsetoflow32(CPUARMState, cp15.c9_pmcnten),
      .accessfn = pmreg_access,
      .writefn = pmcntenclr_write,
      .type = ARM_CP_ALIAS },
    { .name = "PMCNTENCLR_EL0", .state = ARM_CP_STATE_AA64,
      .opc0 = 3, .opc1 = 3, .crn = 9, .crm = 12, .opc2 = 2,
      .access = PL0_RW, .accessfn = pmreg_access,
      .type = ARM_CP_ALIAS,
      .fieldoffset = offsetof(CPUARMState, cp15.c9_pmcnten),
      .writefn = pmcntenclr_write },
    { .name = "PMOVSR", .cp = 15, .crn = 9, .crm = 12, .opc1 = 0, .opc2 = 3,
      .access = PL0_RW, .fieldoffset = offsetof(CPUARMState, cp15.c9_pmovsr),
      .accessfn = pmreg_access,
      .writefn = pmovsr_write,
      .raw_writefn = raw_write },
    { .name = "PMOVSCLR_EL0", .state = ARM_CP_STATE_AA64,
      .opc0 = 3, .opc1 = 3, .crn = 9, .crm = 12, .opc2 = 3,
      .access = PL0_RW, .accessfn = pmreg_access,
      .type = ARM_CP_ALIAS,
      .fieldoffset = offsetof(CPUARMState, cp15.c9_pmovsr),
      .writefn = pmovsr_write,
      .raw_writefn = raw_write },
    /* Unimplemented so WI. */
    { .name = "PMSWINC", .cp = 15, .crn = 9, .crm = 12, .opc1 = 0, .opc2 = 4,
      .access = PL0_W, .accessfn = pmreg_access_swinc, .type = ARM_CP_NOP },
#ifndef CONFIG_USER_ONLY
    { .name = "PMSELR", .cp = 15, .crn = 9, .crm = 12, .opc1 = 0, .opc2 = 5,
      .access = PL0_RW, .type = ARM_CP_ALIAS,
      .fieldoffset = offsetoflow32(CPUARMState, cp15.c9_pmselr),
      .accessfn = pmreg_access_selr, .writefn = pmselr_write,
      .raw_writefn = raw_write},
    { .name = "PMSELR_EL0", .state = ARM_CP_STATE_AA64,
      .opc0 = 3, .opc1 = 3, .crn = 9, .crm = 12, .opc2 = 5,
      .access = PL0_RW, .accessfn = pmreg_access_selr,
      .fieldoffset = offsetof(CPUARMState, cp15.c9_pmselr),
      .writefn = pmselr_write, .raw_writefn = raw_write, },
    { .name = "PMCCNTR", .cp = 15, .crn = 9, .crm = 13, .opc1 = 0, .opc2 = 0,
      .access = PL0_RW, .resetvalue = 0, .type = ARM_CP_IO,
      .readfn = pmccntr_read, .writefn = pmccntr_write32,
      .accessfn = pmreg_access_ccntr },
    { .name = "PMCCNTR_EL0", .state = ARM_CP_STATE_AA64,
      .opc0 = 3, .opc1 = 3, .crn = 9, .crm = 13, .opc2 = 0,
      .access = PL0_RW, .accessfn = pmreg_access_ccntr,
      .type = ARM_CP_IO,
      .readfn = pmccntr_read, .writefn = pmccntr_write, },
#endif
    { .name = "PMCCFILTR_EL0", .state = ARM_CP_STATE_AA64,
      .opc0 = 3, .opc1 = 3, .crn = 14, .crm = 15, .opc2 = 7,
      .writefn = pmccfiltr_write,
      .access = PL0_RW, .accessfn = pmreg_access,
      .type = ARM_CP_IO,
      .fieldoffset = offsetof(CPUARMState, cp15.pmccfiltr_el0),
      .resetvalue = 0, },
    { .name = "PMXEVTYPER", .cp = 15, .crn = 9, .crm = 13, .opc1 = 0, .opc2 = 1,
      .access = PL0_RW, .type = ARM_CP_NO_RAW, .accessfn = pmreg_access,
      .writefn = pmxevtyper_write, .readfn = pmxevtyper_read },
    { .name = "PMXEVTYPER_EL0", .state = ARM_CP_STATE_AA64,
      .opc0 = 3, .opc1 = 3, .crn = 9, .crm = 13, .opc2 = 1,
      .access = PL0_RW, .type = ARM_CP_NO_RAW, .accessfn = pmreg_access,
      .writefn = pmxevtyper_write, .readfn = pmxevtyper_read },
    /* Unimplemented, RAZ/WI. */
    { .name = "PMXEVCNTR", .cp = 15, .crn = 9, .crm = 13, .opc1 = 0, .opc2 = 2,
      .access = PL0_RW, .type = ARM_CP_CONST, .resetvalue = 0,
      .accessfn = pmreg_access_xevcntr },
    { .name = "PMUSERENR", .cp = 15, .crn = 9, .crm = 14, .opc1 = 0, .opc2 = 0,
      .access = PL0_R | PL1_RW, .accessfn = access_tpm,
      .fieldoffset = offsetof(CPUARMState, cp15.c9_pmuserenr),
      .resetvalue = 0,
      .writefn = pmuserenr_write, .raw_writefn = raw_write },
    { .name = "PMUSERENR_EL0", .state = ARM_CP_STATE_AA64,
      .opc0 = 3, .opc1 = 3, .crn = 9, .crm = 14, .opc2 = 0,
      .access = PL0_R | PL1_RW, .accessfn = access_tpm, .type = ARM_CP_ALIAS,
      .fieldoffset = offsetof(CPUARMState, cp15.c9_pmuserenr),
      .resetvalue = 0,
      .writefn = pmuserenr_write, .raw_writefn = raw_write },
    { .name = "PMINTENSET", .cp = 15, .crn = 9, .crm = 14, .opc1 = 0, .opc2 = 1,
      .access = PL1_RW, .accessfn = access_tpm,
      .type = ARM_CP_ALIAS,
      .fieldoffset = offsetoflow32(CPUARMState, cp15.c9_pminten),
      .resetvalue = 0,
      .writefn = pmintenset_write, .raw_writefn = raw_write },
    { .name = "PMINTENSET_EL1", .state = ARM_CP_STATE_AA64,
      .opc0 = 3, .opc1 = 0, .crn = 9, .crm = 14, .opc2 = 1,
      .access = PL1_RW, .accessfn = access_tpm,
      .type = ARM_CP_IO,
      .fieldoffset = offsetof(CPUARMState, cp15.c9_pminten),
      .writefn = pmintenset_write, .raw_writefn = raw_write,
      .resetvalue = 0x0 },
    { .name = "PMINTENCLR", .cp = 15, .crn = 9, .crm = 14, .opc1 = 0, .opc2 = 2,
      .access = PL1_RW, .accessfn = access_tpm, .type = ARM_CP_ALIAS,
      .fieldoffset = offsetof(CPUARMState, cp15.c9_pminten),
      .writefn = pmintenclr_write, },
    { .name = "PMINTENCLR_EL1", .state = ARM_CP_STATE_AA64,
      .opc0 = 3, .opc1 = 0, .crn = 9, .crm = 14, .opc2 = 2,
      .access = PL1_RW, .accessfn = access_tpm, .type = ARM_CP_ALIAS,
      .fieldoffset = offsetof(CPUARMState, cp15.c9_pminten),
      .writefn = pmintenclr_write },
    { .name = "CCSIDR", .state = ARM_CP_STATE_BOTH,
      .opc0 = 3, .crn = 0, .crm = 0, .opc1 = 1, .opc2 = 0,
      .access = PL1_R, .readfn = ccsidr_read, .type = ARM_CP_NO_RAW },
    { .name = "CSSELR", .state = ARM_CP_STATE_BOTH,
      .opc0 = 3, .crn = 0, .crm = 0, .opc1 = 2, .opc2 = 0,
      .access = PL1_RW, .writefn = csselr_write, .resetvalue = 0,
      .bank_fieldoffsets = { offsetof(CPUARMState, cp15.csselr_s),
                             offsetof(CPUARMState, cp15.csselr_ns) } },
    /* Auxiliary ID register: this actually has an IMPDEF value but for now
     * just RAZ for all cores:
     */
    { .name = "AIDR", .state = ARM_CP_STATE_BOTH,
      .opc0 = 3, .opc1 = 1, .crn = 0, .crm = 0, .opc2 = 7,
      .access = PL1_R, .type = ARM_CP_CONST, .resetvalue = 0 },
    /* Auxiliary fault status registers: these also are IMPDEF, and we
     * choose to RAZ/WI for all cores.
     */
    { .name = "AFSR0_EL1", .state = ARM_CP_STATE_BOTH,
      .opc0 = 3, .opc1 = 0, .crn = 5, .crm = 1, .opc2 = 0,
      .access = PL1_RW, .type = ARM_CP_CONST, .resetvalue = 0 },
    { .name = "AFSR1_EL1", .state = ARM_CP_STATE_BOTH,
      .opc0 = 3, .opc1 = 0, .crn = 5, .crm = 1, .opc2 = 1,
      .access = PL1_RW, .type = ARM_CP_CONST, .resetvalue = 0 },
    /* MAIR can just read-as-written because we don't implement caches
     * and so don't need to care about memory attributes.
     */
    { .name = "MAIR_EL1", .state = ARM_CP_STATE_AA64,
      .opc0 = 3, .opc1 = 0, .crn = 10, .crm = 2, .opc2 = 0,
      .access = PL1_RW, .fieldoffset = offsetof(CPUARMState, cp15.mair_el[1]),
      .resetvalue = 0 },
    { .name = "MAIR_EL3", .state = ARM_CP_STATE_AA64,
      .opc0 = 3, .opc1 = 6, .crn = 10, .crm = 2, .opc2 = 0,
      .access = PL3_RW, .fieldoffset = offsetof(CPUARMState, cp15.mair_el[3]),
      .resetvalue = 0 },
    /* For non-long-descriptor page tables these are PRRR and NMRR;
     * regardless they still act as reads-as-written for QEMU.
     */
     /* MAIR0/1 are defined separately from their 64-bit counterpart which
      * allows them to assign the correct fieldoffset based on the endianness
      * handled in the field definitions.
      */
    { .name = "MAIR0", .state = ARM_CP_STATE_AA32,
      .cp = 15, .opc1 = 0, .crn = 10, .crm = 2, .opc2 = 0, .access = PL1_RW,
      .bank_fieldoffsets = { offsetof(CPUARMState, cp15.mair0_s),
                             offsetof(CPUARMState, cp15.mair0_ns) },
      .resetfn = arm_cp_reset_ignore },
    { .name = "MAIR1", .state = ARM_CP_STATE_AA32,
      .cp = 15, .opc1 = 0, .crn = 10, .crm = 2, .opc2 = 1, .access = PL1_RW,
      .bank_fieldoffsets = { offsetof(CPUARMState, cp15.mair1_s),
                             offsetof(CPUARMState, cp15.mair1_ns) },
      .resetfn = arm_cp_reset_ignore },
    { .name = "ISR_EL1", .state = ARM_CP_STATE_BOTH,
      .opc0 = 3, .opc1 = 0, .crn = 12, .crm = 1, .opc2 = 0,
      .type = ARM_CP_NO_RAW, .access = PL1_R, .readfn = isr_read },
    /* 32 bit ITLB invalidates */
    { .name = "ITLBIALL", .cp = 15, .opc1 = 0, .crn = 8, .crm = 5, .opc2 = 0,
      .type = ARM_CP_NO_RAW, .access = PL1_W, .writefn = tlbiall_write },
    { .name = "ITLBIMVA", .cp = 15, .opc1 = 0, .crn = 8, .crm = 5, .opc2 = 1,
      .type = ARM_CP_NO_RAW, .access = PL1_W, .writefn = tlbimva_write },
    { .name = "ITLBIASID", .cp = 15, .opc1 = 0, .crn = 8, .crm = 5, .opc2 = 2,
      .type = ARM_CP_NO_RAW, .access = PL1_W, .writefn = tlbiasid_write },
    /* 32 bit DTLB invalidates */
    { .name = "DTLBIALL", .cp = 15, .opc1 = 0, .crn = 8, .crm = 6, .opc2 = 0,
      .type = ARM_CP_NO_RAW, .access = PL1_W, .writefn = tlbiall_write },
    { .name = "DTLBIMVA", .cp = 15, .opc1 = 0, .crn = 8, .crm = 6, .opc2 = 1,
      .type = ARM_CP_NO_RAW, .access = PL1_W, .writefn = tlbimva_write },
    { .name = "DTLBIASID", .cp = 15, .opc1 = 0, .crn = 8, .crm = 6, .opc2 = 2,
      .type = ARM_CP_NO_RAW, .access = PL1_W, .writefn = tlbiasid_write },
    /* 32 bit TLB invalidates */
    { .name = "TLBIALL", .cp = 15, .opc1 = 0, .crn = 8, .crm = 7, .opc2 = 0,
      .type = ARM_CP_NO_RAW, .access = PL1_W, .writefn = tlbiall_write },
    { .name = "TLBIMVA", .cp = 15, .opc1 = 0, .crn = 8, .crm = 7, .opc2 = 1,
      .type = ARM_CP_NO_RAW, .access = PL1_W, .writefn = tlbimva_write },
    { .name = "TLBIASID", .cp = 15, .opc1 = 0, .crn = 8, .crm = 7, .opc2 = 2,
      .type = ARM_CP_NO_RAW, .access = PL1_W, .writefn = tlbiasid_write },
    { .name = "TLBIMVAA", .cp = 15, .opc1 = 0, .crn = 8, .crm = 7, .opc2 = 3,
      .type = ARM_CP_NO_RAW, .access = PL1_W, .writefn = tlbimvaa_write },
    REGINFO_SENTINEL
};

static const ARMCPRegInfo v7mp_cp_reginfo[] = {
    /* 32 bit TLB invalidates, Inner Shareable */
    { .name = "TLBIALLIS", .cp = 15, .opc1 = 0, .crn = 8, .crm = 3, .opc2 = 0,
      .type = ARM_CP_NO_RAW, .access = PL1_W, .writefn = tlbiall_is_write },
    { .name = "TLBIMVAIS", .cp = 15, .opc1 = 0, .crn = 8, .crm = 3, .opc2 = 1,
      .type = ARM_CP_NO_RAW, .access = PL1_W, .writefn = tlbimva_is_write },
    { .name = "TLBIASIDIS", .cp = 15, .opc1 = 0, .crn = 8, .crm = 3, .opc2 = 2,
      .type = ARM_CP_NO_RAW, .access = PL1_W,
      .writefn = tlbiasid_is_write },
    { .name = "TLBIMVAAIS", .cp = 15, .opc1 = 0, .crn = 8, .crm = 3, .opc2 = 3,
      .type = ARM_CP_NO_RAW, .access = PL1_W,
      .writefn = tlbimvaa_is_write },
    REGINFO_SENTINEL
};

static void teecr_write(CPUARMState *env, const ARMCPRegInfo *ri,
                        uint64_t value)
{
    value &= 1;
    env->teecr = value;
}

static CPAccessResult teehbr_access(CPUARMState *env, const ARMCPRegInfo *ri,
                                    bool isread)
{
    if (arm_current_el(env) == 0 && (env->teecr & 1)) {
        return CP_ACCESS_TRAP;
    }
    return CP_ACCESS_OK;
}

static const ARMCPRegInfo t2ee_cp_reginfo[] = {
    { .name = "TEECR", .cp = 14, .crn = 0, .crm = 0, .opc1 = 6, .opc2 = 0,
      .access = PL1_RW, .fieldoffset = offsetof(CPUARMState, teecr),
      .resetvalue = 0,
      .writefn = teecr_write },
    { .name = "TEEHBR", .cp = 14, .crn = 1, .crm = 0, .opc1 = 6, .opc2 = 0,
      .access = PL0_RW, .fieldoffset = offsetof(CPUARMState, teehbr),
      .accessfn = teehbr_access, .resetvalue = 0 },
    REGINFO_SENTINEL
};

static const ARMCPRegInfo v6k_cp_reginfo[] = {
    { .name = "TPIDR_EL0", .state = ARM_CP_STATE_AA64,
      .opc0 = 3, .opc1 = 3, .opc2 = 2, .crn = 13, .crm = 0,
      .access = PL0_RW,
      .fieldoffset = offsetof(CPUARMState, cp15.tpidr_el[0]), .resetvalue = 0 },
    { .name = "TPIDRURW", .cp = 15, .crn = 13, .crm = 0, .opc1 = 0, .opc2 = 2,
      .access = PL0_RW,
      .bank_fieldoffsets = { offsetoflow32(CPUARMState, cp15.tpidrurw_s),
                             offsetoflow32(CPUARMState, cp15.tpidrurw_ns) },
      .resetfn = arm_cp_reset_ignore },
    { .name = "TPIDRRO_EL0", .state = ARM_CP_STATE_AA64,
      .opc0 = 3, .opc1 = 3, .opc2 = 3, .crn = 13, .crm = 0,
      .access = PL0_R|PL1_W,
      .fieldoffset = offsetof(CPUARMState, cp15.tpidrro_el[0]),
      .resetvalue = 0},
    { .name = "TPIDRURO", .cp = 15, .crn = 13, .crm = 0, .opc1 = 0, .opc2 = 3,
      .access = PL0_R|PL1_W,
      .bank_fieldoffsets = { offsetoflow32(CPUARMState, cp15.tpidruro_s),
                             offsetoflow32(CPUARMState, cp15.tpidruro_ns) },
      .resetfn = arm_cp_reset_ignore },
    { .name = "TPIDR_EL1", .state = ARM_CP_STATE_AA64,
      .opc0 = 3, .opc1 = 0, .opc2 = 4, .crn = 13, .crm = 0,
      .access = PL1_RW,
      .fieldoffset = offsetof(CPUARMState, cp15.tpidr_el[1]), .resetvalue = 0 },
    { .name = "TPIDRPRW", .opc1 = 0, .cp = 15, .crn = 13, .crm = 0, .opc2 = 4,
      .access = PL1_RW,
      .bank_fieldoffsets = { offsetoflow32(CPUARMState, cp15.tpidrprw_s),
                             offsetoflow32(CPUARMState, cp15.tpidrprw_ns) },
      .resetvalue = 0 },
    REGINFO_SENTINEL
};

#ifndef CONFIG_USER_ONLY

static CPAccessResult gt_cntfrq_access(CPUARMState *env, const ARMCPRegInfo *ri,
                                       bool isread)
{
    /* CNTFRQ: not visible from PL0 if both PL0PCTEN and PL0VCTEN are zero.
     * Writable only at the highest implemented exception level.
     */
    int el = arm_current_el(env);

    switch (el) {
    case 0:
        if (!extract32(env->cp15.c14_cntkctl, 0, 2)) {
            return CP_ACCESS_TRAP;
        }
        break;
    case 1:
        if (!isread && ri->state == ARM_CP_STATE_AA32 &&
            arm_is_secure_below_el3(env)) {
            /* Accesses from 32-bit Secure EL1 UNDEF (*not* trap to EL3!) */
            return CP_ACCESS_TRAP_UNCATEGORIZED;
        }
        break;
    case 2:
    case 3:
        break;
    }

    if (!isread && el < arm_highest_el(env)) {
        return CP_ACCESS_TRAP_UNCATEGORIZED;
    }

    return CP_ACCESS_OK;
}

static CPAccessResult gt_counter_access(CPUARMState *env, int timeridx,
                                        bool isread)
{
    unsigned int cur_el = arm_current_el(env);
    bool secure = arm_is_secure(env);

    /* CNT[PV]CT: not visible from PL0 if ELO[PV]CTEN is zero */
    if (cur_el == 0 &&
        !extract32(env->cp15.c14_cntkctl, timeridx, 1)) {
        return CP_ACCESS_TRAP;
    }

    if (arm_feature(env, ARM_FEATURE_EL2) &&
        timeridx == GTIMER_PHYS && !secure && cur_el < 2 &&
        !extract32(env->cp15.cnthctl_el2, 0, 1)) {
        return CP_ACCESS_TRAP_EL2;
    }
    return CP_ACCESS_OK;
}

static CPAccessResult gt_timer_access(CPUARMState *env, int timeridx,
                                      bool isread)
{
    unsigned int cur_el = arm_current_el(env);
    bool secure = arm_is_secure(env);

    /* CNT[PV]_CVAL, CNT[PV]_CTL, CNT[PV]_TVAL: not visible from PL0 if
     * EL0[PV]TEN is zero.
     */
    if (cur_el == 0 &&
        !extract32(env->cp15.c14_cntkctl, 9 - timeridx, 1)) {
        return CP_ACCESS_TRAP;
    }

    if (arm_feature(env, ARM_FEATURE_EL2) &&
        timeridx == GTIMER_PHYS && !secure && cur_el < 2 &&
        !extract32(env->cp15.cnthctl_el2, 1, 1)) {
        return CP_ACCESS_TRAP_EL2;
    }
    return CP_ACCESS_OK;
}

static CPAccessResult gt_pct_access(CPUARMState *env,
                                    const ARMCPRegInfo *ri,
                                    bool isread)
{
    return gt_counter_access(env, GTIMER_PHYS, isread);
}

static CPAccessResult gt_vct_access(CPUARMState *env,
                                    const ARMCPRegInfo *ri,
                                    bool isread)
{
    return gt_counter_access(env, GTIMER_VIRT, isread);
}

static CPAccessResult gt_ptimer_access(CPUARMState *env, const ARMCPRegInfo *ri,
                                       bool isread)
{
    return gt_timer_access(env, GTIMER_PHYS, isread);
}

static CPAccessResult gt_vtimer_access(CPUARMState *env, const ARMCPRegInfo *ri,
                                       bool isread)
{
    return gt_timer_access(env, GTIMER_VIRT, isread);
}

static CPAccessResult gt_stimer_access(CPUARMState *env,
                                       const ARMCPRegInfo *ri,
                                       bool isread)
{
    /* The AArch64 register view of the secure physical timer is
     * always accessible from EL3, and configurably accessible from
     * Secure EL1.
     */
    switch (arm_current_el(env)) {
    case 1:
        if (!arm_is_secure(env)) {
            return CP_ACCESS_TRAP;
        }
        if (!(env->cp15.scr_el3 & SCR_ST)) {
            return CP_ACCESS_TRAP_EL3;
        }
        return CP_ACCESS_OK;
    case 0:
    case 2:
        return CP_ACCESS_TRAP;
    case 3:
        return CP_ACCESS_OK;
    default:
        g_assert_not_reached();
    }
}

static uint64_t gt_get_countervalue(CPUARMState *env)
{
    return qemu_clock_get_ns(QEMU_CLOCK_VIRTUAL) / GTIMER_SCALE;
}

static void gt_recalc_timer(ARMCPU *cpu, int timeridx)
{
    ARMGenericTimer *gt = &cpu->env.cp15.c14_timer[timeridx];

    if (gt->ctl & 1) {
        /* Timer enabled: calculate and set current ISTATUS, irq, and
         * reset timer to when ISTATUS next has to change
         */
        uint64_t offset = timeridx == GTIMER_VIRT ?
                                      cpu->env.cp15.cntvoff_el2 : 0;
        uint64_t count = gt_get_countervalue(&cpu->env);
        /* Note that this must be unsigned 64 bit arithmetic: */
        int istatus = count - offset >= gt->cval;
        uint64_t nexttick;
        int irqstate;

        gt->ctl = deposit32(gt->ctl, 2, 1, istatus);

        irqstate = (istatus && !(gt->ctl & 2));
        qemu_set_irq(cpu->gt_timer_outputs[timeridx], irqstate);

        if (istatus) {
            /* Next transition is when count rolls back over to zero */
            nexttick = UINT64_MAX;
        } else {
            /* Next transition is when we hit cval */
            nexttick = gt->cval + offset;
        }
        /* Note that the desired next expiry time might be beyond the
         * signed-64-bit range of a QEMUTimer -- in this case we just
         * set the timer for as far in the future as possible. When the
         * timer expires we will reset the timer for any remaining period.
         */
        if (nexttick > INT64_MAX / GTIMER_SCALE) {
            nexttick = INT64_MAX / GTIMER_SCALE;
        }
        timer_mod(cpu->gt_timer[timeridx], nexttick);
        trace_arm_gt_recalc(timeridx, irqstate, nexttick);
    } else {
        /* Timer disabled: ISTATUS and timer output always clear */
        gt->ctl &= ~4;
        qemu_set_irq(cpu->gt_timer_outputs[timeridx], 0);
        timer_del(cpu->gt_timer[timeridx]);
        trace_arm_gt_recalc_disabled(timeridx);
    }
}

static void gt_timer_reset(CPUARMState *env, const ARMCPRegInfo *ri,
                           int timeridx)
{
    ARMCPU *cpu = arm_env_get_cpu(env);

    timer_del(cpu->gt_timer[timeridx]);
}

static uint64_t gt_cnt_read(CPUARMState *env, const ARMCPRegInfo *ri)
{
    return gt_get_countervalue(env);
}

static uint64_t gt_virt_cnt_read(CPUARMState *env, const ARMCPRegInfo *ri)
{
    return gt_get_countervalue(env) - env->cp15.cntvoff_el2;
}

static void gt_cval_write(CPUARMState *env, const ARMCPRegInfo *ri,
                          int timeridx,
                          uint64_t value)
{
    trace_arm_gt_cval_write(timeridx, value);
    env->cp15.c14_timer[timeridx].cval = value;
    gt_recalc_timer(arm_env_get_cpu(env), timeridx);
}

static uint64_t gt_tval_read(CPUARMState *env, const ARMCPRegInfo *ri,
                             int timeridx)
{
    uint64_t offset = timeridx == GTIMER_VIRT ? env->cp15.cntvoff_el2 : 0;

    return (uint32_t)(env->cp15.c14_timer[timeridx].cval -
                      (gt_get_countervalue(env) - offset));
}

static void gt_tval_write(CPUARMState *env, const ARMCPRegInfo *ri,
                          int timeridx,
                          uint64_t value)
{
    uint64_t offset = timeridx == GTIMER_VIRT ? env->cp15.cntvoff_el2 : 0;

    trace_arm_gt_tval_write(timeridx, value);
    env->cp15.c14_timer[timeridx].cval = gt_get_countervalue(env) - offset +
                                         sextract64(value, 0, 32);
    gt_recalc_timer(arm_env_get_cpu(env), timeridx);
}

static void gt_ctl_write(CPUARMState *env, const ARMCPRegInfo *ri,
                         int timeridx,
                         uint64_t value)
{
    ARMCPU *cpu = arm_env_get_cpu(env);
    uint32_t oldval = env->cp15.c14_timer[timeridx].ctl;

    trace_arm_gt_ctl_write(timeridx, value);
    env->cp15.c14_timer[timeridx].ctl = deposit64(oldval, 0, 2, value);
    if ((oldval ^ value) & 1) {
        /* Enable toggled */
        gt_recalc_timer(cpu, timeridx);
    } else if ((oldval ^ value) & 2) {
        /* IMASK toggled: don't need to recalculate,
         * just set the interrupt line based on ISTATUS
         */
        int irqstate = (oldval & 4) && !(value & 2);

        trace_arm_gt_imask_toggle(timeridx, irqstate);
        qemu_set_irq(cpu->gt_timer_outputs[timeridx], irqstate);
    }
}

static void gt_phys_timer_reset(CPUARMState *env, const ARMCPRegInfo *ri)
{
    gt_timer_reset(env, ri, GTIMER_PHYS);
}

static void gt_phys_cval_write(CPUARMState *env, const ARMCPRegInfo *ri,
                               uint64_t value)
{
    gt_cval_write(env, ri, GTIMER_PHYS, value);
}

static uint64_t gt_phys_tval_read(CPUARMState *env, const ARMCPRegInfo *ri)
{
    return gt_tval_read(env, ri, GTIMER_PHYS);
}

static void gt_phys_tval_write(CPUARMState *env, const ARMCPRegInfo *ri,
                               uint64_t value)
{
    gt_tval_write(env, ri, GTIMER_PHYS, value);
}

static void gt_phys_ctl_write(CPUARMState *env, const ARMCPRegInfo *ri,
                              uint64_t value)
{
    gt_ctl_write(env, ri, GTIMER_PHYS, value);
}

static void gt_virt_timer_reset(CPUARMState *env, const ARMCPRegInfo *ri)
{
    gt_timer_reset(env, ri, GTIMER_VIRT);
}

static void gt_virt_cval_write(CPUARMState *env, const ARMCPRegInfo *ri,
                               uint64_t value)
{
    gt_cval_write(env, ri, GTIMER_VIRT, value);
}

static uint64_t gt_virt_tval_read(CPUARMState *env, const ARMCPRegInfo *ri)
{
    return gt_tval_read(env, ri, GTIMER_VIRT);
}

static void gt_virt_tval_write(CPUARMState *env, const ARMCPRegInfo *ri,
                               uint64_t value)
{
    gt_tval_write(env, ri, GTIMER_VIRT, value);
}

static void gt_virt_ctl_write(CPUARMState *env, const ARMCPRegInfo *ri,
                              uint64_t value)
{
    gt_ctl_write(env, ri, GTIMER_VIRT, value);
}

static void gt_cntvoff_write(CPUARMState *env, const ARMCPRegInfo *ri,
                              uint64_t value)
{
    ARMCPU *cpu = arm_env_get_cpu(env);

    trace_arm_gt_cntvoff_write(value);
    raw_write(env, ri, value);
    gt_recalc_timer(cpu, GTIMER_VIRT);
}

static void gt_hyp_timer_reset(CPUARMState *env, const ARMCPRegInfo *ri)
{
    gt_timer_reset(env, ri, GTIMER_HYP);
}

static void gt_hyp_cval_write(CPUARMState *env, const ARMCPRegInfo *ri,
                              uint64_t value)
{
    gt_cval_write(env, ri, GTIMER_HYP, value);
}

static uint64_t gt_hyp_tval_read(CPUARMState *env, const ARMCPRegInfo *ri)
{
    return gt_tval_read(env, ri, GTIMER_HYP);
}

static void gt_hyp_tval_write(CPUARMState *env, const ARMCPRegInfo *ri,
                              uint64_t value)
{
    gt_tval_write(env, ri, GTIMER_HYP, value);
}

static void gt_hyp_ctl_write(CPUARMState *env, const ARMCPRegInfo *ri,
                              uint64_t value)
{
    gt_ctl_write(env, ri, GTIMER_HYP, value);
}

static void gt_sec_timer_reset(CPUARMState *env, const ARMCPRegInfo *ri)
{
    gt_timer_reset(env, ri, GTIMER_SEC);
}

static void gt_sec_cval_write(CPUARMState *env, const ARMCPRegInfo *ri,
                              uint64_t value)
{
    gt_cval_write(env, ri, GTIMER_SEC, value);
}

static uint64_t gt_sec_tval_read(CPUARMState *env, const ARMCPRegInfo *ri)
{
    return gt_tval_read(env, ri, GTIMER_SEC);
}

static void gt_sec_tval_write(CPUARMState *env, const ARMCPRegInfo *ri,
                              uint64_t value)
{
    gt_tval_write(env, ri, GTIMER_SEC, value);
}

static void gt_sec_ctl_write(CPUARMState *env, const ARMCPRegInfo *ri,
                              uint64_t value)
{
    gt_ctl_write(env, ri, GTIMER_SEC, value);
}

void arm_gt_ptimer_cb(void *opaque)
{
    ARMCPU *cpu = opaque;

    gt_recalc_timer(cpu, GTIMER_PHYS);
}

void arm_gt_vtimer_cb(void *opaque)
{
    ARMCPU *cpu = opaque;

    gt_recalc_timer(cpu, GTIMER_VIRT);
}

void arm_gt_htimer_cb(void *opaque)
{
    ARMCPU *cpu = opaque;

    gt_recalc_timer(cpu, GTIMER_HYP);
}

void arm_gt_stimer_cb(void *opaque)
{
    ARMCPU *cpu = opaque;

    gt_recalc_timer(cpu, GTIMER_SEC);
}

static const ARMCPRegInfo generic_timer_cp_reginfo[] = {
    /* Note that CNTFRQ is purely reads-as-written for the benefit
     * of software; writing it doesn't actually change the timer frequency.
     * Our reset value matches the fixed frequency we implement the timer at.
     */
    { .name = "CNTFRQ", .cp = 15, .crn = 14, .crm = 0, .opc1 = 0, .opc2 = 0,
      .type = ARM_CP_ALIAS,
      .access = PL1_RW | PL0_R, .accessfn = gt_cntfrq_access,
      .fieldoffset = offsetoflow32(CPUARMState, cp15.c14_cntfrq),
    },
    { .name = "CNTFRQ_EL0", .state = ARM_CP_STATE_AA64,
      .opc0 = 3, .opc1 = 3, .crn = 14, .crm = 0, .opc2 = 0,
      .access = PL1_RW | PL0_R, .accessfn = gt_cntfrq_access,
      .fieldoffset = offsetof(CPUARMState, cp15.c14_cntfrq),
      .resetvalue = (1000 * 1000 * 1000) / GTIMER_SCALE,
    },
    /* overall control: mostly access permissions */
    { .name = "CNTKCTL", .state = ARM_CP_STATE_BOTH,
      .opc0 = 3, .opc1 = 0, .crn = 14, .crm = 1, .opc2 = 0,
      .access = PL1_RW,
      .fieldoffset = offsetof(CPUARMState, cp15.c14_cntkctl),
      .resetvalue = 0,
    },
    /* per-timer control */
    { .name = "CNTP_CTL", .cp = 15, .crn = 14, .crm = 2, .opc1 = 0, .opc2 = 1,
      .secure = ARM_CP_SECSTATE_NS,
      .type = ARM_CP_IO | ARM_CP_ALIAS, .access = PL1_RW | PL0_R,
      .accessfn = gt_ptimer_access,
      .fieldoffset = offsetoflow32(CPUARMState,
                                   cp15.c14_timer[GTIMER_PHYS].ctl),
      .writefn = gt_phys_ctl_write, .raw_writefn = raw_write,
    },
    { .name = "CNTP_CTL(S)",
      .cp = 15, .crn = 14, .crm = 2, .opc1 = 0, .opc2 = 1,
      .secure = ARM_CP_SECSTATE_S,
      .type = ARM_CP_IO | ARM_CP_ALIAS, .access = PL1_RW | PL0_R,
      .accessfn = gt_ptimer_access,
      .fieldoffset = offsetoflow32(CPUARMState,
                                   cp15.c14_timer[GTIMER_SEC].ctl),
      .writefn = gt_sec_ctl_write, .raw_writefn = raw_write,
    },
    { .name = "CNTP_CTL_EL0", .state = ARM_CP_STATE_AA64,
      .opc0 = 3, .opc1 = 3, .crn = 14, .crm = 2, .opc2 = 1,
      .type = ARM_CP_IO, .access = PL1_RW | PL0_R,
      .accessfn = gt_ptimer_access,
      .fieldoffset = offsetof(CPUARMState, cp15.c14_timer[GTIMER_PHYS].ctl),
      .resetvalue = 0,
      .writefn = gt_phys_ctl_write, .raw_writefn = raw_write,
    },
    { .name = "CNTV_CTL", .cp = 15, .crn = 14, .crm = 3, .opc1 = 0, .opc2 = 1,
      .type = ARM_CP_IO | ARM_CP_ALIAS, .access = PL1_RW | PL0_R,
      .accessfn = gt_vtimer_access,
      .fieldoffset = offsetoflow32(CPUARMState,
                                   cp15.c14_timer[GTIMER_VIRT].ctl),
      .writefn = gt_virt_ctl_write, .raw_writefn = raw_write,
    },
    { .name = "CNTV_CTL_EL0", .state = ARM_CP_STATE_AA64,
      .opc0 = 3, .opc1 = 3, .crn = 14, .crm = 3, .opc2 = 1,
      .type = ARM_CP_IO, .access = PL1_RW | PL0_R,
      .accessfn = gt_vtimer_access,
      .fieldoffset = offsetof(CPUARMState, cp15.c14_timer[GTIMER_VIRT].ctl),
      .resetvalue = 0,
      .writefn = gt_virt_ctl_write, .raw_writefn = raw_write,
    },
    /* TimerValue views: a 32 bit downcounting view of the underlying state */
    { .name = "CNTP_TVAL", .cp = 15, .crn = 14, .crm = 2, .opc1 = 0, .opc2 = 0,
      .secure = ARM_CP_SECSTATE_NS,
      .type = ARM_CP_NO_RAW | ARM_CP_IO, .access = PL1_RW | PL0_R,
      .accessfn = gt_ptimer_access,
      .readfn = gt_phys_tval_read, .writefn = gt_phys_tval_write,
    },
    { .name = "CNTP_TVAL(S)",
      .cp = 15, .crn = 14, .crm = 2, .opc1 = 0, .opc2 = 0,
      .secure = ARM_CP_SECSTATE_S,
      .type = ARM_CP_NO_RAW | ARM_CP_IO, .access = PL1_RW | PL0_R,
      .accessfn = gt_ptimer_access,
      .readfn = gt_sec_tval_read, .writefn = gt_sec_tval_write,
    },
    { .name = "CNTP_TVAL_EL0", .state = ARM_CP_STATE_AA64,
      .opc0 = 3, .opc1 = 3, .crn = 14, .crm = 2, .opc2 = 0,
      .type = ARM_CP_NO_RAW | ARM_CP_IO, .access = PL1_RW | PL0_R,
      .accessfn = gt_ptimer_access, .resetfn = gt_phys_timer_reset,
      .readfn = gt_phys_tval_read, .writefn = gt_phys_tval_write,
    },
    { .name = "CNTV_TVAL", .cp = 15, .crn = 14, .crm = 3, .opc1 = 0, .opc2 = 0,
      .type = ARM_CP_NO_RAW | ARM_CP_IO, .access = PL1_RW | PL0_R,
      .accessfn = gt_vtimer_access,
      .readfn = gt_virt_tval_read, .writefn = gt_virt_tval_write,
    },
    { .name = "CNTV_TVAL_EL0", .state = ARM_CP_STATE_AA64,
      .opc0 = 3, .opc1 = 3, .crn = 14, .crm = 3, .opc2 = 0,
      .type = ARM_CP_NO_RAW | ARM_CP_IO, .access = PL1_RW | PL0_R,
      .accessfn = gt_vtimer_access, .resetfn = gt_virt_timer_reset,
      .readfn = gt_virt_tval_read, .writefn = gt_virt_tval_write,
    },
    /* The counter itself */
    { .name = "CNTPCT", .cp = 15, .crm = 14, .opc1 = 0,
      .access = PL0_R, .type = ARM_CP_64BIT | ARM_CP_NO_RAW | ARM_CP_IO,
      .accessfn = gt_pct_access,
      .readfn = gt_cnt_read, .resetfn = arm_cp_reset_ignore,
    },
    { .name = "CNTPCT_EL0", .state = ARM_CP_STATE_AA64,
      .opc0 = 3, .opc1 = 3, .crn = 14, .crm = 0, .opc2 = 1,
      .access = PL0_R, .type = ARM_CP_NO_RAW | ARM_CP_IO,
      .accessfn = gt_pct_access, .readfn = gt_cnt_read,
    },
    { .name = "CNTVCT", .cp = 15, .crm = 14, .opc1 = 1,
      .access = PL0_R, .type = ARM_CP_64BIT | ARM_CP_NO_RAW | ARM_CP_IO,
      .accessfn = gt_vct_access,
      .readfn = gt_virt_cnt_read, .resetfn = arm_cp_reset_ignore,
    },
    { .name = "CNTVCT_EL0", .state = ARM_CP_STATE_AA64,
      .opc0 = 3, .opc1 = 3, .crn = 14, .crm = 0, .opc2 = 2,
      .access = PL0_R, .type = ARM_CP_NO_RAW | ARM_CP_IO,
      .accessfn = gt_vct_access, .readfn = gt_virt_cnt_read,
    },
    /* Comparison value, indicating when the timer goes off */
    { .name = "CNTP_CVAL", .cp = 15, .crm = 14, .opc1 = 2,
      .secure = ARM_CP_SECSTATE_NS,
      .access = PL1_RW | PL0_R,
      .type = ARM_CP_64BIT | ARM_CP_IO | ARM_CP_ALIAS,
      .fieldoffset = offsetof(CPUARMState, cp15.c14_timer[GTIMER_PHYS].cval),
      .accessfn = gt_ptimer_access,
      .writefn = gt_phys_cval_write, .raw_writefn = raw_write,
    },
    { .name = "CNTP_CVAL(S)", .cp = 15, .crm = 14, .opc1 = 2,
      .secure = ARM_CP_SECSTATE_S,
      .access = PL1_RW | PL0_R,
      .type = ARM_CP_64BIT | ARM_CP_IO | ARM_CP_ALIAS,
      .fieldoffset = offsetof(CPUARMState, cp15.c14_timer[GTIMER_SEC].cval),
      .accessfn = gt_ptimer_access,
      .writefn = gt_sec_cval_write, .raw_writefn = raw_write,
    },
    { .name = "CNTP_CVAL_EL0", .state = ARM_CP_STATE_AA64,
      .opc0 = 3, .opc1 = 3, .crn = 14, .crm = 2, .opc2 = 2,
      .access = PL1_RW | PL0_R,
      .type = ARM_CP_IO,
      .fieldoffset = offsetof(CPUARMState, cp15.c14_timer[GTIMER_PHYS].cval),
      .resetvalue = 0, .accessfn = gt_ptimer_access,
      .writefn = gt_phys_cval_write, .raw_writefn = raw_write,
    },
    { .name = "CNTV_CVAL", .cp = 15, .crm = 14, .opc1 = 3,
      .access = PL1_RW | PL0_R,
      .type = ARM_CP_64BIT | ARM_CP_IO | ARM_CP_ALIAS,
      .fieldoffset = offsetof(CPUARMState, cp15.c14_timer[GTIMER_VIRT].cval),
      .accessfn = gt_vtimer_access,
      .writefn = gt_virt_cval_write, .raw_writefn = raw_write,
    },
    { .name = "CNTV_CVAL_EL0", .state = ARM_CP_STATE_AA64,
      .opc0 = 3, .opc1 = 3, .crn = 14, .crm = 3, .opc2 = 2,
      .access = PL1_RW | PL0_R,
      .type = ARM_CP_IO,
      .fieldoffset = offsetof(CPUARMState, cp15.c14_timer[GTIMER_VIRT].cval),
      .resetvalue = 0, .accessfn = gt_vtimer_access,
      .writefn = gt_virt_cval_write, .raw_writefn = raw_write,
    },
    /* Secure timer -- this is actually restricted to only EL3
     * and configurably Secure-EL1 via the accessfn.
     */
    { .name = "CNTPS_TVAL_EL1", .state = ARM_CP_STATE_AA64,
      .opc0 = 3, .opc1 = 7, .crn = 14, .crm = 2, .opc2 = 0,
      .type = ARM_CP_NO_RAW | ARM_CP_IO, .access = PL1_RW,
      .accessfn = gt_stimer_access,
      .readfn = gt_sec_tval_read,
      .writefn = gt_sec_tval_write,
      .resetfn = gt_sec_timer_reset,
    },
    { .name = "CNTPS_CTL_EL1", .state = ARM_CP_STATE_AA64,
      .opc0 = 3, .opc1 = 7, .crn = 14, .crm = 2, .opc2 = 1,
      .type = ARM_CP_IO, .access = PL1_RW,
      .accessfn = gt_stimer_access,
      .fieldoffset = offsetof(CPUARMState, cp15.c14_timer[GTIMER_SEC].ctl),
      .resetvalue = 0,
      .writefn = gt_sec_ctl_write, .raw_writefn = raw_write,
    },
    { .name = "CNTPS_CVAL_EL1", .state = ARM_CP_STATE_AA64,
      .opc0 = 3, .opc1 = 7, .crn = 14, .crm = 2, .opc2 = 2,
      .type = ARM_CP_IO, .access = PL1_RW,
      .accessfn = gt_stimer_access,
      .fieldoffset = offsetof(CPUARMState, cp15.c14_timer[GTIMER_SEC].cval),
      .writefn = gt_sec_cval_write, .raw_writefn = raw_write,
    },
    REGINFO_SENTINEL
};

#else
/* In user-mode none of the generic timer registers are accessible,
 * and their implementation depends on QEMU_CLOCK_VIRTUAL and qdev gpio outputs,
 * so instead just don't register any of them.
 */
static const ARMCPRegInfo generic_timer_cp_reginfo[] = {
    REGINFO_SENTINEL
};

#endif

static void par_write(CPUARMState *env, const ARMCPRegInfo *ri, uint64_t value)
{
    if (arm_feature(env, ARM_FEATURE_LPAE)) {
        raw_write(env, ri, value);
    } else if (arm_feature(env, ARM_FEATURE_V7)) {
        raw_write(env, ri, value & 0xfffff6ff);
    } else {
        raw_write(env, ri, value & 0xfffff1ff);
    }
}

#ifndef CONFIG_USER_ONLY
/* Return the exception level which controls this address translation regime */
static inline uint32_t regime_el(CPUARMState *env, ARMMMUIdx mmu_idx)
{
    switch (mmu_idx) {
    case ARMMMUIdx_S2NS:
    case ARMMMUIdx_S1E2:
    case ARMMMUIdx_S12NSE0:
    case ARMMMUIdx_S12NSE1:
        return 2;
    case ARMMMUIdx_S1E3:
        return 3;
    case ARMMMUIdx_S1SE0:
        return arm_el_is_aa64(env, 3) ? 1 : 3;
    case ARMMMUIdx_S1SE1:
    case ARMMMUIdx_S1NSE0:
    case ARMMMUIdx_S1NSE1:
    case ARMMMUIdx_MPriv:
    case ARMMMUIdx_MNegPri:
    case ARMMMUIdx_MUser:
        return 1;
    default:
        g_assert_not_reached();
    }
}

/* Return the TCR controlling this translation regime */
static inline TCR *regime_tcr(CPUARMState *env, ARMMMUIdx mmu_idx)
{
    if (mmu_idx == ARMMMUIdx_S2NS) {
        return &env->cp15.vtcr_el2;
    }
    return &env->cp15.tcr_el[regime_el(env, mmu_idx)];
}

/* get_phys_addr() isn't present for user-mode-only targets */

static CPAccessResult ats_access(CPUARMState *env, const ARMCPRegInfo *ri,
                                 bool isread)
{
    if (ri->opc2 & 4) {
        /* The ATS12NSO* operations must trap to EL3 if executed in
         * Secure EL1 (which can only happen if EL3 is AArch64).
         * They are simply UNDEF if executed from NS EL1.
         * They function normally from EL2 or EL3.
         */
        if (arm_current_el(env) == 1) {
            if (arm_is_secure_below_el3(env)) {
                return CP_ACCESS_TRAP_UNCATEGORIZED_EL3;
            }
            return CP_ACCESS_TRAP_UNCATEGORIZED;
        }
    }
    return CP_ACCESS_OK;
}

static uint64_t do_ats_write(CPUARMState *env, uint64_t value,
                             MMUAccessType access_type, ARMMMUIdx mmu_idx)
{
    hwaddr phys_addr;
    target_ulong page_size;
    int prot;
    uint32_t fsr;
    bool ret;
    uint64_t par64;
    MemTxAttrs attrs = {};
    ARMMMUFaultInfo fi = {};
    ARMCacheAttrs cacheattrs = {};

<<<<<<< HEAD
    ret = get_phys_addr(env, value, access_type, mmu_idx,
                        &phys_addr, &attrs, &prot, &page_size, &fsr, &fi);
    if (extended_addresses_enabled_el(env, regime_el(env, mmu_idx),
                                      regime_tcr(env, mmu_idx))) {
=======
    ret = get_phys_addr(env, value, access_type, mmu_idx, &phys_addr, &attrs,
                        &prot, &page_size, &fsr, &fi, &cacheattrs);
    if (arm_s1_regime_using_lpae_format(env, mmu_idx)) {
>>>>>>> 0a0dc59d
        /* fsr is a DFSR/IFSR value for the long descriptor
         * translation table format, but with WnR always clear.
         * Convert it to a 64-bit PAR.
         */
        par64 = (1 << 11); /* LPAE bit always set */
        if (!ret) {
            par64 |= phys_addr & ~0xfffULL;
            if (!attrs.secure) {
                par64 |= (1 << 9); /* NS */
            }
            par64 |= (uint64_t)cacheattrs.attrs << 56; /* ATTR */
            par64 |= cacheattrs.shareability << 7; /* SH */
        } else {
            par64 |= 1; /* F */
            par64 |= (fsr & 0x3f) << 1; /* FS */
            /* Note that S2WLK and FSTAGE are always zero, because we don't
             * implement virtualization and therefore there can't be a stage 2
             * fault.
             */
        }
    } else {
        /* fsr is a DFSR/IFSR value for the short descriptor
         * translation table format (with WnR always clear).
         * Convert it to a 32-bit PAR.
         */
        if (!ret) {
            /* We do not set any attribute bits in the PAR */
            if (page_size == (1 << 24)
                && arm_feature(env, ARM_FEATURE_V7)) {
                par64 = (phys_addr & 0xff000000) | (1 << 1);
            } else {
                par64 = phys_addr & 0xfffff000;
            }
            if (!attrs.secure) {
                par64 |= (1 << 9); /* NS */
            }
        } else {
            par64 = ((fsr & (1 << 10)) >> 5) | ((fsr & (1 << 12)) >> 6) |
                    ((fsr & 0xf) << 1) | 1;
        }
    }
    return par64;
}

static void ats_write(CPUARMState *env, const ARMCPRegInfo *ri, uint64_t value)
{
    MMUAccessType access_type = ri->opc2 & 1 ? MMU_DATA_STORE : MMU_DATA_LOAD;
    uint64_t par64;
    ARMMMUIdx mmu_idx;
    int el = arm_current_el(env);
    bool secure = arm_is_secure_below_el3(env);

    switch (ri->opc2 & 6) {
    case 0:
        /* stage 1 current state PL1: ATS1CPR, ATS1CPW */
        switch (el) {
        case 3:
            mmu_idx = ARMMMUIdx_S1E3;
            break;
        case 2:
            mmu_idx = ARMMMUIdx_S1NSE1;
            break;
        case 1:
            mmu_idx = secure ? ARMMMUIdx_S1SE1 : ARMMMUIdx_S1NSE1;
            break;
        default:
            g_assert_not_reached();
        }
        break;
    case 2:
        /* stage 1 current state PL0: ATS1CUR, ATS1CUW */
        switch (el) {
        case 3:
            mmu_idx = ARMMMUIdx_S1SE0;
            break;
        case 2:
            mmu_idx = ARMMMUIdx_S1NSE0;
            break;
        case 1:
            mmu_idx = secure ? ARMMMUIdx_S1SE0 : ARMMMUIdx_S1NSE0;
            break;
        default:
            g_assert_not_reached();
        }
        break;
    case 4:
        /* stage 1+2 NonSecure PL1: ATS12NSOPR, ATS12NSOPW */
        mmu_idx = ARMMMUIdx_S12NSE1;
        break;
    case 6:
        /* stage 1+2 NonSecure PL0: ATS12NSOUR, ATS12NSOUW */
        mmu_idx = ARMMMUIdx_S12NSE0;
        break;
    default:
        g_assert_not_reached();
    }

    par64 = do_ats_write(env, value, access_type, mmu_idx);

    A32_BANKED_CURRENT_REG_SET(env, par, par64);
}

static void ats1h_write(CPUARMState *env, const ARMCPRegInfo *ri,
                        uint64_t value)
{
    MMUAccessType access_type = ri->opc2 & 1 ? MMU_DATA_STORE : MMU_DATA_LOAD;
    uint64_t par64;

    par64 = do_ats_write(env, value, access_type, ARMMMUIdx_S2NS);

    A32_BANKED_CURRENT_REG_SET(env, par, par64);
}

static CPAccessResult at_s1e2_access(CPUARMState *env, const ARMCPRegInfo *ri,
                                     bool isread)
{
    if (arm_current_el(env) == 3 && !(env->cp15.scr_el3 & SCR_NS)) {
        return CP_ACCESS_TRAP;
    }
    return CP_ACCESS_OK;
}

static void ats_write64(CPUARMState *env, const ARMCPRegInfo *ri,
                        uint64_t value)
{
    MMUAccessType access_type = ri->opc2 & 1 ? MMU_DATA_STORE : MMU_DATA_LOAD;
    ARMMMUIdx mmu_idx;
    int secure = arm_is_secure_below_el3(env);

    switch (ri->opc2 & 6) {
    case 0:
        switch (ri->opc1) {
        case 0: /* AT S1E1R, AT S1E1W */
            mmu_idx = secure ? ARMMMUIdx_S1SE1 : ARMMMUIdx_S1NSE1;
            break;
        case 4: /* AT S1E2R, AT S1E2W */
            mmu_idx = ARMMMUIdx_S1E2;
            break;
        case 6: /* AT S1E3R, AT S1E3W */
            mmu_idx = ARMMMUIdx_S1E3;
            break;
        default:
            g_assert_not_reached();
        }
        break;
    case 2: /* AT S1E0R, AT S1E0W */
        mmu_idx = secure ? ARMMMUIdx_S1SE0 : ARMMMUIdx_S1NSE0;
        break;
    case 4: /* AT S12E1R, AT S12E1W */
        mmu_idx = secure ? ARMMMUIdx_S1SE1 : ARMMMUIdx_S12NSE1;
        break;
    case 6: /* AT S12E0R, AT S12E0W */
        mmu_idx = secure ? ARMMMUIdx_S1SE0 : ARMMMUIdx_S12NSE0;
        break;
    default:
        g_assert_not_reached();
    }

    env->cp15.par_el[1] = do_ats_write(env, value, access_type, mmu_idx);
}
#endif

static const ARMCPRegInfo vapa_cp_reginfo[] = {
    { .name = "PAR", .cp = 15, .crn = 7, .crm = 4, .opc1 = 0, .opc2 = 0,
      .access = PL1_RW, .resetvalue = 0,
      .bank_fieldoffsets = { offsetoflow32(CPUARMState, cp15.par_s),
                             offsetoflow32(CPUARMState, cp15.par_ns) },
      .writefn = par_write },
#ifndef CONFIG_USER_ONLY
    /* This underdecoding is safe because the reginfo is NO_RAW. */
    { .name = "ATS", .cp = 15, .crn = 7, .crm = 8, .opc1 = 0, .opc2 = CP_ANY,
      .access = PL1_W, .accessfn = ats_access,
      .writefn = ats_write, .type = ARM_CP_NO_RAW },
#endif
    REGINFO_SENTINEL
};

/* Return basic MPU access permission bits.  */
static uint32_t simple_mpu_ap_bits(uint32_t val)
{
    uint32_t ret;
    uint32_t mask;
    int i;
    ret = 0;
    mask = 3;
    for (i = 0; i < 16; i += 2) {
        ret |= (val >> i) & mask;
        mask <<= 2;
    }
    return ret;
}

/* Pad basic MPU access permission bits to extended format.  */
static uint32_t extended_mpu_ap_bits(uint32_t val)
{
    uint32_t ret;
    uint32_t mask;
    int i;
    ret = 0;
    mask = 3;
    for (i = 0; i < 16; i += 2) {
        ret |= (val & mask) << i;
        mask <<= 2;
    }
    return ret;
}

static void pmsav5_data_ap_write(CPUARMState *env, const ARMCPRegInfo *ri,
                                 uint64_t value)
{
    env->cp15.pmsav5_data_ap = extended_mpu_ap_bits(value);
}

static uint64_t pmsav5_data_ap_read(CPUARMState *env, const ARMCPRegInfo *ri)
{
    return simple_mpu_ap_bits(env->cp15.pmsav5_data_ap);
}

static void pmsav5_insn_ap_write(CPUARMState *env, const ARMCPRegInfo *ri,
                                 uint64_t value)
{
    env->cp15.pmsav5_insn_ap = extended_mpu_ap_bits(value);
}

static uint64_t pmsav5_insn_ap_read(CPUARMState *env, const ARMCPRegInfo *ri)
{
    return simple_mpu_ap_bits(env->cp15.pmsav5_insn_ap);
}

static uint64_t pmsav7_read(CPUARMState *env, const ARMCPRegInfo *ri)
{
    uint32_t *u32p = *(uint32_t **)raw_ptr(env, ri);

    if (!u32p) {
        return 0;
    }

    u32p += env->pmsav7.rnr[M_REG_NS];
    return *u32p;
}

static void pmsav7_write(CPUARMState *env, const ARMCPRegInfo *ri,
                         uint64_t value)
{
    ARMCPU *cpu = arm_env_get_cpu(env);
    uint32_t *u32p = *(uint32_t **)raw_ptr(env, ri);

    if (!u32p) {
        return;
    }

    u32p += env->pmsav7.rnr[M_REG_NS];
    tlb_flush(CPU(cpu)); /* Mappings may have changed - purge! */
    *u32p = value;
}

static void pmsav7_rgnr_write(CPUARMState *env, const ARMCPRegInfo *ri,
                              uint64_t value)
{
    ARMCPU *cpu = arm_env_get_cpu(env);
    uint32_t nrgs = cpu->pmsav7_dregion;

    if (value >= nrgs) {
        qemu_log_mask(LOG_GUEST_ERROR,
                      "PMSAv7 RGNR write >= # supported regions, %" PRIu32
                      " > %" PRIu32 "\n", (uint32_t)value, nrgs);
        return;
    }

    raw_write(env, ri, value);
}

static const ARMCPRegInfo pmsav7_cp_reginfo[] = {
    /* Reset for all these registers is handled in arm_cpu_reset(),
     * because the PMSAv7 is also used by M-profile CPUs, which do
     * not register cpregs but still need the state to be reset.
     */
    { .name = "DRBAR", .cp = 15, .crn = 6, .opc1 = 0, .crm = 1, .opc2 = 0,
      .access = PL1_RW, .type = ARM_CP_NO_RAW,
      .fieldoffset = offsetof(CPUARMState, pmsav7.drbar),
      .readfn = pmsav7_read, .writefn = pmsav7_write,
      .resetfn = arm_cp_reset_ignore },
    { .name = "DRSR", .cp = 15, .crn = 6, .opc1 = 0, .crm = 1, .opc2 = 2,
      .access = PL1_RW, .type = ARM_CP_NO_RAW,
      .fieldoffset = offsetof(CPUARMState, pmsav7.drsr),
      .readfn = pmsav7_read, .writefn = pmsav7_write,
      .resetfn = arm_cp_reset_ignore },
    { .name = "DRACR", .cp = 15, .crn = 6, .opc1 = 0, .crm = 1, .opc2 = 4,
      .access = PL1_RW, .type = ARM_CP_NO_RAW,
      .fieldoffset = offsetof(CPUARMState, pmsav7.dracr),
      .readfn = pmsav7_read, .writefn = pmsav7_write,
      .resetfn = arm_cp_reset_ignore },
    { .name = "RGNR", .cp = 15, .crn = 6, .opc1 = 0, .crm = 2, .opc2 = 0,
      .access = PL1_RW,
      .fieldoffset = offsetof(CPUARMState, pmsav7.rnr[M_REG_NS]),
      .writefn = pmsav7_rgnr_write,
      .resetfn = arm_cp_reset_ignore },
    REGINFO_SENTINEL
};

static const ARMCPRegInfo pmsav5_cp_reginfo[] = {
    { .name = "DATA_AP", .cp = 15, .crn = 5, .crm = 0, .opc1 = 0, .opc2 = 0,
      .access = PL1_RW, .type = ARM_CP_ALIAS,
      .fieldoffset = offsetof(CPUARMState, cp15.pmsav5_data_ap),
      .readfn = pmsav5_data_ap_read, .writefn = pmsav5_data_ap_write, },
    { .name = "INSN_AP", .cp = 15, .crn = 5, .crm = 0, .opc1 = 0, .opc2 = 1,
      .access = PL1_RW, .type = ARM_CP_ALIAS,
      .fieldoffset = offsetof(CPUARMState, cp15.pmsav5_insn_ap),
      .readfn = pmsav5_insn_ap_read, .writefn = pmsav5_insn_ap_write, },
    { .name = "DATA_EXT_AP", .cp = 15, .crn = 5, .crm = 0, .opc1 = 0, .opc2 = 2,
      .access = PL1_RW,
      .fieldoffset = offsetof(CPUARMState, cp15.pmsav5_data_ap),
      .resetvalue = 0, },
    { .name = "INSN_EXT_AP", .cp = 15, .crn = 5, .crm = 0, .opc1 = 0, .opc2 = 3,
      .access = PL1_RW,
      .fieldoffset = offsetof(CPUARMState, cp15.pmsav5_insn_ap),
      .resetvalue = 0, },
    { .name = "DCACHE_CFG", .cp = 15, .crn = 2, .crm = 0, .opc1 = 0, .opc2 = 0,
      .access = PL1_RW,
      .fieldoffset = offsetof(CPUARMState, cp15.c2_data), .resetvalue = 0, },
    { .name = "ICACHE_CFG", .cp = 15, .crn = 2, .crm = 0, .opc1 = 0, .opc2 = 1,
      .access = PL1_RW,
      .fieldoffset = offsetof(CPUARMState, cp15.c2_insn), .resetvalue = 0, },
    /* Protection region base and size registers */
    { .name = "946_PRBS0", .cp = 15, .crn = 6, .crm = 0, .opc1 = 0,
      .opc2 = CP_ANY, .access = PL1_RW, .resetvalue = 0,
      .fieldoffset = offsetof(CPUARMState, cp15.c6_region[0]) },
    { .name = "946_PRBS1", .cp = 15, .crn = 6, .crm = 1, .opc1 = 0,
      .opc2 = CP_ANY, .access = PL1_RW, .resetvalue = 0,
      .fieldoffset = offsetof(CPUARMState, cp15.c6_region[1]) },
    { .name = "946_PRBS2", .cp = 15, .crn = 6, .crm = 2, .opc1 = 0,
      .opc2 = CP_ANY, .access = PL1_RW, .resetvalue = 0,
      .fieldoffset = offsetof(CPUARMState, cp15.c6_region[2]) },
    { .name = "946_PRBS3", .cp = 15, .crn = 6, .crm = 3, .opc1 = 0,
      .opc2 = CP_ANY, .access = PL1_RW, .resetvalue = 0,
      .fieldoffset = offsetof(CPUARMState, cp15.c6_region[3]) },
    { .name = "946_PRBS4", .cp = 15, .crn = 6, .crm = 4, .opc1 = 0,
      .opc2 = CP_ANY, .access = PL1_RW, .resetvalue = 0,
      .fieldoffset = offsetof(CPUARMState, cp15.c6_region[4]) },
    { .name = "946_PRBS5", .cp = 15, .crn = 6, .crm = 5, .opc1 = 0,
      .opc2 = CP_ANY, .access = PL1_RW, .resetvalue = 0,
      .fieldoffset = offsetof(CPUARMState, cp15.c6_region[5]) },
    { .name = "946_PRBS6", .cp = 15, .crn = 6, .crm = 6, .opc1 = 0,
      .opc2 = CP_ANY, .access = PL1_RW, .resetvalue = 0,
      .fieldoffset = offsetof(CPUARMState, cp15.c6_region[6]) },
    { .name = "946_PRBS7", .cp = 15, .crn = 6, .crm = 7, .opc1 = 0,
      .opc2 = CP_ANY, .access = PL1_RW, .resetvalue = 0,
      .fieldoffset = offsetof(CPUARMState, cp15.c6_region[7]) },
    REGINFO_SENTINEL
};

static void vmsa_ttbcr_raw_write(CPUARMState *env, const ARMCPRegInfo *ri,
                                 uint64_t value)
{
    TCR *tcr = raw_ptr(env, ri);
    int maskshift = extract32(value, 0, 3);

    if (!arm_feature(env, ARM_FEATURE_V8)) {
        if (arm_feature(env, ARM_FEATURE_LPAE) && (value & TTBCR_EAE)) {
            /* Pre ARMv8 bits [21:19], [15:14] and [6:3] are UNK/SBZP when
             * using Long-desciptor translation table format */
            value &= ~((7 << 19) | (3 << 14) | (0xf << 3));
        } else if (arm_feature(env, ARM_FEATURE_EL3)) {
            /* In an implementation that includes the Security Extensions
             * TTBCR has additional fields PD0 [4] and PD1 [5] for
             * Short-descriptor translation table format.
             */
            value &= TTBCR_PD1 | TTBCR_PD0 | TTBCR_N;
        } else {
            value &= TTBCR_N;
        }
    }

    /* Update the masks corresponding to the TCR bank being written
     * Note that we always calculate mask and base_mask, but
     * they are only used for short-descriptor tables (ie if EAE is 0);
     * for long-descriptor tables the TCR fields are used differently
     * and the mask and base_mask values are meaningless.
     */
    tcr->raw_tcr = value;
    tcr->mask = ~(((uint32_t)0xffffffffu) >> maskshift);
    tcr->base_mask = ~((uint32_t)0x3fffu >> maskshift);
}

static void vmsa_ttbcr_write(CPUARMState *env, const ARMCPRegInfo *ri,
                             uint64_t value)
{
    ARMCPU *cpu = arm_env_get_cpu(env);

    if (arm_feature(env, ARM_FEATURE_LPAE)) {
        /* With LPAE the TTBCR could result in a change of ASID
         * via the TTBCR.A1 bit, so do a TLB flush.
         */
        tlb_flush(CPU(cpu));
    }
    vmsa_ttbcr_raw_write(env, ri, value);
}

static void vmsa_ttbcr_reset(CPUARMState *env, const ARMCPRegInfo *ri)
{
    TCR *tcr = raw_ptr(env, ri);

    /* Reset both the TCR as well as the masks corresponding to the bank of
     * the TCR being reset.
     */
    tcr->raw_tcr = 0;
    tcr->mask = 0;
    tcr->base_mask = 0xffffc000u;
}

static void vmsa_tcr_el1_write(CPUARMState *env, const ARMCPRegInfo *ri,
                               uint64_t value)
{
    ARMCPU *cpu = arm_env_get_cpu(env);
    TCR *tcr = raw_ptr(env, ri);

    /* For AArch64 the A1 bit could result in a change of ASID, so TLB flush. */
    tlb_flush(CPU(cpu));
    tcr->raw_tcr = value;
}

static void vmsa_ttbr_write(CPUARMState *env, const ARMCPRegInfo *ri,
                            uint64_t value)
{
    /* 64 bit accesses to the TTBRs can change the ASID and so we
     * must flush the TLB.
     */
    if (cpreg_field_is_64bit(ri)) {
        ARMCPU *cpu = arm_env_get_cpu(env);

        tlb_flush(CPU(cpu));
    }
    raw_write(env, ri, value);
}

static void vttbr_write(CPUARMState *env, const ARMCPRegInfo *ri,
                        uint64_t value)
{
    ARMCPU *cpu = arm_env_get_cpu(env);
    CPUState *cs = CPU(cpu);

    /* Accesses to VTTBR may change the VMID so we must flush the TLB.  */
    if (raw_read(env, ri) != value) {
        tlb_flush_by_mmuidx(cs,
                            ARMMMUIdxBit_S12NSE1 |
                            ARMMMUIdxBit_S12NSE0 |
                            ARMMMUIdxBit_S2NS);
        raw_write(env, ri, value);
    }
}

static const ARMCPRegInfo vmsa_pmsa_cp_reginfo[] = {
    { .name = "DFSR", .cp = 15, .crn = 5, .crm = 0, .opc1 = 0, .opc2 = 0,
      .access = PL1_RW, .type = ARM_CP_ALIAS,
      .bank_fieldoffsets = { offsetoflow32(CPUARMState, cp15.dfsr_s),
                             offsetoflow32(CPUARMState, cp15.dfsr_ns) }, },
    { .name = "IFSR", .cp = 15, .crn = 5, .crm = 0, .opc1 = 0, .opc2 = 1,
      .access = PL1_RW, .resetvalue = 0,
      .bank_fieldoffsets = { offsetoflow32(CPUARMState, cp15.ifsr_s),
                             offsetoflow32(CPUARMState, cp15.ifsr_ns) } },
    { .name = "DFAR", .cp = 15, .opc1 = 0, .crn = 6, .crm = 0, .opc2 = 0,
      .access = PL1_RW, .resetvalue = 0,
      .bank_fieldoffsets = { offsetof(CPUARMState, cp15.dfar_s),
                             offsetof(CPUARMState, cp15.dfar_ns) } },
    { .name = "FAR_EL1", .state = ARM_CP_STATE_AA64,
      .opc0 = 3, .crn = 6, .crm = 0, .opc1 = 0, .opc2 = 0,
      .access = PL1_RW, .fieldoffset = offsetof(CPUARMState, cp15.far_el[1]),
      .resetvalue = 0, },
    REGINFO_SENTINEL
};

static const ARMCPRegInfo vmsa_cp_reginfo[] = {
    { .name = "ESR_EL1", .state = ARM_CP_STATE_AA64,
      .opc0 = 3, .crn = 5, .crm = 2, .opc1 = 0, .opc2 = 0,
      .access = PL1_RW,
      .fieldoffset = offsetof(CPUARMState, cp15.esr_el[1]), .resetvalue = 0, },
    { .name = "TTBR0_EL1", .state = ARM_CP_STATE_BOTH,
      .opc0 = 3, .opc1 = 0, .crn = 2, .crm = 0, .opc2 = 0,
      .access = PL1_RW, .writefn = vmsa_ttbr_write, .resetvalue = 0,
      .bank_fieldoffsets = { offsetof(CPUARMState, cp15.ttbr0_s),
                             offsetof(CPUARMState, cp15.ttbr0_ns) } },
    { .name = "TTBR1_EL1", .state = ARM_CP_STATE_BOTH,
      .opc0 = 3, .opc1 = 0, .crn = 2, .crm = 0, .opc2 = 1,
      .access = PL1_RW, .writefn = vmsa_ttbr_write, .resetvalue = 0,
      .bank_fieldoffsets = { offsetof(CPUARMState, cp15.ttbr1_s),
                             offsetof(CPUARMState, cp15.ttbr1_ns) } },
    { .name = "TCR_EL1", .state = ARM_CP_STATE_AA64,
      .opc0 = 3, .crn = 2, .crm = 0, .opc1 = 0, .opc2 = 2,
      .access = PL1_RW, .writefn = vmsa_tcr_el1_write,
      .resetfn = vmsa_ttbcr_reset, .raw_writefn = raw_write,
      .fieldoffset = offsetof(CPUARMState, cp15.tcr_el[1]) },
    { .name = "TTBCR", .cp = 15, .crn = 2, .crm = 0, .opc1 = 0, .opc2 = 2,
      .access = PL1_RW, .type = ARM_CP_ALIAS, .writefn = vmsa_ttbcr_write,
      .raw_writefn = vmsa_ttbcr_raw_write,
      .bank_fieldoffsets = { offsetoflow32(CPUARMState, cp15.tcr_el[3]),
                             offsetoflow32(CPUARMState, cp15.tcr_el[1])} },
    REGINFO_SENTINEL
};

static void omap_ticonfig_write(CPUARMState *env, const ARMCPRegInfo *ri,
                                uint64_t value)
{
    env->cp15.c15_ticonfig = value & 0xe7;
    /* The OS_TYPE bit in this register changes the reported CPUID! */
    env->cp15.c0_cpuid = (value & (1 << 5)) ?
        ARM_CPUID_TI915T : ARM_CPUID_TI925T;
}

static void omap_threadid_write(CPUARMState *env, const ARMCPRegInfo *ri,
                                uint64_t value)
{
    env->cp15.c15_threadid = value & 0xffff;
}

static void omap_wfi_write(CPUARMState *env, const ARMCPRegInfo *ri,
                           uint64_t value)
{
    /* Wait-for-interrupt (deprecated) */
    cpu_interrupt(CPU(arm_env_get_cpu(env)), CPU_INTERRUPT_HALT);
}

static void omap_cachemaint_write(CPUARMState *env, const ARMCPRegInfo *ri,
                                  uint64_t value)
{
    /* On OMAP there are registers indicating the max/min index of dcache lines
     * containing a dirty line; cache flush operations have to reset these.
     */
    env->cp15.c15_i_max = 0x000;
    env->cp15.c15_i_min = 0xff0;
}

static const ARMCPRegInfo omap_cp_reginfo[] = {
    { .name = "DFSR", .cp = 15, .crn = 5, .crm = CP_ANY,
      .opc1 = CP_ANY, .opc2 = CP_ANY, .access = PL1_RW, .type = ARM_CP_OVERRIDE,
      .fieldoffset = offsetoflow32(CPUARMState, cp15.esr_el[1]),
      .resetvalue = 0, },
    { .name = "", .cp = 15, .crn = 15, .crm = 0, .opc1 = 0, .opc2 = 0,
      .access = PL1_RW, .type = ARM_CP_NOP },
    { .name = "TICONFIG", .cp = 15, .crn = 15, .crm = 1, .opc1 = 0, .opc2 = 0,
      .access = PL1_RW,
      .fieldoffset = offsetof(CPUARMState, cp15.c15_ticonfig), .resetvalue = 0,
      .writefn = omap_ticonfig_write },
    { .name = "IMAX", .cp = 15, .crn = 15, .crm = 2, .opc1 = 0, .opc2 = 0,
      .access = PL1_RW,
      .fieldoffset = offsetof(CPUARMState, cp15.c15_i_max), .resetvalue = 0, },
    { .name = "IMIN", .cp = 15, .crn = 15, .crm = 3, .opc1 = 0, .opc2 = 0,
      .access = PL1_RW, .resetvalue = 0xff0,
      .fieldoffset = offsetof(CPUARMState, cp15.c15_i_min) },
    { .name = "THREADID", .cp = 15, .crn = 15, .crm = 4, .opc1 = 0, .opc2 = 0,
      .access = PL1_RW,
      .fieldoffset = offsetof(CPUARMState, cp15.c15_threadid), .resetvalue = 0,
      .writefn = omap_threadid_write },
    { .name = "TI925T_STATUS", .cp = 15, .crn = 15,
      .crm = 8, .opc1 = 0, .opc2 = 0, .access = PL1_RW,
      .type = ARM_CP_NO_RAW,
      .readfn = arm_cp_read_zero, .writefn = omap_wfi_write, },
    /* TODO: Peripheral port remap register:
     * On OMAP2 mcr p15, 0, rn, c15, c2, 4 sets up the interrupt controller
     * base address at $rn & ~0xfff and map size of 0x200 << ($rn & 0xfff),
     * when MMU is off.
     */
    { .name = "OMAP_CACHEMAINT", .cp = 15, .crn = 7, .crm = CP_ANY,
      .opc1 = 0, .opc2 = CP_ANY, .access = PL1_W,
      .type = ARM_CP_OVERRIDE | ARM_CP_NO_RAW,
      .writefn = omap_cachemaint_write },
    { .name = "C9", .cp = 15, .crn = 9,
      .crm = CP_ANY, .opc1 = CP_ANY, .opc2 = CP_ANY, .access = PL1_RW,
      .type = ARM_CP_CONST | ARM_CP_OVERRIDE, .resetvalue = 0 },
    REGINFO_SENTINEL
};

static void xscale_cpar_write(CPUARMState *env, const ARMCPRegInfo *ri,
                              uint64_t value)
{
    env->cp15.c15_cpar = value & 0x3fff;
}

static const ARMCPRegInfo xscale_cp_reginfo[] = {
    { .name = "XSCALE_CPAR",
      .cp = 15, .crn = 15, .crm = 1, .opc1 = 0, .opc2 = 0, .access = PL1_RW,
      .fieldoffset = offsetof(CPUARMState, cp15.c15_cpar), .resetvalue = 0,
      .writefn = xscale_cpar_write, },
    { .name = "XSCALE_AUXCR",
      .cp = 15, .crn = 1, .crm = 0, .opc1 = 0, .opc2 = 1, .access = PL1_RW,
      .fieldoffset = offsetof(CPUARMState, cp15.c1_xscaleauxcr),
      .resetvalue = 0, },
    /* XScale specific cache-lockdown: since we have no cache we NOP these
     * and hope the guest does not really rely on cache behaviour.
     */
    { .name = "XSCALE_LOCK_ICACHE_LINE",
      .cp = 15, .opc1 = 0, .crn = 9, .crm = 1, .opc2 = 0,
      .access = PL1_W, .type = ARM_CP_NOP },
    { .name = "XSCALE_UNLOCK_ICACHE",
      .cp = 15, .opc1 = 0, .crn = 9, .crm = 1, .opc2 = 1,
      .access = PL1_W, .type = ARM_CP_NOP },
    { .name = "XSCALE_DCACHE_LOCK",
      .cp = 15, .opc1 = 0, .crn = 9, .crm = 2, .opc2 = 0,
      .access = PL1_RW, .type = ARM_CP_NOP },
    { .name = "XSCALE_UNLOCK_DCACHE",
      .cp = 15, .opc1 = 0, .crn = 9, .crm = 2, .opc2 = 1,
      .access = PL1_W, .type = ARM_CP_NOP },
    REGINFO_SENTINEL
};

static const ARMCPRegInfo dummy_c15_cp_reginfo[] = {
    /* RAZ/WI the whole crn=15 space, when we don't have a more specific
     * implementation of this implementation-defined space.
     * Ideally this should eventually disappear in favour of actually
     * implementing the correct behaviour for all cores.
     */
    { .name = "C15_IMPDEF", .cp = 15, .crn = 15,
      .crm = CP_ANY, .opc1 = CP_ANY, .opc2 = CP_ANY,
      .access = PL1_RW,
      .type = ARM_CP_CONST | ARM_CP_NO_RAW | ARM_CP_OVERRIDE,
      .resetvalue = 0 },
    REGINFO_SENTINEL
};

static const ARMCPRegInfo cache_dirty_status_cp_reginfo[] = {
    /* Cache status: RAZ because we have no cache so it's always clean */
    { .name = "CDSR", .cp = 15, .crn = 7, .crm = 10, .opc1 = 0, .opc2 = 6,
      .access = PL1_R, .type = ARM_CP_CONST | ARM_CP_NO_RAW,
      .resetvalue = 0 },
    REGINFO_SENTINEL
};

static const ARMCPRegInfo cache_block_ops_cp_reginfo[] = {
    /* We never have a a block transfer operation in progress */
    { .name = "BXSR", .cp = 15, .crn = 7, .crm = 12, .opc1 = 0, .opc2 = 4,
      .access = PL0_R, .type = ARM_CP_CONST | ARM_CP_NO_RAW,
      .resetvalue = 0 },
    /* The cache ops themselves: these all NOP for QEMU */
    { .name = "IICR", .cp = 15, .crm = 5, .opc1 = 0,
      .access = PL1_W, .type = ARM_CP_NOP|ARM_CP_64BIT },
    { .name = "IDCR", .cp = 15, .crm = 6, .opc1 = 0,
      .access = PL1_W, .type = ARM_CP_NOP|ARM_CP_64BIT },
    { .name = "CDCR", .cp = 15, .crm = 12, .opc1 = 0,
      .access = PL0_W, .type = ARM_CP_NOP|ARM_CP_64BIT },
    { .name = "PIR", .cp = 15, .crm = 12, .opc1 = 1,
      .access = PL0_W, .type = ARM_CP_NOP|ARM_CP_64BIT },
    { .name = "PDR", .cp = 15, .crm = 12, .opc1 = 2,
      .access = PL0_W, .type = ARM_CP_NOP|ARM_CP_64BIT },
    { .name = "CIDCR", .cp = 15, .crm = 14, .opc1 = 0,
      .access = PL1_W, .type = ARM_CP_NOP|ARM_CP_64BIT },
    REGINFO_SENTINEL
};

static const ARMCPRegInfo cache_test_clean_cp_reginfo[] = {
    /* The cache test-and-clean instructions always return (1 << 30)
     * to indicate that there are no dirty cache lines.
     */
    { .name = "TC_DCACHE", .cp = 15, .crn = 7, .crm = 10, .opc1 = 0, .opc2 = 3,
      .access = PL0_R, .type = ARM_CP_CONST | ARM_CP_NO_RAW,
      .resetvalue = (1 << 30) },
    { .name = "TCI_DCACHE", .cp = 15, .crn = 7, .crm = 14, .opc1 = 0, .opc2 = 3,
      .access = PL0_R, .type = ARM_CP_CONST | ARM_CP_NO_RAW,
      .resetvalue = (1 << 30) },
    REGINFO_SENTINEL
};

static const ARMCPRegInfo strongarm_cp_reginfo[] = {
    /* Ignore ReadBuffer accesses */
    { .name = "C9_READBUFFER", .cp = 15, .crn = 9,
      .crm = CP_ANY, .opc1 = CP_ANY, .opc2 = CP_ANY,
      .access = PL1_RW, .resetvalue = 0,
      .type = ARM_CP_CONST | ARM_CP_OVERRIDE | ARM_CP_NO_RAW },
    REGINFO_SENTINEL
};

static uint64_t midr_read(CPUARMState *env, const ARMCPRegInfo *ri)
{
    ARMCPU *cpu = arm_env_get_cpu(env);
    unsigned int cur_el = arm_current_el(env);
    bool secure = arm_is_secure(env);

    if (arm_feature(&cpu->env, ARM_FEATURE_EL2) && !secure && cur_el == 1) {
        return env->cp15.vpidr_el2;
    }
    return raw_read(env, ri);
}

uint64_t mpidr_read_val(CPUARMState *env)
{
    ARMCPU *cpu = ARM_CPU(arm_env_get_cpu(env));
    uint64_t mpidr = cpu->mp_affinity;

    if (arm_feature(env, ARM_FEATURE_V7MP)) {
        mpidr |= (1U << 31);
        /* Cores which are uniprocessor (non-coherent)
         * but still implement the MP extensions set
         * bit 30. (For instance, Cortex-R5).
         */
        if (cpu->mp_is_up) {
            mpidr |= (1u << 30);
        }
    }
    return mpidr;
}

static uint64_t mpidr_read(CPUARMState *env, const ARMCPRegInfo *ri)
{
    unsigned int cur_el = arm_current_el(env);
    bool secure = arm_is_secure(env);

    if (arm_feature(env, ARM_FEATURE_EL2) && !secure && cur_el == 1) {
        return env->cp15.vmpidr_el2;
    }
    return mpidr_read_val(env);
}

static const ARMCPRegInfo mpidr_cp_reginfo[] = {
    { .name = "MPIDR", .state = ARM_CP_STATE_BOTH,
      .opc0 = 3, .crn = 0, .crm = 0, .opc1 = 0, .opc2 = 5,
      .access = PL1_R, .readfn = mpidr_read, .type = ARM_CP_NO_RAW },
    REGINFO_SENTINEL
};

static const ARMCPRegInfo lpae_cp_reginfo[] = {
    /* NOP AMAIR0/1 */
    { .name = "AMAIR0", .state = ARM_CP_STATE_BOTH,
      .opc0 = 3, .crn = 10, .crm = 3, .opc1 = 0, .opc2 = 0,
      .access = PL1_RW, .type = ARM_CP_CONST,
      .resetvalue = 0 },
    /* AMAIR1 is mapped to AMAIR_EL1[63:32] */
    { .name = "AMAIR1", .cp = 15, .crn = 10, .crm = 3, .opc1 = 0, .opc2 = 1,
      .access = PL1_RW, .type = ARM_CP_CONST,
      .resetvalue = 0 },
    { .name = "PAR", .cp = 15, .crm = 7, .opc1 = 0,
      .access = PL1_RW, .type = ARM_CP_64BIT, .resetvalue = 0,
      .bank_fieldoffsets = { offsetof(CPUARMState, cp15.par_s),
                             offsetof(CPUARMState, cp15.par_ns)} },
    { .name = "TTBR0", .cp = 15, .crm = 2, .opc1 = 0,
      .access = PL1_RW, .type = ARM_CP_64BIT | ARM_CP_ALIAS,
      .bank_fieldoffsets = { offsetof(CPUARMState, cp15.ttbr0_s),
                             offsetof(CPUARMState, cp15.ttbr0_ns) },
      .writefn = vmsa_ttbr_write, },
    { .name = "TTBR1", .cp = 15, .crm = 2, .opc1 = 1,
      .access = PL1_RW, .type = ARM_CP_64BIT | ARM_CP_ALIAS,
      .bank_fieldoffsets = { offsetof(CPUARMState, cp15.ttbr1_s),
                             offsetof(CPUARMState, cp15.ttbr1_ns) },
      .writefn = vmsa_ttbr_write, },
    REGINFO_SENTINEL
};

static uint64_t aa64_fpcr_read(CPUARMState *env, const ARMCPRegInfo *ri)
{
    return vfp_get_fpcr(env);
}

static void aa64_fpcr_write(CPUARMState *env, const ARMCPRegInfo *ri,
                            uint64_t value)
{
    vfp_set_fpcr(env, value);
}

static uint64_t aa64_fpsr_read(CPUARMState *env, const ARMCPRegInfo *ri)
{
    return vfp_get_fpsr(env);
}

static void aa64_fpsr_write(CPUARMState *env, const ARMCPRegInfo *ri,
                            uint64_t value)
{
    vfp_set_fpsr(env, value);
}

static CPAccessResult aa64_daif_access(CPUARMState *env, const ARMCPRegInfo *ri,
                                       bool isread)
{
    if (arm_current_el(env) == 0 && !(env->cp15.sctlr_el[1] & SCTLR_UMA)) {
        return CP_ACCESS_TRAP;
    }
    return CP_ACCESS_OK;
}

static void aa64_daif_write(CPUARMState *env, const ARMCPRegInfo *ri,
                            uint64_t value)
{
    env->daif = value & PSTATE_DAIF;
}

static CPAccessResult aa64_cacheop_access(CPUARMState *env,
                                          const ARMCPRegInfo *ri,
                                          bool isread)
{
    /* Cache invalidate/clean: NOP, but EL0 must UNDEF unless
     * SCTLR_EL1.UCI is set.
     */
    if (arm_current_el(env) == 0 && !(env->cp15.sctlr_el[1] & SCTLR_UCI)) {
        return CP_ACCESS_TRAP;
    }
    return CP_ACCESS_OK;
}

/* See: D4.7.2 TLB maintenance requirements and the TLB maintenance instructions
 * Page D4-1736 (DDI0487A.b)
 */

static void tlbi_aa64_vmalle1_write(CPUARMState *env, const ARMCPRegInfo *ri,
                                    uint64_t value)
{
    CPUState *cs = ENV_GET_CPU(env);

    if (arm_is_secure_below_el3(env)) {
        tlb_flush_by_mmuidx(cs,
                            ARMMMUIdxBit_S1SE1 |
                            ARMMMUIdxBit_S1SE0);
    } else {
        tlb_flush_by_mmuidx(cs,
                            ARMMMUIdxBit_S12NSE1 |
                            ARMMMUIdxBit_S12NSE0);
    }
}

static void tlbi_aa64_vmalle1is_write(CPUARMState *env, const ARMCPRegInfo *ri,
                                      uint64_t value)
{
    CPUState *cs = ENV_GET_CPU(env);
    bool sec = arm_is_secure_below_el3(env);

    if (sec) {
        tlb_flush_by_mmuidx_all_cpus_synced(cs,
                                            ARMMMUIdxBit_S1SE1 |
                                            ARMMMUIdxBit_S1SE0);
    } else {
        tlb_flush_by_mmuidx_all_cpus_synced(cs,
                                            ARMMMUIdxBit_S12NSE1 |
                                            ARMMMUIdxBit_S12NSE0);
    }
}

static void tlbi_aa64_alle1_write(CPUARMState *env, const ARMCPRegInfo *ri,
                                  uint64_t value)
{
    /* Note that the 'ALL' scope must invalidate both stage 1 and
     * stage 2 translations, whereas most other scopes only invalidate
     * stage 1 translations.
     */
    ARMCPU *cpu = arm_env_get_cpu(env);
    CPUState *cs = CPU(cpu);

    if (arm_is_secure_below_el3(env)) {
        tlb_flush_by_mmuidx(cs,
                            ARMMMUIdxBit_S1SE1 |
                            ARMMMUIdxBit_S1SE0);
    } else {
        if (arm_feature(env, ARM_FEATURE_EL2)) {
            tlb_flush_by_mmuidx(cs,
                                ARMMMUIdxBit_S12NSE1 |
                                ARMMMUIdxBit_S12NSE0 |
                                ARMMMUIdxBit_S2NS);
        } else {
            tlb_flush_by_mmuidx(cs,
                                ARMMMUIdxBit_S12NSE1 |
                                ARMMMUIdxBit_S12NSE0);
        }
    }
}

static void tlbi_aa64_alle2_write(CPUARMState *env, const ARMCPRegInfo *ri,
                                  uint64_t value)
{
    ARMCPU *cpu = arm_env_get_cpu(env);
    CPUState *cs = CPU(cpu);

    tlb_flush_by_mmuidx(cs, ARMMMUIdxBit_S1E2);
}

static void tlbi_aa64_alle3_write(CPUARMState *env, const ARMCPRegInfo *ri,
                                  uint64_t value)
{
    ARMCPU *cpu = arm_env_get_cpu(env);
    CPUState *cs = CPU(cpu);

    tlb_flush_by_mmuidx(cs, ARMMMUIdxBit_S1E3);
}

static void tlbi_aa64_alle1is_write(CPUARMState *env, const ARMCPRegInfo *ri,
                                    uint64_t value)
{
    /* Note that the 'ALL' scope must invalidate both stage 1 and
     * stage 2 translations, whereas most other scopes only invalidate
     * stage 1 translations.
     */
    CPUState *cs = ENV_GET_CPU(env);
    bool sec = arm_is_secure_below_el3(env);
    bool has_el2 = arm_feature(env, ARM_FEATURE_EL2);

    if (sec) {
        tlb_flush_by_mmuidx_all_cpus_synced(cs,
                                            ARMMMUIdxBit_S1SE1 |
                                            ARMMMUIdxBit_S1SE0);
    } else if (has_el2) {
        tlb_flush_by_mmuidx_all_cpus_synced(cs,
                                            ARMMMUIdxBit_S12NSE1 |
                                            ARMMMUIdxBit_S12NSE0 |
                                            ARMMMUIdxBit_S2NS);
    } else {
          tlb_flush_by_mmuidx_all_cpus_synced(cs,
                                              ARMMMUIdxBit_S12NSE1 |
                                              ARMMMUIdxBit_S12NSE0);
    }
}

static void tlbi_aa64_alle2is_write(CPUARMState *env, const ARMCPRegInfo *ri,
                                    uint64_t value)
{
    CPUState *cs = ENV_GET_CPU(env);

    tlb_flush_by_mmuidx_all_cpus_synced(cs, ARMMMUIdxBit_S1E2);
}

static void tlbi_aa64_alle3is_write(CPUARMState *env, const ARMCPRegInfo *ri,
                                    uint64_t value)
{
    CPUState *cs = ENV_GET_CPU(env);

    tlb_flush_by_mmuidx_all_cpus_synced(cs, ARMMMUIdxBit_S1E3);
}

static void tlbi_aa64_vae1_write(CPUARMState *env, const ARMCPRegInfo *ri,
                                 uint64_t value)
{
    /* Invalidate by VA, EL1&0 (AArch64 version).
     * Currently handles all of VAE1, VAAE1, VAALE1 and VALE1,
     * since we don't support flush-for-specific-ASID-only or
     * flush-last-level-only.
     */
    ARMCPU *cpu = arm_env_get_cpu(env);
    CPUState *cs = CPU(cpu);
    uint64_t pageaddr = sextract64(value << 12, 0, 56);

    if (arm_is_secure_below_el3(env)) {
        tlb_flush_page_by_mmuidx(cs, pageaddr,
                                 ARMMMUIdxBit_S1SE1 |
                                 ARMMMUIdxBit_S1SE0);
    } else {
        tlb_flush_page_by_mmuidx(cs, pageaddr,
                                 ARMMMUIdxBit_S12NSE1 |
                                 ARMMMUIdxBit_S12NSE0);
    }
}

static void tlbi_aa64_vae2_write(CPUARMState *env, const ARMCPRegInfo *ri,
                                 uint64_t value)
{
    /* Invalidate by VA, EL2
     * Currently handles both VAE2 and VALE2, since we don't support
     * flush-last-level-only.
     */
    ARMCPU *cpu = arm_env_get_cpu(env);
    CPUState *cs = CPU(cpu);
    uint64_t pageaddr = sextract64(value << 12, 0, 56);

    tlb_flush_page_by_mmuidx(cs, pageaddr, ARMMMUIdxBit_S1E2);
}

static void tlbi_aa64_vae3_write(CPUARMState *env, const ARMCPRegInfo *ri,
                                 uint64_t value)
{
    /* Invalidate by VA, EL3
     * Currently handles both VAE3 and VALE3, since we don't support
     * flush-last-level-only.
     */
    ARMCPU *cpu = arm_env_get_cpu(env);
    CPUState *cs = CPU(cpu);
    uint64_t pageaddr = sextract64(value << 12, 0, 56);

    tlb_flush_page_by_mmuidx(cs, pageaddr, ARMMMUIdxBit_S1E3);
}

static void tlbi_aa64_vae1is_write(CPUARMState *env, const ARMCPRegInfo *ri,
                                   uint64_t value)
{
    ARMCPU *cpu = arm_env_get_cpu(env);
    CPUState *cs = CPU(cpu);
    bool sec = arm_is_secure_below_el3(env);
    uint64_t pageaddr = sextract64(value << 12, 0, 56);

    if (sec) {
        tlb_flush_page_by_mmuidx_all_cpus_synced(cs, pageaddr,
                                                 ARMMMUIdxBit_S1SE1 |
                                                 ARMMMUIdxBit_S1SE0);
    } else {
        tlb_flush_page_by_mmuidx_all_cpus_synced(cs, pageaddr,
                                                 ARMMMUIdxBit_S12NSE1 |
                                                 ARMMMUIdxBit_S12NSE0);
    }
}

static void tlbi_aa64_vae2is_write(CPUARMState *env, const ARMCPRegInfo *ri,
                                   uint64_t value)
{
    CPUState *cs = ENV_GET_CPU(env);
    uint64_t pageaddr = sextract64(value << 12, 0, 56);

    tlb_flush_page_by_mmuidx_all_cpus_synced(cs, pageaddr,
                                             ARMMMUIdxBit_S1E2);
}

static void tlbi_aa64_vae3is_write(CPUARMState *env, const ARMCPRegInfo *ri,
                                   uint64_t value)
{
    CPUState *cs = ENV_GET_CPU(env);
    uint64_t pageaddr = sextract64(value << 12, 0, 56);

    tlb_flush_page_by_mmuidx_all_cpus_synced(cs, pageaddr,
                                             ARMMMUIdxBit_S1E3);
}

static void tlbi_aa64_ipas2e1_write(CPUARMState *env, const ARMCPRegInfo *ri,
                                    uint64_t value)
{
    /* Invalidate by IPA. This has to invalidate any structures that
     * contain only stage 2 translation information, but does not need
     * to apply to structures that contain combined stage 1 and stage 2
     * translation information.
     * This must NOP if EL2 isn't implemented or SCR_EL3.NS is zero.
     */
    ARMCPU *cpu = arm_env_get_cpu(env);
    CPUState *cs = CPU(cpu);
    uint64_t pageaddr;

    if (!arm_feature(env, ARM_FEATURE_EL2) || !(env->cp15.scr_el3 & SCR_NS)) {
        return;
    }

    pageaddr = sextract64(value << 12, 0, 48);

    tlb_flush_page_by_mmuidx(cs, pageaddr, ARMMMUIdxBit_S2NS);
}

static void tlbi_aa64_ipas2e1is_write(CPUARMState *env, const ARMCPRegInfo *ri,
                                      uint64_t value)
{
    CPUState *cs = ENV_GET_CPU(env);
    uint64_t pageaddr;

    if (!arm_feature(env, ARM_FEATURE_EL2) || !(env->cp15.scr_el3 & SCR_NS)) {
        return;
    }

    pageaddr = sextract64(value << 12, 0, 48);

    tlb_flush_page_by_mmuidx_all_cpus_synced(cs, pageaddr,
                                             ARMMMUIdxBit_S2NS);
}

static CPAccessResult aa64_zva_access(CPUARMState *env, const ARMCPRegInfo *ri,
                                      bool isread)
{
    /* We don't implement EL2, so the only control on DC ZVA is the
     * bit in the SCTLR which can prohibit access for EL0.
     */
    if (arm_current_el(env) == 0 && !(env->cp15.sctlr_el[1] & SCTLR_DZE)) {
        return CP_ACCESS_TRAP;
    }
    return CP_ACCESS_OK;
}

static uint64_t aa64_dczid_read(CPUARMState *env, const ARMCPRegInfo *ri)
{
    ARMCPU *cpu = arm_env_get_cpu(env);
    int dzp_bit = 1 << 4;

    /* DZP indicates whether DC ZVA access is allowed */
    if (aa64_zva_access(env, NULL, false) == CP_ACCESS_OK) {
        dzp_bit = 0;
    }
    return cpu->dcz_blocksize | dzp_bit;
}

static CPAccessResult sp_el0_access(CPUARMState *env, const ARMCPRegInfo *ri,
                                    bool isread)
{
    if (!(env->pstate & PSTATE_SP)) {
        /* Access to SP_EL0 is undefined if it's being used as
         * the stack pointer.
         */
        return CP_ACCESS_TRAP_UNCATEGORIZED;
    }
    return CP_ACCESS_OK;
}

static uint64_t spsel_read(CPUARMState *env, const ARMCPRegInfo *ri)
{
    return env->pstate & PSTATE_SP;
}

static void spsel_write(CPUARMState *env, const ARMCPRegInfo *ri, uint64_t val)
{
    update_spsel(env, val);
}

static void sctlr_write(CPUARMState *env, const ARMCPRegInfo *ri,
                        uint64_t value)
{
    ARMCPU *cpu = arm_env_get_cpu(env);

    if (raw_read(env, ri) == value) {
        /* Skip the TLB flush if nothing actually changed; Linux likes
         * to do a lot of pointless SCTLR writes.
         */
        return;
    }

    if (arm_feature(env, ARM_FEATURE_PMSA) && !cpu->has_mpu) {
        /* M bit is RAZ/WI for PMSA with no MPU implemented */
        value &= ~SCTLR_M;
    }

    raw_write(env, ri, value);
    /* ??? Lots of these bits are not implemented.  */
    /* This may enable/disable the MMU, so do a TLB flush.  */
    tlb_flush(CPU(cpu));
}

static CPAccessResult fpexc32_access(CPUARMState *env, const ARMCPRegInfo *ri,
                                     bool isread)
{
    if ((env->cp15.cptr_el[2] & CPTR_TFP) && arm_current_el(env) == 2) {
        return CP_ACCESS_TRAP_FP_EL2;
    }
    if (env->cp15.cptr_el[3] & CPTR_TFP) {
        return CP_ACCESS_TRAP_FP_EL3;
    }
    return CP_ACCESS_OK;
}

static void sdcr_write(CPUARMState *env, const ARMCPRegInfo *ri,
                       uint64_t value)
{
    env->cp15.mdcr_el3 = value & SDCR_VALID_MASK;
}

static const ARMCPRegInfo v8_cp_reginfo[] = {
    /* Minimal set of EL0-visible registers. This will need to be expanded
     * significantly for system emulation of AArch64 CPUs.
     */
    { .name = "NZCV", .state = ARM_CP_STATE_AA64,
      .opc0 = 3, .opc1 = 3, .opc2 = 0, .crn = 4, .crm = 2,
      .access = PL0_RW, .type = ARM_CP_NZCV },
    { .name = "DAIF", .state = ARM_CP_STATE_AA64,
      .opc0 = 3, .opc1 = 3, .opc2 = 1, .crn = 4, .crm = 2,
      .type = ARM_CP_NO_RAW,
      .access = PL0_RW, .accessfn = aa64_daif_access,
      .fieldoffset = offsetof(CPUARMState, daif),
      .writefn = aa64_daif_write, .resetfn = arm_cp_reset_ignore },
    { .name = "FPCR", .state = ARM_CP_STATE_AA64,
      .opc0 = 3, .opc1 = 3, .opc2 = 0, .crn = 4, .crm = 4,
      .access = PL0_RW, .readfn = aa64_fpcr_read, .writefn = aa64_fpcr_write },
    { .name = "FPSR", .state = ARM_CP_STATE_AA64,
      .opc0 = 3, .opc1 = 3, .opc2 = 1, .crn = 4, .crm = 4,
      .access = PL0_RW, .readfn = aa64_fpsr_read, .writefn = aa64_fpsr_write },
    { .name = "DCZID_EL0", .state = ARM_CP_STATE_AA64,
      .opc0 = 3, .opc1 = 3, .opc2 = 7, .crn = 0, .crm = 0,
      .access = PL0_R, .type = ARM_CP_NO_RAW,
      .readfn = aa64_dczid_read },
    { .name = "DC_ZVA", .state = ARM_CP_STATE_AA64,
      .opc0 = 1, .opc1 = 3, .crn = 7, .crm = 4, .opc2 = 1,
      .access = PL0_W, .type = ARM_CP_DC_ZVA,
#ifndef CONFIG_USER_ONLY
      /* Avoid overhead of an access check that always passes in user-mode */
      .accessfn = aa64_zva_access,
#endif
    },
    { .name = "CURRENTEL", .state = ARM_CP_STATE_AA64,
      .opc0 = 3, .opc1 = 0, .opc2 = 2, .crn = 4, .crm = 2,
      .access = PL1_R, .type = ARM_CP_CURRENTEL },
    /* Cache ops: all NOPs since we don't emulate caches */
    { .name = "IC_IALLUIS", .state = ARM_CP_STATE_AA64,
      .opc0 = 1, .opc1 = 0, .crn = 7, .crm = 1, .opc2 = 0,
      .access = PL1_W, .type = ARM_CP_NOP },
    { .name = "IC_IALLU", .state = ARM_CP_STATE_AA64,
      .opc0 = 1, .opc1 = 0, .crn = 7, .crm = 5, .opc2 = 0,
      .access = PL1_W, .type = ARM_CP_NOP },
    { .name = "IC_IVAU", .state = ARM_CP_STATE_AA64,
      .opc0 = 1, .opc1 = 3, .crn = 7, .crm = 5, .opc2 = 1,
      .access = PL0_W, .type = ARM_CP_NOP,
      .accessfn = aa64_cacheop_access },
    { .name = "DC_IVAC", .state = ARM_CP_STATE_AA64,
      .opc0 = 1, .opc1 = 0, .crn = 7, .crm = 6, .opc2 = 1,
      .access = PL1_W, .type = ARM_CP_NOP },
    { .name = "DC_ISW", .state = ARM_CP_STATE_AA64,
      .opc0 = 1, .opc1 = 0, .crn = 7, .crm = 6, .opc2 = 2,
      .access = PL1_W, .type = ARM_CP_NOP },
    { .name = "DC_CVAC", .state = ARM_CP_STATE_AA64,
      .opc0 = 1, .opc1 = 3, .crn = 7, .crm = 10, .opc2 = 1,
      .access = PL0_W, .type = ARM_CP_NOP,
      .accessfn = aa64_cacheop_access },
    { .name = "DC_CSW", .state = ARM_CP_STATE_AA64,
      .opc0 = 1, .opc1 = 0, .crn = 7, .crm = 10, .opc2 = 2,
      .access = PL1_W, .type = ARM_CP_NOP },
    { .name = "DC_CVAU", .state = ARM_CP_STATE_AA64,
      .opc0 = 1, .opc1 = 3, .crn = 7, .crm = 11, .opc2 = 1,
      .access = PL0_W, .type = ARM_CP_NOP,
      .accessfn = aa64_cacheop_access },
    { .name = "DC_CIVAC", .state = ARM_CP_STATE_AA64,
      .opc0 = 1, .opc1 = 3, .crn = 7, .crm = 14, .opc2 = 1,
      .access = PL0_W, .type = ARM_CP_NOP,
      .accessfn = aa64_cacheop_access },
    { .name = "DC_CISW", .state = ARM_CP_STATE_AA64,
      .opc0 = 1, .opc1 = 0, .crn = 7, .crm = 14, .opc2 = 2,
      .access = PL1_W, .type = ARM_CP_NOP },
    /* TLBI operations */
    { .name = "TLBI_VMALLE1IS", .state = ARM_CP_STATE_AA64,
      .opc0 = 1, .opc1 = 0, .crn = 8, .crm = 3, .opc2 = 0,
      .access = PL1_W, .type = ARM_CP_NO_RAW,
      .writefn = tlbi_aa64_vmalle1is_write },
    { .name = "TLBI_VAE1IS", .state = ARM_CP_STATE_AA64,
      .opc0 = 1, .opc1 = 0, .crn = 8, .crm = 3, .opc2 = 1,
      .access = PL1_W, .type = ARM_CP_NO_RAW,
      .writefn = tlbi_aa64_vae1is_write },
    { .name = "TLBI_ASIDE1IS", .state = ARM_CP_STATE_AA64,
      .opc0 = 1, .opc1 = 0, .crn = 8, .crm = 3, .opc2 = 2,
      .access = PL1_W, .type = ARM_CP_NO_RAW,
      .writefn = tlbi_aa64_vmalle1is_write },
    { .name = "TLBI_VAAE1IS", .state = ARM_CP_STATE_AA64,
      .opc0 = 1, .opc1 = 0, .crn = 8, .crm = 3, .opc2 = 3,
      .access = PL1_W, .type = ARM_CP_NO_RAW,
      .writefn = tlbi_aa64_vae1is_write },
    { .name = "TLBI_VALE1IS", .state = ARM_CP_STATE_AA64,
      .opc0 = 1, .opc1 = 0, .crn = 8, .crm = 3, .opc2 = 5,
      .access = PL1_W, .type = ARM_CP_NO_RAW,
      .writefn = tlbi_aa64_vae1is_write },
    { .name = "TLBI_VAALE1IS", .state = ARM_CP_STATE_AA64,
      .opc0 = 1, .opc1 = 0, .crn = 8, .crm = 3, .opc2 = 7,
      .access = PL1_W, .type = ARM_CP_NO_RAW,
      .writefn = tlbi_aa64_vae1is_write },
    { .name = "TLBI_VMALLE1", .state = ARM_CP_STATE_AA64,
      .opc0 = 1, .opc1 = 0, .crn = 8, .crm = 7, .opc2 = 0,
      .access = PL1_W, .type = ARM_CP_NO_RAW,
      .writefn = tlbi_aa64_vmalle1_write },
    { .name = "TLBI_VAE1", .state = ARM_CP_STATE_AA64,
      .opc0 = 1, .opc1 = 0, .crn = 8, .crm = 7, .opc2 = 1,
      .access = PL1_W, .type = ARM_CP_NO_RAW,
      .writefn = tlbi_aa64_vae1_write },
    { .name = "TLBI_ASIDE1", .state = ARM_CP_STATE_AA64,
      .opc0 = 1, .opc1 = 0, .crn = 8, .crm = 7, .opc2 = 2,
      .access = PL1_W, .type = ARM_CP_NO_RAW,
      .writefn = tlbi_aa64_vmalle1_write },
    { .name = "TLBI_VAAE1", .state = ARM_CP_STATE_AA64,
      .opc0 = 1, .opc1 = 0, .crn = 8, .crm = 7, .opc2 = 3,
      .access = PL1_W, .type = ARM_CP_NO_RAW,
      .writefn = tlbi_aa64_vae1_write },
    { .name = "TLBI_VALE1", .state = ARM_CP_STATE_AA64,
      .opc0 = 1, .opc1 = 0, .crn = 8, .crm = 7, .opc2 = 5,
      .access = PL1_W, .type = ARM_CP_NO_RAW,
      .writefn = tlbi_aa64_vae1_write },
    { .name = "TLBI_VAALE1", .state = ARM_CP_STATE_AA64,
      .opc0 = 1, .opc1 = 0, .crn = 8, .crm = 7, .opc2 = 7,
      .access = PL1_W, .type = ARM_CP_NO_RAW,
      .writefn = tlbi_aa64_vae1_write },
    { .name = "TLBI_IPAS2E1IS", .state = ARM_CP_STATE_AA64,
      .opc0 = 1, .opc1 = 4, .crn = 8, .crm = 0, .opc2 = 1,
      .access = PL2_W, .type = ARM_CP_NO_RAW,
      .writefn = tlbi_aa64_ipas2e1is_write },
    { .name = "TLBI_IPAS2LE1IS", .state = ARM_CP_STATE_AA64,
      .opc0 = 1, .opc1 = 4, .crn = 8, .crm = 0, .opc2 = 5,
      .access = PL2_W, .type = ARM_CP_NO_RAW,
      .writefn = tlbi_aa64_ipas2e1is_write },
    { .name = "TLBI_ALLE1IS", .state = ARM_CP_STATE_AA64,
      .opc0 = 1, .opc1 = 4, .crn = 8, .crm = 3, .opc2 = 4,
      .access = PL2_W, .type = ARM_CP_NO_RAW,
      .writefn = tlbi_aa64_alle1is_write },
    { .name = "TLBI_VMALLS12E1IS", .state = ARM_CP_STATE_AA64,
      .opc0 = 1, .opc1 = 4, .crn = 8, .crm = 3, .opc2 = 6,
      .access = PL2_W, .type = ARM_CP_NO_RAW,
      .writefn = tlbi_aa64_alle1is_write },
    { .name = "TLBI_IPAS2E1", .state = ARM_CP_STATE_AA64,
      .opc0 = 1, .opc1 = 4, .crn = 8, .crm = 4, .opc2 = 1,
      .access = PL2_W, .type = ARM_CP_NO_RAW,
      .writefn = tlbi_aa64_ipas2e1_write },
    { .name = "TLBI_IPAS2LE1", .state = ARM_CP_STATE_AA64,
      .opc0 = 1, .opc1 = 4, .crn = 8, .crm = 4, .opc2 = 5,
      .access = PL2_W, .type = ARM_CP_NO_RAW,
      .writefn = tlbi_aa64_ipas2e1_write },
    { .name = "TLBI_ALLE1", .state = ARM_CP_STATE_AA64,
      .opc0 = 1, .opc1 = 4, .crn = 8, .crm = 7, .opc2 = 4,
      .access = PL2_W, .type = ARM_CP_NO_RAW,
      .writefn = tlbi_aa64_alle1_write },
    { .name = "TLBI_VMALLS12E1", .state = ARM_CP_STATE_AA64,
      .opc0 = 1, .opc1 = 4, .crn = 8, .crm = 7, .opc2 = 6,
      .access = PL2_W, .type = ARM_CP_NO_RAW,
      .writefn = tlbi_aa64_alle1is_write },
#ifndef CONFIG_USER_ONLY
    /* 64 bit address translation operations */
    { .name = "AT_S1E1R", .state = ARM_CP_STATE_AA64,
      .opc0 = 1, .opc1 = 0, .crn = 7, .crm = 8, .opc2 = 0,
      .access = PL1_W, .type = ARM_CP_NO_RAW, .writefn = ats_write64 },
    { .name = "AT_S1E1W", .state = ARM_CP_STATE_AA64,
      .opc0 = 1, .opc1 = 0, .crn = 7, .crm = 8, .opc2 = 1,
      .access = PL1_W, .type = ARM_CP_NO_RAW, .writefn = ats_write64 },
    { .name = "AT_S1E0R", .state = ARM_CP_STATE_AA64,
      .opc0 = 1, .opc1 = 0, .crn = 7, .crm = 8, .opc2 = 2,
      .access = PL1_W, .type = ARM_CP_NO_RAW, .writefn = ats_write64 },
    { .name = "AT_S1E0W", .state = ARM_CP_STATE_AA64,
      .opc0 = 1, .opc1 = 0, .crn = 7, .crm = 8, .opc2 = 3,
      .access = PL1_W, .type = ARM_CP_NO_RAW, .writefn = ats_write64 },
    { .name = "AT_S12E1R", .state = ARM_CP_STATE_AA64,
      .opc0 = 1, .opc1 = 4, .crn = 7, .crm = 8, .opc2 = 4,
      .access = PL2_W, .type = ARM_CP_NO_RAW, .writefn = ats_write64 },
    { .name = "AT_S12E1W", .state = ARM_CP_STATE_AA64,
      .opc0 = 1, .opc1 = 4, .crn = 7, .crm = 8, .opc2 = 5,
      .access = PL2_W, .type = ARM_CP_NO_RAW, .writefn = ats_write64 },
    { .name = "AT_S12E0R", .state = ARM_CP_STATE_AA64,
      .opc0 = 1, .opc1 = 4, .crn = 7, .crm = 8, .opc2 = 6,
      .access = PL2_W, .type = ARM_CP_NO_RAW, .writefn = ats_write64 },
    { .name = "AT_S12E0W", .state = ARM_CP_STATE_AA64,
      .opc0 = 1, .opc1 = 4, .crn = 7, .crm = 8, .opc2 = 7,
      .access = PL2_W, .type = ARM_CP_NO_RAW, .writefn = ats_write64 },
    /* AT S1E2* are elsewhere as they UNDEF from EL3 if EL2 is not present */
    { .name = "AT_S1E3R", .state = ARM_CP_STATE_AA64,
      .opc0 = 1, .opc1 = 6, .crn = 7, .crm = 8, .opc2 = 0,
      .access = PL3_W, .type = ARM_CP_NO_RAW, .writefn = ats_write64 },
    { .name = "AT_S1E3W", .state = ARM_CP_STATE_AA64,
      .opc0 = 1, .opc1 = 6, .crn = 7, .crm = 8, .opc2 = 1,
      .access = PL3_W, .type = ARM_CP_NO_RAW, .writefn = ats_write64 },
    { .name = "PAR_EL1", .state = ARM_CP_STATE_AA64,
      .type = ARM_CP_ALIAS,
      .opc0 = 3, .opc1 = 0, .crn = 7, .crm = 4, .opc2 = 0,
      .access = PL1_RW, .resetvalue = 0,
      .fieldoffset = offsetof(CPUARMState, cp15.par_el[1]),
      .writefn = par_write },
#endif
    /* TLB invalidate last level of translation table walk */
    { .name = "TLBIMVALIS", .cp = 15, .opc1 = 0, .crn = 8, .crm = 3, .opc2 = 5,
      .type = ARM_CP_NO_RAW, .access = PL1_W, .writefn = tlbimva_is_write },
    { .name = "TLBIMVAALIS", .cp = 15, .opc1 = 0, .crn = 8, .crm = 3, .opc2 = 7,
      .type = ARM_CP_NO_RAW, .access = PL1_W,
      .writefn = tlbimvaa_is_write },
    { .name = "TLBIMVAL", .cp = 15, .opc1 = 0, .crn = 8, .crm = 7, .opc2 = 5,
      .type = ARM_CP_NO_RAW, .access = PL1_W, .writefn = tlbimva_write },
    { .name = "TLBIMVAAL", .cp = 15, .opc1 = 0, .crn = 8, .crm = 7, .opc2 = 7,
      .type = ARM_CP_NO_RAW, .access = PL1_W, .writefn = tlbimvaa_write },
    { .name = "TLBIMVALH", .cp = 15, .opc1 = 4, .crn = 8, .crm = 7, .opc2 = 5,
      .type = ARM_CP_NO_RAW, .access = PL2_W,
      .writefn = tlbimva_hyp_write },
    { .name = "TLBIMVALHIS",
      .cp = 15, .opc1 = 4, .crn = 8, .crm = 3, .opc2 = 5,
      .type = ARM_CP_NO_RAW, .access = PL2_W,
      .writefn = tlbimva_hyp_is_write },
    { .name = "TLBIIPAS2",
      .cp = 15, .opc1 = 4, .crn = 8, .crm = 4, .opc2 = 1,
      .type = ARM_CP_NO_RAW, .access = PL2_W,
      .writefn = tlbiipas2_write },
    { .name = "TLBIIPAS2IS",
      .cp = 15, .opc1 = 4, .crn = 8, .crm = 0, .opc2 = 1,
      .type = ARM_CP_NO_RAW, .access = PL2_W,
      .writefn = tlbiipas2_is_write },
    { .name = "TLBIIPAS2L",
      .cp = 15, .opc1 = 4, .crn = 8, .crm = 4, .opc2 = 5,
      .type = ARM_CP_NO_RAW, .access = PL2_W,
      .writefn = tlbiipas2_write },
    { .name = "TLBIIPAS2LIS",
      .cp = 15, .opc1 = 4, .crn = 8, .crm = 0, .opc2 = 5,
      .type = ARM_CP_NO_RAW, .access = PL2_W,
      .writefn = tlbiipas2_is_write },
    /* 32 bit cache operations */
    { .name = "ICIALLUIS", .cp = 15, .opc1 = 0, .crn = 7, .crm = 1, .opc2 = 0,
      .type = ARM_CP_NOP, .access = PL1_W },
    { .name = "BPIALLUIS", .cp = 15, .opc1 = 0, .crn = 7, .crm = 1, .opc2 = 6,
      .type = ARM_CP_NOP, .access = PL1_W },
    { .name = "ICIALLU", .cp = 15, .opc1 = 0, .crn = 7, .crm = 5, .opc2 = 0,
      .type = ARM_CP_NOP, .access = PL1_W },
    { .name = "ICIMVAU", .cp = 15, .opc1 = 0, .crn = 7, .crm = 5, .opc2 = 1,
      .type = ARM_CP_NOP, .access = PL1_W },
    { .name = "BPIALL", .cp = 15, .opc1 = 0, .crn = 7, .crm = 5, .opc2 = 6,
      .type = ARM_CP_NOP, .access = PL1_W },
    { .name = "BPIMVA", .cp = 15, .opc1 = 0, .crn = 7, .crm = 5, .opc2 = 7,
      .type = ARM_CP_NOP, .access = PL1_W },
    { .name = "DCIMVAC", .cp = 15, .opc1 = 0, .crn = 7, .crm = 6, .opc2 = 1,
      .type = ARM_CP_NOP, .access = PL1_W },
    { .name = "DCISW", .cp = 15, .opc1 = 0, .crn = 7, .crm = 6, .opc2 = 2,
      .type = ARM_CP_NOP, .access = PL1_W },
    { .name = "DCCMVAC", .cp = 15, .opc1 = 0, .crn = 7, .crm = 10, .opc2 = 1,
      .type = ARM_CP_NOP, .access = PL1_W },
    { .name = "DCCSW", .cp = 15, .opc1 = 0, .crn = 7, .crm = 10, .opc2 = 2,
      .type = ARM_CP_NOP, .access = PL1_W },
    { .name = "DCCMVAU", .cp = 15, .opc1 = 0, .crn = 7, .crm = 11, .opc2 = 1,
      .type = ARM_CP_NOP, .access = PL1_W },
    { .name = "DCCIMVAC", .cp = 15, .opc1 = 0, .crn = 7, .crm = 14, .opc2 = 1,
      .type = ARM_CP_NOP, .access = PL1_W },
    { .name = "DCCISW", .cp = 15, .opc1 = 0, .crn = 7, .crm = 14, .opc2 = 2,
      .type = ARM_CP_NOP, .access = PL1_W },
    /* MMU Domain access control / MPU write buffer control */
    { .name = "DACR", .cp = 15, .opc1 = 0, .crn = 3, .crm = 0, .opc2 = 0,
      .access = PL1_RW, .resetvalue = 0,
      .writefn = dacr_write, .raw_writefn = raw_write,
      .bank_fieldoffsets = { offsetoflow32(CPUARMState, cp15.dacr_s),
                             offsetoflow32(CPUARMState, cp15.dacr_ns) } },
    { .name = "ELR_EL1", .state = ARM_CP_STATE_AA64,
      .type = ARM_CP_ALIAS,
      .opc0 = 3, .opc1 = 0, .crn = 4, .crm = 0, .opc2 = 1,
      .access = PL1_RW,
      .fieldoffset = offsetof(CPUARMState, elr_el[1]) },
    { .name = "SPSR_EL1", .state = ARM_CP_STATE_AA64,
      .type = ARM_CP_ALIAS,
      .opc0 = 3, .opc1 = 0, .crn = 4, .crm = 0, .opc2 = 0,
      .access = PL1_RW,
      .fieldoffset = offsetof(CPUARMState, banked_spsr[BANK_SVC]) },
    /* We rely on the access checks not allowing the guest to write to the
     * state field when SPSel indicates that it's being used as the stack
     * pointer.
     */
    { .name = "SP_EL0", .state = ARM_CP_STATE_AA64,
      .opc0 = 3, .opc1 = 0, .crn = 4, .crm = 1, .opc2 = 0,
      .access = PL1_RW, .accessfn = sp_el0_access,
      .type = ARM_CP_ALIAS,
      .fieldoffset = offsetof(CPUARMState, sp_el[0]) },
    { .name = "SP_EL1", .state = ARM_CP_STATE_AA64,
      .opc0 = 3, .opc1 = 4, .crn = 4, .crm = 1, .opc2 = 0,
      .access = PL2_RW, .type = ARM_CP_ALIAS,
      .fieldoffset = offsetof(CPUARMState, sp_el[1]) },
    { .name = "SPSel", .state = ARM_CP_STATE_AA64,
      .opc0 = 3, .opc1 = 0, .crn = 4, .crm = 2, .opc2 = 0,
      .type = ARM_CP_NO_RAW,
      .access = PL1_RW, .readfn = spsel_read, .writefn = spsel_write },
    { .name = "FPEXC32_EL2", .state = ARM_CP_STATE_AA64,
      .opc0 = 3, .opc1 = 4, .crn = 5, .crm = 3, .opc2 = 0,
      .type = ARM_CP_ALIAS,
      .fieldoffset = offsetof(CPUARMState, vfp.xregs[ARM_VFP_FPEXC]),
      .access = PL2_RW, .accessfn = fpexc32_access },
    { .name = "DACR32_EL2", .state = ARM_CP_STATE_AA64,
      .opc0 = 3, .opc1 = 4, .crn = 3, .crm = 0, .opc2 = 0,
      .access = PL2_RW, .resetvalue = 0,
      .writefn = dacr_write, .raw_writefn = raw_write,
      .fieldoffset = offsetof(CPUARMState, cp15.dacr32_el2) },
    { .name = "IFSR32_EL2", .state = ARM_CP_STATE_AA64,
      .opc0 = 3, .opc1 = 4, .crn = 5, .crm = 0, .opc2 = 1,
      .access = PL2_RW, .resetvalue = 0,
      .fieldoffset = offsetof(CPUARMState, cp15.ifsr32_el2) },
    { .name = "SPSR_IRQ", .state = ARM_CP_STATE_AA64,
      .type = ARM_CP_ALIAS,
      .opc0 = 3, .opc1 = 4, .crn = 4, .crm = 3, .opc2 = 0,
      .access = PL2_RW,
      .fieldoffset = offsetof(CPUARMState, banked_spsr[BANK_IRQ]) },
    { .name = "SPSR_ABT", .state = ARM_CP_STATE_AA64,
      .type = ARM_CP_ALIAS,
      .opc0 = 3, .opc1 = 4, .crn = 4, .crm = 3, .opc2 = 1,
      .access = PL2_RW,
      .fieldoffset = offsetof(CPUARMState, banked_spsr[BANK_ABT]) },
    { .name = "SPSR_UND", .state = ARM_CP_STATE_AA64,
      .type = ARM_CP_ALIAS,
      .opc0 = 3, .opc1 = 4, .crn = 4, .crm = 3, .opc2 = 2,
      .access = PL2_RW,
      .fieldoffset = offsetof(CPUARMState, banked_spsr[BANK_UND]) },
    { .name = "SPSR_FIQ", .state = ARM_CP_STATE_AA64,
      .type = ARM_CP_ALIAS,
      .opc0 = 3, .opc1 = 4, .crn = 4, .crm = 3, .opc2 = 3,
      .access = PL2_RW,
      .fieldoffset = offsetof(CPUARMState, banked_spsr[BANK_FIQ]) },
    { .name = "MDCR_EL3", .state = ARM_CP_STATE_AA64,
      .opc0 = 3, .opc1 = 6, .crn = 1, .crm = 3, .opc2 = 1,
      .resetvalue = 0,
      .access = PL3_RW, .fieldoffset = offsetof(CPUARMState, cp15.mdcr_el3) },
    { .name = "SDCR", .type = ARM_CP_ALIAS,
      .cp = 15, .opc1 = 0, .crn = 1, .crm = 3, .opc2 = 1,
      .access = PL1_RW, .accessfn = access_trap_aa32s_el1,
      .writefn = sdcr_write,
      .fieldoffset = offsetoflow32(CPUARMState, cp15.mdcr_el3) },
    REGINFO_SENTINEL
};

/* Used to describe the behaviour of EL2 regs when EL2 does not exist.  */
static const ARMCPRegInfo el3_no_el2_cp_reginfo[] = {
    { .name = "VBAR_EL2", .state = ARM_CP_STATE_AA64,
      .opc0 = 3, .opc1 = 4, .crn = 12, .crm = 0, .opc2 = 0,
      .access = PL2_RW,
      .readfn = arm_cp_read_zero, .writefn = arm_cp_write_ignore },
    { .name = "HCR_EL2", .state = ARM_CP_STATE_AA64,
      .type = ARM_CP_NO_RAW,
      .opc0 = 3, .opc1 = 4, .crn = 1, .crm = 1, .opc2 = 0,
      .access = PL2_RW,
      .readfn = arm_cp_read_zero, .writefn = arm_cp_write_ignore },
    { .name = "CPTR_EL2", .state = ARM_CP_STATE_BOTH,
      .opc0 = 3, .opc1 = 4, .crn = 1, .crm = 1, .opc2 = 2,
      .access = PL2_RW, .type = ARM_CP_CONST, .resetvalue = 0 },
    { .name = "MAIR_EL2", .state = ARM_CP_STATE_BOTH,
      .opc0 = 3, .opc1 = 4, .crn = 10, .crm = 2, .opc2 = 0,
      .access = PL2_RW, .type = ARM_CP_CONST,
      .resetvalue = 0 },
    { .name = "HMAIR1", .state = ARM_CP_STATE_AA32,
      .opc1 = 4, .crn = 10, .crm = 2, .opc2 = 1,
      .access = PL2_RW, .type = ARM_CP_CONST, .resetvalue = 0 },
    { .name = "AMAIR_EL2", .state = ARM_CP_STATE_BOTH,
      .opc0 = 3, .opc1 = 4, .crn = 10, .crm = 3, .opc2 = 0,
      .access = PL2_RW, .type = ARM_CP_CONST,
      .resetvalue = 0 },
    { .name = "HMAIR1", .state = ARM_CP_STATE_AA32,
      .opc1 = 4, .crn = 10, .crm = 3, .opc2 = 1,
      .access = PL2_RW, .type = ARM_CP_CONST,
      .resetvalue = 0 },
    { .name = "AFSR0_EL2", .state = ARM_CP_STATE_BOTH,
      .opc0 = 3, .opc1 = 4, .crn = 5, .crm = 1, .opc2 = 0,
      .access = PL2_RW, .type = ARM_CP_CONST,
      .resetvalue = 0 },
    { .name = "AFSR1_EL2", .state = ARM_CP_STATE_BOTH,
      .opc0 = 3, .opc1 = 4, .crn = 5, .crm = 1, .opc2 = 1,
      .access = PL2_RW, .type = ARM_CP_CONST,
      .resetvalue = 0 },
    { .name = "TCR_EL2", .state = ARM_CP_STATE_BOTH,
      .opc0 = 3, .opc1 = 4, .crn = 2, .crm = 0, .opc2 = 2,
      .access = PL2_RW, .type = ARM_CP_CONST, .resetvalue = 0 },
    { .name = "VTCR_EL2", .state = ARM_CP_STATE_BOTH,
      .opc0 = 3, .opc1 = 4, .crn = 2, .crm = 1, .opc2 = 2,
      .access = PL2_RW, .accessfn = access_el3_aa32ns_aa64any,
      .type = ARM_CP_CONST, .resetvalue = 0 },
    { .name = "VTTBR", .state = ARM_CP_STATE_AA32,
      .cp = 15, .opc1 = 6, .crm = 2,
      .access = PL2_RW, .accessfn = access_el3_aa32ns,
      .type = ARM_CP_CONST | ARM_CP_64BIT, .resetvalue = 0 },
    { .name = "VTTBR_EL2", .state = ARM_CP_STATE_AA64,
      .opc0 = 3, .opc1 = 4, .crn = 2, .crm = 1, .opc2 = 0,
      .access = PL2_RW, .type = ARM_CP_CONST, .resetvalue = 0 },
    { .name = "SCTLR_EL2", .state = ARM_CP_STATE_BOTH,
      .opc0 = 3, .opc1 = 4, .crn = 1, .crm = 0, .opc2 = 0,
      .access = PL2_RW, .type = ARM_CP_CONST, .resetvalue = 0 },
    { .name = "TPIDR_EL2", .state = ARM_CP_STATE_BOTH,
      .opc0 = 3, .opc1 = 4, .crn = 13, .crm = 0, .opc2 = 2,
      .access = PL2_RW, .type = ARM_CP_CONST, .resetvalue = 0 },
    { .name = "TTBR0_EL2", .state = ARM_CP_STATE_AA64,
      .opc0 = 3, .opc1 = 4, .crn = 2, .crm = 0, .opc2 = 0,
      .access = PL2_RW, .type = ARM_CP_CONST, .resetvalue = 0 },
    { .name = "HTTBR", .cp = 15, .opc1 = 4, .crm = 2,
      .access = PL2_RW, .type = ARM_CP_64BIT | ARM_CP_CONST,
      .resetvalue = 0 },
    { .name = "CNTHCTL_EL2", .state = ARM_CP_STATE_BOTH,
      .opc0 = 3, .opc1 = 4, .crn = 14, .crm = 1, .opc2 = 0,
      .access = PL2_RW, .type = ARM_CP_CONST, .resetvalue = 0 },
    { .name = "CNTVOFF_EL2", .state = ARM_CP_STATE_AA64,
      .opc0 = 3, .opc1 = 4, .crn = 14, .crm = 0, .opc2 = 3,
      .access = PL2_RW, .type = ARM_CP_CONST, .resetvalue = 0 },
    { .name = "CNTVOFF", .cp = 15, .opc1 = 4, .crm = 14,
      .access = PL2_RW, .type = ARM_CP_64BIT | ARM_CP_CONST,
      .resetvalue = 0 },
    { .name = "CNTHP_CVAL_EL2", .state = ARM_CP_STATE_AA64,
      .opc0 = 3, .opc1 = 4, .crn = 14, .crm = 2, .opc2 = 2,
      .access = PL2_RW, .type = ARM_CP_CONST, .resetvalue = 0 },
    { .name = "CNTHP_CVAL", .cp = 15, .opc1 = 6, .crm = 14,
      .access = PL2_RW, .type = ARM_CP_64BIT | ARM_CP_CONST,
      .resetvalue = 0 },
    { .name = "CNTHP_TVAL_EL2", .state = ARM_CP_STATE_BOTH,
      .opc0 = 3, .opc1 = 4, .crn = 14, .crm = 2, .opc2 = 0,
      .access = PL2_RW, .type = ARM_CP_CONST, .resetvalue = 0 },
    { .name = "CNTHP_CTL_EL2", .state = ARM_CP_STATE_BOTH,
      .opc0 = 3, .opc1 = 4, .crn = 14, .crm = 2, .opc2 = 1,
      .access = PL2_RW, .type = ARM_CP_CONST, .resetvalue = 0 },
    { .name = "MDCR_EL2", .state = ARM_CP_STATE_BOTH,
      .opc0 = 3, .opc1 = 4, .crn = 1, .crm = 1, .opc2 = 1,
      .access = PL2_RW, .accessfn = access_tda,
      .type = ARM_CP_CONST, .resetvalue = 0 },
    { .name = "HPFAR_EL2", .state = ARM_CP_STATE_BOTH,
      .opc0 = 3, .opc1 = 4, .crn = 6, .crm = 0, .opc2 = 4,
      .access = PL2_RW, .accessfn = access_el3_aa32ns_aa64any,
      .type = ARM_CP_CONST, .resetvalue = 0 },
    { .name = "HSTR_EL2", .state = ARM_CP_STATE_BOTH,
      .opc0 = 3, .opc1 = 4, .crn = 1, .crm = 1, .opc2 = 3,
      .access = PL2_RW, .type = ARM_CP_CONST, .resetvalue = 0 },
    REGINFO_SENTINEL
};

static void hcr_write(CPUARMState *env, const ARMCPRegInfo *ri, uint64_t value)
{
    ARMCPU *cpu = arm_env_get_cpu(env);
    uint64_t valid_mask = HCR_MASK;

    if (arm_feature(env, ARM_FEATURE_EL3)) {
        valid_mask &= ~HCR_HCD;
    } else if (cpu->psci_conduit != QEMU_PSCI_CONDUIT_SMC) {
        /* Architecturally HCR.TSC is RES0 if EL3 is not implemented.
         * However, if we're using the SMC PSCI conduit then QEMU is
         * effectively acting like EL3 firmware and so the guest at
         * EL2 should retain the ability to prevent EL1 from being
         * able to make SMC calls into the ersatz firmware, so in
         * that case HCR.TSC should be read/write.
         */
        valid_mask &= ~HCR_TSC;
    }

    /* Clear RES0 bits.  */
    value &= valid_mask;

    /* These bits change the MMU setup:
     * HCR_VM enables stage 2 translation
     * HCR_PTW forbids certain page-table setups
     * HCR_DC Disables stage1 and enables stage2 translation
     */
    if ((raw_read(env, ri) ^ value) & (HCR_VM | HCR_PTW | HCR_DC)) {
        tlb_flush(CPU(cpu));
    }
    raw_write(env, ri, value);
}

static const ARMCPRegInfo el2_cp_reginfo[] = {
    { .name = "HCR_EL2", .state = ARM_CP_STATE_AA64,
      .opc0 = 3, .opc1 = 4, .crn = 1, .crm = 1, .opc2 = 0,
      .access = PL2_RW, .fieldoffset = offsetof(CPUARMState, cp15.hcr_el2),
      .writefn = hcr_write },
    { .name = "ELR_EL2", .state = ARM_CP_STATE_AA64,
      .type = ARM_CP_ALIAS,
      .opc0 = 3, .opc1 = 4, .crn = 4, .crm = 0, .opc2 = 1,
      .access = PL2_RW,
      .fieldoffset = offsetof(CPUARMState, elr_el[2]) },
    { .name = "ESR_EL2", .state = ARM_CP_STATE_AA64,
      .opc0 = 3, .opc1 = 4, .crn = 5, .crm = 2, .opc2 = 0,
      .access = PL2_RW, .fieldoffset = offsetof(CPUARMState, cp15.esr_el[2]) },
    { .name = "FAR_EL2", .state = ARM_CP_STATE_AA64,
      .opc0 = 3, .opc1 = 4, .crn = 6, .crm = 0, .opc2 = 0,
      .access = PL2_RW, .fieldoffset = offsetof(CPUARMState, cp15.far_el[2]) },
    { .name = "SPSR_EL2", .state = ARM_CP_STATE_AA64,
      .type = ARM_CP_ALIAS,
      .opc0 = 3, .opc1 = 4, .crn = 4, .crm = 0, .opc2 = 0,
      .access = PL2_RW,
      .fieldoffset = offsetof(CPUARMState, banked_spsr[BANK_HYP]) },
    { .name = "VBAR_EL2", .state = ARM_CP_STATE_AA64,
      .opc0 = 3, .opc1 = 4, .crn = 12, .crm = 0, .opc2 = 0,
      .access = PL2_RW, .writefn = vbar_write,
      .fieldoffset = offsetof(CPUARMState, cp15.vbar_el[2]),
      .resetvalue = 0 },
    { .name = "SP_EL2", .state = ARM_CP_STATE_AA64,
      .opc0 = 3, .opc1 = 6, .crn = 4, .crm = 1, .opc2 = 0,
      .access = PL3_RW, .type = ARM_CP_ALIAS,
      .fieldoffset = offsetof(CPUARMState, sp_el[2]) },
    { .name = "CPTR_EL2", .state = ARM_CP_STATE_BOTH,
      .opc0 = 3, .opc1 = 4, .crn = 1, .crm = 1, .opc2 = 2,
      .access = PL2_RW, .accessfn = cptr_access, .resetvalue = 0,
      .fieldoffset = offsetof(CPUARMState, cp15.cptr_el[2]) },
    { .name = "MAIR_EL2", .state = ARM_CP_STATE_BOTH,
      .opc0 = 3, .opc1 = 4, .crn = 10, .crm = 2, .opc2 = 0,
      .access = PL2_RW, .fieldoffset = offsetof(CPUARMState, cp15.mair_el[2]),
      .resetvalue = 0 },
    { .name = "HMAIR1", .state = ARM_CP_STATE_AA32,
      .opc1 = 4, .crn = 10, .crm = 2, .opc2 = 1,
      .access = PL2_RW, .type = ARM_CP_ALIAS,
      .fieldoffset = offsetofhigh32(CPUARMState, cp15.mair_el[2]) },
    { .name = "AMAIR_EL2", .state = ARM_CP_STATE_BOTH,
      .opc0 = 3, .opc1 = 4, .crn = 10, .crm = 3, .opc2 = 0,
      .access = PL2_RW, .type = ARM_CP_CONST,
      .resetvalue = 0 },
    /* HAMAIR1 is mapped to AMAIR_EL2[63:32] */
    { .name = "HMAIR1", .state = ARM_CP_STATE_AA32,
      .opc1 = 4, .crn = 10, .crm = 3, .opc2 = 1,
      .access = PL2_RW, .type = ARM_CP_CONST,
      .resetvalue = 0 },
    { .name = "AFSR0_EL2", .state = ARM_CP_STATE_BOTH,
      .opc0 = 3, .opc1 = 4, .crn = 5, .crm = 1, .opc2 = 0,
      .access = PL2_RW, .type = ARM_CP_CONST,
      .resetvalue = 0 },
    { .name = "AFSR1_EL2", .state = ARM_CP_STATE_BOTH,
      .opc0 = 3, .opc1 = 4, .crn = 5, .crm = 1, .opc2 = 1,
      .access = PL2_RW, .type = ARM_CP_CONST,
      .resetvalue = 0 },
    { .name = "TCR_EL2", .state = ARM_CP_STATE_BOTH,
      .opc0 = 3, .opc1 = 4, .crn = 2, .crm = 0, .opc2 = 2,
      .access = PL2_RW,
      /* no .writefn needed as this can't cause an ASID change;
       * no .raw_writefn or .resetfn needed as we never use mask/base_mask
       */
      .fieldoffset = offsetof(CPUARMState, cp15.tcr_el[2]) },
    { .name = "VTCR", .state = ARM_CP_STATE_AA32,
      .cp = 15, .opc1 = 4, .crn = 2, .crm = 1, .opc2 = 2,
      .type = ARM_CP_ALIAS,
      .access = PL2_RW, .accessfn = access_el3_aa32ns,
      .fieldoffset = offsetof(CPUARMState, cp15.vtcr_el2) },
    { .name = "VTCR_EL2", .state = ARM_CP_STATE_AA64,
      .opc0 = 3, .opc1 = 4, .crn = 2, .crm = 1, .opc2 = 2,
      .access = PL2_RW,
      /* no .writefn needed as this can't cause an ASID change;
       * no .raw_writefn or .resetfn needed as we never use mask/base_mask
       */
      .fieldoffset = offsetof(CPUARMState, cp15.vtcr_el2) },
    { .name = "VTTBR", .state = ARM_CP_STATE_AA32,
      .cp = 15, .opc1 = 6, .crm = 2,
      .type = ARM_CP_64BIT | ARM_CP_ALIAS,
      .access = PL2_RW, .accessfn = access_el3_aa32ns,
      .fieldoffset = offsetof(CPUARMState, cp15.vttbr_el2),
      .writefn = vttbr_write },
    { .name = "VTTBR_EL2", .state = ARM_CP_STATE_AA64,
      .opc0 = 3, .opc1 = 4, .crn = 2, .crm = 1, .opc2 = 0,
      .access = PL2_RW, .writefn = vttbr_write,
      .fieldoffset = offsetof(CPUARMState, cp15.vttbr_el2) },
    { .name = "SCTLR_EL2", .state = ARM_CP_STATE_BOTH,
      .opc0 = 3, .opc1 = 4, .crn = 1, .crm = 0, .opc2 = 0,
      .access = PL2_RW, .raw_writefn = raw_write, .writefn = sctlr_write,
      .fieldoffset = offsetof(CPUARMState, cp15.sctlr_el[2]) },
    { .name = "TPIDR_EL2", .state = ARM_CP_STATE_BOTH,
      .opc0 = 3, .opc1 = 4, .crn = 13, .crm = 0, .opc2 = 2,
      .access = PL2_RW, .resetvalue = 0,
      .fieldoffset = offsetof(CPUARMState, cp15.tpidr_el[2]) },
    { .name = "TTBR0_EL2", .state = ARM_CP_STATE_AA64,
      .opc0 = 3, .opc1 = 4, .crn = 2, .crm = 0, .opc2 = 0,
      .access = PL2_RW, .resetvalue = 0,
      .fieldoffset = offsetof(CPUARMState, cp15.ttbr0_el[2]) },
    { .name = "HTTBR", .cp = 15, .opc1 = 4, .crm = 2,
      .access = PL2_RW, .type = ARM_CP_64BIT | ARM_CP_ALIAS,
      .fieldoffset = offsetof(CPUARMState, cp15.ttbr0_el[2]) },
    { .name = "TLBIALLNSNH",
      .cp = 15, .opc1 = 4, .crn = 8, .crm = 7, .opc2 = 4,
      .type = ARM_CP_NO_RAW, .access = PL2_W,
      .writefn = tlbiall_nsnh_write },
    { .name = "TLBIALLNSNHIS",
      .cp = 15, .opc1 = 4, .crn = 8, .crm = 3, .opc2 = 4,
      .type = ARM_CP_NO_RAW, .access = PL2_W,
      .writefn = tlbiall_nsnh_is_write },
    { .name = "TLBIALLH", .cp = 15, .opc1 = 4, .crn = 8, .crm = 7, .opc2 = 0,
      .type = ARM_CP_NO_RAW, .access = PL2_W,
      .writefn = tlbiall_hyp_write },
    { .name = "TLBIALLHIS", .cp = 15, .opc1 = 4, .crn = 8, .crm = 3, .opc2 = 0,
      .type = ARM_CP_NO_RAW, .access = PL2_W,
      .writefn = tlbiall_hyp_is_write },
    { .name = "TLBIMVAH", .cp = 15, .opc1 = 4, .crn = 8, .crm = 7, .opc2 = 1,
      .type = ARM_CP_NO_RAW, .access = PL2_W,
      .writefn = tlbimva_hyp_write },
    { .name = "TLBIMVAHIS", .cp = 15, .opc1 = 4, .crn = 8, .crm = 3, .opc2 = 1,
      .type = ARM_CP_NO_RAW, .access = PL2_W,
      .writefn = tlbimva_hyp_is_write },
    { .name = "TLBI_ALLE2", .state = ARM_CP_STATE_AA64,
      .opc0 = 1, .opc1 = 4, .crn = 8, .crm = 7, .opc2 = 0,
      .type = ARM_CP_NO_RAW, .access = PL2_W,
      .writefn = tlbi_aa64_alle2_write },
    { .name = "TLBI_VAE2", .state = ARM_CP_STATE_AA64,
      .opc0 = 1, .opc1 = 4, .crn = 8, .crm = 7, .opc2 = 1,
      .type = ARM_CP_NO_RAW, .access = PL2_W,
      .writefn = tlbi_aa64_vae2_write },
    { .name = "TLBI_VALE2", .state = ARM_CP_STATE_AA64,
      .opc0 = 1, .opc1 = 4, .crn = 8, .crm = 7, .opc2 = 5,
      .access = PL2_W, .type = ARM_CP_NO_RAW,
      .writefn = tlbi_aa64_vae2_write },
    { .name = "TLBI_ALLE2IS", .state = ARM_CP_STATE_AA64,
      .opc0 = 1, .opc1 = 4, .crn = 8, .crm = 3, .opc2 = 0,
      .access = PL2_W, .type = ARM_CP_NO_RAW,
      .writefn = tlbi_aa64_alle2is_write },
    { .name = "TLBI_VAE2IS", .state = ARM_CP_STATE_AA64,
      .opc0 = 1, .opc1 = 4, .crn = 8, .crm = 3, .opc2 = 1,
      .type = ARM_CP_NO_RAW, .access = PL2_W,
      .writefn = tlbi_aa64_vae2is_write },
    { .name = "TLBI_VALE2IS", .state = ARM_CP_STATE_AA64,
      .opc0 = 1, .opc1 = 4, .crn = 8, .crm = 3, .opc2 = 5,
      .access = PL2_W, .type = ARM_CP_NO_RAW,
      .writefn = tlbi_aa64_vae2is_write },
#ifndef CONFIG_USER_ONLY
    /* Unlike the other EL2-related AT operations, these must
     * UNDEF from EL3 if EL2 is not implemented, which is why we
     * define them here rather than with the rest of the AT ops.
     */
    { .name = "AT_S1E2R", .state = ARM_CP_STATE_AA64,
      .opc0 = 1, .opc1 = 4, .crn = 7, .crm = 8, .opc2 = 0,
      .access = PL2_W, .accessfn = at_s1e2_access,
      .type = ARM_CP_NO_RAW, .writefn = ats_write64 },
    { .name = "AT_S1E2W", .state = ARM_CP_STATE_AA64,
      .opc0 = 1, .opc1 = 4, .crn = 7, .crm = 8, .opc2 = 1,
      .access = PL2_W, .accessfn = at_s1e2_access,
      .type = ARM_CP_NO_RAW, .writefn = ats_write64 },
    /* The AArch32 ATS1H* operations are CONSTRAINED UNPREDICTABLE
     * if EL2 is not implemented; we choose to UNDEF. Behaviour at EL3
     * with SCR.NS == 0 outside Monitor mode is UNPREDICTABLE; we choose
     * to behave as if SCR.NS was 1.
     */
    { .name = "ATS1HR", .cp = 15, .opc1 = 4, .crn = 7, .crm = 8, .opc2 = 0,
      .access = PL2_W,
      .writefn = ats1h_write, .type = ARM_CP_NO_RAW },
    { .name = "ATS1HW", .cp = 15, .opc1 = 4, .crn = 7, .crm = 8, .opc2 = 1,
      .access = PL2_W,
      .writefn = ats1h_write, .type = ARM_CP_NO_RAW },
    { .name = "CNTHCTL_EL2", .state = ARM_CP_STATE_BOTH,
      .opc0 = 3, .opc1 = 4, .crn = 14, .crm = 1, .opc2 = 0,
      /* ARMv7 requires bit 0 and 1 to reset to 1. ARMv8 defines the
       * reset values as IMPDEF. We choose to reset to 3 to comply with
       * both ARMv7 and ARMv8.
       */
      .access = PL2_RW, .resetvalue = 3,
      .fieldoffset = offsetof(CPUARMState, cp15.cnthctl_el2) },
    { .name = "CNTVOFF_EL2", .state = ARM_CP_STATE_AA64,
      .opc0 = 3, .opc1 = 4, .crn = 14, .crm = 0, .opc2 = 3,
      .access = PL2_RW, .type = ARM_CP_IO, .resetvalue = 0,
      .writefn = gt_cntvoff_write,
      .fieldoffset = offsetof(CPUARMState, cp15.cntvoff_el2) },
    { .name = "CNTVOFF", .cp = 15, .opc1 = 4, .crm = 14,
      .access = PL2_RW, .type = ARM_CP_64BIT | ARM_CP_ALIAS | ARM_CP_IO,
      .writefn = gt_cntvoff_write,
      .fieldoffset = offsetof(CPUARMState, cp15.cntvoff_el2) },
    { .name = "CNTHP_CVAL_EL2", .state = ARM_CP_STATE_AA64,
      .opc0 = 3, .opc1 = 4, .crn = 14, .crm = 2, .opc2 = 2,
      .fieldoffset = offsetof(CPUARMState, cp15.c14_timer[GTIMER_HYP].cval),
      .type = ARM_CP_IO, .access = PL2_RW,
      .writefn = gt_hyp_cval_write, .raw_writefn = raw_write },
    { .name = "CNTHP_CVAL", .cp = 15, .opc1 = 6, .crm = 14,
      .fieldoffset = offsetof(CPUARMState, cp15.c14_timer[GTIMER_HYP].cval),
      .access = PL2_RW, .type = ARM_CP_64BIT | ARM_CP_IO,
      .writefn = gt_hyp_cval_write, .raw_writefn = raw_write },
    { .name = "CNTHP_TVAL_EL2", .state = ARM_CP_STATE_BOTH,
      .opc0 = 3, .opc1 = 4, .crn = 14, .crm = 2, .opc2 = 0,
      .type = ARM_CP_NO_RAW | ARM_CP_IO, .access = PL2_RW,
      .resetfn = gt_hyp_timer_reset,
      .readfn = gt_hyp_tval_read, .writefn = gt_hyp_tval_write },
    { .name = "CNTHP_CTL_EL2", .state = ARM_CP_STATE_BOTH,
      .type = ARM_CP_IO,
      .opc0 = 3, .opc1 = 4, .crn = 14, .crm = 2, .opc2 = 1,
      .access = PL2_RW,
      .fieldoffset = offsetof(CPUARMState, cp15.c14_timer[GTIMER_HYP].ctl),
      .resetvalue = 0,
      .writefn = gt_hyp_ctl_write, .raw_writefn = raw_write },
#endif
    /* The only field of MDCR_EL2 that has a defined architectural reset value
     * is MDCR_EL2.HPMN which should reset to the value of PMCR_EL0.N; but we
     * don't impelment any PMU event counters, so using zero as a reset
     * value for MDCR_EL2 is okay
     */
    { .name = "MDCR_EL2", .state = ARM_CP_STATE_BOTH,
      .opc0 = 3, .opc1 = 4, .crn = 1, .crm = 1, .opc2 = 1,
      .access = PL2_RW, .resetvalue = 0,
      .fieldoffset = offsetof(CPUARMState, cp15.mdcr_el2), },
    { .name = "HPFAR", .state = ARM_CP_STATE_AA32,
      .cp = 15, .opc1 = 4, .crn = 6, .crm = 0, .opc2 = 4,
      .access = PL2_RW, .accessfn = access_el3_aa32ns,
      .fieldoffset = offsetof(CPUARMState, cp15.hpfar_el2) },
    { .name = "HPFAR_EL2", .state = ARM_CP_STATE_AA64,
      .opc0 = 3, .opc1 = 4, .crn = 6, .crm = 0, .opc2 = 4,
      .access = PL2_RW,
      .fieldoffset = offsetof(CPUARMState, cp15.hpfar_el2) },
    { .name = "HSTR_EL2", .state = ARM_CP_STATE_BOTH,
      .cp = 15, .opc0 = 3, .opc1 = 4, .crn = 1, .crm = 1, .opc2 = 3,
      .access = PL2_RW,
      .fieldoffset = offsetof(CPUARMState, cp15.hstr_el2) },
    REGINFO_SENTINEL
};

static CPAccessResult nsacr_access(CPUARMState *env, const ARMCPRegInfo *ri,
                                   bool isread)
{
    /* The NSACR is RW at EL3, and RO for NS EL1 and NS EL2.
     * At Secure EL1 it traps to EL3.
     */
    if (arm_current_el(env) == 3) {
        return CP_ACCESS_OK;
    }
    if (arm_is_secure_below_el3(env)) {
        return CP_ACCESS_TRAP_EL3;
    }
    /* Accesses from EL1 NS and EL2 NS are UNDEF for write but allow reads. */
    if (isread) {
        return CP_ACCESS_OK;
    }
    return CP_ACCESS_TRAP_UNCATEGORIZED;
}

static const ARMCPRegInfo el3_cp_reginfo[] = {
    { .name = "SCR_EL3", .state = ARM_CP_STATE_AA64,
      .opc0 = 3, .opc1 = 6, .crn = 1, .crm = 1, .opc2 = 0,
      .access = PL3_RW, .fieldoffset = offsetof(CPUARMState, cp15.scr_el3),
      .resetvalue = 0, .writefn = scr_write },
    { .name = "SCR",  .type = ARM_CP_ALIAS,
      .cp = 15, .opc1 = 0, .crn = 1, .crm = 1, .opc2 = 0,
      .access = PL1_RW, .accessfn = access_trap_aa32s_el1,
      .fieldoffset = offsetoflow32(CPUARMState, cp15.scr_el3),
      .writefn = scr_write },
    { .name = "SDER32_EL3", .state = ARM_CP_STATE_AA64,
      .opc0 = 3, .opc1 = 6, .crn = 1, .crm = 1, .opc2 = 1,
      .access = PL3_RW, .resetvalue = 0,
      .fieldoffset = offsetof(CPUARMState, cp15.sder) },
    { .name = "SDER",
      .cp = 15, .opc1 = 0, .crn = 1, .crm = 1, .opc2 = 1,
      .access = PL3_RW, .resetvalue = 0,
      .fieldoffset = offsetoflow32(CPUARMState, cp15.sder) },
    { .name = "MVBAR", .cp = 15, .opc1 = 0, .crn = 12, .crm = 0, .opc2 = 1,
      .access = PL1_RW, .accessfn = access_trap_aa32s_el1,
      .writefn = vbar_write, .resetvalue = 0,
      .fieldoffset = offsetof(CPUARMState, cp15.mvbar) },
    { .name = "TTBR0_EL3", .state = ARM_CP_STATE_AA64,
      .opc0 = 3, .opc1 = 6, .crn = 2, .crm = 0, .opc2 = 0,
      .access = PL3_RW, .writefn = vmsa_ttbr_write, .resetvalue = 0,
      .fieldoffset = offsetof(CPUARMState, cp15.ttbr0_el[3]) },
    { .name = "TCR_EL3", .state = ARM_CP_STATE_AA64,
      .opc0 = 3, .opc1 = 6, .crn = 2, .crm = 0, .opc2 = 2,
      .access = PL3_RW,
      /* no .writefn needed as this can't cause an ASID change;
       * we must provide a .raw_writefn and .resetfn because we handle
       * reset and migration for the AArch32 TTBCR(S), which might be
       * using mask and base_mask.
       */
      .resetfn = vmsa_ttbcr_reset, .raw_writefn = vmsa_ttbcr_raw_write,
      .fieldoffset = offsetof(CPUARMState, cp15.tcr_el[3]) },
    { .name = "ELR_EL3", .state = ARM_CP_STATE_AA64,
      .type = ARM_CP_ALIAS,
      .opc0 = 3, .opc1 = 6, .crn = 4, .crm = 0, .opc2 = 1,
      .access = PL3_RW,
      .fieldoffset = offsetof(CPUARMState, elr_el[3]) },
    { .name = "ESR_EL3", .state = ARM_CP_STATE_AA64,
      .opc0 = 3, .opc1 = 6, .crn = 5, .crm = 2, .opc2 = 0,
      .access = PL3_RW, .fieldoffset = offsetof(CPUARMState, cp15.esr_el[3]) },
    { .name = "FAR_EL3", .state = ARM_CP_STATE_AA64,
      .opc0 = 3, .opc1 = 6, .crn = 6, .crm = 0, .opc2 = 0,
      .access = PL3_RW, .fieldoffset = offsetof(CPUARMState, cp15.far_el[3]) },
    { .name = "SPSR_EL3", .state = ARM_CP_STATE_AA64,
      .type = ARM_CP_ALIAS,
      .opc0 = 3, .opc1 = 6, .crn = 4, .crm = 0, .opc2 = 0,
      .access = PL3_RW,
      .fieldoffset = offsetof(CPUARMState, banked_spsr[BANK_MON]) },
    { .name = "VBAR_EL3", .state = ARM_CP_STATE_AA64,
      .opc0 = 3, .opc1 = 6, .crn = 12, .crm = 0, .opc2 = 0,
      .access = PL3_RW, .writefn = vbar_write,
      .fieldoffset = offsetof(CPUARMState, cp15.vbar_el[3]),
      .resetvalue = 0 },
    { .name = "CPTR_EL3", .state = ARM_CP_STATE_AA64,
      .opc0 = 3, .opc1 = 6, .crn = 1, .crm = 1, .opc2 = 2,
      .access = PL3_RW, .accessfn = cptr_access, .resetvalue = 0,
      .fieldoffset = offsetof(CPUARMState, cp15.cptr_el[3]) },
    { .name = "TPIDR_EL3", .state = ARM_CP_STATE_AA64,
      .opc0 = 3, .opc1 = 6, .crn = 13, .crm = 0, .opc2 = 2,
      .access = PL3_RW, .resetvalue = 0,
      .fieldoffset = offsetof(CPUARMState, cp15.tpidr_el[3]) },
    { .name = "AMAIR_EL3", .state = ARM_CP_STATE_AA64,
      .opc0 = 3, .opc1 = 6, .crn = 10, .crm = 3, .opc2 = 0,
      .access = PL3_RW, .type = ARM_CP_CONST,
      .resetvalue = 0 },
    { .name = "AFSR0_EL3", .state = ARM_CP_STATE_BOTH,
      .opc0 = 3, .opc1 = 6, .crn = 5, .crm = 1, .opc2 = 0,
      .access = PL3_RW, .type = ARM_CP_CONST,
      .resetvalue = 0 },
    { .name = "AFSR1_EL3", .state = ARM_CP_STATE_BOTH,
      .opc0 = 3, .opc1 = 6, .crn = 5, .crm = 1, .opc2 = 1,
      .access = PL3_RW, .type = ARM_CP_CONST,
      .resetvalue = 0 },
    { .name = "TLBI_ALLE3IS", .state = ARM_CP_STATE_AA64,
      .opc0 = 1, .opc1 = 6, .crn = 8, .crm = 3, .opc2 = 0,
      .access = PL3_W, .type = ARM_CP_NO_RAW,
      .writefn = tlbi_aa64_alle3is_write },
    { .name = "TLBI_VAE3IS", .state = ARM_CP_STATE_AA64,
      .opc0 = 1, .opc1 = 6, .crn = 8, .crm = 3, .opc2 = 1,
      .access = PL3_W, .type = ARM_CP_NO_RAW,
      .writefn = tlbi_aa64_vae3is_write },
    { .name = "TLBI_VALE3IS", .state = ARM_CP_STATE_AA64,
      .opc0 = 1, .opc1 = 6, .crn = 8, .crm = 3, .opc2 = 5,
      .access = PL3_W, .type = ARM_CP_NO_RAW,
      .writefn = tlbi_aa64_vae3is_write },
    { .name = "TLBI_ALLE3", .state = ARM_CP_STATE_AA64,
      .opc0 = 1, .opc1 = 6, .crn = 8, .crm = 7, .opc2 = 0,
      .access = PL3_W, .type = ARM_CP_NO_RAW,
      .writefn = tlbi_aa64_alle3_write },
    { .name = "TLBI_VAE3", .state = ARM_CP_STATE_AA64,
      .opc0 = 1, .opc1 = 6, .crn = 8, .crm = 7, .opc2 = 1,
      .access = PL3_W, .type = ARM_CP_NO_RAW,
      .writefn = tlbi_aa64_vae3_write },
    { .name = "TLBI_VALE3", .state = ARM_CP_STATE_AA64,
      .opc0 = 1, .opc1 = 6, .crn = 8, .crm = 7, .opc2 = 5,
      .access = PL3_W, .type = ARM_CP_NO_RAW,
      .writefn = tlbi_aa64_vae3_write },
    REGINFO_SENTINEL
};

static CPAccessResult ctr_el0_access(CPUARMState *env, const ARMCPRegInfo *ri,
                                     bool isread)
{
    /* Only accessible in EL0 if SCTLR.UCT is set (and only in AArch64,
     * but the AArch32 CTR has its own reginfo struct)
     */
    if (arm_current_el(env) == 0 && !(env->cp15.sctlr_el[1] & SCTLR_UCT)) {
        return CP_ACCESS_TRAP;
    }
    return CP_ACCESS_OK;
}

static void dcc_write(CPUARMState *env, const ARMCPRegInfo *ri,
                        uint64_t value)
{
    putchar(value);
}

static void oslar_write(CPUARMState *env, const ARMCPRegInfo *ri,
                        uint64_t value)
{
    /* Writes to OSLAR_EL1 may update the OS lock status, which can be
     * read via a bit in OSLSR_EL1.
     */
    int oslock;

    if (ri->state == ARM_CP_STATE_AA32) {
        oslock = (value == 0xC5ACCE55);
    } else {
        oslock = value & 1;
    }

    env->cp15.oslsr_el1 = deposit32(env->cp15.oslsr_el1, 1, 1, oslock);
}

static const ARMCPRegInfo debug_cp_reginfo[] = {
    /* DBGDRAR, DBGDSAR: always RAZ since we don't implement memory mapped
     * debug components. The AArch64 version of DBGDRAR is named MDRAR_EL1;
     * unlike DBGDRAR it is never accessible from EL0.
     * DBGDSAR is deprecated and must RAZ from v8 anyway, so it has no AArch64
     * accessor.
     */
    { .name = "DBGDRAR", .cp = 14, .crn = 1, .crm = 0, .opc1 = 0, .opc2 = 0,
      .access = PL0_R, .accessfn = access_tdra,
      .type = ARM_CP_CONST, .resetvalue = 0 },
    { .name = "MDRAR_EL1", .state = ARM_CP_STATE_AA64,
      .opc0 = 2, .opc1 = 0, .crn = 1, .crm = 0, .opc2 = 0,
      .access = PL1_R, .accessfn = access_tdra,
      .type = ARM_CP_CONST, .resetvalue = 0 },
    { .name = "DBGDSAR", .cp = 14, .crn = 2, .crm = 0, .opc1 = 0, .opc2 = 0,
      .access = PL0_R, .accessfn = access_tdra,
      .type = ARM_CP_CONST, .resetvalue = 0 },
    /* Monitor debug system control register; the 32-bit alias is DBGDSCRext. */
    { .name = "MDSCR_EL1", .state = ARM_CP_STATE_BOTH,
      .cp = 14, .opc0 = 2, .opc1 = 0, .crn = 0, .crm = 2, .opc2 = 2,
      .access = PL1_RW, .accessfn = access_tda,
      .fieldoffset = offsetof(CPUARMState, cp15.mdscr_el1),
      .resetvalue = 0 },
    /* MDCCSR_EL0, aka DBGDSCRint. This is a read-only mirror of MDSCR_EL1.
     * We don't implement the configurable EL0 access.
     */
    { .name = "MDCCSR_EL0", .state = ARM_CP_STATE_BOTH,
      .cp = 14, .opc0 = 2, .opc1 = 0, .crn = 0, .crm = 1, .opc2 = 0,
      .type = ARM_CP_ALIAS,
      .access = PL1_R, .accessfn = access_tda,
      .fieldoffset = offsetof(CPUARMState, cp15.mdscr_el1), },
    { .name = "OSLAR_EL1", .state = ARM_CP_STATE_BOTH,
      .cp = 14, .opc0 = 2, .opc1 = 0, .crn = 1, .crm = 0, .opc2 = 4,
      .access = PL1_W, .type = ARM_CP_NO_RAW,
      .accessfn = access_tdosa,
      .writefn = oslar_write },
    { .name = "OSLSR_EL1", .state = ARM_CP_STATE_BOTH,
      .cp = 14, .opc0 = 2, .opc1 = 0, .crn = 1, .crm = 1, .opc2 = 4,
      .access = PL1_R, .resetvalue = 10,
      .accessfn = access_tdosa,
      .fieldoffset = offsetof(CPUARMState, cp15.oslsr_el1) },
    /* Dummy OSDLR_EL1: 32-bit Linux will read this */
    { .name = "OSDLR_EL1", .state = ARM_CP_STATE_BOTH,
      .cp = 14, .opc0 = 2, .opc1 = 0, .crn = 1, .crm = 3, .opc2 = 4,
      .access = PL1_RW, .accessfn = access_tdosa,
      .type = ARM_CP_NOP },
    /* Dummy DBGVCR: Linux wants to clear this on startup, but we don't
     * implement vector catch debug events yet.
     */
    { .name = "DBGVCR",
      .cp = 14, .opc1 = 0, .crn = 0, .crm = 7, .opc2 = 0,
      .access = PL1_RW, .accessfn = access_tda,
      .type = ARM_CP_NOP },
    /* Dummy DBGVCR32_EL2 (which is only for a 64-bit hypervisor
     * to save and restore a 32-bit guest's DBGVCR)
     */
    { .name = "DBGVCR32_EL2", .state = ARM_CP_STATE_AA64,
      .opc0 = 2, .opc1 = 4, .crn = 0, .crm = 7, .opc2 = 0,
      .access = PL2_RW, .accessfn = access_tda,
      .type = ARM_CP_NOP },
    /* Dummy MDCCINT_EL1, since we don't implement the Debug Communications
     * Channel but Linux may try to access this register. The 32-bit
     * alias is DBGDCCINT.
     */
    { .name = "MDCCINT_EL1", .state = ARM_CP_STATE_BOTH,
      .cp = 14, .opc0 = 2, .opc1 = 0, .crn = 0, .crm = 2, .opc2 = 0,
      .access = PL1_RW, .accessfn = access_tda,
      .type = ARM_CP_NOP },
    { .name = "DBGDTRTX_EL0", .state = ARM_CP_STATE_AA64,
      .opc0 = 2, .opc1 = 3, .crn = 0, .crm = 5, .opc2 = 0,
      .access = PL0_W, .writefn = dcc_write, .type = ARM_CP_NO_RAW },
    { .name = "MDCCSR_EL0", .state = ARM_CP_STATE_AA64,
      .opc0 = 2, .opc1 = 3, .crn = 0, .crm = 1, .opc2 = 0,
      .access = PL0_R, .type = ARM_CP_CONST, .resetvalue = 0 },
    REGINFO_SENTINEL
};

static const ARMCPRegInfo debug_lpae_cp_reginfo[] = {
    /* 64 bit access versions of the (dummy) debug registers */
    { .name = "DBGDRAR", .cp = 14, .crm = 1, .opc1 = 0,
      .access = PL0_R, .type = ARM_CP_CONST|ARM_CP_64BIT, .resetvalue = 0 },
    { .name = "DBGDSAR", .cp = 14, .crm = 2, .opc1 = 0,
      .access = PL0_R, .type = ARM_CP_CONST|ARM_CP_64BIT, .resetvalue = 0 },
    REGINFO_SENTINEL
};

void hw_watchpoint_update(ARMCPU *cpu, int n)
{
    CPUARMState *env = &cpu->env;
    vaddr len = 0;
    vaddr wvr = env->cp15.dbgwvr[n];
    uint64_t wcr = env->cp15.dbgwcr[n];
    int mask;
    int flags = BP_CPU | BP_STOP_BEFORE_ACCESS;

    if (env->cpu_watchpoint[n]) {
        cpu_watchpoint_remove_by_ref(CPU(cpu), env->cpu_watchpoint[n]);
        env->cpu_watchpoint[n] = NULL;
    }

    if (!extract64(wcr, 0, 1)) {
        /* E bit clear : watchpoint disabled */
        return;
    }

    switch (extract64(wcr, 3, 2)) {
    case 0:
        /* LSC 00 is reserved and must behave as if the wp is disabled */
        return;
    case 1:
        flags |= BP_MEM_READ;
        break;
    case 2:
        flags |= BP_MEM_WRITE;
        break;
    case 3:
        flags |= BP_MEM_ACCESS;
        break;
    }

    /* Attempts to use both MASK and BAS fields simultaneously are
     * CONSTRAINED UNPREDICTABLE; we opt to ignore BAS in this case,
     * thus generating a watchpoint for every byte in the masked region.
     */
    mask = extract64(wcr, 24, 4);
    if (mask == 1 || mask == 2) {
        /* Reserved values of MASK; we must act as if the mask value was
         * some non-reserved value, or as if the watchpoint were disabled.
         * We choose the latter.
         */
        return;
    } else if (mask) {
        /* Watchpoint covers an aligned area up to 2GB in size */
        len = 1ULL << mask;
        /* If masked bits in WVR are not zero it's CONSTRAINED UNPREDICTABLE
         * whether the watchpoint fires when the unmasked bits match; we opt
         * to generate the exceptions.
         */
        wvr &= ~(len - 1);
    } else {
        /* Watchpoint covers bytes defined by the byte address select bits */
        int bas = extract64(wcr, 5, 8);
        int basstart;

        if (bas == 0) {
            /* This must act as if the watchpoint is disabled */
            return;
        }

        if (extract64(wvr, 2, 1)) {
            /* Deprecated case of an only 4-aligned address. BAS[7:4] are
             * ignored, and BAS[3:0] define which bytes to watch.
             */
            bas &= 0xf;
        }
        /* The BAS bits are supposed to be programmed to indicate a contiguous
         * range of bytes. Otherwise it is CONSTRAINED UNPREDICTABLE whether
         * we fire for each byte in the word/doubleword addressed by the WVR.
         * We choose to ignore any non-zero bits after the first range of 1s.
         */
        basstart = ctz32(bas);
        len = cto32(bas >> basstart);
        wvr += basstart;
    }

    cpu_watchpoint_insert(CPU(cpu), wvr, len, flags,
                          &env->cpu_watchpoint[n]);
}

void hw_watchpoint_update_all(ARMCPU *cpu)
{
    int i;
    CPUARMState *env = &cpu->env;

    /* Completely clear out existing QEMU watchpoints and our array, to
     * avoid possible stale entries following migration load.
     */
    cpu_watchpoint_remove_all(CPU(cpu), BP_CPU);
    memset(env->cpu_watchpoint, 0, sizeof(env->cpu_watchpoint));

    for (i = 0; i < ARRAY_SIZE(cpu->env.cpu_watchpoint); i++) {
        hw_watchpoint_update(cpu, i);
    }
}

static void dbgwvr_write(CPUARMState *env, const ARMCPRegInfo *ri,
                         uint64_t value)
{
    ARMCPU *cpu = arm_env_get_cpu(env);
    int i = ri->crm;

    /* Bits [63:49] are hardwired to the value of bit [48]; that is, the
     * register reads and behaves as if values written are sign extended.
     * Bits [1:0] are RES0.
     */
    value = sextract64(value, 0, 49) & ~3ULL;

    raw_write(env, ri, value);
    hw_watchpoint_update(cpu, i);
}

static void dbgwcr_write(CPUARMState *env, const ARMCPRegInfo *ri,
                         uint64_t value)
{
    ARMCPU *cpu = arm_env_get_cpu(env);
    int i = ri->crm;

    raw_write(env, ri, value);
    hw_watchpoint_update(cpu, i);
}

void hw_breakpoint_update(ARMCPU *cpu, int n)
{
    CPUARMState *env = &cpu->env;
    uint64_t bvr = env->cp15.dbgbvr[n];
    uint64_t bcr = env->cp15.dbgbcr[n];
    vaddr addr;
    int bt;
    int flags = BP_CPU;

    if (env->cpu_breakpoint[n]) {
        cpu_breakpoint_remove_by_ref(CPU(cpu), env->cpu_breakpoint[n]);
        env->cpu_breakpoint[n] = NULL;
    }

    if (!extract64(bcr, 0, 1)) {
        /* E bit clear : watchpoint disabled */
        return;
    }

    bt = extract64(bcr, 20, 4);

    switch (bt) {
    case 4: /* unlinked address mismatch (reserved if AArch64) */
    case 5: /* linked address mismatch (reserved if AArch64) */
        qemu_log_mask(LOG_UNIMP,
                      "arm: address mismatch breakpoint types not implemented");
        return;
    case 0: /* unlinked address match */
    case 1: /* linked address match */
    {
        /* Bits [63:49] are hardwired to the value of bit [48]; that is,
         * we behave as if the register was sign extended. Bits [1:0] are
         * RES0. The BAS field is used to allow setting breakpoints on 16
         * bit wide instructions; it is CONSTRAINED UNPREDICTABLE whether
         * a bp will fire if the addresses covered by the bp and the addresses
         * covered by the insn overlap but the insn doesn't start at the
         * start of the bp address range. We choose to require the insn and
         * the bp to have the same address. The constraints on writing to
         * BAS enforced in dbgbcr_write mean we have only four cases:
         *  0b0000  => no breakpoint
         *  0b0011  => breakpoint on addr
         *  0b1100  => breakpoint on addr + 2
         *  0b1111  => breakpoint on addr
         * See also figure D2-3 in the v8 ARM ARM (DDI0487A.c).
         */
        int bas = extract64(bcr, 5, 4);
        addr = sextract64(bvr, 0, 49) & ~3ULL;
        if (bas == 0) {
            return;
        }
        if (bas == 0xc) {
            addr += 2;
        }
        break;
    }
    case 2: /* unlinked context ID match */
    case 8: /* unlinked VMID match (reserved if no EL2) */
    case 10: /* unlinked context ID and VMID match (reserved if no EL2) */
        qemu_log_mask(LOG_UNIMP,
                      "arm: unlinked context breakpoint types not implemented");
        return;
    case 9: /* linked VMID match (reserved if no EL2) */
    case 11: /* linked context ID and VMID match (reserved if no EL2) */
    case 3: /* linked context ID match */
    default:
        /* We must generate no events for Linked context matches (unless
         * they are linked to by some other bp/wp, which is handled in
         * updates for the linking bp/wp). We choose to also generate no events
         * for reserved values.
         */
        return;
    }

    cpu_breakpoint_insert(CPU(cpu), addr, flags, &env->cpu_breakpoint[n]);
}

void hw_breakpoint_update_all(ARMCPU *cpu)
{
    int i;
    CPUARMState *env = &cpu->env;

    /* Completely clear out existing QEMU breakpoints and our array, to
     * avoid possible stale entries following migration load.
     */
    cpu_breakpoint_remove_all(CPU(cpu), BP_CPU);
    memset(env->cpu_breakpoint, 0, sizeof(env->cpu_breakpoint));

    for (i = 0; i < ARRAY_SIZE(cpu->env.cpu_breakpoint); i++) {
        hw_breakpoint_update(cpu, i);
    }
}

static void dbgbvr_write(CPUARMState *env, const ARMCPRegInfo *ri,
                         uint64_t value)
{
    ARMCPU *cpu = arm_env_get_cpu(env);
    int i = ri->crm;

    raw_write(env, ri, value);
    hw_breakpoint_update(cpu, i);
}

static void dbgbcr_write(CPUARMState *env, const ARMCPRegInfo *ri,
                         uint64_t value)
{
    ARMCPU *cpu = arm_env_get_cpu(env);
    int i = ri->crm;

    /* BAS[3] is a read-only copy of BAS[2], and BAS[1] a read-only
     * copy of BAS[0].
     */
    value = deposit64(value, 6, 1, extract64(value, 5, 1));
    value = deposit64(value, 8, 1, extract64(value, 7, 1));

    raw_write(env, ri, value);
    hw_breakpoint_update(cpu, i);
}

static void define_debug_regs(ARMCPU *cpu)
{
    /* Define v7 and v8 architectural debug registers.
     * These are just dummy implementations for now.
     */
    int i;
    int wrps, brps, ctx_cmps;
    ARMCPRegInfo dbgdidr = {
        .name = "DBGDIDR", .cp = 14, .crn = 0, .crm = 0, .opc1 = 0, .opc2 = 0,
        .access = PL0_R, .accessfn = access_tda,
        .type = ARM_CP_CONST, .resetvalue = cpu->dbgdidr,
    };

    /* Note that all these register fields hold "number of Xs minus 1". */
    brps = extract32(cpu->dbgdidr, 24, 4);
    wrps = extract32(cpu->dbgdidr, 28, 4);
    ctx_cmps = extract32(cpu->dbgdidr, 20, 4);

    assert(ctx_cmps <= brps);

    /* The DBGDIDR and ID_AA64DFR0_EL1 define various properties
     * of the debug registers such as number of breakpoints;
     * check that if they both exist then they agree.
     */
    if (arm_feature(&cpu->env, ARM_FEATURE_AARCH64)) {
        assert(extract32(cpu->id_aa64dfr0, 12, 4) == brps);
        assert(extract32(cpu->id_aa64dfr0, 20, 4) == wrps);
        assert(extract32(cpu->id_aa64dfr0, 28, 4) == ctx_cmps);
    }

    define_one_arm_cp_reg(cpu, &dbgdidr);
    define_arm_cp_regs(cpu, debug_cp_reginfo);

    if (arm_feature(&cpu->env, ARM_FEATURE_LPAE)) {
        define_arm_cp_regs(cpu, debug_lpae_cp_reginfo);
    }

    for (i = 0; i < brps + 1; i++) {
        ARMCPRegInfo dbgregs[] = {
            { .name = "DBGBVR", .state = ARM_CP_STATE_BOTH,
              .cp = 14, .opc0 = 2, .opc1 = 0, .crn = 0, .crm = i, .opc2 = 4,
              .access = PL1_RW, .accessfn = access_tda,
              .fieldoffset = offsetof(CPUARMState, cp15.dbgbvr[i]),
              .writefn = dbgbvr_write, .raw_writefn = raw_write
            },
            { .name = "DBGBCR", .state = ARM_CP_STATE_BOTH,
              .cp = 14, .opc0 = 2, .opc1 = 0, .crn = 0, .crm = i, .opc2 = 5,
              .access = PL1_RW, .accessfn = access_tda,
              .fieldoffset = offsetof(CPUARMState, cp15.dbgbcr[i]),
              .writefn = dbgbcr_write, .raw_writefn = raw_write
            },
            REGINFO_SENTINEL
        };
        define_arm_cp_regs(cpu, dbgregs);
    }

    for (i = 0; i < wrps + 1; i++) {
        ARMCPRegInfo dbgregs[] = {
            { .name = "DBGWVR", .state = ARM_CP_STATE_BOTH,
              .cp = 14, .opc0 = 2, .opc1 = 0, .crn = 0, .crm = i, .opc2 = 6,
              .access = PL1_RW, .accessfn = access_tda,
              .fieldoffset = offsetof(CPUARMState, cp15.dbgwvr[i]),
              .writefn = dbgwvr_write, .raw_writefn = raw_write
            },
            { .name = "DBGWCR", .state = ARM_CP_STATE_BOTH,
              .cp = 14, .opc0 = 2, .opc1 = 0, .crn = 0, .crm = i, .opc2 = 7,
              .access = PL1_RW, .accessfn = access_tda,
              .fieldoffset = offsetof(CPUARMState, cp15.dbgwcr[i]),
              .writefn = dbgwcr_write, .raw_writefn = raw_write
            },
            REGINFO_SENTINEL
        };
        define_arm_cp_regs(cpu, dbgregs);
    }
}

/* We don't know until after realize whether there's a GICv3
 * attached, and that is what registers the gicv3 sysregs.
 * So we have to fill in the GIC fields in ID_PFR/ID_PFR1_EL1/ID_AA64PFR0_EL1
 * at runtime.
 */
static uint64_t id_pfr1_read(CPUARMState *env, const ARMCPRegInfo *ri)
{
    ARMCPU *cpu = arm_env_get_cpu(env);
    uint64_t pfr1 = cpu->id_pfr1;

    if (env->gicv3state) {
        pfr1 |= 1 << 28;
    }
    return pfr1;
}

static uint64_t id_aa64pfr0_read(CPUARMState *env, const ARMCPRegInfo *ri)
{
    ARMCPU *cpu = arm_env_get_cpu(env);
    uint64_t pfr0 = cpu->id_aa64pfr0;

    if (env->gicv3state) {
        pfr0 |= 1 << 24;
    }
    return pfr0;
}

void register_cp_regs_for_features(ARMCPU *cpu)
{
    /* Register all the coprocessor registers based on feature bits */
    CPUARMState *env = &cpu->env;
    if (arm_feature(env, ARM_FEATURE_M)) {
        /* M profile has no coprocessor registers */
        return;
    }

    define_arm_cp_regs(cpu, cp_reginfo);
    if (!arm_feature(env, ARM_FEATURE_V8)) {
        /* Must go early as it is full of wildcards that may be
         * overridden by later definitions.
         */
        define_arm_cp_regs(cpu, not_v8_cp_reginfo);
    }

    if (arm_feature(env, ARM_FEATURE_V6)) {
        /* The ID registers all have impdef reset values */
        ARMCPRegInfo v6_idregs[] = {
            { .name = "ID_PFR0", .state = ARM_CP_STATE_BOTH,
              .opc0 = 3, .opc1 = 0, .crn = 0, .crm = 1, .opc2 = 0,
              .access = PL1_R, .type = ARM_CP_CONST,
              .resetvalue = cpu->id_pfr0 },
            /* ID_PFR1 is not a plain ARM_CP_CONST because we don't know
             * the value of the GIC field until after we define these regs.
             */
            { .name = "ID_PFR1", .state = ARM_CP_STATE_BOTH,
              .opc0 = 3, .opc1 = 0, .crn = 0, .crm = 1, .opc2 = 1,
              .access = PL1_R, .type = ARM_CP_NO_RAW,
              .readfn = id_pfr1_read,
              .writefn = arm_cp_write_ignore },
            { .name = "ID_DFR0", .state = ARM_CP_STATE_BOTH,
              .opc0 = 3, .opc1 = 0, .crn = 0, .crm = 1, .opc2 = 2,
              .access = PL1_R, .type = ARM_CP_CONST,
              .resetvalue = cpu->id_dfr0 },
            { .name = "ID_AFR0", .state = ARM_CP_STATE_BOTH,
              .opc0 = 3, .opc1 = 0, .crn = 0, .crm = 1, .opc2 = 3,
              .access = PL1_R, .type = ARM_CP_CONST,
              .resetvalue = cpu->id_afr0 },
            { .name = "ID_MMFR0", .state = ARM_CP_STATE_BOTH,
              .opc0 = 3, .opc1 = 0, .crn = 0, .crm = 1, .opc2 = 4,
              .access = PL1_R, .type = ARM_CP_CONST,
              .resetvalue = cpu->id_mmfr0 },
            { .name = "ID_MMFR1", .state = ARM_CP_STATE_BOTH,
              .opc0 = 3, .opc1 = 0, .crn = 0, .crm = 1, .opc2 = 5,
              .access = PL1_R, .type = ARM_CP_CONST,
              .resetvalue = cpu->id_mmfr1 },
            { .name = "ID_MMFR2", .state = ARM_CP_STATE_BOTH,
              .opc0 = 3, .opc1 = 0, .crn = 0, .crm = 1, .opc2 = 6,
              .access = PL1_R, .type = ARM_CP_CONST,
              .resetvalue = cpu->id_mmfr2 },
            { .name = "ID_MMFR3", .state = ARM_CP_STATE_BOTH,
              .opc0 = 3, .opc1 = 0, .crn = 0, .crm = 1, .opc2 = 7,
              .access = PL1_R, .type = ARM_CP_CONST,
              .resetvalue = cpu->id_mmfr3 },
            { .name = "ID_ISAR0", .state = ARM_CP_STATE_BOTH,
              .opc0 = 3, .opc1 = 0, .crn = 0, .crm = 2, .opc2 = 0,
              .access = PL1_R, .type = ARM_CP_CONST,
              .resetvalue = cpu->id_isar0 },
            { .name = "ID_ISAR1", .state = ARM_CP_STATE_BOTH,
              .opc0 = 3, .opc1 = 0, .crn = 0, .crm = 2, .opc2 = 1,
              .access = PL1_R, .type = ARM_CP_CONST,
              .resetvalue = cpu->id_isar1 },
            { .name = "ID_ISAR2", .state = ARM_CP_STATE_BOTH,
              .opc0 = 3, .opc1 = 0, .crn = 0, .crm = 2, .opc2 = 2,
              .access = PL1_R, .type = ARM_CP_CONST,
              .resetvalue = cpu->id_isar2 },
            { .name = "ID_ISAR3", .state = ARM_CP_STATE_BOTH,
              .opc0 = 3, .opc1 = 0, .crn = 0, .crm = 2, .opc2 = 3,
              .access = PL1_R, .type = ARM_CP_CONST,
              .resetvalue = cpu->id_isar3 },
            { .name = "ID_ISAR4", .state = ARM_CP_STATE_BOTH,
              .opc0 = 3, .opc1 = 0, .crn = 0, .crm = 2, .opc2 = 4,
              .access = PL1_R, .type = ARM_CP_CONST,
              .resetvalue = cpu->id_isar4 },
            { .name = "ID_ISAR5", .state = ARM_CP_STATE_BOTH,
              .opc0 = 3, .opc1 = 0, .crn = 0, .crm = 2, .opc2 = 5,
              .access = PL1_R, .type = ARM_CP_CONST,
              .resetvalue = cpu->id_isar5 },
            { .name = "ID_MMFR4", .state = ARM_CP_STATE_BOTH,
              .opc0 = 3, .opc1 = 0, .crn = 0, .crm = 2, .opc2 = 6,
              .access = PL1_R, .type = ARM_CP_CONST,
              .resetvalue = cpu->id_mmfr4 },
            /* 7 is as yet unallocated and must RAZ */
            { .name = "ID_ISAR7_RESERVED", .state = ARM_CP_STATE_BOTH,
              .opc0 = 3, .opc1 = 0, .crn = 0, .crm = 2, .opc2 = 7,
              .access = PL1_R, .type = ARM_CP_CONST,
              .resetvalue = 0 },
            REGINFO_SENTINEL
        };
        define_arm_cp_regs(cpu, v6_idregs);
        define_arm_cp_regs(cpu, v6_cp_reginfo);
    } else {
        define_arm_cp_regs(cpu, not_v6_cp_reginfo);
    }
    if (arm_feature(env, ARM_FEATURE_V6K)) {
        define_arm_cp_regs(cpu, v6k_cp_reginfo);
    }
    if (arm_feature(env, ARM_FEATURE_V7MP) &&
        !arm_feature(env, ARM_FEATURE_PMSA)) {
        define_arm_cp_regs(cpu, v7mp_cp_reginfo);
    }
    if (arm_feature(env, ARM_FEATURE_V7)) {
        /* v7 performance monitor control register: same implementor
         * field as main ID register, and we implement only the cycle
         * count register.
         */
#ifndef CONFIG_USER_ONLY
        ARMCPRegInfo pmcr = {
            .name = "PMCR", .cp = 15, .crn = 9, .crm = 12, .opc1 = 0, .opc2 = 0,
            .access = PL0_RW,
            .type = ARM_CP_IO | ARM_CP_ALIAS,
            .fieldoffset = offsetoflow32(CPUARMState, cp15.c9_pmcr),
            .accessfn = pmreg_access, .writefn = pmcr_write,
            .raw_writefn = raw_write,
        };
        ARMCPRegInfo pmcr64 = {
            .name = "PMCR_EL0", .state = ARM_CP_STATE_AA64,
            .opc0 = 3, .opc1 = 3, .crn = 9, .crm = 12, .opc2 = 0,
            .access = PL0_RW, .accessfn = pmreg_access,
            .type = ARM_CP_IO,
            .fieldoffset = offsetof(CPUARMState, cp15.c9_pmcr),
            .resetvalue = cpu->midr & 0xff000000,
            .writefn = pmcr_write, .raw_writefn = raw_write,
        };
        define_one_arm_cp_reg(cpu, &pmcr);
        define_one_arm_cp_reg(cpu, &pmcr64);
#endif
        ARMCPRegInfo clidr = {
            .name = "CLIDR", .state = ARM_CP_STATE_BOTH,
            .opc0 = 3, .crn = 0, .crm = 0, .opc1 = 1, .opc2 = 1,
            .access = PL1_R, .type = ARM_CP_CONST, .resetvalue = cpu->clidr
        };
        define_one_arm_cp_reg(cpu, &clidr);
        define_arm_cp_regs(cpu, v7_cp_reginfo);
        define_debug_regs(cpu);
    } else {
        define_arm_cp_regs(cpu, not_v7_cp_reginfo);
    }
    if (arm_feature(env, ARM_FEATURE_V8)) {
        /* AArch64 ID registers, which all have impdef reset values.
         * Note that within the ID register ranges the unused slots
         * must all RAZ, not UNDEF; future architecture versions may
         * define new registers here.
         */
        ARMCPRegInfo v8_idregs[] = {
            /* ID_AA64PFR0_EL1 is not a plain ARM_CP_CONST because we don't
             * know the right value for the GIC field until after we
             * define these regs.
             */
            { .name = "ID_AA64PFR0_EL1", .state = ARM_CP_STATE_AA64,
              .opc0 = 3, .opc1 = 0, .crn = 0, .crm = 4, .opc2 = 0,
              .access = PL1_R, .type = ARM_CP_NO_RAW,
              .readfn = id_aa64pfr0_read,
              .writefn = arm_cp_write_ignore },
            { .name = "ID_AA64PFR1_EL1", .state = ARM_CP_STATE_AA64,
              .opc0 = 3, .opc1 = 0, .crn = 0, .crm = 4, .opc2 = 1,
              .access = PL1_R, .type = ARM_CP_CONST,
              .resetvalue = cpu->id_aa64pfr1},
            { .name = "ID_AA64PFR2_EL1_RESERVED", .state = ARM_CP_STATE_AA64,
              .opc0 = 3, .opc1 = 0, .crn = 0, .crm = 4, .opc2 = 2,
              .access = PL1_R, .type = ARM_CP_CONST,
              .resetvalue = 0 },
            { .name = "ID_AA64PFR3_EL1_RESERVED", .state = ARM_CP_STATE_AA64,
              .opc0 = 3, .opc1 = 0, .crn = 0, .crm = 4, .opc2 = 3,
              .access = PL1_R, .type = ARM_CP_CONST,
              .resetvalue = 0 },
            { .name = "ID_AA64PFR4_EL1_RESERVED", .state = ARM_CP_STATE_AA64,
              .opc0 = 3, .opc1 = 0, .crn = 0, .crm = 4, .opc2 = 4,
              .access = PL1_R, .type = ARM_CP_CONST,
              .resetvalue = 0 },
            { .name = "ID_AA64PFR5_EL1_RESERVED", .state = ARM_CP_STATE_AA64,
              .opc0 = 3, .opc1 = 0, .crn = 0, .crm = 4, .opc2 = 5,
              .access = PL1_R, .type = ARM_CP_CONST,
              .resetvalue = 0 },
            { .name = "ID_AA64PFR6_EL1_RESERVED", .state = ARM_CP_STATE_AA64,
              .opc0 = 3, .opc1 = 0, .crn = 0, .crm = 4, .opc2 = 6,
              .access = PL1_R, .type = ARM_CP_CONST,
              .resetvalue = 0 },
            { .name = "ID_AA64PFR7_EL1_RESERVED", .state = ARM_CP_STATE_AA64,
              .opc0 = 3, .opc1 = 0, .crn = 0, .crm = 4, .opc2 = 7,
              .access = PL1_R, .type = ARM_CP_CONST,
              .resetvalue = 0 },
            { .name = "ID_AA64DFR0_EL1", .state = ARM_CP_STATE_AA64,
              .opc0 = 3, .opc1 = 0, .crn = 0, .crm = 5, .opc2 = 0,
              .access = PL1_R, .type = ARM_CP_CONST,
              .resetvalue = cpu->id_aa64dfr0 },
            { .name = "ID_AA64DFR1_EL1", .state = ARM_CP_STATE_AA64,
              .opc0 = 3, .opc1 = 0, .crn = 0, .crm = 5, .opc2 = 1,
              .access = PL1_R, .type = ARM_CP_CONST,
              .resetvalue = cpu->id_aa64dfr1 },
            { .name = "ID_AA64DFR2_EL1_RESERVED", .state = ARM_CP_STATE_AA64,
              .opc0 = 3, .opc1 = 0, .crn = 0, .crm = 5, .opc2 = 2,
              .access = PL1_R, .type = ARM_CP_CONST,
              .resetvalue = 0 },
            { .name = "ID_AA64DFR3_EL1_RESERVED", .state = ARM_CP_STATE_AA64,
              .opc0 = 3, .opc1 = 0, .crn = 0, .crm = 5, .opc2 = 3,
              .access = PL1_R, .type = ARM_CP_CONST,
              .resetvalue = 0 },
            { .name = "ID_AA64AFR0_EL1", .state = ARM_CP_STATE_AA64,
              .opc0 = 3, .opc1 = 0, .crn = 0, .crm = 5, .opc2 = 4,
              .access = PL1_R, .type = ARM_CP_CONST,
              .resetvalue = cpu->id_aa64afr0 },
            { .name = "ID_AA64AFR1_EL1", .state = ARM_CP_STATE_AA64,
              .opc0 = 3, .opc1 = 0, .crn = 0, .crm = 5, .opc2 = 5,
              .access = PL1_R, .type = ARM_CP_CONST,
              .resetvalue = cpu->id_aa64afr1 },
            { .name = "ID_AA64AFR2_EL1_RESERVED", .state = ARM_CP_STATE_AA64,
              .opc0 = 3, .opc1 = 0, .crn = 0, .crm = 5, .opc2 = 6,
              .access = PL1_R, .type = ARM_CP_CONST,
              .resetvalue = 0 },
            { .name = "ID_AA64AFR3_EL1_RESERVED", .state = ARM_CP_STATE_AA64,
              .opc0 = 3, .opc1 = 0, .crn = 0, .crm = 5, .opc2 = 7,
              .access = PL1_R, .type = ARM_CP_CONST,
              .resetvalue = 0 },
            { .name = "ID_AA64ISAR0_EL1", .state = ARM_CP_STATE_AA64,
              .opc0 = 3, .opc1 = 0, .crn = 0, .crm = 6, .opc2 = 0,
              .access = PL1_R, .type = ARM_CP_CONST,
              .resetvalue = cpu->id_aa64isar0 },
            { .name = "ID_AA64ISAR1_EL1", .state = ARM_CP_STATE_AA64,
              .opc0 = 3, .opc1 = 0, .crn = 0, .crm = 6, .opc2 = 1,
              .access = PL1_R, .type = ARM_CP_CONST,
              .resetvalue = cpu->id_aa64isar1 },
            { .name = "ID_AA64ISAR2_EL1_RESERVED", .state = ARM_CP_STATE_AA64,
              .opc0 = 3, .opc1 = 0, .crn = 0, .crm = 6, .opc2 = 2,
              .access = PL1_R, .type = ARM_CP_CONST,
              .resetvalue = 0 },
            { .name = "ID_AA64ISAR3_EL1_RESERVED", .state = ARM_CP_STATE_AA64,
              .opc0 = 3, .opc1 = 0, .crn = 0, .crm = 6, .opc2 = 3,
              .access = PL1_R, .type = ARM_CP_CONST,
              .resetvalue = 0 },
            { .name = "ID_AA64ISAR4_EL1_RESERVED", .state = ARM_CP_STATE_AA64,
              .opc0 = 3, .opc1 = 0, .crn = 0, .crm = 6, .opc2 = 4,
              .access = PL1_R, .type = ARM_CP_CONST,
              .resetvalue = 0 },
            { .name = "ID_AA64ISAR5_EL1_RESERVED", .state = ARM_CP_STATE_AA64,
              .opc0 = 3, .opc1 = 0, .crn = 0, .crm = 6, .opc2 = 5,
              .access = PL1_R, .type = ARM_CP_CONST,
              .resetvalue = 0 },
            { .name = "ID_AA64ISAR6_EL1_RESERVED", .state = ARM_CP_STATE_AA64,
              .opc0 = 3, .opc1 = 0, .crn = 0, .crm = 6, .opc2 = 6,
              .access = PL1_R, .type = ARM_CP_CONST,
              .resetvalue = 0 },
            { .name = "ID_AA64ISAR7_EL1_RESERVED", .state = ARM_CP_STATE_AA64,
              .opc0 = 3, .opc1 = 0, .crn = 0, .crm = 6, .opc2 = 7,
              .access = PL1_R, .type = ARM_CP_CONST,
              .resetvalue = 0 },
            { .name = "ID_AA64MMFR0_EL1", .state = ARM_CP_STATE_AA64,
              .opc0 = 3, .opc1 = 0, .crn = 0, .crm = 7, .opc2 = 0,
              .access = PL1_R, .type = ARM_CP_CONST,
              .resetvalue = cpu->id_aa64mmfr0 },
            { .name = "ID_AA64MMFR1_EL1", .state = ARM_CP_STATE_AA64,
              .opc0 = 3, .opc1 = 0, .crn = 0, .crm = 7, .opc2 = 1,
              .access = PL1_R, .type = ARM_CP_CONST,
              .resetvalue = cpu->id_aa64mmfr1 },
            { .name = "ID_AA64MMFR2_EL1_RESERVED", .state = ARM_CP_STATE_AA64,
              .opc0 = 3, .opc1 = 0, .crn = 0, .crm = 7, .opc2 = 2,
              .access = PL1_R, .type = ARM_CP_CONST,
              .resetvalue = 0 },
            { .name = "ID_AA64MMFR3_EL1_RESERVED", .state = ARM_CP_STATE_AA64,
              .opc0 = 3, .opc1 = 0, .crn = 0, .crm = 7, .opc2 = 3,
              .access = PL1_R, .type = ARM_CP_CONST,
              .resetvalue = 0 },
            { .name = "ID_AA64MMFR4_EL1_RESERVED", .state = ARM_CP_STATE_AA64,
              .opc0 = 3, .opc1 = 0, .crn = 0, .crm = 7, .opc2 = 4,
              .access = PL1_R, .type = ARM_CP_CONST,
              .resetvalue = 0 },
            { .name = "ID_AA64MMFR5_EL1_RESERVED", .state = ARM_CP_STATE_AA64,
              .opc0 = 3, .opc1 = 0, .crn = 0, .crm = 7, .opc2 = 5,
              .access = PL1_R, .type = ARM_CP_CONST,
              .resetvalue = 0 },
            { .name = "ID_AA64MMFR6_EL1_RESERVED", .state = ARM_CP_STATE_AA64,
              .opc0 = 3, .opc1 = 0, .crn = 0, .crm = 7, .opc2 = 6,
              .access = PL1_R, .type = ARM_CP_CONST,
              .resetvalue = 0 },
            { .name = "ID_AA64MMFR7_EL1_RESERVED", .state = ARM_CP_STATE_AA64,
              .opc0 = 3, .opc1 = 0, .crn = 0, .crm = 7, .opc2 = 7,
              .access = PL1_R, .type = ARM_CP_CONST,
              .resetvalue = 0 },
            { .name = "MVFR0_EL1", .state = ARM_CP_STATE_AA64,
              .opc0 = 3, .opc1 = 0, .crn = 0, .crm = 3, .opc2 = 0,
              .access = PL1_R, .type = ARM_CP_CONST,
              .resetvalue = cpu->mvfr0 },
            { .name = "MVFR1_EL1", .state = ARM_CP_STATE_AA64,
              .opc0 = 3, .opc1 = 0, .crn = 0, .crm = 3, .opc2 = 1,
              .access = PL1_R, .type = ARM_CP_CONST,
              .resetvalue = cpu->mvfr1 },
            { .name = "MVFR2_EL1", .state = ARM_CP_STATE_AA64,
              .opc0 = 3, .opc1 = 0, .crn = 0, .crm = 3, .opc2 = 2,
              .access = PL1_R, .type = ARM_CP_CONST,
              .resetvalue = cpu->mvfr2 },
            { .name = "MVFR3_EL1_RESERVED", .state = ARM_CP_STATE_AA64,
              .opc0 = 3, .opc1 = 0, .crn = 0, .crm = 3, .opc2 = 3,
              .access = PL1_R, .type = ARM_CP_CONST,
              .resetvalue = 0 },
            { .name = "MVFR4_EL1_RESERVED", .state = ARM_CP_STATE_AA64,
              .opc0 = 3, .opc1 = 0, .crn = 0, .crm = 3, .opc2 = 4,
              .access = PL1_R, .type = ARM_CP_CONST,
              .resetvalue = 0 },
            { .name = "MVFR5_EL1_RESERVED", .state = ARM_CP_STATE_AA64,
              .opc0 = 3, .opc1 = 0, .crn = 0, .crm = 3, .opc2 = 5,
              .access = PL1_R, .type = ARM_CP_CONST,
              .resetvalue = 0 },
            { .name = "MVFR6_EL1_RESERVED", .state = ARM_CP_STATE_AA64,
              .opc0 = 3, .opc1 = 0, .crn = 0, .crm = 3, .opc2 = 6,
              .access = PL1_R, .type = ARM_CP_CONST,
              .resetvalue = 0 },
            { .name = "MVFR7_EL1_RESERVED", .state = ARM_CP_STATE_AA64,
              .opc0 = 3, .opc1 = 0, .crn = 0, .crm = 3, .opc2 = 7,
              .access = PL1_R, .type = ARM_CP_CONST,
              .resetvalue = 0 },
            { .name = "PMCEID0", .state = ARM_CP_STATE_AA32,
              .cp = 15, .opc1 = 0, .crn = 9, .crm = 12, .opc2 = 6,
              .access = PL0_R, .accessfn = pmreg_access, .type = ARM_CP_CONST,
              .resetvalue = cpu->pmceid0 },
            { .name = "PMCEID0_EL0", .state = ARM_CP_STATE_AA64,
              .opc0 = 3, .opc1 = 3, .crn = 9, .crm = 12, .opc2 = 6,
              .access = PL0_R, .accessfn = pmreg_access, .type = ARM_CP_CONST,
              .resetvalue = cpu->pmceid0 },
            { .name = "PMCEID1", .state = ARM_CP_STATE_AA32,
              .cp = 15, .opc1 = 0, .crn = 9, .crm = 12, .opc2 = 7,
              .access = PL0_R, .accessfn = pmreg_access, .type = ARM_CP_CONST,
              .resetvalue = cpu->pmceid1 },
            { .name = "PMCEID1_EL0", .state = ARM_CP_STATE_AA64,
              .opc0 = 3, .opc1 = 3, .crn = 9, .crm = 12, .opc2 = 7,
              .access = PL0_R, .accessfn = pmreg_access, .type = ARM_CP_CONST,
              .resetvalue = cpu->pmceid1 },
            REGINFO_SENTINEL
        };
        /* RVBAR_EL1 is only implemented if EL1 is the highest EL */
        if (!arm_feature(env, ARM_FEATURE_EL3) &&
            !arm_feature(env, ARM_FEATURE_EL2)) {
            ARMCPRegInfo rvbar = {
                .name = "RVBAR_EL1", .state = ARM_CP_STATE_AA64,
                .opc0 = 3, .opc1 = 0, .crn = 12, .crm = 0, .opc2 = 1,
                .type = ARM_CP_CONST, .access = PL1_R, .resetvalue = cpu->rvbar
            };
            define_one_arm_cp_reg(cpu, &rvbar);
        }
        define_arm_cp_regs(cpu, v8_idregs);
        define_arm_cp_regs(cpu, v8_cp_reginfo);
    }
    if (arm_feature(env, ARM_FEATURE_EL2)) {
        uint64_t vmpidr_def = mpidr_read_val(env);
        ARMCPRegInfo vpidr_regs[] = {
            { .name = "VPIDR", .state = ARM_CP_STATE_AA32,
              .cp = 15, .opc1 = 4, .crn = 0, .crm = 0, .opc2 = 0,
              .access = PL2_RW, .accessfn = access_el3_aa32ns,
              .resetvalue = cpu->midr,
              .fieldoffset = offsetof(CPUARMState, cp15.vpidr_el2) },
            { .name = "VPIDR_EL2", .state = ARM_CP_STATE_AA64,
              .opc0 = 3, .opc1 = 4, .crn = 0, .crm = 0, .opc2 = 0,
              .access = PL2_RW, .resetvalue = cpu->midr,
              .fieldoffset = offsetof(CPUARMState, cp15.vpidr_el2) },
            { .name = "VMPIDR", .state = ARM_CP_STATE_AA32,
              .cp = 15, .opc1 = 4, .crn = 0, .crm = 0, .opc2 = 5,
              .access = PL2_RW, .accessfn = access_el3_aa32ns,
              .resetvalue = vmpidr_def,
              .fieldoffset = offsetof(CPUARMState, cp15.vmpidr_el2) },
            { .name = "VMPIDR_EL2", .state = ARM_CP_STATE_AA64,
              .opc0 = 3, .opc1 = 4, .crn = 0, .crm = 0, .opc2 = 5,
              .access = PL2_RW,
              .resetvalue = vmpidr_def,
              .fieldoffset = offsetof(CPUARMState, cp15.vmpidr_el2) },
            REGINFO_SENTINEL
        };
        define_arm_cp_regs(cpu, vpidr_regs);
        define_arm_cp_regs(cpu, el2_cp_reginfo);
        /* RVBAR_EL2 is only implemented if EL2 is the highest EL */
        if (!arm_feature(env, ARM_FEATURE_EL3)) {
            ARMCPRegInfo rvbar = {
                .name = "RVBAR_EL2", .state = ARM_CP_STATE_AA64,
                .opc0 = 3, .opc1 = 4, .crn = 12, .crm = 0, .opc2 = 1,
                .type = ARM_CP_CONST, .access = PL2_R, .resetvalue = cpu->rvbar
            };
            define_one_arm_cp_reg(cpu, &rvbar);
        }
    } else {
        /* If EL2 is missing but higher ELs are enabled, we need to
         * register the no_el2 reginfos.
         */
        if (arm_feature(env, ARM_FEATURE_EL3)) {
            /* When EL3 exists but not EL2, VPIDR and VMPIDR take the value
             * of MIDR_EL1 and MPIDR_EL1.
             */
            ARMCPRegInfo vpidr_regs[] = {
                { .name = "VPIDR_EL2", .state = ARM_CP_STATE_BOTH,
                  .opc0 = 3, .opc1 = 4, .crn = 0, .crm = 0, .opc2 = 0,
                  .access = PL2_RW, .accessfn = access_el3_aa32ns_aa64any,
                  .type = ARM_CP_CONST, .resetvalue = cpu->midr,
                  .fieldoffset = offsetof(CPUARMState, cp15.vpidr_el2) },
                { .name = "VMPIDR_EL2", .state = ARM_CP_STATE_BOTH,
                  .opc0 = 3, .opc1 = 4, .crn = 0, .crm = 0, .opc2 = 5,
                  .access = PL2_RW, .accessfn = access_el3_aa32ns_aa64any,
                  .type = ARM_CP_NO_RAW,
                  .writefn = arm_cp_write_ignore, .readfn = mpidr_read },
                REGINFO_SENTINEL
            };
            define_arm_cp_regs(cpu, vpidr_regs);
            define_arm_cp_regs(cpu, el3_no_el2_cp_reginfo);
        }
    }
    if (arm_feature(env, ARM_FEATURE_EL3)) {
        define_arm_cp_regs(cpu, el3_cp_reginfo);
        ARMCPRegInfo el3_regs[] = {
            { .name = "RVBAR_EL3", .state = ARM_CP_STATE_AA64,
              .opc0 = 3, .opc1 = 6, .crn = 12, .crm = 0, .opc2 = 1,
              .type = ARM_CP_CONST, .access = PL3_R, .resetvalue = cpu->rvbar },
            { .name = "SCTLR_EL3", .state = ARM_CP_STATE_AA64,
              .opc0 = 3, .opc1 = 6, .crn = 1, .crm = 0, .opc2 = 0,
              .access = PL3_RW,
              .raw_writefn = raw_write, .writefn = sctlr_write,
              .fieldoffset = offsetof(CPUARMState, cp15.sctlr_el[3]),
              .resetvalue = cpu->reset_sctlr },
            REGINFO_SENTINEL
        };

        define_arm_cp_regs(cpu, el3_regs);
    }
    /* The behaviour of NSACR is sufficiently various that we don't
     * try to describe it in a single reginfo:
     *  if EL3 is 64 bit, then trap to EL3 from S EL1,
     *     reads as constant 0xc00 from NS EL1 and NS EL2
     *  if EL3 is 32 bit, then RW at EL3, RO at NS EL1 and NS EL2
     *  if v7 without EL3, register doesn't exist
     *  if v8 without EL3, reads as constant 0xc00 from NS EL1 and NS EL2
     */
    if (arm_feature(env, ARM_FEATURE_EL3)) {
        if (arm_feature(env, ARM_FEATURE_AARCH64)) {
            ARMCPRegInfo nsacr = {
                .name = "NSACR", .type = ARM_CP_CONST,
                .cp = 15, .opc1 = 0, .crn = 1, .crm = 1, .opc2 = 2,
                .access = PL1_RW, .accessfn = nsacr_access,
                .resetvalue = 0xc00
            };
            define_one_arm_cp_reg(cpu, &nsacr);
        } else {
            ARMCPRegInfo nsacr = {
                .name = "NSACR",
                .cp = 15, .opc1 = 0, .crn = 1, .crm = 1, .opc2 = 2,
                .access = PL3_RW | PL1_R,
                .resetvalue = 0,
                .fieldoffset = offsetof(CPUARMState, cp15.nsacr)
            };
            define_one_arm_cp_reg(cpu, &nsacr);
        }
    } else {
        if (arm_feature(env, ARM_FEATURE_V8)) {
            ARMCPRegInfo nsacr = {
                .name = "NSACR", .type = ARM_CP_CONST,
                .cp = 15, .opc1 = 0, .crn = 1, .crm = 1, .opc2 = 2,
                .access = PL1_R,
                .resetvalue = 0xc00
            };
            define_one_arm_cp_reg(cpu, &nsacr);
        }
    }

    if (arm_feature(env, ARM_FEATURE_PMSA)) {
        if (arm_feature(env, ARM_FEATURE_V6)) {
            /* PMSAv6 not implemented */
            assert(arm_feature(env, ARM_FEATURE_V7));
            define_arm_cp_regs(cpu, vmsa_pmsa_cp_reginfo);
            define_arm_cp_regs(cpu, pmsav7_cp_reginfo);
        } else {
            define_arm_cp_regs(cpu, pmsav5_cp_reginfo);
        }
    } else {
        define_arm_cp_regs(cpu, vmsa_pmsa_cp_reginfo);
        define_arm_cp_regs(cpu, vmsa_cp_reginfo);
    }
    if (arm_feature(env, ARM_FEATURE_THUMB2EE)) {
        define_arm_cp_regs(cpu, t2ee_cp_reginfo);
    }
    if (arm_feature(env, ARM_FEATURE_GENERIC_TIMER)) {
        define_arm_cp_regs(cpu, generic_timer_cp_reginfo);
    }
    if (arm_feature(env, ARM_FEATURE_VAPA)) {
        define_arm_cp_regs(cpu, vapa_cp_reginfo);
    }
    if (arm_feature(env, ARM_FEATURE_CACHE_TEST_CLEAN)) {
        define_arm_cp_regs(cpu, cache_test_clean_cp_reginfo);
    }
    if (arm_feature(env, ARM_FEATURE_CACHE_DIRTY_REG)) {
        define_arm_cp_regs(cpu, cache_dirty_status_cp_reginfo);
    }
    if (arm_feature(env, ARM_FEATURE_CACHE_BLOCK_OPS)) {
        define_arm_cp_regs(cpu, cache_block_ops_cp_reginfo);
    }
    if (arm_feature(env, ARM_FEATURE_OMAPCP)) {
        define_arm_cp_regs(cpu, omap_cp_reginfo);
    }
    if (arm_feature(env, ARM_FEATURE_STRONGARM)) {
        define_arm_cp_regs(cpu, strongarm_cp_reginfo);
    }
    if (arm_feature(env, ARM_FEATURE_XSCALE)) {
        define_arm_cp_regs(cpu, xscale_cp_reginfo);
    }
    if (arm_feature(env, ARM_FEATURE_DUMMY_C15_REGS)) {
        define_arm_cp_regs(cpu, dummy_c15_cp_reginfo);
    }
    if (arm_feature(env, ARM_FEATURE_LPAE)) {
        define_arm_cp_regs(cpu, lpae_cp_reginfo);
    }
    /* Slightly awkwardly, the OMAP and StrongARM cores need all of
     * cp15 crn=0 to be writes-ignored, whereas for other cores they should
     * be read-only (ie write causes UNDEF exception).
     */
    {
        ARMCPRegInfo id_pre_v8_midr_cp_reginfo[] = {
            /* Pre-v8 MIDR space.
             * Note that the MIDR isn't a simple constant register because
             * of the TI925 behaviour where writes to another register can
             * cause the MIDR value to change.
             *
             * Unimplemented registers in the c15 0 0 0 space default to
             * MIDR. Define MIDR first as this entire space, then CTR, TCMTR
             * and friends override accordingly.
             */
            { .name = "MIDR",
              .cp = 15, .crn = 0, .crm = 0, .opc1 = 0, .opc2 = CP_ANY,
              .access = PL1_R, .resetvalue = cpu->midr,
              .writefn = arm_cp_write_ignore, .raw_writefn = raw_write,
              .readfn = midr_read,
              .fieldoffset = offsetof(CPUARMState, cp15.c0_cpuid),
              .type = ARM_CP_OVERRIDE },
            /* crn = 0 op1 = 0 crm = 3..7 : currently unassigned; we RAZ. */
            { .name = "DUMMY",
              .cp = 15, .crn = 0, .crm = 3, .opc1 = 0, .opc2 = CP_ANY,
              .access = PL1_R, .type = ARM_CP_CONST, .resetvalue = 0 },
            { .name = "DUMMY",
              .cp = 15, .crn = 0, .crm = 4, .opc1 = 0, .opc2 = CP_ANY,
              .access = PL1_R, .type = ARM_CP_CONST, .resetvalue = 0 },
            { .name = "DUMMY",
              .cp = 15, .crn = 0, .crm = 5, .opc1 = 0, .opc2 = CP_ANY,
              .access = PL1_R, .type = ARM_CP_CONST, .resetvalue = 0 },
            { .name = "DUMMY",
              .cp = 15, .crn = 0, .crm = 6, .opc1 = 0, .opc2 = CP_ANY,
              .access = PL1_R, .type = ARM_CP_CONST, .resetvalue = 0 },
            { .name = "DUMMY",
              .cp = 15, .crn = 0, .crm = 7, .opc1 = 0, .opc2 = CP_ANY,
              .access = PL1_R, .type = ARM_CP_CONST, .resetvalue = 0 },
            REGINFO_SENTINEL
        };
        ARMCPRegInfo id_v8_midr_cp_reginfo[] = {
            { .name = "MIDR_EL1", .state = ARM_CP_STATE_BOTH,
              .opc0 = 3, .opc1 = 0, .crn = 0, .crm = 0, .opc2 = 0,
              .access = PL1_R, .type = ARM_CP_NO_RAW, .resetvalue = cpu->midr,
              .fieldoffset = offsetof(CPUARMState, cp15.c0_cpuid),
              .readfn = midr_read },
            /* crn = 0 op1 = 0 crm = 0 op2 = 4,7 : AArch32 aliases of MIDR */
            { .name = "MIDR", .type = ARM_CP_ALIAS | ARM_CP_CONST,
              .cp = 15, .crn = 0, .crm = 0, .opc1 = 0, .opc2 = 4,
              .access = PL1_R, .resetvalue = cpu->midr },
            { .name = "MIDR", .type = ARM_CP_ALIAS | ARM_CP_CONST,
              .cp = 15, .crn = 0, .crm = 0, .opc1 = 0, .opc2 = 7,
              .access = PL1_R, .resetvalue = cpu->midr },
            { .name = "REVIDR_EL1", .state = ARM_CP_STATE_BOTH,
              .opc0 = 3, .opc1 = 0, .crn = 0, .crm = 0, .opc2 = 6,
              .access = PL1_R, .type = ARM_CP_CONST, .resetvalue = cpu->revidr },
            REGINFO_SENTINEL
        };
        ARMCPRegInfo id_cp_reginfo[] = {
            /* These are common to v8 and pre-v8 */
            { .name = "CTR",
              .cp = 15, .crn = 0, .crm = 0, .opc1 = 0, .opc2 = 1,
              .access = PL1_R, .type = ARM_CP_CONST, .resetvalue = cpu->ctr },
            { .name = "CTR_EL0", .state = ARM_CP_STATE_AA64,
              .opc0 = 3, .opc1 = 3, .opc2 = 1, .crn = 0, .crm = 0,
              .access = PL0_R, .accessfn = ctr_el0_access,
              .type = ARM_CP_CONST, .resetvalue = cpu->ctr },
            /* TCMTR and TLBTR exist in v8 but have no 64-bit versions */
            { .name = "TCMTR",
              .cp = 15, .crn = 0, .crm = 0, .opc1 = 0, .opc2 = 2,
              .access = PL1_R, .type = ARM_CP_CONST, .resetvalue = 0 },
            REGINFO_SENTINEL
        };
        /* TLBTR is specific to VMSA */
        ARMCPRegInfo id_tlbtr_reginfo = {
              .name = "TLBTR",
              .cp = 15, .crn = 0, .crm = 0, .opc1 = 0, .opc2 = 3,
              .access = PL1_R, .type = ARM_CP_CONST, .resetvalue = 0,
        };
        /* MPUIR is specific to PMSA V6+ */
        ARMCPRegInfo id_mpuir_reginfo = {
              .name = "MPUIR",
              .cp = 15, .crn = 0, .crm = 0, .opc1 = 0, .opc2 = 4,
              .access = PL1_R, .type = ARM_CP_CONST,
              .resetvalue = cpu->pmsav7_dregion << 8
        };
        ARMCPRegInfo crn0_wi_reginfo = {
            .name = "CRN0_WI", .cp = 15, .crn = 0, .crm = CP_ANY,
            .opc1 = CP_ANY, .opc2 = CP_ANY, .access = PL1_W,
            .type = ARM_CP_NOP | ARM_CP_OVERRIDE
        };
        if (arm_feature(env, ARM_FEATURE_OMAPCP) ||
            arm_feature(env, ARM_FEATURE_STRONGARM)) {
            ARMCPRegInfo *r;
            /* Register the blanket "writes ignored" value first to cover the
             * whole space. Then update the specific ID registers to allow write
             * access, so that they ignore writes rather than causing them to
             * UNDEF.
             */
            define_one_arm_cp_reg(cpu, &crn0_wi_reginfo);
            for (r = id_pre_v8_midr_cp_reginfo;
                 r->type != ARM_CP_SENTINEL; r++) {
                r->access = PL1_RW;
            }
            for (r = id_cp_reginfo; r->type != ARM_CP_SENTINEL; r++) {
                r->access = PL1_RW;
            }
            id_tlbtr_reginfo.access = PL1_RW;
            id_tlbtr_reginfo.access = PL1_RW;
        }
        if (arm_feature(env, ARM_FEATURE_V8)) {
            define_arm_cp_regs(cpu, id_v8_midr_cp_reginfo);
        } else {
            define_arm_cp_regs(cpu, id_pre_v8_midr_cp_reginfo);
        }
        define_arm_cp_regs(cpu, id_cp_reginfo);
        if (!arm_feature(env, ARM_FEATURE_PMSA)) {
            define_one_arm_cp_reg(cpu, &id_tlbtr_reginfo);
        } else if (arm_feature(env, ARM_FEATURE_V7)) {
            define_one_arm_cp_reg(cpu, &id_mpuir_reginfo);
        }
    }

    if (arm_feature(env, ARM_FEATURE_MPIDR)) {
        define_arm_cp_regs(cpu, mpidr_cp_reginfo);
    }

    if (arm_feature(env, ARM_FEATURE_AUXCR)) {
        ARMCPRegInfo auxcr_reginfo[] = {
            { .name = "ACTLR_EL1", .state = ARM_CP_STATE_BOTH,
              .opc0 = 3, .opc1 = 0, .crn = 1, .crm = 0, .opc2 = 1,
              .access = PL1_RW, .type = ARM_CP_CONST,
              .resetvalue = cpu->reset_auxcr },
            { .name = "ACTLR_EL2", .state = ARM_CP_STATE_BOTH,
              .opc0 = 3, .opc1 = 4, .crn = 1, .crm = 0, .opc2 = 1,
              .access = PL2_RW, .type = ARM_CP_CONST,
              .resetvalue = 0 },
            { .name = "ACTLR_EL3", .state = ARM_CP_STATE_AA64,
              .opc0 = 3, .opc1 = 6, .crn = 1, .crm = 0, .opc2 = 1,
              .access = PL3_RW, .type = ARM_CP_CONST,
              .resetvalue = 0 },
            REGINFO_SENTINEL
        };
        define_arm_cp_regs(cpu, auxcr_reginfo);
    }

    if (arm_feature(env, ARM_FEATURE_CBAR)) {
        if (arm_feature(env, ARM_FEATURE_AARCH64)) {
            /* 32 bit view is [31:18] 0...0 [43:32]. */
            uint32_t cbar32 = (extract64(cpu->reset_cbar, 18, 14) << 18)
                | extract64(cpu->reset_cbar, 32, 12);
            ARMCPRegInfo cbar_reginfo[] = {
                { .name = "CBAR",
                  .type = ARM_CP_CONST,
                  .cp = 15, .crn = 15, .crm = 0, .opc1 = 4, .opc2 = 0,
                  .access = PL1_R, .resetvalue = cpu->reset_cbar },
                { .name = "CBAR_EL1", .state = ARM_CP_STATE_AA64,
                  .type = ARM_CP_CONST,
                  .opc0 = 3, .opc1 = 1, .crn = 15, .crm = 3, .opc2 = 0,
                  .access = PL1_R, .resetvalue = cbar32 },
                REGINFO_SENTINEL
            };
            /* We don't implement a r/w 64 bit CBAR currently */
            assert(arm_feature(env, ARM_FEATURE_CBAR_RO));
            define_arm_cp_regs(cpu, cbar_reginfo);
        } else {
            ARMCPRegInfo cbar = {
                .name = "CBAR",
                .cp = 15, .crn = 15, .crm = 0, .opc1 = 4, .opc2 = 0,
                .access = PL1_R|PL3_W, .resetvalue = cpu->reset_cbar,
                .fieldoffset = offsetof(CPUARMState,
                                        cp15.c15_config_base_address)
            };
            if (arm_feature(env, ARM_FEATURE_CBAR_RO)) {
                cbar.access = PL1_R;
                cbar.fieldoffset = 0;
                cbar.type = ARM_CP_CONST;
            }
            define_one_arm_cp_reg(cpu, &cbar);
        }
    }

    if (arm_feature(env, ARM_FEATURE_VBAR)) {
        ARMCPRegInfo vbar_cp_reginfo[] = {
            { .name = "VBAR", .state = ARM_CP_STATE_BOTH,
              .opc0 = 3, .crn = 12, .crm = 0, .opc1 = 0, .opc2 = 0,
              .access = PL1_RW, .writefn = vbar_write,
              .bank_fieldoffsets = { offsetof(CPUARMState, cp15.vbar_s),
                                     offsetof(CPUARMState, cp15.vbar_ns) },
              .resetvalue = 0 },
            REGINFO_SENTINEL
        };
        define_arm_cp_regs(cpu, vbar_cp_reginfo);
    }

    /* Generic registers whose values depend on the implementation */
    {
        ARMCPRegInfo sctlr = {
            .name = "SCTLR", .state = ARM_CP_STATE_BOTH,
            .opc0 = 3, .opc1 = 0, .crn = 1, .crm = 0, .opc2 = 0,
            .access = PL1_RW,
            .bank_fieldoffsets = { offsetof(CPUARMState, cp15.sctlr_s),
                                   offsetof(CPUARMState, cp15.sctlr_ns) },
            .writefn = sctlr_write, .resetvalue = cpu->reset_sctlr,
            .raw_writefn = raw_write,
        };
        if (arm_feature(env, ARM_FEATURE_XSCALE)) {
            /* Normally we would always end the TB on an SCTLR write, but Linux
             * arch/arm/mach-pxa/sleep.S expects two instructions following
             * an MMU enable to execute from cache.  Imitate this behaviour.
             */
            sctlr.type |= ARM_CP_SUPPRESS_TB_END;
        }
        define_one_arm_cp_reg(cpu, &sctlr);
    }
}

void arm_cpu_register_gdb_regs_for_features(ARMCPU *cpu)
{
    CPUState *cs = CPU(cpu);
    CPUARMState *env = &cpu->env;

    if (arm_feature(env, ARM_FEATURE_AARCH64)) {
        gdb_register_coprocessor(cs, aarch64_fpu_gdb_get_reg,
                                 aarch64_fpu_gdb_set_reg,
                                 34, "aarch64-fpu.xml", 0);
    } else if (arm_feature(env, ARM_FEATURE_NEON)) {
        gdb_register_coprocessor(cs, vfp_gdb_get_reg, vfp_gdb_set_reg,
                                 51, "arm-neon.xml", 0);
    } else if (arm_feature(env, ARM_FEATURE_VFP3)) {
        gdb_register_coprocessor(cs, vfp_gdb_get_reg, vfp_gdb_set_reg,
                                 35, "arm-vfp3.xml", 0);
    } else if (arm_feature(env, ARM_FEATURE_VFP)) {
        gdb_register_coprocessor(cs, vfp_gdb_get_reg, vfp_gdb_set_reg,
                                 19, "arm-vfp.xml", 0);
    }

    if (arm_feature(env, ARM_FEATURE_AARCH64)) {
        gdb_register_coprocessor(cs, aarch64_el1_gdb_get_reg,
                                 aarch64_el1_gdb_set_reg,
                                 5, "aarch64-el1.xml", 0);
        if (arm_feature(env, ARM_FEATURE_EL2)) {
            gdb_register_coprocessor(cs, aarch64_el2_gdb_get_reg,
                                     aarch64_el2_gdb_set_reg,
                                     4, "aarch64-el2.xml", 0);
        }

        if (arm_feature(env, ARM_FEATURE_EL3)) {
            gdb_register_coprocessor(cs, aarch64_el3_gdb_get_reg,
                                     aarch64_el3_gdb_set_reg,
                                     4, "aarch64-el3.xml", 0);
        }
    } else if (arm_feature(env, ARM_FEATURE_EL3)) {
        gdb_register_coprocessor(cs, arm_sys_gdb_get_reg,
                                 arm_sys_gdb_set_reg,
                                 3, "arm-sys.xml", 0);
    }
}

/* Sort alphabetically by type name, except for "any". */
static gint arm_cpu_list_compare(gconstpointer a, gconstpointer b)
{
    ObjectClass *class_a = (ObjectClass *)a;
    ObjectClass *class_b = (ObjectClass *)b;
    const char *name_a, *name_b;

    name_a = object_class_get_name(class_a);
    name_b = object_class_get_name(class_b);
    if (strcmp(name_a, "any-" TYPE_ARM_CPU) == 0) {
        return 1;
    } else if (strcmp(name_b, "any-" TYPE_ARM_CPU) == 0) {
        return -1;
    } else {
        return strcmp(name_a, name_b);
    }
}

static void arm_cpu_list_entry(gpointer data, gpointer user_data)
{
    ObjectClass *oc = data;
    CPUListState *s = user_data;
    const char *typename;
    char *name;

    typename = object_class_get_name(oc);
    name = g_strndup(typename, strlen(typename) - strlen("-" TYPE_ARM_CPU));
    (*s->cpu_fprintf)(s->file, "  %s\n",
                      name);
    g_free(name);
}

void arm_cpu_list(FILE *f, fprintf_function cpu_fprintf)
{
    CPUListState s = {
        .file = f,
        .cpu_fprintf = cpu_fprintf,
    };
    GSList *list;

    list = object_class_get_list(TYPE_ARM_CPU, false);
    list = g_slist_sort(list, arm_cpu_list_compare);
    (*cpu_fprintf)(f, "Available CPUs:\n");
    g_slist_foreach(list, arm_cpu_list_entry, &s);
    g_slist_free(list);
#ifdef CONFIG_KVM
    /* The 'host' CPU type is dynamically registered only if KVM is
     * enabled, so we have to special-case it here:
     */
    (*cpu_fprintf)(f, "  host (only available in KVM mode)\n");
#endif
}

static void arm_cpu_add_definition(gpointer data, gpointer user_data)
{
    ObjectClass *oc = data;
    CpuDefinitionInfoList **cpu_list = user_data;
    CpuDefinitionInfoList *entry;
    CpuDefinitionInfo *info;
    const char *typename;

    typename = object_class_get_name(oc);
    info = g_malloc0(sizeof(*info));
    info->name = g_strndup(typename,
                           strlen(typename) - strlen("-" TYPE_ARM_CPU));
    info->q_typename = g_strdup(typename);

    entry = g_malloc0(sizeof(*entry));
    entry->value = info;
    entry->next = *cpu_list;
    *cpu_list = entry;
}

CpuDefinitionInfoList *arch_query_cpu_definitions(Error **errp)
{
    CpuDefinitionInfoList *cpu_list = NULL;
    GSList *list;

    list = object_class_get_list(TYPE_ARM_CPU, false);
    g_slist_foreach(list, arm_cpu_add_definition, &cpu_list);
    g_slist_free(list);

    return cpu_list;
}

static void add_cpreg_to_hashtable(ARMCPU *cpu, const ARMCPRegInfo *r,
                                   void *opaque, int state, int secstate,
                                   int crm, int opc1, int opc2)
{
    /* Private utility function for define_one_arm_cp_reg_with_opaque():
     * add a single reginfo struct to the hash table.
     */
    uint32_t *key = g_new(uint32_t, 1);
    ARMCPRegInfo *r2 = g_memdup(r, sizeof(ARMCPRegInfo));
    int is64 = (r->type & ARM_CP_64BIT) ? 1 : 0;
    int ns = (secstate & ARM_CP_SECSTATE_NS) ? 1 : 0;

    /* Reset the secure state to the specific incoming state.  This is
     * necessary as the register may have been defined with both states.
     */
    r2->secure = secstate;

    if (r->bank_fieldoffsets[0] && r->bank_fieldoffsets[1]) {
        /* Register is banked (using both entries in array).
         * Overwriting fieldoffset as the array is only used to define
         * banked registers but later only fieldoffset is used.
         */
        r2->fieldoffset = r->bank_fieldoffsets[ns];
    }

    if (state == ARM_CP_STATE_AA32) {
        if (r->bank_fieldoffsets[0] && r->bank_fieldoffsets[1]) {
            /* If the register is banked then we don't need to migrate or
             * reset the 32-bit instance in certain cases:
             *
             * 1) If the register has both 32-bit and 64-bit instances then we
             *    can count on the 64-bit instance taking care of the
             *    non-secure bank.
             * 2) If ARMv8 is enabled then we can count on a 64-bit version
             *    taking care of the secure bank.  This requires that separate
             *    32 and 64-bit definitions are provided.
             */
            if ((r->state == ARM_CP_STATE_BOTH && ns) ||
                (arm_feature(&cpu->env, ARM_FEATURE_V8) && !ns)) {
                r2->type |= ARM_CP_ALIAS;
            }
        } else if ((secstate != r->secure) && !ns) {
            /* The register is not banked so we only want to allow migration of
             * the non-secure instance.
             */
            r2->type |= ARM_CP_ALIAS;
        }

        if (r->state == ARM_CP_STATE_BOTH) {
            /* We assume it is a cp15 register if the .cp field is left unset.
             */
            if (r2->cp == 0) {
                r2->cp = 15;
            }

#ifdef HOST_WORDS_BIGENDIAN
            if (r2->fieldoffset) {
                r2->fieldoffset += sizeof(uint32_t);
            }
#endif
        }
    }
    if (state == ARM_CP_STATE_AA64) {
        /* To allow abbreviation of ARMCPRegInfo
         * definitions, we treat cp == 0 as equivalent to
         * the value for "standard guest-visible sysreg".
         * STATE_BOTH definitions are also always "standard
         * sysreg" in their AArch64 view (the .cp value may
         * be non-zero for the benefit of the AArch32 view).
         */
        if (r->cp == 0 || r->state == ARM_CP_STATE_BOTH) {
            r2->cp = CP_REG_ARM64_SYSREG_CP;
        }
        *key = ENCODE_AA64_CP_REG(r2->cp, r2->crn, crm,
                                  r2->opc0, opc1, opc2);
    } else {
        *key = ENCODE_CP_REG(r2->cp, is64, ns, r2->crn, crm, opc1, opc2);
    }
    if (opaque) {
        r2->opaque = opaque;
    }
    /* reginfo passed to helpers is correct for the actual access,
     * and is never ARM_CP_STATE_BOTH:
     */
    r2->state = state;
    /* Make sure reginfo passed to helpers for wildcarded regs
     * has the correct crm/opc1/opc2 for this reg, not CP_ANY:
     */
    r2->crm = crm;
    r2->opc1 = opc1;
    r2->opc2 = opc2;
    /* By convention, for wildcarded registers only the first
     * entry is used for migration; the others are marked as
     * ALIAS so we don't try to transfer the register
     * multiple times. Special registers (ie NOP/WFI) are
     * never migratable and not even raw-accessible.
     */
    if ((r->type & ARM_CP_SPECIAL)) {
        r2->type |= ARM_CP_NO_RAW;
    }
    if (((r->crm == CP_ANY) && crm != 0) ||
        ((r->opc1 == CP_ANY) && opc1 != 0) ||
        ((r->opc2 == CP_ANY) && opc2 != 0)) {
        r2->type |= ARM_CP_ALIAS;
    }

    /* Check that raw accesses are either forbidden or handled. Note that
     * we can't assert this earlier because the setup of fieldoffset for
     * banked registers has to be done first.
     */
    if (!(r2->type & ARM_CP_NO_RAW)) {
        assert(!raw_accessors_invalid(r2));
    }

    /* Overriding of an existing definition must be explicitly
     * requested.
     */
    if (!(r->type & ARM_CP_OVERRIDE)) {
        ARMCPRegInfo *oldreg;
        oldreg = g_hash_table_lookup(cpu->cp_regs, key);
        if (oldreg && !(oldreg->type & ARM_CP_OVERRIDE)) {
            fprintf(stderr, "Register redefined: cp=%d %d bit "
                    "crn=%d crm=%d opc1=%d opc2=%d, "
                    "was %s, now %s\n", r2->cp, 32 + 32 * is64,
                    r2->crn, r2->crm, r2->opc1, r2->opc2,
                    oldreg->name, r2->name);
            g_assert_not_reached();
        }
    }
    g_hash_table_insert(cpu->cp_regs, key, r2);
}


void define_one_arm_cp_reg_with_opaque(ARMCPU *cpu,
                                       const ARMCPRegInfo *r, void *opaque)
{
    /* Define implementations of coprocessor registers.
     * We store these in a hashtable because typically
     * there are less than 150 registers in a space which
     * is 16*16*16*8*8 = 262144 in size.
     * Wildcarding is supported for the crm, opc1 and opc2 fields.
     * If a register is defined twice then the second definition is
     * used, so this can be used to define some generic registers and
     * then override them with implementation specific variations.
     * At least one of the original and the second definition should
     * include ARM_CP_OVERRIDE in its type bits -- this is just a guard
     * against accidental use.
     *
     * The state field defines whether the register is to be
     * visible in the AArch32 or AArch64 execution state. If the
     * state is set to ARM_CP_STATE_BOTH then we synthesise a
     * reginfo structure for the AArch32 view, which sees the lower
     * 32 bits of the 64 bit register.
     *
     * Only registers visible in AArch64 may set r->opc0; opc0 cannot
     * be wildcarded. AArch64 registers are always considered to be 64
     * bits; the ARM_CP_64BIT* flag applies only to the AArch32 view of
     * the register, if any.
     */
    int crm, opc1, opc2, state;
    int crmmin = (r->crm == CP_ANY) ? 0 : r->crm;
    int crmmax = (r->crm == CP_ANY) ? 15 : r->crm;
    int opc1min = (r->opc1 == CP_ANY) ? 0 : r->opc1;
    int opc1max = (r->opc1 == CP_ANY) ? 7 : r->opc1;
    int opc2min = (r->opc2 == CP_ANY) ? 0 : r->opc2;
    int opc2max = (r->opc2 == CP_ANY) ? 7 : r->opc2;
    /* 64 bit registers have only CRm and Opc1 fields */
    assert(!((r->type & ARM_CP_64BIT) && (r->opc2 || r->crn)));
    /* op0 only exists in the AArch64 encodings */
    assert((r->state != ARM_CP_STATE_AA32) || (r->opc0 == 0));
    /* AArch64 regs are all 64 bit so ARM_CP_64BIT is meaningless */
    assert((r->state != ARM_CP_STATE_AA64) || !(r->type & ARM_CP_64BIT));
    /* The AArch64 pseudocode CheckSystemAccess() specifies that op1
     * encodes a minimum access level for the register. We roll this
     * runtime check into our general permission check code, so check
     * here that the reginfo's specified permissions are strict enough
     * to encompass the generic architectural permission check.
     */
    if (r->state != ARM_CP_STATE_AA32) {
        int mask = 0;
        switch (r->opc1) {
        case 0: case 1: case 2:
            /* min_EL EL1 */
            mask = PL1_RW;
            break;
        case 3:
            /* min_EL EL0 */
            mask = PL0_RW;
            break;
        case 4:
            /* min_EL EL2 */
            mask = PL2_RW;
            break;
        case 5:
            /* unallocated encoding, so not possible */
            assert(false);
            break;
        case 6:
            /* min_EL EL3 */
            mask = PL3_RW;
            break;
        case 7:
            /* min_EL EL1, secure mode only (we don't check the latter) */
            mask = PL1_RW;
            break;
        default:
            /* broken reginfo with out-of-range opc1 */
            assert(false);
            break;
        }
        /* assert our permissions are not too lax (stricter is fine) */
        assert((r->access & ~mask) == 0);
    }

    /* Check that the register definition has enough info to handle
     * reads and writes if they are permitted.
     */
    if (!(r->type & (ARM_CP_SPECIAL|ARM_CP_CONST))) {
        if (r->access & PL3_R) {
            assert((r->fieldoffset ||
                   (r->bank_fieldoffsets[0] && r->bank_fieldoffsets[1])) ||
                   r->readfn);
        }
        if (r->access & PL3_W) {
            assert((r->fieldoffset ||
                   (r->bank_fieldoffsets[0] && r->bank_fieldoffsets[1])) ||
                   r->writefn);
        }
    }
    /* Bad type field probably means missing sentinel at end of reg list */
    assert(cptype_valid(r->type));
    for (crm = crmmin; crm <= crmmax; crm++) {
        for (opc1 = opc1min; opc1 <= opc1max; opc1++) {
            for (opc2 = opc2min; opc2 <= opc2max; opc2++) {
                for (state = ARM_CP_STATE_AA32;
                     state <= ARM_CP_STATE_AA64; state++) {
                    if (r->state != state && r->state != ARM_CP_STATE_BOTH) {
                        continue;
                    }
                    if (state == ARM_CP_STATE_AA32) {
                        /* Under AArch32 CP registers can be common
                         * (same for secure and non-secure world) or banked.
                         */
                        switch (r->secure) {
                        case ARM_CP_SECSTATE_S:
                        case ARM_CP_SECSTATE_NS:
                            add_cpreg_to_hashtable(cpu, r, opaque, state,
                                                   r->secure, crm, opc1, opc2);
                            break;
                        default:
                            add_cpreg_to_hashtable(cpu, r, opaque, state,
                                                   ARM_CP_SECSTATE_S,
                                                   crm, opc1, opc2);
                            add_cpreg_to_hashtable(cpu, r, opaque, state,
                                                   ARM_CP_SECSTATE_NS,
                                                   crm, opc1, opc2);
                            break;
                        }
                    } else {
                        /* AArch64 registers get mapped to non-secure instance
                         * of AArch32 */
                        add_cpreg_to_hashtable(cpu, r, opaque, state,
                                               ARM_CP_SECSTATE_NS,
                                               crm, opc1, opc2);
                    }
                }
            }
        }
    }
}

void define_arm_cp_regs_with_opaque(ARMCPU *cpu,
                                    const ARMCPRegInfo *regs, void *opaque)
{
    /* Define a whole list of registers */
    const ARMCPRegInfo *r;
    for (r = regs; r->type != ARM_CP_SENTINEL; r++) {
        define_one_arm_cp_reg_with_opaque(cpu, r, opaque);
    }
}

const ARMCPRegInfo *get_arm_cp_reginfo(GHashTable *cpregs, uint32_t encoded_cp)
{
    return g_hash_table_lookup(cpregs, &encoded_cp);
}

void arm_cp_write_ignore(CPUARMState *env, const ARMCPRegInfo *ri,
                         uint64_t value)
{
    /* Helper coprocessor write function for write-ignore registers */
}

uint64_t arm_cp_read_zero(CPUARMState *env, const ARMCPRegInfo *ri)
{
    /* Helper coprocessor write function for read-as-zero registers */
    return 0;
}

void arm_cp_reset_ignore(CPUARMState *env, const ARMCPRegInfo *opaque)
{
    /* Helper coprocessor reset function for do-nothing-on-reset registers */
}

static int bad_mode_switch(CPUARMState *env, int mode, CPSRWriteType write_type)
{
    /* Return true if it is not valid for us to switch to
     * this CPU mode (ie all the UNPREDICTABLE cases in
     * the ARM ARM CPSRWriteByInstr pseudocode).
     */

    /* Changes to or from Hyp via MSR and CPS are illegal. */
    if (write_type == CPSRWriteByInstr &&
        ((env->uncached_cpsr & CPSR_M) == ARM_CPU_MODE_HYP ||
         mode == ARM_CPU_MODE_HYP)) {
        return 1;
    }

    switch (mode) {
    case ARM_CPU_MODE_USR:
        return 0;
    case ARM_CPU_MODE_SYS:
    case ARM_CPU_MODE_SVC:
    case ARM_CPU_MODE_ABT:
    case ARM_CPU_MODE_UND:
    case ARM_CPU_MODE_IRQ:
    case ARM_CPU_MODE_FIQ:
        /* Note that we don't implement the IMPDEF NSACR.RFR which in v7
         * allows FIQ mode to be Secure-only. (In v8 this doesn't exist.)
         */
        /* If HCR.TGE is set then changes from Monitor to NS PL1 via MSR
         * and CPS are treated as illegal mode changes.
         */
        if (write_type == CPSRWriteByInstr &&
            (env->cp15.hcr_el2 & HCR_TGE) &&
            (env->uncached_cpsr & CPSR_M) == ARM_CPU_MODE_MON &&
            !arm_is_secure_below_el3(env)) {
            return 1;
        }
        return 0;
    case ARM_CPU_MODE_HYP:
        return !arm_feature(env, ARM_FEATURE_EL2)
            || arm_current_el(env) < 2 || arm_is_secure(env);
    case ARM_CPU_MODE_MON:
        return arm_current_el(env) < 3;
    default:
        return 1;
    }
}

uint32_t cpsr_read(CPUARMState *env)
{
    int ZF;
    ZF = (env->ZF == 0);
    return env->uncached_cpsr | (env->NF & 0x80000000) | (ZF << 30) |
        (env->CF << 29) | ((env->VF & 0x80000000) >> 3) | (env->QF << 27)
        | (env->thumb << 5) | ((env->condexec_bits & 3) << 25)
        | ((env->condexec_bits & 0xfc) << 8)
        | (env->GE << 16) | (env->daif & CPSR_AIF);
}

void cpsr_write(CPUARMState *env, uint32_t val, uint32_t mask,
                CPSRWriteType write_type)
{
    uint32_t changed_daif;

    if (mask & CPSR_NZCV) {
        env->ZF = (~val) & CPSR_Z;
        env->NF = val;
        env->CF = (val >> 29) & 1;
        env->VF = (val << 3) & 0x80000000;
    }
    if (mask & CPSR_Q)
        env->QF = ((val & CPSR_Q) != 0);
    if (mask & CPSR_T)
        env->thumb = ((val & CPSR_T) != 0);
    if (mask & CPSR_IT_0_1) {
        env->condexec_bits &= ~3;
        env->condexec_bits |= (val >> 25) & 3;
    }
    if (mask & CPSR_IT_2_7) {
        env->condexec_bits &= 3;
        env->condexec_bits |= (val >> 8) & 0xfc;
    }
    if (mask & CPSR_GE) {
        env->GE = (val >> 16) & 0xf;
    }

    /* In a V7 implementation that includes the security extensions but does
     * not include Virtualization Extensions the SCR.FW and SCR.AW bits control
     * whether non-secure software is allowed to change the CPSR_F and CPSR_A
     * bits respectively.
     *
     * In a V8 implementation, it is permitted for privileged software to
     * change the CPSR A/F bits regardless of the SCR.AW/FW bits.
     */
    if (write_type != CPSRWriteRaw && !arm_feature(env, ARM_FEATURE_V8) &&
        arm_feature(env, ARM_FEATURE_EL3) &&
        !arm_feature(env, ARM_FEATURE_EL2) &&
        !arm_is_secure(env)) {

        changed_daif = (env->daif ^ val) & mask;

        if (changed_daif & CPSR_A) {
            /* Check to see if we are allowed to change the masking of async
             * abort exceptions from a non-secure state.
             */
            if (!(env->cp15.scr_el3 & SCR_AW)) {
                qemu_log_mask(LOG_GUEST_ERROR,
                              "Ignoring attempt to switch CPSR_A flag from "
                              "non-secure world with SCR.AW bit clear\n");
                mask &= ~CPSR_A;
            }
        }

        if (changed_daif & CPSR_F) {
            /* Check to see if we are allowed to change the masking of FIQ
             * exceptions from a non-secure state.
             */
            if (!(env->cp15.scr_el3 & SCR_FW)) {
                qemu_log_mask(LOG_GUEST_ERROR,
                              "Ignoring attempt to switch CPSR_F flag from "
                              "non-secure world with SCR.FW bit clear\n");
                mask &= ~CPSR_F;
            }

            /* Check whether non-maskable FIQ (NMFI) support is enabled.
             * If this bit is set software is not allowed to mask
             * FIQs, but is allowed to set CPSR_F to 0.
             */
            if ((A32_BANKED_CURRENT_REG_GET(env, sctlr) & SCTLR_NMFI) &&
                (val & CPSR_F)) {
                qemu_log_mask(LOG_GUEST_ERROR,
                              "Ignoring attempt to enable CPSR_F flag "
                              "(non-maskable FIQ [NMFI] support enabled)\n");
                mask &= ~CPSR_F;
            }
        }
    }

    env->daif &= ~(CPSR_AIF & mask);
    env->daif |= val & CPSR_AIF & mask;

    if (write_type != CPSRWriteRaw &&
        ((env->uncached_cpsr ^ val) & mask & CPSR_M)) {
        if ((env->uncached_cpsr & CPSR_M) == ARM_CPU_MODE_USR) {
            /* Note that we can only get here in USR mode if this is a
             * gdb stub write; for this case we follow the architectural
             * behaviour for guest writes in USR mode of ignoring an attempt
             * to switch mode. (Those are caught by translate.c for writes
             * triggered by guest instructions.)
             */
            mask &= ~CPSR_M;
        } else if (bad_mode_switch(env, val & CPSR_M, write_type)) {
            /* Attempt to switch to an invalid mode: this is UNPREDICTABLE in
             * v7, and has defined behaviour in v8:
             *  + leave CPSR.M untouched
             *  + allow changes to the other CPSR fields
             *  + set PSTATE.IL
             * For user changes via the GDB stub, we don't set PSTATE.IL,
             * as this would be unnecessarily harsh for a user error.
             */
            mask &= ~CPSR_M;
            if (write_type != CPSRWriteByGDBStub &&
                arm_feature(env, ARM_FEATURE_V8)) {
                mask |= CPSR_IL;
                val |= CPSR_IL;
            }
        } else {
            switch_mode(env, val & CPSR_M);
        }
    }
    mask &= ~CACHED_CPSR_BITS;
    env->uncached_cpsr = (env->uncached_cpsr & ~mask) | (val & mask);
}

/* Sign/zero extend */
uint32_t HELPER(sxtb16)(uint32_t x)
{
    uint32_t res;
    res = (uint16_t)(int8_t)x;
    res |= (uint32_t)(int8_t)(x >> 16) << 16;
    return res;
}

uint32_t HELPER(uxtb16)(uint32_t x)
{
    uint32_t res;
    res = (uint16_t)(uint8_t)x;
    res |= (uint32_t)(uint8_t)(x >> 16) << 16;
    return res;
}

int32_t HELPER(sdiv)(int32_t num, int32_t den)
{
    if (den == 0)
      return 0;
    if (num == INT_MIN && den == -1)
      return INT_MIN;
    return num / den;
}

uint32_t HELPER(udiv)(uint32_t num, uint32_t den)
{
    if (den == 0)
      return 0;
    return num / den;
}

uint32_t HELPER(rbit)(uint32_t x)
{
    return revbit32(x);
}

#if defined(CONFIG_USER_ONLY)

/* These should probably raise undefined insn exceptions.  */
void HELPER(v7m_msr)(CPUARMState *env, uint32_t reg, uint32_t val)
{
    ARMCPU *cpu = arm_env_get_cpu(env);

    cpu_abort(CPU(cpu), "v7m_msr %d\n", reg);
}

uint32_t HELPER(v7m_mrs)(CPUARMState *env, uint32_t reg)
{
    ARMCPU *cpu = arm_env_get_cpu(env);

    cpu_abort(CPU(cpu), "v7m_mrs %d\n", reg);
    return 0;
}

void HELPER(v7m_bxns)(CPUARMState *env, uint32_t dest)
{
    /* translate.c should never generate calls here in user-only mode */
    g_assert_not_reached();
}

void HELPER(v7m_blxns)(CPUARMState *env, uint32_t dest)
{
    /* translate.c should never generate calls here in user-only mode */
    g_assert_not_reached();
}

void switch_mode(CPUARMState *env, int mode)
{
    ARMCPU *cpu = arm_env_get_cpu(env);

    if (mode != ARM_CPU_MODE_USR) {
        cpu_abort(CPU(cpu), "Tried to switch out of user mode\n");
    }
}

uint32_t arm_phys_excp_target_el(CPUState *cs, uint32_t excp_idx,
                                 uint32_t cur_el, bool secure)
{
    return 1;
}

void aarch64_sync_64_to_32(CPUARMState *env)
{
    g_assert_not_reached();
}

#else

void switch_mode(CPUARMState *env, int mode)
{
    int old_mode;
    int i;

    old_mode = env->uncached_cpsr & CPSR_M;
    if (mode == old_mode)
        return;

    if (old_mode == ARM_CPU_MODE_FIQ) {
        memcpy (env->fiq_regs, env->regs + 8, 5 * sizeof(uint32_t));
        memcpy (env->regs + 8, env->usr_regs, 5 * sizeof(uint32_t));
    } else if (mode == ARM_CPU_MODE_FIQ) {
        memcpy (env->usr_regs, env->regs + 8, 5 * sizeof(uint32_t));
        memcpy (env->regs + 8, env->fiq_regs, 5 * sizeof(uint32_t));
    }

    i = bank_number(old_mode);
    env->banked_r13[i] = env->regs[13];
    env->banked_r14[i] = env->regs[14];
    env->banked_spsr[i] = env->spsr;

    i = bank_number(mode);
    env->regs[13] = env->banked_r13[i];
    env->regs[14] = env->banked_r14[i];
    env->spsr = env->banked_spsr[i];
}

/* Physical Interrupt Target EL Lookup Table
 *
 * [ From ARM ARM section G1.13.4 (Table G1-15) ]
 *
 * The below multi-dimensional table is used for looking up the target
 * exception level given numerous condition criteria.  Specifically, the
 * target EL is based on SCR and HCR routing controls as well as the
 * currently executing EL and secure state.
 *
 *    Dimensions:
 *    target_el_table[2][2][2][2][2][4]
 *                    |  |  |  |  |  +--- Current EL
 *                    |  |  |  |  +------ Non-secure(0)/Secure(1)
 *                    |  |  |  +--------- HCR mask override
 *                    |  |  +------------ SCR exec state control
 *                    |  +--------------- SCR mask override
 *                    +------------------ 32-bit(0)/64-bit(1) EL3
 *
 *    The table values are as such:
 *    0-3 = EL0-EL3
 *     -1 = Cannot occur
 *
 * The ARM ARM target EL table includes entries indicating that an "exception
 * is not taken".  The two cases where this is applicable are:
 *    1) An exception is taken from EL3 but the SCR does not have the exception
 *    routed to EL3.
 *    2) An exception is taken from EL2 but the HCR does not have the exception
 *    routed to EL2.
 * In these two cases, the below table contain a target of EL1.  This value is
 * returned as it is expected that the consumer of the table data will check
 * for "target EL >= current EL" to ensure the exception is not taken.
 *
 *            SCR     HCR
 *         64  EA     AMO                 From
 *        BIT IRQ     IMO      Non-secure         Secure
 *        EL3 FIQ  RW FMO   EL0 EL1 EL2 EL3   EL0 EL1 EL2 EL3
 */
static const int8_t target_el_table[2][2][2][2][2][4] = {
    {{{{/* 0   0   0   0 */{ 1,  1,  2, -1 },{ 3, -1, -1,  3 },},
       {/* 0   0   0   1 */{ 2,  2,  2, -1 },{ 3, -1, -1,  3 },},},
      {{/* 0   0   1   0 */{ 1,  1,  2, -1 },{ 3, -1, -1,  3 },},
       {/* 0   0   1   1 */{ 2,  2,  2, -1 },{ 3, -1, -1,  3 },},},},
     {{{/* 0   1   0   0 */{ 3,  3,  3, -1 },{ 3, -1, -1,  3 },},
       {/* 0   1   0   1 */{ 3,  3,  3, -1 },{ 3, -1, -1,  3 },},},
      {{/* 0   1   1   0 */{ 3,  3,  3, -1 },{ 3, -1, -1,  3 },},
       {/* 0   1   1   1 */{ 3,  3,  3, -1 },{ 3, -1, -1,  3 },},},},},
    {{{{/* 1   0   0   0 */{ 1,  1,  2, -1 },{ 1,  1, -1,  1 },},
       {/* 1   0   0   1 */{ 2,  2,  2, -1 },{ 1,  1, -1,  1 },},},
      {{/* 1   0   1   0 */{ 1,  1,  1, -1 },{ 1,  1, -1,  1 },},
       {/* 1   0   1   1 */{ 2,  2,  2, -1 },{ 1,  1, -1,  1 },},},},
     {{{/* 1   1   0   0 */{ 3,  3,  3, -1 },{ 3,  3, -1,  3 },},
       {/* 1   1   0   1 */{ 3,  3,  3, -1 },{ 3,  3, -1,  3 },},},
      {{/* 1   1   1   0 */{ 3,  3,  3, -1 },{ 3,  3, -1,  3 },},
       {/* 1   1   1   1 */{ 3,  3,  3, -1 },{ 3,  3, -1,  3 },},},},},
};

/*
 * Determine the target EL for physical exceptions
 */
uint32_t arm_phys_excp_target_el(CPUState *cs, uint32_t excp_idx,
                                 uint32_t cur_el, bool secure)
{
    CPUARMState *env = cs->env_ptr;
    int rw;
    int scr;
    int hcr;
    int target_el;
    /* Is the highest EL AArch64? */
    int is64 = arm_feature(env, ARM_FEATURE_AARCH64);

    if (arm_feature(env, ARM_FEATURE_EL3)) {
        rw = ((env->cp15.scr_el3 & SCR_RW) == SCR_RW);
    } else {
        /* Either EL2 is the highest EL (and so the EL2 register width
         * is given by is64); or there is no EL2 or EL3, in which case
         * the value of 'rw' does not affect the table lookup anyway.
         */
        rw = is64;
    }

    switch (excp_idx) {
    case EXCP_IRQ:
        scr = ((env->cp15.scr_el3 & SCR_IRQ) == SCR_IRQ);
        hcr = ((env->cp15.hcr_el2 & HCR_IMO) == HCR_IMO);
        break;
    case EXCP_FIQ:
        scr = ((env->cp15.scr_el3 & SCR_FIQ) == SCR_FIQ);
        hcr = ((env->cp15.hcr_el2 & HCR_FMO) == HCR_FMO);
        break;
    default:
        scr = ((env->cp15.scr_el3 & SCR_EA) == SCR_EA);
        hcr = ((env->cp15.hcr_el2 & HCR_AMO) == HCR_AMO);
        break;
    };

    /* If HCR.TGE is set then HCR is treated as being 1 */
    hcr |= ((env->cp15.hcr_el2 & HCR_TGE) == HCR_TGE);

    /* Perform a table-lookup for the target EL given the current state */
    target_el = target_el_table[is64][scr][rw][hcr][secure][cur_el];

    assert(target_el > 0);

    return target_el;
}

static void v7m_push(CPUARMState *env, uint32_t val)
{
    CPUState *cs = CPU(arm_env_get_cpu(env));

    env->regs[13] -= 4;
    stl_phys(cs->as, env->regs[13], val);
}

/* Return true if we're using the process stack pointer (not the MSP) */
static bool v7m_using_psp(CPUARMState *env)
{
    /* Handler mode always uses the main stack; for thread mode
     * the CONTROL.SPSEL bit determines the answer.
     * Note that in v7M it is not possible to be in Handler mode with
     * CONTROL.SPSEL non-zero, but in v8M it is, so we must check both.
     */
    return !arm_v7m_is_handler_mode(env) &&
        env->v7m.control[env->v7m.secure] & R_V7M_CONTROL_SPSEL_MASK;
}

/* Write to v7M CONTROL.SPSEL bit for the specified security bank.
 * This may change the current stack pointer between Main and Process
 * stack pointers if it is done for the CONTROL register for the current
 * security state.
 */
static void write_v7m_control_spsel_for_secstate(CPUARMState *env,
                                                 bool new_spsel,
                                                 bool secstate)
{
    bool old_is_psp = v7m_using_psp(env);

    env->v7m.control[secstate] =
        deposit32(env->v7m.control[secstate],
                  R_V7M_CONTROL_SPSEL_SHIFT,
                  R_V7M_CONTROL_SPSEL_LENGTH, new_spsel);

    if (secstate == env->v7m.secure) {
        bool new_is_psp = v7m_using_psp(env);
        uint32_t tmp;

        if (old_is_psp != new_is_psp) {
            tmp = env->v7m.other_sp;
            env->v7m.other_sp = env->regs[13];
            env->regs[13] = tmp;
        }
    }
}

/* Write to v7M CONTROL.SPSEL bit. This may change the current
 * stack pointer between Main and Process stack pointers.
 */
static void write_v7m_control_spsel(CPUARMState *env, bool new_spsel)
{
    write_v7m_control_spsel_for_secstate(env, new_spsel, env->v7m.secure);
}

void write_v7m_exception(CPUARMState *env, uint32_t new_exc)
{
    /* Write a new value to v7m.exception, thus transitioning into or out
     * of Handler mode; this may result in a change of active stack pointer.
     */
    bool new_is_psp, old_is_psp = v7m_using_psp(env);
    uint32_t tmp;

    env->v7m.exception = new_exc;

    new_is_psp = v7m_using_psp(env);

    if (old_is_psp != new_is_psp) {
        tmp = env->v7m.other_sp;
        env->v7m.other_sp = env->regs[13];
        env->regs[13] = tmp;
    }
}

/* Switch M profile security state between NS and S */
static void switch_v7m_security_state(CPUARMState *env, bool new_secstate)
{
    uint32_t new_ss_msp, new_ss_psp;

    if (env->v7m.secure == new_secstate) {
        return;
    }

    /* All the banked state is accessed by looking at env->v7m.secure
     * except for the stack pointer; rearrange the SP appropriately.
     */
    new_ss_msp = env->v7m.other_ss_msp;
    new_ss_psp = env->v7m.other_ss_psp;

    if (v7m_using_psp(env)) {
        env->v7m.other_ss_psp = env->regs[13];
        env->v7m.other_ss_msp = env->v7m.other_sp;
    } else {
        env->v7m.other_ss_msp = env->regs[13];
        env->v7m.other_ss_psp = env->v7m.other_sp;
    }

    env->v7m.secure = new_secstate;

    if (v7m_using_psp(env)) {
        env->regs[13] = new_ss_psp;
        env->v7m.other_sp = new_ss_msp;
    } else {
        env->regs[13] = new_ss_msp;
        env->v7m.other_sp = new_ss_psp;
    }
}

void HELPER(v7m_bxns)(CPUARMState *env, uint32_t dest)
{
    /* Handle v7M BXNS:
     *  - if the return value is a magic value, do exception return (like BX)
     *  - otherwise bit 0 of the return value is the target security state
     */
    uint32_t min_magic;

    if (arm_feature(env, ARM_FEATURE_M_SECURITY)) {
        /* Covers FNC_RETURN and EXC_RETURN magic */
        min_magic = FNC_RETURN_MIN_MAGIC;
    } else {
        /* EXC_RETURN magic only */
        min_magic = EXC_RETURN_MIN_MAGIC;
    }

    if (dest >= min_magic) {
        /* This is an exception return magic value; put it where
         * do_v7m_exception_exit() expects and raise EXCEPTION_EXIT.
         * Note that if we ever add gen_ss_advance() singlestep support to
         * M profile this should count as an "instruction execution complete"
         * event (compare gen_bx_excret_final_code()).
         */
        env->regs[15] = dest & ~1;
        env->thumb = dest & 1;
        HELPER(exception_internal)(env, EXCP_EXCEPTION_EXIT);
        /* notreached */
    }

    /* translate.c should have made BXNS UNDEF unless we're secure */
    assert(env->v7m.secure);

    switch_v7m_security_state(env, dest & 1);
    env->thumb = 1;
    env->regs[15] = dest & ~1;
}

void HELPER(v7m_blxns)(CPUARMState *env, uint32_t dest)
{
    /* Handle v7M BLXNS:
     *  - bit 0 of the destination address is the target security state
     */

    /* At this point regs[15] is the address just after the BLXNS */
    uint32_t nextinst = env->regs[15] | 1;
    uint32_t sp = env->regs[13] - 8;
    uint32_t saved_psr;

    /* translate.c will have made BLXNS UNDEF unless we're secure */
    assert(env->v7m.secure);

    if (dest & 1) {
        /* target is Secure, so this is just a normal BLX,
         * except that the low bit doesn't indicate Thumb/not.
         */
        env->regs[14] = nextinst;
        env->thumb = 1;
        env->regs[15] = dest & ~1;
        return;
    }

    /* Target is non-secure: first push a stack frame */
    if (!QEMU_IS_ALIGNED(sp, 8)) {
        qemu_log_mask(LOG_GUEST_ERROR,
                      "BLXNS with misaligned SP is UNPREDICTABLE\n");
    }

    saved_psr = env->v7m.exception;
    if (env->v7m.control[M_REG_S] & R_V7M_CONTROL_SFPA_MASK) {
        saved_psr |= XPSR_SFPA;
    }

    /* Note that these stores can throw exceptions on MPU faults */
    cpu_stl_data(env, sp, nextinst);
    cpu_stl_data(env, sp + 4, saved_psr);

    env->regs[13] = sp;
    env->regs[14] = 0xfeffffff;
    if (arm_v7m_is_handler_mode(env)) {
        /* Write a dummy value to IPSR, to avoid leaking the current secure
         * exception number to non-secure code. This is guaranteed not
         * to cause write_v7m_exception() to actually change stacks.
         */
        write_v7m_exception(env, 1);
    }
    switch_v7m_security_state(env, 0);
    env->thumb = 1;
    env->regs[15] = dest;
}

static uint32_t *get_v7m_sp_ptr(CPUARMState *env, bool secure, bool threadmode,
                                bool spsel)
{
    /* Return a pointer to the location where we currently store the
     * stack pointer for the requested security state and thread mode.
     * This pointer will become invalid if the CPU state is updated
     * such that the stack pointers are switched around (eg changing
     * the SPSEL control bit).
     * Compare the v8M ARM ARM pseudocode LookUpSP_with_security_mode().
     * Unlike that pseudocode, we require the caller to pass us in the
     * SPSEL control bit value; this is because we also use this
     * function in handling of pushing of the callee-saves registers
     * part of the v8M stack frame (pseudocode PushCalleeStack()),
     * and in the tailchain codepath the SPSEL bit comes from the exception
     * return magic LR value from the previous exception. The pseudocode
     * opencodes the stack-selection in PushCalleeStack(), but we prefer
     * to make this utility function generic enough to do the job.
     */
    bool want_psp = threadmode && spsel;

    if (secure == env->v7m.secure) {
        if (want_psp == v7m_using_psp(env)) {
            return &env->regs[13];
        } else {
            return &env->v7m.other_sp;
        }
    } else {
        if (want_psp) {
            return &env->v7m.other_ss_psp;
        } else {
            return &env->v7m.other_ss_msp;
        }
    }
}

static uint32_t arm_v7m_load_vector(ARMCPU *cpu, bool targets_secure)
{
    CPUState *cs = CPU(cpu);
    CPUARMState *env = &cpu->env;
    MemTxResult result;
    hwaddr vec = env->v7m.vecbase[targets_secure] + env->v7m.exception * 4;
    uint32_t addr;

    addr = address_space_ldl(cs->as, vec,
                             MEMTXATTRS_UNSPECIFIED, &result);
    if (result != MEMTX_OK) {
        /* Architecturally this should cause a HardFault setting HSFR.VECTTBL,
         * which would then be immediately followed by our failing to load
         * the entry vector for that HardFault, which is a Lockup case.
         * Since we don't model Lockup, we just report this guest error
         * via cpu_abort().
         */
        cpu_abort(cs, "Failed to read from %s exception vector table "
                  "entry %08x\n", targets_secure ? "secure" : "nonsecure",
                  (unsigned)vec);
    }
    return addr;
}

static void v7m_push_callee_stack(ARMCPU *cpu, uint32_t lr, bool dotailchain)
{
    /* For v8M, push the callee-saves register part of the stack frame.
     * Compare the v8M pseudocode PushCalleeStack().
     * In the tailchaining case this may not be the current stack.
     */
    CPUARMState *env = &cpu->env;
    CPUState *cs = CPU(cpu);
    uint32_t *frame_sp_p;
    uint32_t frameptr;

    if (dotailchain) {
        frame_sp_p = get_v7m_sp_ptr(env, true,
                                    lr & R_V7M_EXCRET_MODE_MASK,
                                    lr & R_V7M_EXCRET_SPSEL_MASK);
    } else {
        frame_sp_p = &env->regs[13];
    }

    frameptr = *frame_sp_p - 0x28;

    stl_phys(cs->as, frameptr, 0xfefa125b);
    stl_phys(cs->as, frameptr + 0x8, env->regs[4]);
    stl_phys(cs->as, frameptr + 0xc, env->regs[5]);
    stl_phys(cs->as, frameptr + 0x10, env->regs[6]);
    stl_phys(cs->as, frameptr + 0x14, env->regs[7]);
    stl_phys(cs->as, frameptr + 0x18, env->regs[8]);
    stl_phys(cs->as, frameptr + 0x1c, env->regs[9]);
    stl_phys(cs->as, frameptr + 0x20, env->regs[10]);
    stl_phys(cs->as, frameptr + 0x24, env->regs[11]);

    *frame_sp_p = frameptr;
}

static void v7m_exception_taken(ARMCPU *cpu, uint32_t lr, bool dotailchain)
{
    /* Do the "take the exception" parts of exception entry,
     * but not the pushing of state to the stack. This is
     * similar to the pseudocode ExceptionTaken() function.
     */
    CPUARMState *env = &cpu->env;
    uint32_t addr;
    bool targets_secure;

    targets_secure = armv7m_nvic_acknowledge_irq(env->nvic);

    if (arm_feature(env, ARM_FEATURE_V8)) {
        if (arm_feature(env, ARM_FEATURE_M_SECURITY) &&
            (lr & R_V7M_EXCRET_S_MASK)) {
            /* The background code (the owner of the registers in the
             * exception frame) is Secure. This means it may either already
             * have or now needs to push callee-saves registers.
             */
            if (targets_secure) {
                if (dotailchain && !(lr & R_V7M_EXCRET_ES_MASK)) {
                    /* We took an exception from Secure to NonSecure
                     * (which means the callee-saved registers got stacked)
                     * and are now tailchaining to a Secure exception.
                     * Clear DCRS so eventual return from this Secure
                     * exception unstacks the callee-saved registers.
                     */
                    lr &= ~R_V7M_EXCRET_DCRS_MASK;
                }
            } else {
                /* We're going to a non-secure exception; push the
                 * callee-saves registers to the stack now, if they're
                 * not already saved.
                 */
                if (lr & R_V7M_EXCRET_DCRS_MASK &&
                    !(dotailchain && (lr & R_V7M_EXCRET_ES_MASK))) {
                    v7m_push_callee_stack(cpu, lr, dotailchain);
                }
                lr |= R_V7M_EXCRET_DCRS_MASK;
            }
        }

        lr &= ~R_V7M_EXCRET_ES_MASK;
        if (targets_secure || !arm_feature(env, ARM_FEATURE_M_SECURITY)) {
            lr |= R_V7M_EXCRET_ES_MASK;
        }
        lr &= ~R_V7M_EXCRET_SPSEL_MASK;
        if (env->v7m.control[targets_secure] & R_V7M_CONTROL_SPSEL_MASK) {
            lr |= R_V7M_EXCRET_SPSEL_MASK;
        }

        /* Clear registers if necessary to prevent non-secure exception
         * code being able to see register values from secure code.
         * Where register values become architecturally UNKNOWN we leave
         * them with their previous values.
         */
        if (arm_feature(env, ARM_FEATURE_M_SECURITY)) {
            if (!targets_secure) {
                /* Always clear the caller-saved registers (they have been
                 * pushed to the stack earlier in v7m_push_stack()).
                 * Clear callee-saved registers if the background code is
                 * Secure (in which case these regs were saved in
                 * v7m_push_callee_stack()).
                 */
                int i;

                for (i = 0; i < 13; i++) {
                    /* r4..r11 are callee-saves, zero only if EXCRET.S == 1 */
                    if (i < 4 || i > 11 || (lr & R_V7M_EXCRET_S_MASK)) {
                        env->regs[i] = 0;
                    }
                }
                /* Clear EAPSR */
                xpsr_write(env, 0, XPSR_NZCV | XPSR_Q | XPSR_GE | XPSR_IT);
            }
        }
    }

    /* Switch to target security state -- must do this before writing SPSEL */
    switch_v7m_security_state(env, targets_secure);
    write_v7m_control_spsel(env, 0);
    arm_clear_exclusive(env);
    /* Clear IT bits */
    env->condexec_bits = 0;
    env->regs[14] = lr;
    addr = arm_v7m_load_vector(cpu, targets_secure);
    env->regs[15] = addr & 0xfffffffe;
    env->thumb = addr & 1;
}

static void v7m_push_stack(ARMCPU *cpu)
{
    /* Do the "set up stack frame" part of exception entry,
     * similar to pseudocode PushStack().
     */
    CPUARMState *env = &cpu->env;
    uint32_t xpsr = xpsr_read(env);

    /* Align stack pointer if the guest wants that */
    if ((env->regs[13] & 4) &&
        (env->v7m.ccr[env->v7m.secure] & R_V7M_CCR_STKALIGN_MASK)) {
        env->regs[13] -= 4;
        xpsr |= XPSR_SPREALIGN;
    }
    /* Switch to the handler mode.  */
    v7m_push(env, xpsr);
    v7m_push(env, env->regs[15]);
    v7m_push(env, env->regs[14]);
    v7m_push(env, env->regs[12]);
    v7m_push(env, env->regs[3]);
    v7m_push(env, env->regs[2]);
    v7m_push(env, env->regs[1]);
    v7m_push(env, env->regs[0]);
}

static void do_v7m_exception_exit(ARMCPU *cpu)
{
    CPUARMState *env = &cpu->env;
    CPUState *cs = CPU(cpu);
    uint32_t excret;
    uint32_t xpsr;
    bool ufault = false;
    bool sfault = false;
    bool return_to_sp_process;
    bool return_to_handler;
    bool rettobase = false;
    bool exc_secure = false;
    bool return_to_secure;

    /* If we're not in Handler mode then jumps to magic exception-exit
     * addresses don't have magic behaviour. However for the v8M
     * security extensions the magic secure-function-return has to
     * work in thread mode too, so to avoid doing an extra check in
     * the generated code we allow exception-exit magic to also cause the
     * internal exception and bring us here in thread mode. Correct code
     * will never try to do this (the following insn fetch will always
     * fault) so we the overhead of having taken an unnecessary exception
     * doesn't matter.
     */
    if (!arm_v7m_is_handler_mode(env)) {
        return;
    }

    /* In the spec pseudocode ExceptionReturn() is called directly
     * from BXWritePC() and gets the full target PC value including
     * bit zero. In QEMU's implementation we treat it as a normal
     * jump-to-register (which is then caught later on), and so split
     * the target value up between env->regs[15] and env->thumb in
     * gen_bx(). Reconstitute it.
     */
    excret = env->regs[15];
    if (env->thumb) {
        excret |= 1;
    }

    qemu_log_mask(CPU_LOG_INT, "Exception return: magic PC %" PRIx32
                  " previous exception %d\n",
                  excret, env->v7m.exception);

    if ((excret & R_V7M_EXCRET_RES1_MASK) != R_V7M_EXCRET_RES1_MASK) {
        qemu_log_mask(LOG_GUEST_ERROR, "M profile: zero high bits in exception "
                      "exit PC value 0x%" PRIx32 " are UNPREDICTABLE\n",
                      excret);
    }

    if (arm_feature(env, ARM_FEATURE_M_SECURITY)) {
        /* EXC_RETURN.ES validation check (R_SMFL). We must do this before
         * we pick which FAULTMASK to clear.
         */
        if (!env->v7m.secure &&
            ((excret & R_V7M_EXCRET_ES_MASK) ||
             !(excret & R_V7M_EXCRET_DCRS_MASK))) {
            sfault = 1;
            /* For all other purposes, treat ES as 0 (R_HXSR) */
            excret &= ~R_V7M_EXCRET_ES_MASK;
        }
    }

    if (env->v7m.exception != ARMV7M_EXCP_NMI) {
        /* Auto-clear FAULTMASK on return from other than NMI.
         * If the security extension is implemented then this only
         * happens if the raw execution priority is >= 0; the
         * value of the ES bit in the exception return value indicates
         * which security state's faultmask to clear. (v8M ARM ARM R_KBNF.)
         */
        if (arm_feature(env, ARM_FEATURE_M_SECURITY)) {
            exc_secure = excret & R_V7M_EXCRET_ES_MASK;
            if (armv7m_nvic_raw_execution_priority(env->nvic) >= 0) {
                env->v7m.faultmask[exc_secure] = 0;
            }
        } else {
            env->v7m.faultmask[M_REG_NS] = 0;
        }
    }

    switch (armv7m_nvic_complete_irq(env->nvic, env->v7m.exception,
                                     exc_secure)) {
    case -1:
        /* attempt to exit an exception that isn't active */
        ufault = true;
        break;
    case 0:
        /* still an irq active now */
        break;
    case 1:
        /* we returned to base exception level, no nesting.
         * (In the pseudocode this is written using "NestedActivation != 1"
         * where we have 'rettobase == false'.)
         */
        rettobase = true;
        break;
    default:
        g_assert_not_reached();
    }

    return_to_handler = !(excret & R_V7M_EXCRET_MODE_MASK);
    return_to_sp_process = excret & R_V7M_EXCRET_SPSEL_MASK;
    return_to_secure = arm_feature(env, ARM_FEATURE_M_SECURITY) &&
        (excret & R_V7M_EXCRET_S_MASK);

    if (arm_feature(env, ARM_FEATURE_V8)) {
        if (!arm_feature(env, ARM_FEATURE_M_SECURITY)) {
            /* UNPREDICTABLE if S == 1 or DCRS == 0 or ES == 1 (R_XLCP);
             * we choose to take the UsageFault.
             */
            if ((excret & R_V7M_EXCRET_S_MASK) ||
                (excret & R_V7M_EXCRET_ES_MASK) ||
                !(excret & R_V7M_EXCRET_DCRS_MASK)) {
                ufault = true;
            }
        }
        if (excret & R_V7M_EXCRET_RES0_MASK) {
            ufault = true;
        }
    } else {
        /* For v7M we only recognize certain combinations of the low bits */
        switch (excret & 0xf) {
        case 1: /* Return to Handler */
            break;
        case 13: /* Return to Thread using Process stack */
        case 9: /* Return to Thread using Main stack */
            /* We only need to check NONBASETHRDENA for v7M, because in
             * v8M this bit does not exist (it is RES1).
             */
            if (!rettobase &&
                !(env->v7m.ccr[env->v7m.secure] &
                  R_V7M_CCR_NONBASETHRDENA_MASK)) {
                ufault = true;
            }
            break;
        default:
            ufault = true;
        }
    }

    if (sfault) {
        env->v7m.sfsr |= R_V7M_SFSR_INVER_MASK;
        armv7m_nvic_set_pending(env->nvic, ARMV7M_EXCP_SECURE, false);
        v7m_exception_taken(cpu, excret, true);
        qemu_log_mask(CPU_LOG_INT, "...taking SecureFault on existing "
                      "stackframe: failed EXC_RETURN.ES validity check\n");
        return;
    }

    if (ufault) {
        /* Bad exception return: instead of popping the exception
         * stack, directly take a usage fault on the current stack.
         */
        env->v7m.cfsr[env->v7m.secure] |= R_V7M_CFSR_INVPC_MASK;
        armv7m_nvic_set_pending(env->nvic, ARMV7M_EXCP_USAGE, env->v7m.secure);
        v7m_exception_taken(cpu, excret, true);
        qemu_log_mask(CPU_LOG_INT, "...taking UsageFault on existing "
                      "stackframe: failed exception return integrity check\n");
        return;
    }

    /* Set CONTROL.SPSEL from excret.SPSEL. Since we're still in
     * Handler mode (and will be until we write the new XPSR.Interrupt
     * field) this does not switch around the current stack pointer.
     */
    write_v7m_control_spsel_for_secstate(env, return_to_sp_process, exc_secure);

    switch_v7m_security_state(env, return_to_secure);

    {
        /* The stack pointer we should be reading the exception frame from
         * depends on bits in the magic exception return type value (and
         * for v8M isn't necessarily the stack pointer we will eventually
         * end up resuming execution with). Get a pointer to the location
         * in the CPU state struct where the SP we need is currently being
         * stored; we will use and modify it in place.
         * We use this limited C variable scope so we don't accidentally
         * use 'frame_sp_p' after we do something that makes it invalid.
         */
        uint32_t *frame_sp_p = get_v7m_sp_ptr(env,
                                              return_to_secure,
                                              !return_to_handler,
                                              return_to_sp_process);
        uint32_t frameptr = *frame_sp_p;

        if (!QEMU_IS_ALIGNED(frameptr, 8) &&
            arm_feature(env, ARM_FEATURE_V8)) {
            qemu_log_mask(LOG_GUEST_ERROR,
                          "M profile exception return with non-8-aligned SP "
                          "for destination state is UNPREDICTABLE\n");
        }

        /* Do we need to pop callee-saved registers? */
        if (return_to_secure &&
            ((excret & R_V7M_EXCRET_ES_MASK) == 0 ||
             (excret & R_V7M_EXCRET_DCRS_MASK) == 0)) {
            uint32_t expected_sig = 0xfefa125b;
            uint32_t actual_sig = ldl_phys(cs->as, frameptr);

            if (expected_sig != actual_sig) {
                /* Take a SecureFault on the current stack */
                env->v7m.sfsr |= R_V7M_SFSR_INVIS_MASK;
                armv7m_nvic_set_pending(env->nvic, ARMV7M_EXCP_SECURE, false);
                v7m_exception_taken(cpu, excret, true);
                qemu_log_mask(CPU_LOG_INT, "...taking SecureFault on existing "
                              "stackframe: failed exception return integrity "
                              "signature check\n");
                return;
            }

            env->regs[4] = ldl_phys(cs->as, frameptr + 0x8);
            env->regs[5] = ldl_phys(cs->as, frameptr + 0xc);
            env->regs[6] = ldl_phys(cs->as, frameptr + 0x10);
            env->regs[7] = ldl_phys(cs->as, frameptr + 0x14);
            env->regs[8] = ldl_phys(cs->as, frameptr + 0x18);
            env->regs[9] = ldl_phys(cs->as, frameptr + 0x1c);
            env->regs[10] = ldl_phys(cs->as, frameptr + 0x20);
            env->regs[11] = ldl_phys(cs->as, frameptr + 0x24);

            frameptr += 0x28;
        }

        /* Pop registers. TODO: make these accesses use the correct
         * attributes and address space (S/NS, priv/unpriv) and handle
         * memory transaction failures.
         */
        env->regs[0] = ldl_phys(cs->as, frameptr);
        env->regs[1] = ldl_phys(cs->as, frameptr + 0x4);
        env->regs[2] = ldl_phys(cs->as, frameptr + 0x8);
        env->regs[3] = ldl_phys(cs->as, frameptr + 0xc);
        env->regs[12] = ldl_phys(cs->as, frameptr + 0x10);
        env->regs[14] = ldl_phys(cs->as, frameptr + 0x14);
        env->regs[15] = ldl_phys(cs->as, frameptr + 0x18);

        /* Returning from an exception with a PC with bit 0 set is defined
         * behaviour on v8M (bit 0 is ignored), but for v7M it was specified
         * to be UNPREDICTABLE. In practice actual v7M hardware seems to ignore
         * the lsbit, and there are several RTOSes out there which incorrectly
         * assume the r15 in the stack frame should be a Thumb-style "lsbit
         * indicates ARM/Thumb" value, so ignore the bit on v7M as well, but
         * complain about the badly behaved guest.
         */
        if (env->regs[15] & 1) {
            env->regs[15] &= ~1U;
            if (!arm_feature(env, ARM_FEATURE_V8)) {
                qemu_log_mask(LOG_GUEST_ERROR,
                              "M profile return from interrupt with misaligned "
                              "PC is UNPREDICTABLE on v7M\n");
            }
        }

        xpsr = ldl_phys(cs->as, frameptr + 0x1c);

        if (arm_feature(env, ARM_FEATURE_V8)) {
            /* For v8M we have to check whether the xPSR exception field
             * matches the EXCRET value for return to handler/thread
             * before we commit to changing the SP and xPSR.
             */
            bool will_be_handler = (xpsr & XPSR_EXCP) != 0;
            if (return_to_handler != will_be_handler) {
                /* Take an INVPC UsageFault on the current stack.
                 * By this point we will have switched to the security state
                 * for the background state, so this UsageFault will target
                 * that state.
                 */
                armv7m_nvic_set_pending(env->nvic, ARMV7M_EXCP_USAGE,
                                        env->v7m.secure);
                env->v7m.cfsr[env->v7m.secure] |= R_V7M_CFSR_INVPC_MASK;
                v7m_exception_taken(cpu, excret, true);
                qemu_log_mask(CPU_LOG_INT, "...taking UsageFault on existing "
                              "stackframe: failed exception return integrity "
                              "check\n");
                return;
            }
        }

        /* Commit to consuming the stack frame */
        frameptr += 0x20;
        /* Undo stack alignment (the SPREALIGN bit indicates that the original
         * pre-exception SP was not 8-aligned and we added a padding word to
         * align it, so we undo this by ORing in the bit that increases it
         * from the current 8-aligned value to the 8-unaligned value. (Adding 4
         * would work too but a logical OR is how the pseudocode specifies it.)
         */
        if (xpsr & XPSR_SPREALIGN) {
            frameptr |= 4;
        }
        *frame_sp_p = frameptr;
    }
    /* This xpsr_write() will invalidate frame_sp_p as it may switch stack */
    xpsr_write(env, xpsr, ~XPSR_SPREALIGN);

    /* The restored xPSR exception field will be zero if we're
     * resuming in Thread mode. If that doesn't match what the
     * exception return excret specified then this is a UsageFault.
     * v7M requires we make this check here; v8M did it earlier.
     */
    if (return_to_handler != arm_v7m_is_handler_mode(env)) {
        /* Take an INVPC UsageFault by pushing the stack again;
         * we know we're v7M so this is never a Secure UsageFault.
         */
        assert(!arm_feature(env, ARM_FEATURE_V8));
        armv7m_nvic_set_pending(env->nvic, ARMV7M_EXCP_USAGE, false);
        env->v7m.cfsr[env->v7m.secure] |= R_V7M_CFSR_INVPC_MASK;
        v7m_push_stack(cpu);
        v7m_exception_taken(cpu, excret, false);
        qemu_log_mask(CPU_LOG_INT, "...taking UsageFault on new stackframe: "
                      "failed exception return integrity check\n");
        return;
    }

    /* Otherwise, we have a successful exception exit. */
    arm_clear_exclusive(env);
    qemu_log_mask(CPU_LOG_INT, "...successful exception return\n");
}

static bool do_v7m_function_return(ARMCPU *cpu)
{
    /* v8M security extensions magic function return.
     * We may either:
     *  (1) throw an exception (longjump)
     *  (2) return true if we successfully handled the function return
     *  (3) return false if we failed a consistency check and have
     *      pended a UsageFault that needs to be taken now
     *
     * At this point the magic return value is split between env->regs[15]
     * and env->thumb. We don't bother to reconstitute it because we don't
     * need it (all values are handled the same way).
     */
    CPUARMState *env = &cpu->env;
    uint32_t newpc, newpsr, newpsr_exc;

    qemu_log_mask(CPU_LOG_INT, "...really v7M secure function return\n");

    {
        bool threadmode, spsel;
        TCGMemOpIdx oi;
        ARMMMUIdx mmu_idx;
        uint32_t *frame_sp_p;
        uint32_t frameptr;

        /* Pull the return address and IPSR from the Secure stack */
        threadmode = !arm_v7m_is_handler_mode(env);
        spsel = env->v7m.control[M_REG_S] & R_V7M_CONTROL_SPSEL_MASK;

        frame_sp_p = get_v7m_sp_ptr(env, true, threadmode, spsel);
        frameptr = *frame_sp_p;

        /* These loads may throw an exception (for MPU faults). We want to
         * do them as secure, so work out what MMU index that is.
         */
        mmu_idx = arm_v7m_mmu_idx_for_secstate(env, true);
        oi = make_memop_idx(MO_LE, arm_to_core_mmu_idx(mmu_idx));
        newpc = helper_le_ldul_mmu(env, frameptr, oi, 0);
        newpsr = helper_le_ldul_mmu(env, frameptr + 4, oi, 0);

        /* Consistency checks on new IPSR */
        newpsr_exc = newpsr & XPSR_EXCP;
        if (!((env->v7m.exception == 0 && newpsr_exc == 0) ||
              (env->v7m.exception == 1 && newpsr_exc != 0))) {
            /* Pend the fault and tell our caller to take it */
            env->v7m.cfsr[env->v7m.secure] |= R_V7M_CFSR_INVPC_MASK;
            armv7m_nvic_set_pending(env->nvic, ARMV7M_EXCP_USAGE,
                                    env->v7m.secure);
            qemu_log_mask(CPU_LOG_INT,
                          "...taking INVPC UsageFault: "
                          "IPSR consistency check failed\n");
            return false;
        }

        *frame_sp_p = frameptr + 8;
    }

    /* This invalidates frame_sp_p */
    switch_v7m_security_state(env, true);
    env->v7m.exception = newpsr_exc;
    env->v7m.control[M_REG_S] &= ~R_V7M_CONTROL_SFPA_MASK;
    if (newpsr & XPSR_SFPA) {
        env->v7m.control[M_REG_S] |= R_V7M_CONTROL_SFPA_MASK;
    }
    xpsr_write(env, 0, XPSR_IT);
    env->thumb = newpc & 1;
    env->regs[15] = newpc & ~1;

    qemu_log_mask(CPU_LOG_INT, "...function return successful\n");
    return true;
}

static void arm_log_exception(int idx)
{
    if (qemu_loglevel_mask(CPU_LOG_INT)) {
        const char *exc = NULL;
        static const char * const excnames[] = {
            [EXCP_UDEF] = "Undefined Instruction",
            [EXCP_SWI] = "SVC",
            [EXCP_PREFETCH_ABORT] = "Prefetch Abort",
            [EXCP_DATA_ABORT] = "Data Abort",
            [EXCP_IRQ] = "IRQ",
            [EXCP_FIQ] = "FIQ",
            [EXCP_BKPT] = "Breakpoint",
            [EXCP_EXCEPTION_EXIT] = "QEMU v7M exception exit",
            [EXCP_KERNEL_TRAP] = "QEMU intercept of kernel commpage",
            [EXCP_HVC] = "Hypervisor Call",
            [EXCP_HYP_TRAP] = "Hypervisor Trap",
            [EXCP_SMC] = "Secure Monitor Call",
            [EXCP_VIRQ] = "Virtual IRQ",
            [EXCP_VFIQ] = "Virtual FIQ",
            [EXCP_SEMIHOST] = "Semihosting call",
            [EXCP_NOCP] = "v7M NOCP UsageFault",
            [EXCP_INVSTATE] = "v7M INVSTATE UsageFault",
        };

        if (idx >= 0 && idx < ARRAY_SIZE(excnames)) {
            exc = excnames[idx];
        }
        if (!exc) {
            exc = "unknown";
        }
        qemu_log_mask(CPU_LOG_INT, "Taking exception %d [%s]\n", idx, exc);
    }
}

static bool v7m_read_half_insn(ARMCPU *cpu, ARMMMUIdx mmu_idx,
                               uint32_t addr, uint16_t *insn)
{
    /* Load a 16-bit portion of a v7M instruction, returning true on success,
     * or false on failure (in which case we will have pended the appropriate
     * exception).
     * We need to do the instruction fetch's MPU and SAU checks
     * like this because there is no MMU index that would allow
     * doing the load with a single function call. Instead we must
     * first check that the security attributes permit the load
     * and that they don't mismatch on the two halves of the instruction,
     * and then we do the load as a secure load (ie using the security
     * attributes of the address, not the CPU, as architecturally required).
     */
    CPUState *cs = CPU(cpu);
    CPUARMState *env = &cpu->env;
    V8M_SAttributes sattrs = {};
    MemTxAttrs attrs = {};
    ARMMMUFaultInfo fi = {};
    MemTxResult txres;
    target_ulong page_size;
    hwaddr physaddr;
    int prot;
    uint32_t fsr;

    v8m_security_lookup(env, addr, MMU_INST_FETCH, mmu_idx, &sattrs);
    if (!sattrs.nsc || sattrs.ns) {
        /* This must be the second half of the insn, and it straddles a
         * region boundary with the second half not being S&NSC.
         */
        env->v7m.sfsr |= R_V7M_SFSR_INVEP_MASK;
        armv7m_nvic_set_pending(env->nvic, ARMV7M_EXCP_SECURE, false);
        qemu_log_mask(CPU_LOG_INT,
                      "...really SecureFault with SFSR.INVEP\n");
        return false;
    }
    if (get_phys_addr(env, addr, MMU_INST_FETCH, mmu_idx,
                      &physaddr, &attrs, &prot, &page_size, &fsr, &fi, NULL)) {
        /* the MPU lookup failed */
        env->v7m.cfsr[env->v7m.secure] |= R_V7M_CFSR_IACCVIOL_MASK;
        armv7m_nvic_set_pending(env->nvic, ARMV7M_EXCP_MEM, env->v7m.secure);
        qemu_log_mask(CPU_LOG_INT, "...really MemManage with CFSR.IACCVIOL\n");
        return false;
    }
    *insn = address_space_lduw_le(arm_addressspace(cs, attrs), physaddr,
                                 attrs, &txres);
    if (txres != MEMTX_OK) {
        env->v7m.cfsr[M_REG_NS] |= R_V7M_CFSR_IBUSERR_MASK;
        armv7m_nvic_set_pending(env->nvic, ARMV7M_EXCP_BUS, false);
        qemu_log_mask(CPU_LOG_INT, "...really BusFault with CFSR.IBUSERR\n");
        return false;
    }
    return true;
}

static bool v7m_handle_execute_nsc(ARMCPU *cpu)
{
    /* Check whether this attempt to execute code in a Secure & NS-Callable
     * memory region is for an SG instruction; if so, then emulate the
     * effect of the SG instruction and return true. Otherwise pend
     * the correct kind of exception and return false.
     */
    CPUARMState *env = &cpu->env;
    ARMMMUIdx mmu_idx;
    uint16_t insn;

    /* We should never get here unless get_phys_addr_pmsav8() caused
     * an exception for NS executing in S&NSC memory.
     */
    assert(!env->v7m.secure);
    assert(arm_feature(env, ARM_FEATURE_M_SECURITY));

    /* We want to do the MPU lookup as secure; work out what mmu_idx that is */
    mmu_idx = arm_v7m_mmu_idx_for_secstate(env, true);

    if (!v7m_read_half_insn(cpu, mmu_idx, env->regs[15], &insn)) {
        return false;
    }

    if (!env->thumb) {
        goto gen_invep;
    }

    if (insn != 0xe97f) {
        /* Not an SG instruction first half (we choose the IMPDEF
         * early-SG-check option).
         */
        goto gen_invep;
    }

    if (!v7m_read_half_insn(cpu, mmu_idx, env->regs[15] + 2, &insn)) {
        return false;
    }

    if (insn != 0xe97f) {
        /* Not an SG instruction second half (yes, both halves of the SG
         * insn have the same hex value)
         */
        goto gen_invep;
    }

    /* OK, we have confirmed that we really have an SG instruction.
     * We know we're NS in S memory so don't need to repeat those checks.
     */
    qemu_log_mask(CPU_LOG_INT, "...really an SG instruction at 0x%08" PRIx32
                  ", executing it\n", env->regs[15]);
    env->regs[14] &= ~1;
    switch_v7m_security_state(env, true);
    xpsr_write(env, 0, XPSR_IT);
    env->regs[15] += 4;
    return true;

gen_invep:
    env->v7m.sfsr |= R_V7M_SFSR_INVEP_MASK;
    armv7m_nvic_set_pending(env->nvic, ARMV7M_EXCP_SECURE, false);
    qemu_log_mask(CPU_LOG_INT,
                  "...really SecureFault with SFSR.INVEP\n");
    return false;
}

void arm_v7m_cpu_do_interrupt(CPUState *cs)
{
    ARMCPU *cpu = ARM_CPU(cs);
    CPUARMState *env = &cpu->env;
    uint32_t lr;

    arm_log_exception(cs->exception_index);

    /* For exceptions we just mark as pending on the NVIC, and let that
       handle it.  */
    switch (cs->exception_index) {
    case EXCP_UDEF:
        armv7m_nvic_set_pending(env->nvic, ARMV7M_EXCP_USAGE, env->v7m.secure);
        env->v7m.cfsr[env->v7m.secure] |= R_V7M_CFSR_UNDEFINSTR_MASK;
        break;
    case EXCP_NOCP:
        armv7m_nvic_set_pending(env->nvic, ARMV7M_EXCP_USAGE, env->v7m.secure);
        env->v7m.cfsr[env->v7m.secure] |= R_V7M_CFSR_NOCP_MASK;
        break;
    case EXCP_INVSTATE:
        armv7m_nvic_set_pending(env->nvic, ARMV7M_EXCP_USAGE, env->v7m.secure);
        env->v7m.cfsr[env->v7m.secure] |= R_V7M_CFSR_INVSTATE_MASK;
        break;
    case EXCP_SWI:
        /* The PC already points to the next instruction.  */
        armv7m_nvic_set_pending(env->nvic, ARMV7M_EXCP_SVC, env->v7m.secure);
        break;
    case EXCP_PREFETCH_ABORT:
    case EXCP_DATA_ABORT:
        /* Note that for M profile we don't have a guest facing FSR, but
         * the env->exception.fsr will be populated by the code that
         * raises the fault, in the A profile short-descriptor format.
         */
        switch (env->exception.fsr & 0xf) {
        case M_FAKE_FSR_NSC_EXEC:
            /* Exception generated when we try to execute code at an address
             * which is marked as Secure & Non-Secure Callable and the CPU
             * is in the Non-Secure state. The only instruction which can
             * be executed like this is SG (and that only if both halves of
             * the SG instruction have the same security attributes.)
             * Everything else must generate an INVEP SecureFault, so we
             * emulate the SG instruction here.
             */
            if (v7m_handle_execute_nsc(cpu)) {
                return;
            }
            break;
        case M_FAKE_FSR_SFAULT:
            /* Various flavours of SecureFault for attempts to execute or
             * access data in the wrong security state.
             */
            switch (cs->exception_index) {
            case EXCP_PREFETCH_ABORT:
                if (env->v7m.secure) {
                    env->v7m.sfsr |= R_V7M_SFSR_INVTRAN_MASK;
                    qemu_log_mask(CPU_LOG_INT,
                                  "...really SecureFault with SFSR.INVTRAN\n");
                } else {
                    env->v7m.sfsr |= R_V7M_SFSR_INVEP_MASK;
                    qemu_log_mask(CPU_LOG_INT,
                                  "...really SecureFault with SFSR.INVEP\n");
                }
                break;
            case EXCP_DATA_ABORT:
                /* This must be an NS access to S memory */
                env->v7m.sfsr |= R_V7M_SFSR_AUVIOL_MASK;
                qemu_log_mask(CPU_LOG_INT,
                              "...really SecureFault with SFSR.AUVIOL\n");
                break;
            }
            armv7m_nvic_set_pending(env->nvic, ARMV7M_EXCP_SECURE, false);
            break;
        case 0x8: /* External Abort */
            switch (cs->exception_index) {
            case EXCP_PREFETCH_ABORT:
                env->v7m.cfsr[M_REG_NS] |= R_V7M_CFSR_IBUSERR_MASK;
                qemu_log_mask(CPU_LOG_INT, "...with CFSR.IBUSERR\n");
                break;
            case EXCP_DATA_ABORT:
                env->v7m.cfsr[M_REG_NS] |=
                    (R_V7M_CFSR_PRECISERR_MASK | R_V7M_CFSR_BFARVALID_MASK);
                env->v7m.bfar = env->exception.vaddress;
                qemu_log_mask(CPU_LOG_INT,
                              "...with CFSR.PRECISERR and BFAR 0x%x\n",
                              env->v7m.bfar);
                break;
            }
            armv7m_nvic_set_pending(env->nvic, ARMV7M_EXCP_BUS, false);
            break;
        default:
            /* All other FSR values are either MPU faults or "can't happen
             * for M profile" cases.
             */
            switch (cs->exception_index) {
            case EXCP_PREFETCH_ABORT:
                env->v7m.cfsr[env->v7m.secure] |= R_V7M_CFSR_IACCVIOL_MASK;
                qemu_log_mask(CPU_LOG_INT, "...with CFSR.IACCVIOL\n");
                break;
            case EXCP_DATA_ABORT:
                env->v7m.cfsr[env->v7m.secure] |=
                    (R_V7M_CFSR_DACCVIOL_MASK | R_V7M_CFSR_MMARVALID_MASK);
                env->v7m.mmfar[env->v7m.secure] = env->exception.vaddress;
                qemu_log_mask(CPU_LOG_INT,
                              "...with CFSR.DACCVIOL and MMFAR 0x%x\n",
                              env->v7m.mmfar[env->v7m.secure]);
                break;
            }
            armv7m_nvic_set_pending(env->nvic, ARMV7M_EXCP_MEM,
                                    env->v7m.secure);
            break;
        }
        break;
    case EXCP_BKPT:
        if (semihosting_enabled()) {
            int nr;
            nr = arm_lduw_code(env, env->regs[15], arm_sctlr_b(env)) & 0xff;
            if (nr == 0xab) {
                env->regs[15] += 2;
                qemu_log_mask(CPU_LOG_INT,
                              "...handling as semihosting call 0x%x\n",
                              env->regs[0]);
                env->regs[0] = do_arm_semihosting(env);
                return;
            }
        }
        armv7m_nvic_set_pending(env->nvic, ARMV7M_EXCP_DEBUG, false);
        break;
    case EXCP_IRQ:
        break;
    case EXCP_EXCEPTION_EXIT:
        if (env->regs[15] < EXC_RETURN_MIN_MAGIC) {
            /* Must be v8M security extension function return */
            assert(env->regs[15] >= FNC_RETURN_MIN_MAGIC);
            assert(arm_feature(env, ARM_FEATURE_M_SECURITY));
            if (do_v7m_function_return(cpu)) {
                return;
            }
        } else {
            do_v7m_exception_exit(cpu);
            return;
        }
        break;
    default:
        cpu_abort(cs, "Unhandled exception 0x%x\n", cs->exception_index);
        return; /* Never happens.  Keep compiler happy.  */
    }

    if (arm_feature(env, ARM_FEATURE_V8)) {
        lr = R_V7M_EXCRET_RES1_MASK |
            R_V7M_EXCRET_DCRS_MASK |
            R_V7M_EXCRET_FTYPE_MASK;
        /* The S bit indicates whether we should return to Secure
         * or NonSecure (ie our current state).
         * The ES bit indicates whether we're taking this exception
         * to Secure or NonSecure (ie our target state). We set it
         * later, in v7m_exception_taken().
         * The SPSEL bit is also set in v7m_exception_taken() for v8M.
         * This corresponds to the ARM ARM pseudocode for v8M setting
         * some LR bits in PushStack() and some in ExceptionTaken();
         * the distinction matters for the tailchain cases where we
         * can take an exception without pushing the stack.
         */
        if (env->v7m.secure) {
            lr |= R_V7M_EXCRET_S_MASK;
        }
    } else {
        lr = R_V7M_EXCRET_RES1_MASK |
            R_V7M_EXCRET_S_MASK |
            R_V7M_EXCRET_DCRS_MASK |
            R_V7M_EXCRET_FTYPE_MASK |
            R_V7M_EXCRET_ES_MASK;
        if (env->v7m.control[M_REG_NS] & R_V7M_CONTROL_SPSEL_MASK) {
            lr |= R_V7M_EXCRET_SPSEL_MASK;
        }
    }
    if (!arm_v7m_is_handler_mode(env)) {
        lr |= R_V7M_EXCRET_MODE_MASK;
    }

    v7m_push_stack(cpu);
    v7m_exception_taken(cpu, lr, false);
    qemu_log_mask(CPU_LOG_INT, "... as %d\n", env->v7m.exception);
}

/* Function used to synchronize QEMU's AArch64 register set with AArch32
 * register set.  This is necessary when switching between AArch32 and AArch64
 * execution state.
 */
void aarch64_sync_32_to_64(CPUARMState *env)
{
    int i;
    uint32_t mode = env->uncached_cpsr & CPSR_M;

    /* We can blanket copy R[0:7] to X[0:7] */
    for (i = 0; i < 8; i++) {
        env->xregs[i] = env->regs[i];
    }

    /* Unless we are in FIQ mode, x8-x12 come from the user registers r8-r12.
     * Otherwise, they come from the banked user regs.
     */
    if (mode == ARM_CPU_MODE_FIQ) {
        for (i = 8; i < 13; i++) {
            env->xregs[i] = env->usr_regs[i - 8];
        }
    } else {
        for (i = 8; i < 13; i++) {
            env->xregs[i] = env->regs[i];
        }
    }

    /* Registers x13-x23 are the various mode SP and FP registers. Registers
     * r13 and r14 are only copied if we are in that mode, otherwise we copy
     * from the mode banked register.
     */
    if (mode == ARM_CPU_MODE_USR || mode == ARM_CPU_MODE_SYS) {
        env->xregs[13] = env->regs[13];
        env->xregs[14] = env->regs[14];
    } else {
        env->xregs[13] = env->banked_r13[bank_number(ARM_CPU_MODE_USR)];
        /* HYP is an exception in that it is copied from r14 */
        if (mode == ARM_CPU_MODE_HYP) {
            env->xregs[14] = env->regs[14];
        } else {
            env->xregs[14] = env->banked_r14[bank_number(ARM_CPU_MODE_USR)];
        }
    }

    if (mode == ARM_CPU_MODE_HYP) {
        env->xregs[15] = env->regs[13];
    } else {
        env->xregs[15] = env->banked_r13[bank_number(ARM_CPU_MODE_HYP)];
    }

    if (mode == ARM_CPU_MODE_IRQ) {
        env->xregs[16] = env->regs[14];
        env->xregs[17] = env->regs[13];
    } else {
        env->xregs[16] = env->banked_r14[bank_number(ARM_CPU_MODE_IRQ)];
        env->xregs[17] = env->banked_r13[bank_number(ARM_CPU_MODE_IRQ)];
    }

    if (mode == ARM_CPU_MODE_SVC) {
        env->xregs[18] = env->regs[14];
        env->xregs[19] = env->regs[13];
    } else {
        env->xregs[18] = env->banked_r14[bank_number(ARM_CPU_MODE_SVC)];
        env->xregs[19] = env->banked_r13[bank_number(ARM_CPU_MODE_SVC)];
    }

    if (mode == ARM_CPU_MODE_ABT) {
        env->xregs[20] = env->regs[14];
        env->xregs[21] = env->regs[13];
    } else {
        env->xregs[20] = env->banked_r14[bank_number(ARM_CPU_MODE_ABT)];
        env->xregs[21] = env->banked_r13[bank_number(ARM_CPU_MODE_ABT)];
    }

    if (mode == ARM_CPU_MODE_UND) {
        env->xregs[22] = env->regs[14];
        env->xregs[23] = env->regs[13];
    } else {
        env->xregs[22] = env->banked_r14[bank_number(ARM_CPU_MODE_UND)];
        env->xregs[23] = env->banked_r13[bank_number(ARM_CPU_MODE_UND)];
    }

    /* Registers x24-x30 are mapped to r8-r14 in FIQ mode.  If we are in FIQ
     * mode, then we can copy from r8-r14.  Otherwise, we copy from the
     * FIQ bank for r8-r14.
     */
    if (mode == ARM_CPU_MODE_FIQ) {
        for (i = 24; i < 31; i++) {
            env->xregs[i] = env->regs[i - 16];   /* X[24:30] <- R[8:14] */
        }
    } else {
        for (i = 24; i < 29; i++) {
            env->xregs[i] = env->fiq_regs[i - 24];
        }
        env->xregs[29] = env->banked_r13[bank_number(ARM_CPU_MODE_FIQ)];
        env->xregs[30] = env->banked_r14[bank_number(ARM_CPU_MODE_FIQ)];
    }

    env->pc = env->regs[15];
}

/* Function used to synchronize QEMU's AArch32 register set with AArch64
 * register set.  This is necessary when switching between AArch32 and AArch64
 * execution state.
 */
void aarch64_sync_64_to_32(CPUARMState *env)
{
    int i;
    uint32_t mode = env->uncached_cpsr & CPSR_M;

    /* We can blanket copy X[0:7] to R[0:7] */
    for (i = 0; i < 8; i++) {
        env->regs[i] = env->xregs[i];
    }

    /* Unless we are in FIQ mode, r8-r12 come from the user registers x8-x12.
     * Otherwise, we copy x8-x12 into the banked user regs.
     */
    if (mode == ARM_CPU_MODE_FIQ) {
        for (i = 8; i < 13; i++) {
            env->usr_regs[i - 8] = env->xregs[i];
        }
    } else {
        for (i = 8; i < 13; i++) {
            env->regs[i] = env->xregs[i];
        }
    }

    /* Registers r13 & r14 depend on the current mode.
     * If we are in a given mode, we copy the corresponding x registers to r13
     * and r14.  Otherwise, we copy the x register to the banked r13 and r14
     * for the mode.
     */
    if (mode == ARM_CPU_MODE_USR || mode == ARM_CPU_MODE_SYS) {
        env->regs[13] = env->xregs[13];
        env->regs[14] = env->xregs[14];
    } else {
        env->banked_r13[bank_number(ARM_CPU_MODE_USR)] = env->xregs[13];

        /* HYP is an exception in that it does not have its own banked r14 but
         * shares the USR r14
         */
        if (mode == ARM_CPU_MODE_HYP) {
            env->regs[14] = env->xregs[14];
        } else {
            env->banked_r14[bank_number(ARM_CPU_MODE_USR)] = env->xregs[14];
        }
    }

    if (mode == ARM_CPU_MODE_HYP) {
        env->regs[13] = env->xregs[15];
    } else {
        env->banked_r13[bank_number(ARM_CPU_MODE_HYP)] = env->xregs[15];
    }

    if (mode == ARM_CPU_MODE_IRQ) {
        env->regs[14] = env->xregs[16];
        env->regs[13] = env->xregs[17];
    } else {
        env->banked_r14[bank_number(ARM_CPU_MODE_IRQ)] = env->xregs[16];
        env->banked_r13[bank_number(ARM_CPU_MODE_IRQ)] = env->xregs[17];
    }

    if (mode == ARM_CPU_MODE_SVC) {
        env->regs[14] = env->xregs[18];
        env->regs[13] = env->xregs[19];
    } else {
        env->banked_r14[bank_number(ARM_CPU_MODE_SVC)] = env->xregs[18];
        env->banked_r13[bank_number(ARM_CPU_MODE_SVC)] = env->xregs[19];
    }

    if (mode == ARM_CPU_MODE_ABT) {
        env->regs[14] = env->xregs[20];
        env->regs[13] = env->xregs[21];
    } else {
        env->banked_r14[bank_number(ARM_CPU_MODE_ABT)] = env->xregs[20];
        env->banked_r13[bank_number(ARM_CPU_MODE_ABT)] = env->xregs[21];
    }

    if (mode == ARM_CPU_MODE_UND) {
        env->regs[14] = env->xregs[22];
        env->regs[13] = env->xregs[23];
    } else {
        env->banked_r14[bank_number(ARM_CPU_MODE_UND)] = env->xregs[22];
        env->banked_r13[bank_number(ARM_CPU_MODE_UND)] = env->xregs[23];
    }

    /* Registers x24-x30 are mapped to r8-r14 in FIQ mode.  If we are in FIQ
     * mode, then we can copy to r8-r14.  Otherwise, we copy to the
     * FIQ bank for r8-r14.
     */
    if (mode == ARM_CPU_MODE_FIQ) {
        for (i = 24; i < 31; i++) {
            env->regs[i - 16] = env->xregs[i];   /* X[24:30] -> R[8:14] */
        }
    } else {
        for (i = 24; i < 29; i++) {
            env->fiq_regs[i - 24] = env->xregs[i];
        }
        env->banked_r13[bank_number(ARM_CPU_MODE_FIQ)] = env->xregs[29];
        env->banked_r14[bank_number(ARM_CPU_MODE_FIQ)] = env->xregs[30];
    }

    env->regs[15] = env->pc;
}

static void arm_cpu_do_interrupt_aarch32(CPUState *cs)
{
    ARMCPU *cpu = ARM_CPU(cs);
    CPUARMState *env = &cpu->env;
    uint32_t addr;
    uint32_t mask;
    int new_mode;
    uint32_t offset;
    uint32_t moe;

    /* If this is a debug exception we must update the DBGDSCR.MOE bits */
    switch (env->exception.syndrome >> ARM_EL_EC_SHIFT) {
    case EC_BREAKPOINT:
    case EC_BREAKPOINT_SAME_EL:
        moe = 1;
        break;
    case EC_WATCHPOINT:
    case EC_WATCHPOINT_SAME_EL:
        moe = 10;
        break;
    case EC_AA32_BKPT:
        moe = 3;
        break;
    case EC_VECTORCATCH:
        moe = 5;
        break;
    default:
        moe = 0;
        break;
    }

    if (moe) {
        env->cp15.mdscr_el1 = deposit64(env->cp15.mdscr_el1, 2, 4, moe);
    }

    /* TODO: Vectored interrupt controller.  */
    switch (cs->exception_index) {
    case EXCP_UDEF:
        new_mode = ARM_CPU_MODE_UND;
        addr = 0x04;
        mask = CPSR_I;
        if (env->thumb)
            offset = 2;
        else
            offset = 4;
        break;
    case EXCP_SWI:
        new_mode = ARM_CPU_MODE_SVC;
        addr = 0x08;
        mask = CPSR_I;
        /* The PC already points to the next instruction.  */
        offset = 0;
        break;
    case EXCP_BKPT:
        env->exception.fsr = 2;
        /* Fall through to prefetch abort.  */
    case EXCP_PREFETCH_ABORT:
        A32_BANKED_CURRENT_REG_SET(env, ifsr, env->exception.fsr);
        A32_BANKED_CURRENT_REG_SET(env, ifar, env->exception.vaddress);
        qemu_log_mask(CPU_LOG_INT, "...with IFSR 0x%x IFAR 0x%x\n",
                      env->exception.fsr, (uint32_t)env->exception.vaddress);
        new_mode = ARM_CPU_MODE_ABT;
        addr = 0x0c;
        mask = CPSR_A | CPSR_I;
        offset = 4;
        break;
    case EXCP_DATA_ABORT:
        A32_BANKED_CURRENT_REG_SET(env, dfsr, env->exception.fsr);
        A32_BANKED_CURRENT_REG_SET(env, dfar, env->exception.vaddress);
        qemu_log_mask(CPU_LOG_INT, "...with DFSR 0x%x DFAR 0x%x\n",
                      env->exception.fsr,
                      (uint32_t)env->exception.vaddress);
        new_mode = ARM_CPU_MODE_ABT;
        addr = 0x10;
        mask = CPSR_A | CPSR_I;
        offset = 8;
        break;
    case EXCP_IRQ:
        new_mode = ARM_CPU_MODE_IRQ;
        addr = 0x18;
        /* Disable IRQ and imprecise data aborts.  */
        mask = CPSR_A | CPSR_I;
        offset = 4;
        if (env->cp15.scr_el3 & SCR_IRQ) {
            /* IRQ routed to monitor mode */
            new_mode = ARM_CPU_MODE_MON;
            mask |= CPSR_F;
        }
        break;
    case EXCP_FIQ:
        new_mode = ARM_CPU_MODE_FIQ;
        addr = 0x1c;
        /* Disable FIQ, IRQ and imprecise data aborts.  */
        mask = CPSR_A | CPSR_I | CPSR_F;
        if (env->cp15.scr_el3 & SCR_FIQ) {
            /* FIQ routed to monitor mode */
            new_mode = ARM_CPU_MODE_MON;
        }
        offset = 4;
        break;
    case EXCP_VIRQ:
        new_mode = ARM_CPU_MODE_IRQ;
        addr = 0x18;
        /* Disable IRQ and imprecise data aborts.  */
        mask = CPSR_A | CPSR_I;
        offset = 4;
        break;
    case EXCP_VFIQ:
        new_mode = ARM_CPU_MODE_FIQ;
        addr = 0x1c;
        /* Disable FIQ, IRQ and imprecise data aborts.  */
        mask = CPSR_A | CPSR_I | CPSR_F;
        offset = 4;
        break;
    case EXCP_SMC:
        new_mode = ARM_CPU_MODE_MON;
        addr = 0x08;
        mask = CPSR_A | CPSR_I | CPSR_F;
        offset = 0;
        break;
    default:
        cpu_abort(cs, "Unhandled exception 0x%x\n", cs->exception_index);
        return; /* Never happens.  Keep compiler happy.  */
    }

    if (new_mode == ARM_CPU_MODE_MON) {
        addr += env->cp15.mvbar;
    } else if (A32_BANKED_CURRENT_REG_GET(env, sctlr) & SCTLR_V) {
        /* High vectors. When enabled, base address cannot be remapped. */
        addr += 0xffff0000;
    } else {
        /* ARM v7 architectures provide a vector base address register to remap
         * the interrupt vector table.
         * This register is only followed in non-monitor mode, and is banked.
         * Note: only bits 31:5 are valid.
         */
        addr += A32_BANKED_CURRENT_REG_GET(env, vbar);
    }

    if ((env->uncached_cpsr & CPSR_M) == ARM_CPU_MODE_MON) {
        env->cp15.scr_el3 &= ~SCR_NS;
    }

    switch_mode (env, new_mode);
    /* For exceptions taken to AArch32 we must clear the SS bit in both
     * PSTATE and in the old-state value we save to SPSR_<mode>, so zero it now.
     */
    env->uncached_cpsr &= ~PSTATE_SS;
    env->spsr = cpsr_read(env);
    /* Clear IT bits.  */
    env->condexec_bits = 0;
    /* Switch to the new mode, and to the correct instruction set.  */
    env->uncached_cpsr = (env->uncached_cpsr & ~CPSR_M) | new_mode;
    /* Set new mode endianness */
    env->uncached_cpsr &= ~CPSR_E;
    if (env->cp15.sctlr_el[arm_current_el(env)] & SCTLR_EE) {
        env->uncached_cpsr |= CPSR_E;
    }
    env->daif |= mask;
    /* this is a lie, as the was no c1_sys on V4T/V5, but who cares
     * and we should just guard the thumb mode on V4 */
    if (arm_feature(env, ARM_FEATURE_V4T)) {
        env->thumb = (A32_BANKED_CURRENT_REG_GET(env, sctlr) & SCTLR_TE) != 0;
    }
    env->regs[14] = env->regs[15] + offset;
    env->regs[15] = addr;
}

/* Handle exception entry to a target EL which is using AArch64 */
static void arm_cpu_do_interrupt_aarch64(CPUState *cs)
{
    ARMCPU *cpu = ARM_CPU(cs);
    CPUARMState *env = &cpu->env;
    unsigned int new_el = env->exception.target_el;
    target_ulong addr = env->cp15.vbar_el[new_el];
    unsigned int new_mode = aarch64_pstate_mode(new_el, true);

    if (arm_current_el(env) < new_el) {
        /* Entry vector offset depends on whether the implemented EL
         * immediately lower than the target level is using AArch32 or AArch64
         */
        bool is_aa64;

        switch (new_el) {
        case 3:
            is_aa64 = (env->cp15.scr_el3 & SCR_RW) != 0;
            break;
        case 2:
            is_aa64 = (env->cp15.hcr_el2 & HCR_RW) != 0;
            break;
        case 1:
            is_aa64 = is_a64(env);
            break;
        default:
            g_assert_not_reached();
        }

        if (is_aa64) {
            addr += 0x400;
        } else {
            addr += 0x600;
        }
    } else if (pstate_read(env) & PSTATE_SP) {
        addr += 0x200;
    }

    switch (cs->exception_index) {
    case EXCP_PREFETCH_ABORT:
    case EXCP_DATA_ABORT:
        env->cp15.far_el[new_el] = env->exception.vaddress;
        qemu_log_mask(CPU_LOG_INT, "...with FAR 0x%" PRIx64 "\n",
                      env->cp15.far_el[new_el]);
        /* fall through */
    case EXCP_BKPT:
    case EXCP_UDEF:
    case EXCP_SWI:
    case EXCP_HVC:
    case EXCP_HYP_TRAP:
    case EXCP_SMC:
        env->cp15.esr_el[new_el] = env->exception.syndrome;
        break;
    case EXCP_IRQ:
    case EXCP_VIRQ:
        addr += 0x80;
        break;
    case EXCP_FIQ:
    case EXCP_VFIQ:
        addr += 0x100;
        break;
    case EXCP_SEMIHOST:
        qemu_log_mask(CPU_LOG_INT,
                      "...handling as semihosting call 0x%" PRIx64 "\n",
                      env->xregs[0]);
        env->xregs[0] = do_arm_semihosting(env);
        return;
    default:
        cpu_abort(cs, "Unhandled exception 0x%x\n", cs->exception_index);
    }

    if (is_a64(env)) {
        env->banked_spsr[aarch64_banked_spsr_index(new_el)] = pstate_read(env);
        aarch64_save_sp(env, arm_current_el(env));
        env->elr_el[new_el] = env->pc;
    } else {
        env->banked_spsr[aarch64_banked_spsr_index(new_el)] = cpsr_read(env);
        env->elr_el[new_el] = env->regs[15];

        aarch64_sync_32_to_64(env);

        env->condexec_bits = 0;
    }
    qemu_log_mask(CPU_LOG_INT, "...with ELR 0x%" PRIx64 "\n",
                  env->elr_el[new_el]);

    pstate_write(env, PSTATE_DAIF | new_mode);
    env->aarch64 = 1;
    aarch64_restore_sp(env, new_el);

    env->pc = addr;

    qemu_log_mask(CPU_LOG_INT, "...to EL%d PC 0x%" PRIx64 " PSTATE 0x%x\n",
                  new_el, env->pc, pstate_read(env));
}

static inline bool check_for_semihosting(CPUState *cs)
{
    /* Check whether this exception is a semihosting call; if so
     * then handle it and return true; otherwise return false.
     */
    ARMCPU *cpu = ARM_CPU(cs);
    CPUARMState *env = &cpu->env;

    if (is_a64(env)) {
        if (cs->exception_index == EXCP_SEMIHOST) {
            /* This is always the 64-bit semihosting exception.
             * The "is this usermode" and "is semihosting enabled"
             * checks have been done at translate time.
             */
            qemu_log_mask(CPU_LOG_INT,
                          "...handling as semihosting call 0x%" PRIx64 "\n",
                          env->xregs[0]);
            env->xregs[0] = do_arm_semihosting(env);
            return true;
        }
        return false;
    } else {
        uint32_t imm;

        /* Only intercept calls from privileged modes, to provide some
         * semblance of security.
         */
        if (cs->exception_index != EXCP_SEMIHOST &&
            (!semihosting_enabled() ||
             ((env->uncached_cpsr & CPSR_M) == ARM_CPU_MODE_USR))) {
            return false;
        }

        switch (cs->exception_index) {
        case EXCP_SEMIHOST:
            /* This is always a semihosting call; the "is this usermode"
             * and "is semihosting enabled" checks have been done at
             * translate time.
             */
            break;
        case EXCP_SWI:
            /* Check for semihosting interrupt.  */
            if (env->thumb) {
                imm = arm_lduw_code(env, env->regs[15] - 2, arm_sctlr_b(env))
                    & 0xff;
                if (imm == 0xab) {
                    break;
                }
            } else {
                imm = arm_ldl_code(env, env->regs[15] - 4, arm_sctlr_b(env))
                    & 0xffffff;
                if (imm == 0x123456) {
                    break;
                }
            }
            return false;
        case EXCP_BKPT:
            /* See if this is a semihosting syscall.  */
            if (env->thumb) {
                imm = arm_lduw_code(env, env->regs[15], arm_sctlr_b(env))
                    & 0xff;
                if (imm == 0xab) {
                    env->regs[15] += 2;
                    break;
                }
            }
            return false;
        default:
            return false;
        }

        qemu_log_mask(CPU_LOG_INT,
                      "...handling as semihosting call 0x%x\n",
                      env->regs[0]);
        env->regs[0] = do_arm_semihosting(env);
        return true;
    }
}

/* Handle a CPU exception for A and R profile CPUs.
 * Do any appropriate logging, handle PSCI calls, and then hand off
 * to the AArch64-entry or AArch32-entry function depending on the
 * target exception level's register width.
 */
void arm_cpu_do_interrupt(CPUState *cs)
{
    ARMCPU *cpu = ARM_CPU(cs);
    CPUARMState *env = &cpu->env;
    unsigned int new_el = env->exception.target_el;

    assert(!arm_feature(env, ARM_FEATURE_M));

    arm_log_exception(cs->exception_index);
    qemu_log_mask(CPU_LOG_INT, "...from EL%d to EL%d\n", arm_current_el(env),
                  new_el);
    if (qemu_loglevel_mask(CPU_LOG_INT)
        && !excp_is_internal(cs->exception_index)) {
        qemu_log_mask(CPU_LOG_INT, "...with ESR 0x%x/0x%" PRIx32 "\n",
                      env->exception.syndrome >> ARM_EL_EC_SHIFT,
                      env->exception.syndrome);
    }

    if (arm_is_psci_call(cpu, cs->exception_index)) {
        arm_handle_psci_call(cpu);
        qemu_log_mask(CPU_LOG_INT, "...handled as PSCI call\n");
        return;
    }

    /* Semihosting semantics depend on the register width of the
     * code that caused the exception, not the target exception level,
     * so must be handled here.
     */
    if (check_for_semihosting(cs)) {
        return;
    }

    assert(!excp_is_internal(cs->exception_index));
    if (arm_el_is_aa64(env, new_el)) {
        arm_cpu_do_interrupt_aarch64(cs);
    } else {
        arm_cpu_do_interrupt_aarch32(cs);
    }

    /* Hooks may change global state so BQL should be held, also the
     * BQL needs to be held for any modification of
     * cs->interrupt_request.
     */
    g_assert(qemu_mutex_iothread_locked());

    arm_call_el_change_hook(cpu);

    if (!kvm_enabled()) {
        cs->interrupt_request |= CPU_INTERRUPT_EXITTB;
    }
}

<<<<<<< HEAD
/* Return true if this address translation regime is secure */
static inline bool regime_is_secure(CPUARMState *env, ARMMMUIdx mmu_idx)
{
    switch (mmu_idx) {
    case ARMMMUIdx_S12NSE0:
    case ARMMMUIdx_S12NSE1:
    case ARMMMUIdx_S1NSE0:
    case ARMMMUIdx_S1NSE1:
    case ARMMMUIdx_S1E2:
    case ARMMMUIdx_S2NS:
    case ARMMMUIdx_MPriv:
    case ARMMMUIdx_MNegPri:
    case ARMMMUIdx_MUser:
        return false;
    case ARMMMUIdx_S1E3:
    case ARMMMUIdx_S1SE0:
    case ARMMMUIdx_S1SE1:
        return true;
=======
/* Return the exception level which controls this address translation regime */
static inline uint32_t regime_el(CPUARMState *env, ARMMMUIdx mmu_idx)
{
    switch (mmu_idx) {
    case ARMMMUIdx_S2NS:
    case ARMMMUIdx_S1E2:
        return 2;
    case ARMMMUIdx_S1E3:
        return 3;
    case ARMMMUIdx_S1SE0:
        return arm_el_is_aa64(env, 3) ? 1 : 3;
    case ARMMMUIdx_S1SE1:
    case ARMMMUIdx_S1NSE0:
    case ARMMMUIdx_S1NSE1:
    case ARMMMUIdx_MPriv:
    case ARMMMUIdx_MNegPri:
    case ARMMMUIdx_MUser:
    case ARMMMUIdx_MSPriv:
    case ARMMMUIdx_MSNegPri:
    case ARMMMUIdx_MSUser:
        return 1;
>>>>>>> 0a0dc59d
    default:
        g_assert_not_reached();
    }
}

/* Return the SCTLR value which controls this address translation regime */
static inline uint32_t regime_sctlr(CPUARMState *env, ARMMMUIdx mmu_idx)
{
    return env->cp15.sctlr_el[regime_el(env, mmu_idx)];
}

/* Return true if the specified stage of address translation is disabled */
static inline bool regime_translation_disabled(CPUARMState *env,
                                               ARMMMUIdx mmu_idx)
{
    if (arm_feature(env, ARM_FEATURE_M)) {
        switch (env->v7m.mpu_ctrl[regime_is_secure(env, mmu_idx)] &
                (R_V7M_MPU_CTRL_ENABLE_MASK | R_V7M_MPU_CTRL_HFNMIENA_MASK)) {
        case R_V7M_MPU_CTRL_ENABLE_MASK:
            /* Enabled, but not for HardFault and NMI */
            return mmu_idx == ARMMMUIdx_MNegPri ||
                mmu_idx == ARMMMUIdx_MSNegPri;
        case R_V7M_MPU_CTRL_ENABLE_MASK | R_V7M_MPU_CTRL_HFNMIENA_MASK:
            /* Enabled for all cases */
            return false;
        case 0:
        default:
            /* HFNMIENA set and ENABLE clear is UNPREDICTABLE, but
             * we warned about that in armv7m_nvic.c when the guest set it.
             */
            return true;
        }
    }

    if (mmu_idx == ARMMMUIdx_S2NS) {
        return (env->cp15.hcr_el2 & HCR_VM) == 0;
    }
    return (regime_sctlr(env, mmu_idx) & SCTLR_M) == 0;
}

static inline bool regime_translation_big_endian(CPUARMState *env,
                                                 ARMMMUIdx mmu_idx)
{
    return (regime_sctlr(env, mmu_idx) & SCTLR_EE) != 0;
}

/* Convert a possible stage1+2 MMU index into the appropriate
 * stage 1 MMU index
 */
static inline ARMMMUIdx stage_1_mmu_idx(ARMMMUIdx mmu_idx)
{
    if (mmu_idx == ARMMMUIdx_S12NSE0 || mmu_idx == ARMMMUIdx_S12NSE1) {
        mmu_idx += (ARMMMUIdx_S1NSE0 - ARMMMUIdx_S12NSE0);
    }
    return mmu_idx;
}

/* Returns TBI0 value for current regime el */
uint32_t arm_regime_tbi0(CPUARMState *env, ARMMMUIdx mmu_idx)
{
    TCR *tcr;
    uint32_t el;

    /* For EL0 and EL1, TBI is controlled by stage 1's TCR, so convert
     * a stage 1+2 mmu index into the appropriate stage 1 mmu index.
     */
    mmu_idx = stage_1_mmu_idx(mmu_idx);

    tcr = regime_tcr(env, mmu_idx);
    el = regime_el(env, mmu_idx);

    if (el > 1) {
        return extract64(tcr->raw_tcr, 20, 1);
    } else {
        return extract64(tcr->raw_tcr, 37, 1);
    }
}

/* Returns TBI1 value for current regime el */
uint32_t arm_regime_tbi1(CPUARMState *env, ARMMMUIdx mmu_idx)
{
    TCR *tcr;
    uint32_t el;

    /* For EL0 and EL1, TBI is controlled by stage 1's TCR, so convert
     * a stage 1+2 mmu index into the appropriate stage 1 mmu index.
     */
    mmu_idx = stage_1_mmu_idx(mmu_idx);

    tcr = regime_tcr(env, mmu_idx);
    el = regime_el(env, mmu_idx);

    if (el > 1) {
        return 0;
    } else {
        return extract64(tcr->raw_tcr, 38, 1);
    }
}

/* Return the TTBR associated with this translation regime */
static inline uint64_t regime_ttbr(CPUARMState *env, ARMMMUIdx mmu_idx,
                                   int ttbrn)
{
    if (mmu_idx == ARMMMUIdx_S2NS) {
        return env->cp15.vttbr_el2;
    }
    if (ttbrn == 0) {
        return env->cp15.ttbr0_el[regime_el(env, mmu_idx)];
    } else {
        return env->cp15.ttbr1_el[regime_el(env, mmu_idx)];
    }
}

/* Return true if the translation regime is using LPAE format page tables */
static inline bool regime_using_lpae_format(CPUARMState *env,
                                            ARMMMUIdx mmu_idx)
{
    int el = regime_el(env, mmu_idx);
    if (el == 2 || arm_el_is_aa64(env, el)) {
        return true;
    }
    if (arm_feature(env, ARM_FEATURE_LPAE)
        && (regime_tcr(env, mmu_idx)->raw_tcr & TTBCR_EAE)) {
        return true;
    }
    return false;
}

/* Returns true if the stage 1 translation regime is using LPAE format page
 * tables. Used when raising alignment exceptions, whose FSR changes depending
 * on whether the long or short descriptor format is in use. */
bool arm_s1_regime_using_lpae_format(CPUARMState *env, ARMMMUIdx mmu_idx)
{
    mmu_idx = stage_1_mmu_idx(mmu_idx);

    return regime_using_lpae_format(env, mmu_idx);
}

static inline bool regime_is_user(CPUARMState *env, ARMMMUIdx mmu_idx)
{
    switch (mmu_idx) {
    case ARMMMUIdx_S1SE0:
    case ARMMMUIdx_S1NSE0:
    case ARMMMUIdx_MUser:
        return true;
    default:
        return false;
    case ARMMMUIdx_S12NSE0:
    case ARMMMUIdx_S12NSE1:
        g_assert_not_reached();
    }
}

/* Translate section/page access permissions to page
 * R/W protection flags
 *
 * @env:         CPUARMState
 * @mmu_idx:     MMU index indicating required translation regime
 * @ap:          The 3-bit access permissions (AP[2:0])
 * @domain_prot: The 2-bit domain access permissions
 */
static inline int ap_to_rw_prot(CPUARMState *env, ARMMMUIdx mmu_idx,
                                int ap, int domain_prot)
{
    bool is_user = regime_is_user(env, mmu_idx);

    if (domain_prot == 3) {
        return PAGE_READ | PAGE_WRITE;
    }

    switch (ap) {
    case 0:
        if (arm_feature(env, ARM_FEATURE_V7)) {
            return 0;
        }
        switch (regime_sctlr(env, mmu_idx) & (SCTLR_S | SCTLR_R)) {
        case SCTLR_S:
            return is_user ? 0 : PAGE_READ;
        case SCTLR_R:
            return PAGE_READ;
        default:
            return 0;
        }
    case 1:
        return is_user ? 0 : PAGE_READ | PAGE_WRITE;
    case 2:
        if (is_user) {
            return PAGE_READ;
        } else {
            return PAGE_READ | PAGE_WRITE;
        }
    case 3:
        return PAGE_READ | PAGE_WRITE;
    case 4: /* Reserved.  */
        return 0;
    case 5:
        return is_user ? 0 : PAGE_READ;
    case 6:
        return PAGE_READ;
    case 7:
        if (!arm_feature(env, ARM_FEATURE_V6K)) {
            return 0;
        }
        return PAGE_READ;
    default:
        g_assert_not_reached();
    }
}

/* Translate section/page access permissions to page
 * R/W protection flags.
 *
 * @ap:      The 2-bit simple AP (AP[2:1])
 * @is_user: TRUE if accessing from PL0
 */
static inline int simple_ap_to_rw_prot_is_user(int ap, bool is_user)
{
    switch (ap) {
    case 0:
        return is_user ? 0 : PAGE_READ | PAGE_WRITE;
    case 1:
        return PAGE_READ | PAGE_WRITE;
    case 2:
        return is_user ? 0 : PAGE_READ;
    case 3:
        return PAGE_READ;
    default:
        g_assert_not_reached();
    }
}

static inline int
simple_ap_to_rw_prot(CPUARMState *env, ARMMMUIdx mmu_idx, int ap)
{
    return simple_ap_to_rw_prot_is_user(ap, regime_is_user(env, mmu_idx));
}

/* Translate S2 section/page access permissions to protection flags
 *
 * @env:     CPUARMState
 * @s2ap:    The 2-bit stage2 access permissions (S2AP)
 * @xn:      XN (execute-never) bit
 */
static int get_S2prot(CPUARMState *env, int s2ap, int xn)
{
    int prot = 0;

    if (s2ap & 1) {
        prot |= PAGE_READ;
    }
    if (s2ap & 2) {
        prot |= PAGE_WRITE;
    }
    if (!xn) {
        if (arm_el_is_aa64(env, 2) || prot & PAGE_READ) {
            prot |= PAGE_EXEC;
        }
    }
    return prot;
}

/* Translate section/page access permissions to protection flags
 *
 * @env:     CPUARMState
 * @mmu_idx: MMU index indicating required translation regime
 * @is_aa64: TRUE if AArch64
 * @ap:      The 2-bit simple AP (AP[2:1])
 * @ns:      NS (non-secure) bit
 * @xn:      XN (execute-never) bit
 * @pxn:     PXN (privileged execute-never) bit
 */
static int get_S1prot(CPUARMState *env, ARMMMUIdx mmu_idx, bool is_aa64,
                      int ap, int ns, int xn, int pxn)
{
    bool is_user = regime_is_user(env, mmu_idx);
    int prot_rw, user_rw;
    bool have_wxn;
    int wxn = 0;

    assert(mmu_idx != ARMMMUIdx_S2NS);

    user_rw = simple_ap_to_rw_prot_is_user(ap, true);
    if (is_user) {
        prot_rw = user_rw;
    } else {
        prot_rw = simple_ap_to_rw_prot_is_user(ap, false);
    }

    if (ns && arm_is_secure(env) && (env->cp15.scr_el3 & SCR_SIF)) {
        return prot_rw;
    }

    /* TODO have_wxn should be replaced with
     *   ARM_FEATURE_V8 || (ARM_FEATURE_V7 && ARM_FEATURE_EL2)
     * when ARM_FEATURE_EL2 starts getting set. For now we assume all LPAE
     * compatible processors have EL2, which is required for [U]WXN.
     */
    have_wxn = arm_feature(env, ARM_FEATURE_LPAE);

    if (have_wxn) {
        wxn = regime_sctlr(env, mmu_idx) & SCTLR_WXN;
    }

    if (is_aa64) {
        switch (regime_el(env, mmu_idx)) {
        case 1:
            if (!is_user) {
                xn = pxn || (user_rw & PAGE_WRITE);
            }
            break;
        case 2:
        case 3:
            break;
        }
    } else if (arm_feature(env, ARM_FEATURE_V7)) {
        switch (regime_el(env, mmu_idx)) {
        case 1:
        case 3:
            if (is_user) {
                xn = xn || !(user_rw & PAGE_READ);
            } else {
                int uwxn = 0;
                if (have_wxn) {
                    uwxn = regime_sctlr(env, mmu_idx) & SCTLR_UWXN;
                }
                xn = xn || !(prot_rw & PAGE_READ) || pxn ||
                     (uwxn && (user_rw & PAGE_WRITE));
            }
            break;
        case 2:
            break;
        }
    } else {
        xn = wxn = 0;
    }

    if (xn || (wxn && (prot_rw & PAGE_WRITE))) {
        return prot_rw;
    }
    return prot_rw | PAGE_EXEC;
}

static bool get_level1_table_address(CPUARMState *env, ARMMMUIdx mmu_idx,
                                     uint32_t *table, uint32_t address)
{
    /* Note that we can only get here for an AArch32 PL0/PL1 lookup */
    TCR *tcr = regime_tcr(env, mmu_idx);

    if (address & tcr->mask) {
        if (tcr->raw_tcr & TTBCR_PD1) {
            /* Translation table walk disabled for TTBR1 */
            return false;
        }
        *table = regime_ttbr(env, mmu_idx, 1) & 0xffffc000;
    } else {
        if (tcr->raw_tcr & TTBCR_PD0) {
            /* Translation table walk disabled for TTBR0 */
            return false;
        }
        *table = regime_ttbr(env, mmu_idx, 0) & tcr->base_mask;
    }
    *table |= (address >> 18) & 0x3ffc;
    return true;
}

/* Translate a S1 pagetable walk through S2 if needed.  */
static hwaddr S1_ptw_translate(CPUARMState *env, ARMMMUIdx mmu_idx,
                               hwaddr addr, MemTxAttrs txattrs,
                               uint32_t *fsr,
                               ARMMMUFaultInfo *fi)
{
    if ((mmu_idx == ARMMMUIdx_S1NSE0 || mmu_idx == ARMMMUIdx_S1NSE1) &&
        !regime_translation_disabled(env, ARMMMUIdx_S2NS)) {
        target_ulong s2size;
        hwaddr s2pa;
        int s2prot;
        int ret;

        ret = get_phys_addr_lpae(env, addr, 0, ARMMMUIdx_S2NS, &s2pa,
                                 &txattrs, &s2prot, &s2size, fsr, fi, NULL);
        if (ret) {
            fi->s2addr = addr;
            fi->stage2 = true;
            fi->s1ptw = true;
            return ~0;
        }
        addr = s2pa;
    }
    return addr;
}

/* All loads done in the course of a page table walk go through here.
 * TODO: rather than ignoring errors from physical memory reads (which
 * are external aborts in ARM terminology) we should propagate this
 * error out so that we can turn it into a Data Abort if this walk
 * was being done for a CPU load/store or an address translation instruction
 * (but not if it was for a debug access).
 */
static uint32_t arm_ldl_ptw(CPUState *cs, hwaddr addr, bool is_secure,
                            ARMMMUIdx mmu_idx, uint32_t *fsr,
                            ARMMMUFaultInfo *fi)
{
    ARMCPU *cpu = ARM_CPU(cs);
    CPUARMState *env = &cpu->env;
    MemTxAttrs attrs = {};
    AddressSpace *as;

    attrs.secure = is_secure;
    as = arm_addressspace(cs, attrs);
    addr = S1_ptw_translate(env, mmu_idx, addr, attrs, fsr, fi);
    if (fi->s1ptw) {
        return 0;
    }
    if (regime_translation_big_endian(env, mmu_idx)) {
        return address_space_ldl_be(as, addr, attrs, NULL);
    } else {
        return address_space_ldl_le(as, addr, attrs, NULL);
    }
}

static uint64_t arm_ldq_ptw(CPUState *cs, hwaddr addr, bool is_secure,
                            ARMMMUIdx mmu_idx, uint32_t *fsr,
                            ARMMMUFaultInfo *fi)
{
    ARMCPU *cpu = ARM_CPU(cs);
    CPUARMState *env = &cpu->env;
    MemTxAttrs attrs = {};
    AddressSpace *as;

    attrs.secure = is_secure;
    attrs = env->memattr[attrs.secure].attrs;
    as = arm_addressspace(cs, attrs);
    addr = S1_ptw_translate(env, mmu_idx, addr, attrs, fsr, fi);
    if (fi->s1ptw) {
        return 0;
    }
    if (regime_translation_big_endian(env, mmu_idx)) {
        return address_space_ldq_be(as, addr, attrs, NULL);
    } else {
        return address_space_ldq_le(as, addr, attrs, NULL);
    }
}

static bool get_phys_addr_v5(CPUARMState *env, uint32_t address,
                             MMUAccessType access_type, ARMMMUIdx mmu_idx,
                             hwaddr *phys_ptr, int *prot,
                             target_ulong *page_size, uint32_t *fsr,
                             ARMMMUFaultInfo *fi)
{
    CPUState *cs = CPU(arm_env_get_cpu(env));
    int code;
    uint32_t table;
    uint32_t desc;
    int type;
    int ap;
    int domain = 0;
    int domain_prot;
    hwaddr phys_addr;
    uint32_t dacr;

    /* Pagetable walk.  */
    /* Lookup l1 descriptor.  */
    if (!get_level1_table_address(env, mmu_idx, &table, address)) {
        /* Section translation fault if page walk is disabled by PD0 or PD1 */
        code = 5;
        goto do_fault;
    }
    desc = arm_ldl_ptw(cs, table, regime_is_secure(env, mmu_idx),
                       mmu_idx, fsr, fi);
    type = (desc & 3);
    domain = (desc >> 5) & 0x0f;
    if (regime_el(env, mmu_idx) == 1) {
        dacr = env->cp15.dacr_ns;
    } else {
        dacr = env->cp15.dacr_s;
    }
    domain_prot = (dacr >> (domain * 2)) & 3;
    if (type == 0) {
        /* Section translation fault.  */
        code = 5;
        goto do_fault;
    }
    if (domain_prot == 0 || domain_prot == 2) {
        if (type == 2)
            code = 9; /* Section domain fault.  */
        else
            code = 11; /* Page domain fault.  */
        goto do_fault;
    }
    if (type == 2) {
        /* 1Mb section.  */
        phys_addr = (desc & 0xfff00000) | (address & 0x000fffff);
        ap = (desc >> 10) & 3;
        code = 13;
        *page_size = 1024 * 1024;
    } else {
        /* Lookup l2 entry.  */
        if (type == 1) {
            /* Coarse pagetable.  */
            table = (desc & 0xfffffc00) | ((address >> 10) & 0x3fc);
        } else {
            /* Fine pagetable.  */
            table = (desc & 0xfffff000) | ((address >> 8) & 0xffc);
        }
        desc = arm_ldl_ptw(cs, table, regime_is_secure(env, mmu_idx),
                           mmu_idx, fsr, fi);
        switch (desc & 3) {
        case 0: /* Page translation fault.  */
            code = 7;
            goto do_fault;
        case 1: /* 64k page.  */
            phys_addr = (desc & 0xffff0000) | (address & 0xffff);
            ap = (desc >> (4 + ((address >> 13) & 6))) & 3;
            *page_size = 0x10000;
            break;
        case 2: /* 4k page.  */
            phys_addr = (desc & 0xfffff000) | (address & 0xfff);
            ap = (desc >> (4 + ((address >> 9) & 6))) & 3;
            *page_size = 0x1000;
            break;
        case 3: /* 1k page, or ARMv6/XScale "extended small (4k) page" */
            if (type == 1) {
                /* ARMv6/XScale extended small page format */
                if (arm_feature(env, ARM_FEATURE_XSCALE)
                    || arm_feature(env, ARM_FEATURE_V6)) {
                    phys_addr = (desc & 0xfffff000) | (address & 0xfff);
                    *page_size = 0x1000;
                } else {
                    /* UNPREDICTABLE in ARMv5; we choose to take a
                     * page translation fault.
                     */
                    code = 7;
                    goto do_fault;
                }
            } else {
                phys_addr = (desc & 0xfffffc00) | (address & 0x3ff);
                *page_size = 0x400;
            }
            ap = (desc >> 4) & 3;
            break;
        default:
            /* Never happens, but compiler isn't smart enough to tell.  */
            abort();
        }
        code = 15;
    }
    *prot = ap_to_rw_prot(env, mmu_idx, ap, domain_prot);
    *prot |= *prot ? PAGE_EXEC : 0;
    if (!(*prot & (1 << access_type))) {
        /* Access permission fault.  */
        goto do_fault;
    }
    *phys_ptr = phys_addr;
    return false;
do_fault:
    *fsr = code | (domain << 4);
    return true;
}

static bool get_phys_addr_v6(CPUARMState *env, uint32_t address,
                             MMUAccessType access_type, ARMMMUIdx mmu_idx,
                             hwaddr *phys_ptr, MemTxAttrs *attrs, int *prot,
                             target_ulong *page_size, uint32_t *fsr,
                             ARMMMUFaultInfo *fi)
{
    CPUState *cs = CPU(arm_env_get_cpu(env));
    int code;
    uint32_t table;
    uint32_t desc;
    uint32_t xn;
    uint32_t pxn = 0;
    int type;
    int ap;
    int domain = 0;
    int domain_prot;
    hwaddr phys_addr;
    uint32_t dacr;
    bool ns;

    /* Pagetable walk.  */
    /* Lookup l1 descriptor.  */
    if (!get_level1_table_address(env, mmu_idx, &table, address)) {
        /* Section translation fault if page walk is disabled by PD0 or PD1 */
        code = 5;
        goto do_fault;
    }
    desc = arm_ldl_ptw(cs, table, regime_is_secure(env, mmu_idx),
                       mmu_idx, fsr, fi);
    type = (desc & 3);
    if (type == 0 || (type == 3 && !arm_feature(env, ARM_FEATURE_PXN))) {
        /* Section translation fault, or attempt to use the encoding
         * which is Reserved on implementations without PXN.
         */
        code = 5;
        goto do_fault;
    }
    if ((type == 1) || !(desc & (1 << 18))) {
        /* Page or Section.  */
        domain = (desc >> 5) & 0x0f;
    }
    if (regime_el(env, mmu_idx) == 1) {
        dacr = env->cp15.dacr_ns;
    } else {
        dacr = env->cp15.dacr_s;
    }
    domain_prot = (dacr >> (domain * 2)) & 3;
    if (domain_prot == 0 || domain_prot == 2) {
        if (type != 1) {
            code = 9; /* Section domain fault.  */
        } else {
            code = 11; /* Page domain fault.  */
        }
        goto do_fault;
    }
    if (type != 1) {
        if (desc & (1 << 18)) {
            /* Supersection.  */
            phys_addr = (desc & 0xff000000) | (address & 0x00ffffff);
            phys_addr |= (uint64_t)extract32(desc, 20, 4) << 32;
            phys_addr |= (uint64_t)extract32(desc, 5, 4) << 36;
            *page_size = 0x1000000;
        } else {
            /* Section.  */
            phys_addr = (desc & 0xfff00000) | (address & 0x000fffff);
            *page_size = 0x100000;
        }
        ap = ((desc >> 10) & 3) | ((desc >> 13) & 4);
        xn = desc & (1 << 4);
        pxn = desc & 1;
        code = 13;
        ns = extract32(desc, 19, 1);
    } else {
        if (arm_feature(env, ARM_FEATURE_PXN)) {
            pxn = (desc >> 2) & 1;
        }
        ns = extract32(desc, 3, 1);
        /* Lookup l2 entry.  */
        table = (desc & 0xfffffc00) | ((address >> 10) & 0x3fc);
        desc = arm_ldl_ptw(cs, table, regime_is_secure(env, mmu_idx),
                           mmu_idx, fsr, fi);
        ap = ((desc >> 4) & 3) | ((desc >> 7) & 4);
        switch (desc & 3) {
        case 0: /* Page translation fault.  */
            code = 7;
            goto do_fault;
        case 1: /* 64k page.  */
            phys_addr = (desc & 0xffff0000) | (address & 0xffff);
            xn = desc & (1 << 15);
            *page_size = 0x10000;
            break;
        case 2: case 3: /* 4k page.  */
            phys_addr = (desc & 0xfffff000) | (address & 0xfff);
            xn = desc & 1;
            *page_size = 0x1000;
            break;
        default:
            /* Never happens, but compiler isn't smart enough to tell.  */
            abort();
        }
        code = 15;
    }
    if (domain_prot == 3) {
        *prot = PAGE_READ | PAGE_WRITE | PAGE_EXEC;
    } else {
        if (pxn && !regime_is_user(env, mmu_idx)) {
            xn = 1;
        }
        if (xn && access_type == MMU_INST_FETCH)
            goto do_fault;

        if (arm_feature(env, ARM_FEATURE_V6K) &&
                (regime_sctlr(env, mmu_idx) & SCTLR_AFE)) {
            /* The simplified model uses AP[0] as an access control bit.  */
            if ((ap & 1) == 0) {
                /* Access flag fault.  */
                code = (code == 15) ? 6 : 3;
                goto do_fault;
            }
            *prot = simple_ap_to_rw_prot(env, mmu_idx, ap >> 1);
        } else {
            *prot = ap_to_rw_prot(env, mmu_idx, ap, domain_prot);
        }
        if (*prot && !xn) {
            *prot |= PAGE_EXEC;
        }
        if (!(*prot & (1 << access_type))) {
            /* Access permission fault.  */
            goto do_fault;
        }
    }
    if (ns) {
        /* The NS bit will (as required by the architecture) have no effect if
         * the CPU doesn't support TZ or this is a non-secure translation
         * regime, because the attribute will already be non-secure.
         */
        attrs->secure = false;
    }
    *phys_ptr = phys_addr;
    return false;
do_fault:
    *fsr = code | (domain << 4);
    return true;
}

/* Fault type for long-descriptor MMU fault reporting; this corresponds
 * to bits [5..2] in the STATUS field in long-format DFSR/IFSR.
 */
typedef enum {
    translation_fault = 1,
    access_fault = 2,
    permission_fault = 3,
} MMUFaultType;

/*
 * check_s2_mmu_setup
 * @cpu:        ARMCPU
 * @is_aa64:    True if the translation regime is in AArch64 state
 * @startlevel: Suggested starting level
 * @inputsize:  Bitsize of IPAs
 * @stride:     Page-table stride (See the ARM ARM)
 *
 * Returns true if the suggested S2 translation parameters are OK and
 * false otherwise.
 */
static bool check_s2_mmu_setup(ARMCPU *cpu, bool is_aa64, int level,
                               int inputsize, int stride)
{
    const int grainsize = stride + 3;
    int startsizecheck;

    /* Negative levels are never allowed.  */
    if (level < 0) {
        return false;
    }

    startsizecheck = inputsize - ((3 - level) * stride + grainsize);
    if (startsizecheck < 1 || startsizecheck > stride + 4) {
        return false;
    }

    if (is_aa64) {
        CPUARMState *env = &cpu->env;
        unsigned int pamax = arm_pamax(cpu);

        switch (stride) {
        case 13: /* 64KB Pages.  */
            if (level == 0 || (level == 1 && pamax <= 42)) {
                return false;
            }
            break;
        case 11: /* 16KB Pages.  */
            if (level == 0 || (level == 1 && pamax <= 40)) {
                return false;
            }
            break;
        case 9: /* 4KB Pages.  */
            if (level == 0 && pamax <= 42) {
                return false;
            }
            break;
        default:
            g_assert_not_reached();
        }

        /* Inputsize checks.  */
        if (inputsize > pamax &&
            (arm_el_is_aa64(env, 1) || inputsize > 40)) {
            /* This is CONSTRAINED UNPREDICTABLE and we choose to fault.  */
            return false;
        }
    } else {
        /* AArch32 only supports 4KB pages. Assert on that.  */
        assert(stride == 9);

        if (level == 0) {
            return false;
        }
    }
    return true;
}

/* Translate from the 4-bit stage 2 representation of
 * memory attributes (without cache-allocation hints) to
 * the 8-bit representation of the stage 1 MAIR registers
 * (which includes allocation hints).
 *
 * ref: shared/translation/attrs/S2AttrDecode()
 *      .../S2ConvertAttrsHints()
 */
static uint8_t convert_stage2_attrs(CPUARMState *env, uint8_t s2attrs)
{
    uint8_t hiattr = extract32(s2attrs, 2, 2);
    uint8_t loattr = extract32(s2attrs, 0, 2);
    uint8_t hihint = 0, lohint = 0;

    if (hiattr != 0) { /* normal memory */
        if ((env->cp15.hcr_el2 & HCR_CD) != 0) { /* cache disabled */
            hiattr = loattr = 1; /* non-cacheable */
        } else {
            if (hiattr != 1) { /* Write-through or write-back */
                hihint = 3; /* RW allocate */
            }
            if (loattr != 1) { /* Write-through or write-back */
                lohint = 3; /* RW allocate */
            }
        }
    }

    return (hiattr << 6) | (hihint << 4) | (loattr << 2) | lohint;
}

static bool get_phys_addr_lpae(CPUARMState *env, target_ulong address,
                               MMUAccessType access_type, ARMMMUIdx mmu_idx,
                               hwaddr *phys_ptr, MemTxAttrs *txattrs, int *prot,
                               target_ulong *page_size_ptr, uint32_t *fsr,
                               ARMMMUFaultInfo *fi, ARMCacheAttrs *cacheattrs)
{
    ARMCPU *cpu = arm_env_get_cpu(env);
    CPUState *cs = CPU(cpu);
    /* Read an LPAE long-descriptor translation table. */
    MMUFaultType fault_type = translation_fault;
    uint32_t level;
    uint32_t epd = 0;
    int32_t t0sz, t1sz;
    uint32_t tg;
    uint64_t ttbr;
    int ttbr_select;
    hwaddr descaddr, indexmask, indexmask_grainsize;
    uint32_t tableattrs;
    target_ulong page_size;
    uint32_t attrs;
    int32_t stride = 9;
    int32_t addrsize;
    int inputsize;
    int32_t tbi = 0;
    TCR *tcr = regime_tcr(env, mmu_idx);
    int ap, ns, xn, pxn;
    uint32_t el = regime_el(env, mmu_idx);
    bool ttbr1_valid = true;
    uint64_t descaddrmask;
    bool aarch64 = arm_el_is_aa64(env, el);

    /* TODO:
     * This code does not handle the different format TCR for VTCR_EL2.
     * This code also does not support shareability levels.
     * Attribute and permission bit handling should also be checked when adding
     * support for those page table walks.
     */
    if (aarch64) {
        level = 0;
        addrsize = 64;
        if (el > 1) {
            if (mmu_idx != ARMMMUIdx_S2NS) {
                tbi = extract64(tcr->raw_tcr, 20, 1);
            }
        } else {
            if (extract64(address, 55, 1)) {
                tbi = extract64(tcr->raw_tcr, 38, 1);
            } else {
                tbi = extract64(tcr->raw_tcr, 37, 1);
            }
        }
        tbi *= 8;

        /* If we are in 64-bit EL2 or EL3 then there is no TTBR1, so mark it
         * invalid.
         */
        if (el > 1) {
            ttbr1_valid = false;
        }
    } else {
        level = 1;
        addrsize = 32;
        /* There is no TTBR1 for EL2 */
        if (el == 2) {
            ttbr1_valid = false;
        }
    }

    /* Determine whether this address is in the region controlled by
     * TTBR0 or TTBR1 (or if it is in neither region and should fault).
     * This is a Non-secure PL0/1 stage 1 translation, so controlled by
     * TTBCR/TTBR0/TTBR1 in accordance with ARM ARM DDI0406C table B-32:
     */
    if (aarch64) {
        /* AArch64 translation.  */
        t0sz = extract32(tcr->raw_tcr, 0, 6);
        t0sz = MIN(t0sz, 39);
        t0sz = MAX(t0sz, 16);
    } else if (mmu_idx != ARMMMUIdx_S2NS) {
        /* AArch32 stage 1 translation.  */
        t0sz = extract32(tcr->raw_tcr, 0, 3);
    } else {
        /* AArch32 stage 2 translation.  */
        bool sext = extract32(tcr->raw_tcr, 4, 1);
        bool sign = extract32(tcr->raw_tcr, 3, 1);
        /* Address size is 40-bit for a stage 2 translation,
         * and t0sz can be negative (from -8 to 7),
         * so we need to adjust it to use the TTBR selecting logic below.
         */
        addrsize = 40;
        t0sz = sextract32(tcr->raw_tcr, 0, 4) + 8;

        /* If the sign-extend bit is not the same as t0sz[3], the result
         * is unpredictable. Flag this as a guest error.  */
        if (sign != sext) {
            qemu_log_mask(LOG_GUEST_ERROR,
                          "AArch32: VTCR.S / VTCR.T0SZ[3] mismatch\n");
        }
    }
    t1sz = extract32(tcr->raw_tcr, 16, 6);
    if (aarch64) {
        t1sz = MIN(t1sz, 39);
        t1sz = MAX(t1sz, 16);
    }
    if (t0sz && !extract64(address, addrsize - t0sz, t0sz - tbi)) {
        /* there is a ttbr0 region and we are in it (high bits all zero) */
        ttbr_select = 0;
    } else if (ttbr1_valid && t1sz &&
               !extract64(~address, addrsize - t1sz, t1sz - tbi)) {
        /* there is a ttbr1 region and we are in it (high bits all one) */
        ttbr_select = 1;
    } else if (!t0sz) {
        /* ttbr0 region is "everything not in the ttbr1 region" */
        ttbr_select = 0;
    } else if (!t1sz && ttbr1_valid) {
        /* ttbr1 region is "everything not in the ttbr0 region" */
        ttbr_select = 1;
    } else {
        /* in the gap between the two regions, this is a Translation fault */
        fault_type = translation_fault;
        goto do_fault;
    }

    /* Note that QEMU ignores shareability and cacheability attributes,
     * so we don't need to do anything with the SH, ORGN, IRGN fields
     * in the TTBCR.  Similarly, TTBCR:A1 selects whether we get the
     * ASID from TTBR0 or TTBR1, but QEMU's TLB doesn't currently
     * implement any ASID-like capability so we can ignore it (instead
     * we will always flush the TLB any time the ASID is changed).
     */
    if (ttbr_select == 0) {
        ttbr = regime_ttbr(env, mmu_idx, 0);
        if (el < 2) {
            epd = extract32(tcr->raw_tcr, 7, 1);
        }
        inputsize = addrsize - t0sz;

        tg = extract32(tcr->raw_tcr, 14, 2);
        if (tg == 1) { /* 64KB pages */
            stride = 13;
        }
        if (tg == 2) { /* 16KB pages */
            stride = 11;
        }
    } else {
        /* We should only be here if TTBR1 is valid */
        assert(ttbr1_valid);

        ttbr = regime_ttbr(env, mmu_idx, 1);
        epd = extract32(tcr->raw_tcr, 23, 1);
        inputsize = addrsize - t1sz;

        tg = extract32(tcr->raw_tcr, 30, 2);
        if (tg == 3)  { /* 64KB pages */
            stride = 13;
        }
        if (tg == 1) { /* 16KB pages */
            stride = 11;
        }
    }

    /* Here we should have set up all the parameters for the translation:
     * inputsize, ttbr, epd, stride, tbi
     */

    if (epd) {
        /* Translation table walk disabled => Translation fault on TLB miss
         * Note: This is always 0 on 64-bit EL2 and EL3.
         */
        goto do_fault;
    }

    if (mmu_idx != ARMMMUIdx_S2NS) {
        /* The starting level depends on the virtual address size (which can
         * be up to 48 bits) and the translation granule size. It indicates
         * the number of strides (stride bits at a time) needed to
         * consume the bits of the input address. In the pseudocode this is:
         *  level = 4 - RoundUp((inputsize - grainsize) / stride)
         * where their 'inputsize' is our 'inputsize', 'grainsize' is
         * our 'stride + 3' and 'stride' is our 'stride'.
         * Applying the usual "rounded up m/n is (m+n-1)/n" and simplifying:
         * = 4 - (inputsize - stride - 3 + stride - 1) / stride
         * = 4 - (inputsize - 4) / stride;
         */
        level = 4 - (inputsize - 4) / stride;
    } else {
        /* For stage 2 translations the starting level is specified by the
         * VTCR_EL2.SL0 field (whose interpretation depends on the page size)
         */
        uint32_t sl0 = extract32(tcr->raw_tcr, 6, 2);
        uint32_t startlevel;
        bool ok;

        if (!aarch64 || stride == 9) {
            /* AArch32 or 4KB pages */
            startlevel = 2 - sl0;
        } else {
            /* 16KB or 64KB pages */
            startlevel = 3 - sl0;
        }

        /* Check that the starting level is valid. */
        ok = check_s2_mmu_setup(cpu, aarch64, startlevel,
                                inputsize, stride);
        if (!ok) {
            fault_type = translation_fault;
            goto do_fault;
        }
        level = startlevel;
    }

    indexmask_grainsize = (1ULL << (stride + 3)) - 1;
    indexmask = (1ULL << (inputsize - (stride * (4 - level)))) - 1;

    /* Now we can extract the actual base address from the TTBR */
    descaddr = extract64(ttbr, 0, 48);
    descaddr &= ~indexmask;

    /* The address field in the descriptor goes up to bit 39 for ARMv7
     * but up to bit 47 for ARMv8, but we use the descaddrmask
     * up to bit 39 for AArch32, because we don't need other bits in that case
     * to construct next descriptor address (anyway they should be all zeroes).
     */
    descaddrmask = ((1ull << (aarch64 ? 48 : 40)) - 1) &
                   ~indexmask_grainsize;

    /* Secure accesses start with the page table in secure memory and
     * can be downgraded to non-secure at any step. Non-secure accesses
     * remain non-secure. We implement this by just ORing in the NSTable/NS
     * bits at each step.
     */
    tableattrs = regime_is_secure(env, mmu_idx) ? 0 : (1 << 4);
    for (;;) {
        uint64_t descriptor;
        bool nstable;

        descaddr |= (address >> (stride * (4 - level))) & indexmask;
        descaddr &= ~7ULL;
        nstable = extract32(tableattrs, 4, 1);
        descriptor = arm_ldq_ptw(cs, descaddr, !nstable, mmu_idx, fsr, fi);
        if (fi->s1ptw) {
            goto do_fault;
        }

        if (!(descriptor & 1) ||
            (!(descriptor & 2) && (level == 3))) {
            /* Invalid, or the Reserved level 3 encoding */
            goto do_fault;
        }
        descaddr = descriptor & descaddrmask;

        if ((descriptor & 2) && (level < 3)) {
            /* Table entry. The top five bits are attributes which  may
             * propagate down through lower levels of the table (and
             * which are all arranged so that 0 means "no effect", so
             * we can gather them up by ORing in the bits at each level).
             */
            tableattrs |= extract64(descriptor, 59, 5);
            level++;
            indexmask = indexmask_grainsize;
            continue;
        }
        /* Block entry at level 1 or 2, or page entry at level 3.
         * These are basically the same thing, although the number
         * of bits we pull in from the vaddr varies.
         */
        page_size = (1ULL << ((stride * (4 - level)) + 3));
        descaddr |= (address & (page_size - 1));
        /* Extract attributes from the descriptor */
        attrs = extract64(descriptor, 2, 10)
            | (extract64(descriptor, 52, 12) << 10);

        if (mmu_idx == ARMMMUIdx_S2NS) {
            /* Stage 2 table descriptors do not include any attribute fields */
            break;
        }
        /* Merge in attributes from table descriptors */
        attrs |= extract32(tableattrs, 0, 2) << 11; /* XN, PXN */
        attrs |= extract32(tableattrs, 3, 1) << 5; /* APTable[1] => AP[2] */
        /* The sense of AP[1] vs APTable[0] is reversed, as APTable[0] == 1
         * means "force PL1 access only", which means forcing AP[1] to 0.
         */
        if (extract32(tableattrs, 2, 1)) {
            attrs &= ~(1 << 4);
        }
        attrs |= nstable << 3; /* NS */
        break;
    }
    /* Here descaddr is the final physical address, and attributes
     * are all in attrs.
     */
    fault_type = access_fault;
    if ((attrs & (1 << 8)) == 0) {
        /* Access flag */
        goto do_fault;
    }

    ap = extract32(attrs, 4, 2);
    xn = extract32(attrs, 12, 1);

    if (mmu_idx == ARMMMUIdx_S2NS) {
        ns = true;
        *prot = get_S2prot(env, ap, xn);
    } else {
        ns = extract32(attrs, 3, 1);
        pxn = extract32(attrs, 11, 1);
        *prot = get_S1prot(env, mmu_idx, aarch64, ap, ns, xn, pxn);
    }

    fault_type = permission_fault;
    if (!(*prot & (1 << access_type))) {
        goto do_fault;
    }

    if (ns) {
        /* The NS bit will (as required by the architecture) have no effect if
         * the CPU doesn't support TZ or this is a non-secure translation
         * regime, because the attribute will already be non-secure.
         */
        txattrs->secure = false;
    }

    if (cacheattrs != NULL) {
        if (mmu_idx == ARMMMUIdx_S2NS) {
            cacheattrs->attrs = convert_stage2_attrs(env,
                                                     extract32(attrs, 0, 4));
        } else {
            /* Index into MAIR registers for cache attributes */
            uint8_t attrindx = extract32(attrs, 0, 3);
            uint64_t mair = env->cp15.mair_el[regime_el(env, mmu_idx)];
            assert(attrindx <= 7);
            cacheattrs->attrs = extract64(mair, attrindx * 8, 8);
        }
        cacheattrs->shareability = extract32(attrs, 6, 2);
    }

    *phys_ptr = descaddr;
    *page_size_ptr = page_size;
    return false;

do_fault:
    /* Long-descriptor format IFSR/DFSR value */
    *fsr = (1 << 9) | (fault_type << 2) | level;
    /* Tag the error as S2 for failed S1 PTW at S2 or ordinary S2.  */
    fi->stage2 = fi->s1ptw || (mmu_idx == ARMMMUIdx_S2NS);
    return true;
}

static inline void get_phys_addr_pmsav7_default(CPUARMState *env,
                                                ARMMMUIdx mmu_idx,
                                                int32_t address, int *prot)
{
    if (!arm_feature(env, ARM_FEATURE_M)) {
        *prot = PAGE_READ | PAGE_WRITE;
        switch (address) {
        case 0xF0000000 ... 0xFFFFFFFF:
            if (regime_sctlr(env, mmu_idx) & SCTLR_V) {
                /* hivecs execing is ok */
                *prot |= PAGE_EXEC;
            }
            break;
        case 0x00000000 ... 0x7FFFFFFF:
            *prot |= PAGE_EXEC;
            break;
        }
    } else {
        /* Default system address map for M profile cores.
         * The architecture specifies which regions are execute-never;
         * at the MPU level no other checks are defined.
         */
        switch (address) {
        case 0x00000000 ... 0x1fffffff: /* ROM */
        case 0x20000000 ... 0x3fffffff: /* SRAM */
        case 0x60000000 ... 0x7fffffff: /* RAM */
        case 0x80000000 ... 0x9fffffff: /* RAM */
            *prot = PAGE_READ | PAGE_WRITE | PAGE_EXEC;
            break;
        case 0x40000000 ... 0x5fffffff: /* Peripheral */
        case 0xa0000000 ... 0xbfffffff: /* Device */
        case 0xc0000000 ... 0xdfffffff: /* Device */
        case 0xe0000000 ... 0xffffffff: /* System */
            *prot = PAGE_READ | PAGE_WRITE;
            break;
        default:
            g_assert_not_reached();
        }
    }
}

static bool pmsav7_use_background_region(ARMCPU *cpu,
                                         ARMMMUIdx mmu_idx, bool is_user)
{
    /* Return true if we should use the default memory map as a
     * "background" region if there are no hits against any MPU regions.
     */
    CPUARMState *env = &cpu->env;

    if (is_user) {
        return false;
    }

    if (arm_feature(env, ARM_FEATURE_M)) {
        return env->v7m.mpu_ctrl[regime_is_secure(env, mmu_idx)]
            & R_V7M_MPU_CTRL_PRIVDEFENA_MASK;
    } else {
        return regime_sctlr(env, mmu_idx) & SCTLR_BR;
    }
}

static inline bool m_is_ppb_region(CPUARMState *env, uint32_t address)
{
    /* True if address is in the M profile PPB region 0xe0000000 - 0xe00fffff */
    return arm_feature(env, ARM_FEATURE_M) &&
        extract32(address, 20, 12) == 0xe00;
}

static inline bool m_is_system_region(CPUARMState *env, uint32_t address)
{
    /* True if address is in the M profile system region
     * 0xe0000000 - 0xffffffff
     */
    return arm_feature(env, ARM_FEATURE_M) && extract32(address, 29, 3) == 0x7;
}

static bool get_phys_addr_pmsav7(CPUARMState *env, uint32_t address,
                                 MMUAccessType access_type, ARMMMUIdx mmu_idx,
                                 hwaddr *phys_ptr, int *prot, uint32_t *fsr)
{
    ARMCPU *cpu = arm_env_get_cpu(env);
    int n;
    bool is_user = regime_is_user(env, mmu_idx);

    *phys_ptr = address;
    *prot = 0;

    if (regime_translation_disabled(env, mmu_idx) ||
        m_is_ppb_region(env, address)) {
        /* MPU disabled or M profile PPB access: use default memory map.
         * The other case which uses the default memory map in the
         * v7M ARM ARM pseudocode is exception vector reads from the vector
         * table. In QEMU those accesses are done in arm_v7m_load_vector(),
         * which always does a direct read using address_space_ldl(), rather
         * than going via this function, so we don't need to check that here.
         */
        get_phys_addr_pmsav7_default(env, mmu_idx, address, prot);
    } else { /* MPU enabled */
        for (n = (int)cpu->pmsav7_dregion - 1; n >= 0; n--) {
            /* region search */
            uint32_t base = env->pmsav7.drbar[n];
            uint32_t rsize = extract32(env->pmsav7.drsr[n], 1, 5);
            uint32_t rmask;
            bool srdis = false;

            if (!(env->pmsav7.drsr[n] & 0x1)) {
                continue;
            }

            if (!rsize) {
                qemu_log_mask(LOG_GUEST_ERROR,
                              "DRSR[%d]: Rsize field cannot be 0\n", n);
                continue;
            }
            rsize++;
            rmask = (1ull << rsize) - 1;

            if (base & rmask) {
                qemu_log_mask(LOG_GUEST_ERROR,
                              "DRBAR[%d]: 0x%" PRIx32 " misaligned "
                              "to DRSR region size, mask = 0x%" PRIx32 "\n",
                              n, base, rmask);
                continue;
            }

            if (address < base || address > base + rmask) {
                continue;
            }

            /* Region matched */

            if (rsize >= 8) { /* no subregions for regions < 256 bytes */
                int i, snd;
                uint32_t srdis_mask;

                rsize -= 3; /* sub region size (power of 2) */
                snd = ((address - base) >> rsize) & 0x7;
                srdis = extract32(env->pmsav7.drsr[n], snd + 8, 1);

                srdis_mask = srdis ? 0x3 : 0x0;
                for (i = 2; i <= 8 && rsize < TARGET_PAGE_BITS; i *= 2) {
                    /* This will check in groups of 2, 4 and then 8, whether
                     * the subregion bits are consistent. rsize is incremented
                     * back up to give the region size, considering consistent
                     * adjacent subregions as one region. Stop testing if rsize
                     * is already big enough for an entire QEMU page.
                     */
                    int snd_rounded = snd & ~(i - 1);
                    uint32_t srdis_multi = extract32(env->pmsav7.drsr[n],
                                                     snd_rounded + 8, i);
                    if (srdis_mask ^ srdis_multi) {
                        break;
                    }
                    srdis_mask = (srdis_mask << i) | srdis_mask;
                    rsize++;
                }
            }
            if (rsize < TARGET_PAGE_BITS) {
                qemu_log_mask(LOG_UNIMP,
                              "DRSR[%d]: No support for MPU (sub)region "
                              "alignment of %" PRIu32 " bits. Minimum is %d\n",
                              n, rsize, TARGET_PAGE_BITS);
                continue;
            }
            if (srdis) {
                continue;
            }
            break;
        }

        if (n == -1) { /* no hits */
            if (!pmsav7_use_background_region(cpu, mmu_idx, is_user)) {
                /* background fault */
                *fsr = 0;
                return true;
            }
            get_phys_addr_pmsav7_default(env, mmu_idx, address, prot);
        } else { /* a MPU hit! */
            uint32_t ap = extract32(env->pmsav7.dracr[n], 8, 3);
            uint32_t xn = extract32(env->pmsav7.dracr[n], 12, 1);

            if (m_is_system_region(env, address)) {
                /* System space is always execute never */
                xn = 1;
            }

            if (is_user) { /* User mode AP bit decoding */
                switch (ap) {
                case 0:
                case 1:
                case 5:
                    break; /* no access */
                case 3:
                    *prot |= PAGE_WRITE;
                    /* fall through */
                case 2:
                case 6:
                    *prot |= PAGE_READ | PAGE_EXEC;
                    break;
                default:
                    qemu_log_mask(LOG_GUEST_ERROR,
                                  "DRACR[%d]: Bad value for AP bits: 0x%"
                                  PRIx32 "\n", n, ap);
                }
            } else { /* Priv. mode AP bits decoding */
                switch (ap) {
                case 0:
                    break; /* no access */
                case 1:
                case 2:
                case 3:
                    *prot |= PAGE_WRITE;
                    /* fall through */
                case 5:
                case 6:
                    *prot |= PAGE_READ | PAGE_EXEC;
                    break;
                default:
                    qemu_log_mask(LOG_GUEST_ERROR,
                                  "DRACR[%d]: Bad value for AP bits: 0x%"
                                  PRIx32 "\n", n, ap);
                }
            }

            /* execute never */
            if (xn) {
                *prot &= ~PAGE_EXEC;
            }
        }
    }

    *fsr = 0x00d; /* Permission fault */
    return !(*prot & (1 << access_type));
}

static bool v8m_is_sau_exempt(CPUARMState *env,
                              uint32_t address, MMUAccessType access_type)
{
    /* The architecture specifies that certain address ranges are
     * exempt from v8M SAU/IDAU checks.
     */
    return
        (access_type == MMU_INST_FETCH && m_is_system_region(env, address)) ||
        (address >= 0xe0000000 && address <= 0xe0002fff) ||
        (address >= 0xe000e000 && address <= 0xe000efff) ||
        (address >= 0xe002e000 && address <= 0xe002efff) ||
        (address >= 0xe0040000 && address <= 0xe0041fff) ||
        (address >= 0xe00ff000 && address <= 0xe00fffff);
}

static void v8m_security_lookup(CPUARMState *env, uint32_t address,
                                MMUAccessType access_type, ARMMMUIdx mmu_idx,
                                V8M_SAttributes *sattrs)
{
    /* Look up the security attributes for this address. Compare the
     * pseudocode SecurityCheck() function.
     * We assume the caller has zero-initialized *sattrs.
     */
    ARMCPU *cpu = arm_env_get_cpu(env);
    int r;

    /* TODO: implement IDAU */

    if (access_type == MMU_INST_FETCH && extract32(address, 28, 4) == 0xf) {
        /* 0xf0000000..0xffffffff is always S for insn fetches */
        return;
    }

    if (v8m_is_sau_exempt(env, address, access_type)) {
        sattrs->ns = !regime_is_secure(env, mmu_idx);
        return;
    }

    switch (env->sau.ctrl & 3) {
    case 0: /* SAU.ENABLE == 0, SAU.ALLNS == 0 */
        break;
    case 2: /* SAU.ENABLE == 0, SAU.ALLNS == 1 */
        sattrs->ns = true;
        break;
    default: /* SAU.ENABLE == 1 */
        for (r = 0; r < cpu->sau_sregion; r++) {
            if (env->sau.rlar[r] & 1) {
                uint32_t base = env->sau.rbar[r] & ~0x1f;
                uint32_t limit = env->sau.rlar[r] | 0x1f;

                if (base <= address && limit >= address) {
                    if (sattrs->srvalid) {
                        /* If we hit in more than one region then we must report
                         * as Secure, not NS-Callable, with no valid region
                         * number info.
                         */
                        sattrs->ns = false;
                        sattrs->nsc = false;
                        sattrs->sregion = 0;
                        sattrs->srvalid = false;
                        break;
                    } else {
                        if (env->sau.rlar[r] & 2) {
                            sattrs->nsc = true;
                        } else {
                            sattrs->ns = true;
                        }
                        sattrs->srvalid = true;
                        sattrs->sregion = r;
                    }
                }
            }
        }

        /* TODO when we support the IDAU then it may override the result here */
        break;
    }
}

static bool get_phys_addr_pmsav8(CPUARMState *env, uint32_t address,
                                 MMUAccessType access_type, ARMMMUIdx mmu_idx,
                                 hwaddr *phys_ptr, MemTxAttrs *txattrs,
                                 int *prot, uint32_t *fsr)
{
    ARMCPU *cpu = arm_env_get_cpu(env);
    bool is_user = regime_is_user(env, mmu_idx);
    uint32_t secure = regime_is_secure(env, mmu_idx);
    int n;
    int matchregion = -1;
    bool hit = false;
    V8M_SAttributes sattrs = {};

    *phys_ptr = address;
    *prot = 0;

    if (arm_feature(env, ARM_FEATURE_M_SECURITY)) {
        v8m_security_lookup(env, address, access_type, mmu_idx, &sattrs);
        if (access_type == MMU_INST_FETCH) {
            /* Instruction fetches always use the MMU bank and the
             * transaction attribute determined by the fetch address,
             * regardless of CPU state. This is painful for QEMU
             * to handle, because it would mean we need to encode
             * into the mmu_idx not just the (user, negpri) information
             * for the current security state but also that for the
             * other security state, which would balloon the number
             * of mmu_idx values needed alarmingly.
             * Fortunately we can avoid this because it's not actually
             * possible to arbitrarily execute code from memory with
             * the wrong security attribute: it will always generate
             * an exception of some kind or another, apart from the
             * special case of an NS CPU executing an SG instruction
             * in S&NSC memory. So we always just fail the translation
             * here and sort things out in the exception handler
             * (including possibly emulating an SG instruction).
             */
            if (sattrs.ns != !secure) {
                *fsr = sattrs.nsc ? M_FAKE_FSR_NSC_EXEC : M_FAKE_FSR_SFAULT;
                return true;
            }
        } else {
            /* For data accesses we always use the MMU bank indicated
             * by the current CPU state, but the security attributes
             * might downgrade a secure access to nonsecure.
             */
            if (sattrs.ns) {
                txattrs->secure = false;
            } else if (!secure) {
                /* NS access to S memory must fault.
                 * Architecturally we should first check whether the
                 * MPU information for this address indicates that we
                 * are doing an unaligned access to Device memory, which
                 * should generate a UsageFault instead. QEMU does not
                 * currently check for that kind of unaligned access though.
                 * If we added it we would need to do so as a special case
                 * for M_FAKE_FSR_SFAULT in arm_v7m_cpu_do_interrupt().
                 */
                *fsr = M_FAKE_FSR_SFAULT;
                return true;
            }
        }
    }

    /* Unlike the ARM ARM pseudocode, we don't need to check whether this
     * was an exception vector read from the vector table (which is always
     * done using the default system address map), because those accesses
     * are done in arm_v7m_load_vector(), which always does a direct
     * read using address_space_ldl(), rather than going via this function.
     */
    if (regime_translation_disabled(env, mmu_idx)) { /* MPU disabled */
        hit = true;
    } else if (m_is_ppb_region(env, address)) {
        hit = true;
    } else if (pmsav7_use_background_region(cpu, mmu_idx, is_user)) {
        hit = true;
    } else {
        for (n = (int)cpu->pmsav7_dregion - 1; n >= 0; n--) {
            /* region search */
            /* Note that the base address is bits [31:5] from the register
             * with bits [4:0] all zeroes, but the limit address is bits
             * [31:5] from the register with bits [4:0] all ones.
             */
            uint32_t base = env->pmsav8.rbar[secure][n] & ~0x1f;
            uint32_t limit = env->pmsav8.rlar[secure][n] | 0x1f;

            if (!(env->pmsav8.rlar[secure][n] & 0x1)) {
                /* Region disabled */
                continue;
            }

            if (address < base || address > limit) {
                continue;
            }

            if (hit) {
                /* Multiple regions match -- always a failure (unlike
                 * PMSAv7 where highest-numbered-region wins)
                 */
                *fsr = 0x00d; /* permission fault */
                return true;
            }

            matchregion = n;
            hit = true;

            if (base & ~TARGET_PAGE_MASK) {
                qemu_log_mask(LOG_UNIMP,
                              "MPU_RBAR[%d]: No support for MPU region base"
                              "address of 0x%" PRIx32 ". Minimum alignment is "
                              "%d\n",
                              n, base, TARGET_PAGE_BITS);
                continue;
            }
            if ((limit + 1) & ~TARGET_PAGE_MASK) {
                qemu_log_mask(LOG_UNIMP,
                              "MPU_RBAR[%d]: No support for MPU region limit"
                              "address of 0x%" PRIx32 ". Minimum alignment is "
                              "%d\n",
                              n, limit, TARGET_PAGE_BITS);
                continue;
            }
        }
    }

    if (!hit) {
        /* background fault */
        *fsr = 0;
        return true;
    }

    if (matchregion == -1) {
        /* hit using the background region */
        get_phys_addr_pmsav7_default(env, mmu_idx, address, prot);
    } else {
        uint32_t ap = extract32(env->pmsav8.rbar[secure][matchregion], 1, 2);
        uint32_t xn = extract32(env->pmsav8.rbar[secure][matchregion], 0, 1);

        if (m_is_system_region(env, address)) {
            /* System space is always execute never */
            xn = 1;
        }

        *prot = simple_ap_to_rw_prot(env, mmu_idx, ap);
        if (*prot && !xn) {
            *prot |= PAGE_EXEC;
        }
        /* We don't need to look the attribute up in the MAIR0/MAIR1
         * registers because that only tells us about cacheability.
         */
    }

    *fsr = 0x00d; /* Permission fault */
    return !(*prot & (1 << access_type));
}

static bool get_phys_addr_pmsav5(CPUARMState *env, uint32_t address,
                                 MMUAccessType access_type, ARMMMUIdx mmu_idx,
                                 hwaddr *phys_ptr, int *prot, uint32_t *fsr)
{
    int n;
    uint32_t mask;
    uint32_t base;
    bool is_user = regime_is_user(env, mmu_idx);

    if (regime_translation_disabled(env, mmu_idx)) {
        /* MPU disabled.  */
        *phys_ptr = address;
        *prot = PAGE_READ | PAGE_WRITE | PAGE_EXEC;
        return false;
    }

    *phys_ptr = address;
    for (n = 7; n >= 0; n--) {
        base = env->cp15.c6_region[n];
        if ((base & 1) == 0) {
            continue;
        }
        mask = 1 << ((base >> 1) & 0x1f);
        /* Keep this shift separate from the above to avoid an
           (undefined) << 32.  */
        mask = (mask << 1) - 1;
        if (((base ^ address) & ~mask) == 0) {
            break;
        }
    }
    if (n < 0) {
        *fsr = 2;
        return true;
    }

    if (access_type == MMU_INST_FETCH) {
        mask = env->cp15.pmsav5_insn_ap;
    } else {
        mask = env->cp15.pmsav5_data_ap;
    }
    mask = (mask >> (n * 4)) & 0xf;
    switch (mask) {
    case 0:
        *fsr = 1;
        return true;
    case 1:
        if (is_user) {
            *fsr = 1;
            return true;
        }
        *prot = PAGE_READ | PAGE_WRITE;
        break;
    case 2:
        *prot = PAGE_READ;
        if (!is_user) {
            *prot |= PAGE_WRITE;
        }
        break;
    case 3:
        *prot = PAGE_READ | PAGE_WRITE;
        break;
    case 5:
        if (is_user) {
            *fsr = 1;
            return true;
        }
        *prot = PAGE_READ;
        break;
    case 6:
        *prot = PAGE_READ;
        break;
    default:
        /* Bad permission.  */
        *fsr = 1;
        return true;
    }
    *prot |= PAGE_EXEC;
    return false;
}

/* Combine either inner or outer cacheability attributes for normal
 * memory, according to table D4-42 and pseudocode procedure
 * CombineS1S2AttrHints() of ARM DDI 0487B.b (the ARMv8 ARM).
 *
 * NB: only stage 1 includes allocation hints (RW bits), leading to
 * some asymmetry.
 */
static uint8_t combine_cacheattr_nibble(uint8_t s1, uint8_t s2)
{
    if (s1 == 4 || s2 == 4) {
        /* non-cacheable has precedence */
        return 4;
    } else if (extract32(s1, 2, 2) == 0 || extract32(s1, 2, 2) == 2) {
        /* stage 1 write-through takes precedence */
        return s1;
    } else if (extract32(s2, 2, 2) == 2) {
        /* stage 2 write-through takes precedence, but the allocation hint
         * is still taken from stage 1
         */
        return (2 << 2) | extract32(s1, 0, 2);
    } else { /* write-back */
        return s1;
    }
}

/* Combine S1 and S2 cacheability/shareability attributes, per D4.5.4
 * and CombineS1S2Desc()
 *
 * @s1:      Attributes from stage 1 walk
 * @s2:      Attributes from stage 2 walk
 */
static ARMCacheAttrs combine_cacheattrs(ARMCacheAttrs s1, ARMCacheAttrs s2)
{
    uint8_t s1lo = extract32(s1.attrs, 0, 4), s2lo = extract32(s2.attrs, 0, 4);
    uint8_t s1hi = extract32(s1.attrs, 4, 4), s2hi = extract32(s2.attrs, 4, 4);
    ARMCacheAttrs ret;

    /* Combine shareability attributes (table D4-43) */
    if (s1.shareability == 2 || s2.shareability == 2) {
        /* if either are outer-shareable, the result is outer-shareable */
        ret.shareability = 2;
    } else if (s1.shareability == 3 || s2.shareability == 3) {
        /* if either are inner-shareable, the result is inner-shareable */
        ret.shareability = 3;
    } else {
        /* both non-shareable */
        ret.shareability = 0;
    }

    /* Combine memory type and cacheability attributes */
    if (s1hi == 0 || s2hi == 0) {
        /* Device has precedence over normal */
        if (s1lo == 0 || s2lo == 0) {
            /* nGnRnE has precedence over anything */
            ret.attrs = 0;
        } else if (s1lo == 4 || s2lo == 4) {
            /* non-Reordering has precedence over Reordering */
            ret.attrs = 4;  /* nGnRE */
        } else if (s1lo == 8 || s2lo == 8) {
            /* non-Gathering has precedence over Gathering */
            ret.attrs = 8;  /* nGRE */
        } else {
            ret.attrs = 0xc; /* GRE */
        }

        /* Any location for which the resultant memory type is any
         * type of Device memory is always treated as Outer Shareable.
         */
        ret.shareability = 2;
    } else { /* Normal memory */
        /* Outer/inner cacheability combine independently */
        ret.attrs = combine_cacheattr_nibble(s1hi, s2hi) << 4
                  | combine_cacheattr_nibble(s1lo, s2lo);

        if (ret.attrs == 0x44) {
            /* Any location for which the resultant memory type is Normal
             * Inner Non-cacheable, Outer Non-cacheable is always treated
             * as Outer Shareable.
             */
            ret.shareability = 2;
        }
    }

    return ret;
}


/* get_phys_addr - get the physical address for this virtual address
 *
 * Find the physical address corresponding to the given virtual address,
 * by doing a translation table walk on MMU based systems or using the
 * MPU state on MPU based systems.
 *
 * Returns false if the translation was successful. Otherwise, phys_ptr, attrs,
 * prot and page_size may not be filled in, and the populated fsr value provides
 * information on why the translation aborted, in the format of a
 * DFSR/IFSR fault register, with the following caveats:
 *  * we honour the short vs long DFSR format differences.
 *  * the WnR bit is never set (the caller must do this).
 *  * for PSMAv5 based systems we don't bother to return a full FSR format
 *    value.
 *
 * @env: CPUARMState
 * @address: virtual address to get physical address for
 * @access_type: 0 for read, 1 for write, 2 for execute
 * @mmu_idx: MMU index indicating required translation regime
 * @phys_ptr: set to the physical address corresponding to the virtual address
 * @attrs: set to the memory transaction attributes to use
 * @prot: set to the permissions for the page containing phys_ptr
 * @page_size: set to the size of the page containing phys_ptr
 * @fsr: set to the DFSR/IFSR value on failure
 * @fi: set to fault info if the translation fails
 * @cacheattrs: (if non-NULL) set to the cacheability/shareability attributes
 */
static bool get_phys_addr(CPUARMState *env, target_ulong address,
                          MMUAccessType access_type, ARMMMUIdx mmu_idx,
                          hwaddr *phys_ptr, MemTxAttrs *attrs, int *prot,
                          target_ulong *page_size, uint32_t *fsr,
                          ARMMMUFaultInfo *fi, ARMCacheAttrs *cacheattrs)
{
    if (mmu_idx == ARMMMUIdx_S12NSE0 || mmu_idx == ARMMMUIdx_S12NSE1) {
        /* Call ourselves recursively to do the stage 1 and then stage 2
         * translations.
         */
        if (arm_feature(env, ARM_FEATURE_EL2)) {
            hwaddr ipa;
            int s2_prot;
            int ret;
            ARMCacheAttrs cacheattrs2 = {};

            ret = get_phys_addr(env, address, access_type,
                                stage_1_mmu_idx(mmu_idx), &ipa, attrs,
                                prot, page_size, fsr, fi, cacheattrs);

            /* If S1 fails or S2 is disabled, return early.  */
            if (ret || regime_translation_disabled(env, ARMMMUIdx_S2NS)) {
                *phys_ptr = ipa;
                return ret;
            }

            /* S1 is done. Now do S2 translation.  */
            ret = get_phys_addr_lpae(env, ipa, access_type, ARMMMUIdx_S2NS,
                                     phys_ptr, attrs, &s2_prot,
                                     page_size, fsr, fi,
                                     cacheattrs != NULL ? &cacheattrs2 : NULL);
            fi->s2addr = ipa;
            /* Combine the S1 and S2 perms.  */
            *prot &= s2_prot;

            /* Combine the S1 and S2 cache attributes, if needed */
            if (!ret && cacheattrs != NULL) {
                *cacheattrs = combine_cacheattrs(*cacheattrs, cacheattrs2);
            }

            return ret;
        } else {
            /*
             * For non-EL2 CPUs a stage1+stage2 translation is just stage 1.
             */
            mmu_idx = stage_1_mmu_idx(mmu_idx);
        }
    }

    /* The page table entries may downgrade secure to non-secure, but
     * cannot upgrade an non-secure translation regime's attributes
     * to secure.
     */
    attrs->secure = regime_is_secure(env, mmu_idx);
    attrs->user = regime_is_user(env, mmu_idx);

    /* Fast Context Switch Extension. This doesn't exist at all in v8.
     * In v7 and earlier it affects all stage 1 translations.
     */
    if (address < 0x02000000 && mmu_idx != ARMMMUIdx_S2NS
        && !arm_feature(env, ARM_FEATURE_V8)) {
        if (regime_el(env, mmu_idx) == 3) {
            address += env->cp15.fcseidr_s;
        } else {
            address += env->cp15.fcseidr_ns;
        }
    }

    if (arm_feature(env, ARM_FEATURE_PMSA)) {
        bool ret;
        *page_size = TARGET_PAGE_SIZE;

        if (arm_feature(env, ARM_FEATURE_V8)) {
            /* PMSAv8 */
            ret = get_phys_addr_pmsav8(env, address, access_type, mmu_idx,
                                       phys_ptr, attrs, prot, fsr);
        } else if (arm_feature(env, ARM_FEATURE_V7)) {
            /* PMSAv7 */
            ret = get_phys_addr_pmsav7(env, address, access_type, mmu_idx,
                                       phys_ptr, prot, fsr);
        } else {
            /* Pre-v7 MPU */
            ret = get_phys_addr_pmsav5(env, address, access_type, mmu_idx,
                                       phys_ptr, prot, fsr);
        }
        qemu_log_mask(CPU_LOG_MMU, "PMSA MPU lookup for %s at 0x%08" PRIx32
                      " mmu_idx %u -> %s (prot %c%c%c)\n",
                      access_type == MMU_DATA_LOAD ? "reading" :
                      (access_type == MMU_DATA_STORE ? "writing" : "execute"),
                      (uint32_t)address, mmu_idx,
                      ret ? "Miss" : "Hit",
                      *prot & PAGE_READ ? 'r' : '-',
                      *prot & PAGE_WRITE ? 'w' : '-',
                      *prot & PAGE_EXEC ? 'x' : '-');

        return ret;
    }

    /* Definitely a real MMU, not an MPU */

    if (regime_translation_disabled(env, mmu_idx)) {
        /* MMU disabled. */
        *phys_ptr = address;
        *prot = PAGE_READ | PAGE_WRITE | PAGE_EXEC;
        *page_size = TARGET_PAGE_SIZE;
        return 0;
    }

    if (regime_using_lpae_format(env, mmu_idx)) {
        return get_phys_addr_lpae(env, address, access_type, mmu_idx, phys_ptr,
                                  attrs, prot, page_size, fsr, fi, cacheattrs);
    } else if (regime_sctlr(env, mmu_idx) & SCTLR_XP) {
        return get_phys_addr_v6(env, address, access_type, mmu_idx, phys_ptr,
                                attrs, prot, page_size, fsr, fi);
    } else {
        return get_phys_addr_v5(env, address, access_type, mmu_idx, phys_ptr,
                                prot, page_size, fsr, fi);
    }
}

/* Walk the page table and (if the mapping exists) add the page
 * to the TLB. Return false on success, or true on failure. Populate
 * fsr with ARM DFSR/IFSR fault register format value on failure.
 */
bool arm_tlb_fill(CPUState *cs, vaddr address,
                  MMUAccessType access_type, int mmu_idx, uint32_t *fsr,
                  ARMMMUFaultInfo *fi)
{
    ARMCPU *cpu = ARM_CPU(cs);
    CPUARMState *env = &cpu->env;
    hwaddr phys_addr;
    target_ulong page_size;
    int prot;
    int ret;
    MemTxAttrs attrs = {};

    ret = get_phys_addr(env, address, access_type,
                        core_to_arm_mmu_idx(env, mmu_idx), &phys_addr,
                        &attrs, &prot, &page_size, fsr, fi, NULL);
    if (!ret) {
        /* Map a single [sub]page.  */
        phys_addr &= TARGET_PAGE_MASK;
        address &= TARGET_PAGE_MASK;
        tlb_set_page_with_attrs(cs, address, phys_addr, attrs,
                                prot, mmu_idx, page_size);
        return 0;
    }

    return ret;
}

hwaddr arm_cpu_get_phys_page_attrs_debug(CPUState *cs, vaddr addr,
                                         MemTxAttrs *attrs)
{
    ARMCPU *cpu = ARM_CPU(cs);
    CPUARMState *env = &cpu->env;
    hwaddr phys_addr;
    target_ulong page_size;
    int prot;
    bool ret;
    uint32_t fsr;
    ARMMMUFaultInfo fi = {};
    ARMMMUIdx mmu_idx = core_to_arm_mmu_idx(env, cpu_mmu_index(env, false));

    *attrs = (MemTxAttrs) {};

    ret = get_phys_addr(env, addr, 0, mmu_idx, &phys_addr,
                        attrs, &prot, &page_size, &fsr, &fi, NULL);

    if (ret) {
        return -1;
    }
    return phys_addr;
}

uint32_t HELPER(v7m_mrs)(CPUARMState *env, uint32_t reg)
{
    uint32_t mask;
    unsigned el = arm_current_el(env);

    /* First handle registers which unprivileged can read */

    switch (reg) {
    case 0 ... 7: /* xPSR sub-fields */
        mask = 0;
        if ((reg & 1) && el) {
            mask |= XPSR_EXCP; /* IPSR (unpriv. reads as zero) */
        }
        if (!(reg & 4)) {
            mask |= XPSR_NZCV | XPSR_Q; /* APSR */
        }
        /* EPSR reads as zero */
        return xpsr_read(env) & mask;
        break;
    case 20: /* CONTROL */
        return env->v7m.control[env->v7m.secure];
    case 0x94: /* CONTROL_NS */
        /* We have to handle this here because unprivileged Secure code
         * can read the NS CONTROL register.
         */
        if (!env->v7m.secure) {
            return 0;
        }
        return env->v7m.control[M_REG_NS];
    }

    if (el == 0) {
        return 0; /* unprivileged reads others as zero */
    }

    if (arm_feature(env, ARM_FEATURE_M_SECURITY)) {
        switch (reg) {
        case 0x88: /* MSP_NS */
            if (!env->v7m.secure) {
                return 0;
            }
            return env->v7m.other_ss_msp;
        case 0x89: /* PSP_NS */
            if (!env->v7m.secure) {
                return 0;
            }
            return env->v7m.other_ss_psp;
        case 0x90: /* PRIMASK_NS */
            if (!env->v7m.secure) {
                return 0;
            }
            return env->v7m.primask[M_REG_NS];
        case 0x91: /* BASEPRI_NS */
            if (!env->v7m.secure) {
                return 0;
            }
            return env->v7m.basepri[M_REG_NS];
        case 0x93: /* FAULTMASK_NS */
            if (!env->v7m.secure) {
                return 0;
            }
            return env->v7m.faultmask[M_REG_NS];
        case 0x98: /* SP_NS */
        {
            /* This gives the non-secure SP selected based on whether we're
             * currently in handler mode or not, using the NS CONTROL.SPSEL.
             */
            bool spsel = env->v7m.control[M_REG_NS] & R_V7M_CONTROL_SPSEL_MASK;

            if (!env->v7m.secure) {
                return 0;
            }
            if (!arm_v7m_is_handler_mode(env) && spsel) {
                return env->v7m.other_ss_psp;
            } else {
                return env->v7m.other_ss_msp;
            }
        }
        default:
            break;
        }
    }

    switch (reg) {
    case 8: /* MSP */
        return (env->v7m.control[env->v7m.secure] & R_V7M_CONTROL_SPSEL_MASK) ?
            env->v7m.other_sp : env->regs[13];
    case 9: /* PSP */
        return (env->v7m.control[env->v7m.secure] & R_V7M_CONTROL_SPSEL_MASK) ?
            env->regs[13] : env->v7m.other_sp;
    case 16: /* PRIMASK */
        return env->v7m.primask[env->v7m.secure];
    case 17: /* BASEPRI */
    case 18: /* BASEPRI_MAX */
        return env->v7m.basepri[env->v7m.secure];
    case 19: /* FAULTMASK */
        return env->v7m.faultmask[env->v7m.secure];
    default:
        qemu_log_mask(LOG_GUEST_ERROR, "Attempt to read unknown special"
                                       " register %d\n", reg);
        return 0;
    }
}

void HELPER(v7m_msr)(CPUARMState *env, uint32_t maskreg, uint32_t val)
{
    /* We're passed bits [11..0] of the instruction; extract
     * SYSm and the mask bits.
     * Invalid combinations of SYSm and mask are UNPREDICTABLE;
     * we choose to treat them as if the mask bits were valid.
     * NB that the pseudocode 'mask' variable is bits [11..10],
     * whereas ours is [11..8].
     */
    uint32_t mask = extract32(maskreg, 8, 4);
    uint32_t reg = extract32(maskreg, 0, 8);

    if (arm_current_el(env) == 0 && reg > 7) {
        /* only xPSR sub-fields may be written by unprivileged */
        return;
    }

    if (arm_feature(env, ARM_FEATURE_M_SECURITY)) {
        switch (reg) {
        case 0x88: /* MSP_NS */
            if (!env->v7m.secure) {
                return;
            }
            env->v7m.other_ss_msp = val;
            return;
        case 0x89: /* PSP_NS */
            if (!env->v7m.secure) {
                return;
            }
            env->v7m.other_ss_psp = val;
            return;
        case 0x90: /* PRIMASK_NS */
            if (!env->v7m.secure) {
                return;
            }
            env->v7m.primask[M_REG_NS] = val & 1;
            return;
        case 0x91: /* BASEPRI_NS */
            if (!env->v7m.secure) {
                return;
            }
            env->v7m.basepri[M_REG_NS] = val & 0xff;
            return;
        case 0x93: /* FAULTMASK_NS */
            if (!env->v7m.secure) {
                return;
            }
            env->v7m.faultmask[M_REG_NS] = val & 1;
            return;
        case 0x98: /* SP_NS */
        {
            /* This gives the non-secure SP selected based on whether we're
             * currently in handler mode or not, using the NS CONTROL.SPSEL.
             */
            bool spsel = env->v7m.control[M_REG_NS] & R_V7M_CONTROL_SPSEL_MASK;

            if (!env->v7m.secure) {
                return;
            }
            if (!arm_v7m_is_handler_mode(env) && spsel) {
                env->v7m.other_ss_psp = val;
            } else {
                env->v7m.other_ss_msp = val;
            }
            return;
        }
        default:
            break;
        }
    }

    switch (reg) {
    case 0 ... 7: /* xPSR sub-fields */
        /* only APSR is actually writable */
        if (!(reg & 4)) {
            uint32_t apsrmask = 0;

            if (mask & 8) {
                apsrmask |= XPSR_NZCV | XPSR_Q;
            }
            if ((mask & 4) && arm_feature(env, ARM_FEATURE_THUMB_DSP)) {
                apsrmask |= XPSR_GE;
            }
            xpsr_write(env, val, apsrmask);
        }
        break;
    case 8: /* MSP */
        if (env->v7m.control[env->v7m.secure] & R_V7M_CONTROL_SPSEL_MASK) {
            env->v7m.other_sp = val;
        } else {
            env->regs[13] = val;
        }
        break;
    case 9: /* PSP */
        if (env->v7m.control[env->v7m.secure] & R_V7M_CONTROL_SPSEL_MASK) {
            env->regs[13] = val;
        } else {
            env->v7m.other_sp = val;
        }
        break;
    case 16: /* PRIMASK */
        env->v7m.primask[env->v7m.secure] = val & 1;
        break;
    case 17: /* BASEPRI */
        env->v7m.basepri[env->v7m.secure] = val & 0xff;
        break;
    case 18: /* BASEPRI_MAX */
        val &= 0xff;
        if (val != 0 && (val < env->v7m.basepri[env->v7m.secure]
                         || env->v7m.basepri[env->v7m.secure] == 0)) {
            env->v7m.basepri[env->v7m.secure] = val;
        }
        break;
    case 19: /* FAULTMASK */
        env->v7m.faultmask[env->v7m.secure] = val & 1;
        break;
    case 20: /* CONTROL */
        /* Writing to the SPSEL bit only has an effect if we are in
         * thread mode; other bits can be updated by any privileged code.
         * write_v7m_control_spsel() deals with updating the SPSEL bit in
         * env->v7m.control, so we only need update the others.
         */
        if (!arm_v7m_is_handler_mode(env)) {
            write_v7m_control_spsel(env, (val & R_V7M_CONTROL_SPSEL_MASK) != 0);
        }
        env->v7m.control[env->v7m.secure] &= ~R_V7M_CONTROL_NPRIV_MASK;
        env->v7m.control[env->v7m.secure] |= val & R_V7M_CONTROL_NPRIV_MASK;
        break;
    default:
        qemu_log_mask(LOG_GUEST_ERROR, "Attempt to write unknown special"
                                       " register %d\n", reg);
        return;
    }
}

#endif

void HELPER(dc_zva)(CPUARMState *env, uint64_t vaddr_in)
{
    /* Implement DC ZVA, which zeroes a fixed-length block of memory.
     * Note that we do not implement the (architecturally mandated)
     * alignment fault for attempts to use this on Device memory
     * (which matches the usual QEMU behaviour of not implementing either
     * alignment faults or any memory attribute handling).
     */

    ARMCPU *cpu = arm_env_get_cpu(env);
    uint64_t blocklen = 4 << cpu->dcz_blocksize;
    uint64_t vaddr = vaddr_in & ~(blocklen - 1);

#ifndef CONFIG_USER_ONLY
    {
        /* Slightly awkwardly, QEMU's TARGET_PAGE_SIZE may be less than
         * the block size so we might have to do more than one TLB lookup.
         * We know that in fact for any v8 CPU the page size is at least 4K
         * and the block size must be 2K or less, but TARGET_PAGE_SIZE is only
         * 1K as an artefact of legacy v5 subpage support being present in the
         * same QEMU executable.
         */
        int maxidx = DIV_ROUND_UP(blocklen, TARGET_PAGE_SIZE);
        void *hostaddr[maxidx];
        int try, i;
        unsigned mmu_idx = cpu_mmu_index(env, false);
        TCGMemOpIdx oi = make_memop_idx(MO_UB, mmu_idx);

        for (try = 0; try < 2; try++) {

            for (i = 0; i < maxidx; i++) {
                hostaddr[i] = tlb_vaddr_to_host(env,
                                                vaddr + TARGET_PAGE_SIZE * i,
                                                1, mmu_idx);
                if (!hostaddr[i]) {
                    break;
                }
            }
            if (i == maxidx) {
                /* If it's all in the TLB it's fair game for just writing to;
                 * we know we don't need to update dirty status, etc.
                 */
                for (i = 0; i < maxidx - 1; i++) {
                    memset(hostaddr[i], 0, TARGET_PAGE_SIZE);
                }
                memset(hostaddr[i], 0, blocklen - (i * TARGET_PAGE_SIZE));
                return;
            }
            /* OK, try a store and see if we can populate the tlb. This
             * might cause an exception if the memory isn't writable,
             * in which case we will longjmp out of here. We must for
             * this purpose use the actual register value passed to us
             * so that we get the fault address right.
             */
            helper_ret_stb_mmu(env, vaddr_in, 0, oi, GETPC());
            /* Now we can populate the other TLB entries, if any */
            for (i = 0; i < maxidx; i++) {
                uint64_t va = vaddr + TARGET_PAGE_SIZE * i;
                if (va != (vaddr_in & TARGET_PAGE_MASK)) {
                    helper_ret_stb_mmu(env, va, 0, oi, GETPC());
                }
            }
        }

        /* Slow path (probably attempt to do this to an I/O device or
         * similar, or clearing of a block of code we have translations
         * cached for). Just do a series of byte writes as the architecture
         * demands. It's not worth trying to use a cpu_physical_memory_map(),
         * memset(), unmap() sequence here because:
         *  + we'd need to account for the blocksize being larger than a page
         *  + the direct-RAM access case is almost always going to be dealt
         *    with in the fastpath code above, so there's no speed benefit
         *  + we would have to deal with the map returning NULL because the
         *    bounce buffer was in use
         */
        for (i = 0; i < blocklen; i++) {
            helper_ret_stb_mmu(env, vaddr + i, 0, oi, GETPC());
        }
    }
#else
    memset(g2h(vaddr), 0, blocklen);
#endif
}

/* Note that signed overflow is undefined in C.  The following routines are
   careful to use unsigned types where modulo arithmetic is required.
   Failure to do so _will_ break on newer gcc.  */

/* Signed saturating arithmetic.  */

/* Perform 16-bit signed saturating addition.  */
static inline uint16_t add16_sat(uint16_t a, uint16_t b)
{
    uint16_t res;

    res = a + b;
    if (((res ^ a) & 0x8000) && !((a ^ b) & 0x8000)) {
        if (a & 0x8000)
            res = 0x8000;
        else
            res = 0x7fff;
    }
    return res;
}

/* Perform 8-bit signed saturating addition.  */
static inline uint8_t add8_sat(uint8_t a, uint8_t b)
{
    uint8_t res;

    res = a + b;
    if (((res ^ a) & 0x80) && !((a ^ b) & 0x80)) {
        if (a & 0x80)
            res = 0x80;
        else
            res = 0x7f;
    }
    return res;
}

/* Perform 16-bit signed saturating subtraction.  */
static inline uint16_t sub16_sat(uint16_t a, uint16_t b)
{
    uint16_t res;

    res = a - b;
    if (((res ^ a) & 0x8000) && ((a ^ b) & 0x8000)) {
        if (a & 0x8000)
            res = 0x8000;
        else
            res = 0x7fff;
    }
    return res;
}

/* Perform 8-bit signed saturating subtraction.  */
static inline uint8_t sub8_sat(uint8_t a, uint8_t b)
{
    uint8_t res;

    res = a - b;
    if (((res ^ a) & 0x80) && ((a ^ b) & 0x80)) {
        if (a & 0x80)
            res = 0x80;
        else
            res = 0x7f;
    }
    return res;
}

#define ADD16(a, b, n) RESULT(add16_sat(a, b), n, 16);
#define SUB16(a, b, n) RESULT(sub16_sat(a, b), n, 16);
#define ADD8(a, b, n)  RESULT(add8_sat(a, b), n, 8);
#define SUB8(a, b, n)  RESULT(sub8_sat(a, b), n, 8);
#define PFX q

#include "op_addsub.h"

/* Unsigned saturating arithmetic.  */
static inline uint16_t add16_usat(uint16_t a, uint16_t b)
{
    uint16_t res;
    res = a + b;
    if (res < a)
        res = 0xffff;
    return res;
}

static inline uint16_t sub16_usat(uint16_t a, uint16_t b)
{
    if (a > b)
        return a - b;
    else
        return 0;
}

static inline uint8_t add8_usat(uint8_t a, uint8_t b)
{
    uint8_t res;
    res = a + b;
    if (res < a)
        res = 0xff;
    return res;
}

static inline uint8_t sub8_usat(uint8_t a, uint8_t b)
{
    if (a > b)
        return a - b;
    else
        return 0;
}

#define ADD16(a, b, n) RESULT(add16_usat(a, b), n, 16);
#define SUB16(a, b, n) RESULT(sub16_usat(a, b), n, 16);
#define ADD8(a, b, n)  RESULT(add8_usat(a, b), n, 8);
#define SUB8(a, b, n)  RESULT(sub8_usat(a, b), n, 8);
#define PFX uq

#include "op_addsub.h"

/* Signed modulo arithmetic.  */
#define SARITH16(a, b, n, op) do { \
    int32_t sum; \
    sum = (int32_t)(int16_t)(a) op (int32_t)(int16_t)(b); \
    RESULT(sum, n, 16); \
    if (sum >= 0) \
        ge |= 3 << (n * 2); \
    } while(0)

#define SARITH8(a, b, n, op) do { \
    int32_t sum; \
    sum = (int32_t)(int8_t)(a) op (int32_t)(int8_t)(b); \
    RESULT(sum, n, 8); \
    if (sum >= 0) \
        ge |= 1 << n; \
    } while(0)


#define ADD16(a, b, n) SARITH16(a, b, n, +)
#define SUB16(a, b, n) SARITH16(a, b, n, -)
#define ADD8(a, b, n)  SARITH8(a, b, n, +)
#define SUB8(a, b, n)  SARITH8(a, b, n, -)
#define PFX s
#define ARITH_GE

#include "op_addsub.h"

/* Unsigned modulo arithmetic.  */
#define ADD16(a, b, n) do { \
    uint32_t sum; \
    sum = (uint32_t)(uint16_t)(a) + (uint32_t)(uint16_t)(b); \
    RESULT(sum, n, 16); \
    if ((sum >> 16) == 1) \
        ge |= 3 << (n * 2); \
    } while(0)

#define ADD8(a, b, n) do { \
    uint32_t sum; \
    sum = (uint32_t)(uint8_t)(a) + (uint32_t)(uint8_t)(b); \
    RESULT(sum, n, 8); \
    if ((sum >> 8) == 1) \
        ge |= 1 << n; \
    } while(0)

#define SUB16(a, b, n) do { \
    uint32_t sum; \
    sum = (uint32_t)(uint16_t)(a) - (uint32_t)(uint16_t)(b); \
    RESULT(sum, n, 16); \
    if ((sum >> 16) == 0) \
        ge |= 3 << (n * 2); \
    } while(0)

#define SUB8(a, b, n) do { \
    uint32_t sum; \
    sum = (uint32_t)(uint8_t)(a) - (uint32_t)(uint8_t)(b); \
    RESULT(sum, n, 8); \
    if ((sum >> 8) == 0) \
        ge |= 1 << n; \
    } while(0)

#define PFX u
#define ARITH_GE

#include "op_addsub.h"

/* Halved signed arithmetic.  */
#define ADD16(a, b, n) \
  RESULT(((int32_t)(int16_t)(a) + (int32_t)(int16_t)(b)) >> 1, n, 16)
#define SUB16(a, b, n) \
  RESULT(((int32_t)(int16_t)(a) - (int32_t)(int16_t)(b)) >> 1, n, 16)
#define ADD8(a, b, n) \
  RESULT(((int32_t)(int8_t)(a) + (int32_t)(int8_t)(b)) >> 1, n, 8)
#define SUB8(a, b, n) \
  RESULT(((int32_t)(int8_t)(a) - (int32_t)(int8_t)(b)) >> 1, n, 8)
#define PFX sh

#include "op_addsub.h"

/* Halved unsigned arithmetic.  */
#define ADD16(a, b, n) \
  RESULT(((uint32_t)(uint16_t)(a) + (uint32_t)(uint16_t)(b)) >> 1, n, 16)
#define SUB16(a, b, n) \
  RESULT(((uint32_t)(uint16_t)(a) - (uint32_t)(uint16_t)(b)) >> 1, n, 16)
#define ADD8(a, b, n) \
  RESULT(((uint32_t)(uint8_t)(a) + (uint32_t)(uint8_t)(b)) >> 1, n, 8)
#define SUB8(a, b, n) \
  RESULT(((uint32_t)(uint8_t)(a) - (uint32_t)(uint8_t)(b)) >> 1, n, 8)
#define PFX uh

#include "op_addsub.h"

static inline uint8_t do_usad(uint8_t a, uint8_t b)
{
    if (a > b)
        return a - b;
    else
        return b - a;
}

/* Unsigned sum of absolute byte differences.  */
uint32_t HELPER(usad8)(uint32_t a, uint32_t b)
{
    uint32_t sum;
    sum = do_usad(a, b);
    sum += do_usad(a >> 8, b >> 8);
    sum += do_usad(a >> 16, b >>16);
    sum += do_usad(a >> 24, b >> 24);
    return sum;
}

/* For ARMv6 SEL instruction.  */
uint32_t HELPER(sel_flags)(uint32_t flags, uint32_t a, uint32_t b)
{
    uint32_t mask;

    mask = 0;
    if (flags & 1)
        mask |= 0xff;
    if (flags & 2)
        mask |= 0xff00;
    if (flags & 4)
        mask |= 0xff0000;
    if (flags & 8)
        mask |= 0xff000000;
    return (a & mask) | (b & ~mask);
}

/* VFP support.  We follow the convention used for VFP instructions:
   Single precision routines have a "s" suffix, double precision a
   "d" suffix.  */

/* Convert host exception flags to vfp form.  */
static inline int vfp_exceptbits_from_host(int host_bits)
{
    int target_bits = 0;

    if (host_bits & float_flag_invalid)
        target_bits |= 1;
    if (host_bits & float_flag_divbyzero)
        target_bits |= 2;
    if (host_bits & float_flag_overflow)
        target_bits |= 4;
    if (host_bits & (float_flag_underflow | float_flag_output_denormal))
        target_bits |= 8;
    if (host_bits & float_flag_inexact)
        target_bits |= 0x10;
    if (host_bits & float_flag_input_denormal)
        target_bits |= 0x80;
    return target_bits;
}

uint32_t HELPER(vfp_get_fpscr)(CPUARMState *env)
{
    int i;
    uint32_t fpscr;

    fpscr = (env->vfp.xregs[ARM_VFP_FPSCR] & 0xffc8ffff)
            | (env->vfp.vec_len << 16)
            | (env->vfp.vec_stride << 20);
    i = get_float_exception_flags(&env->vfp.fp_status);
    i |= get_float_exception_flags(&env->vfp.standard_fp_status);
    fpscr |= vfp_exceptbits_from_host(i);
    return fpscr;
}

uint32_t vfp_get_fpscr(CPUARMState *env)
{
    return HELPER(vfp_get_fpscr)(env);
}

/* Convert vfp exception flags to target form.  */
static inline int vfp_exceptbits_to_host(int target_bits)
{
    int host_bits = 0;

    if (target_bits & 1)
        host_bits |= float_flag_invalid;
    if (target_bits & 2)
        host_bits |= float_flag_divbyzero;
    if (target_bits & 4)
        host_bits |= float_flag_overflow;
    if (target_bits & 8)
        host_bits |= float_flag_underflow;
    if (target_bits & 0x10)
        host_bits |= float_flag_inexact;
    if (target_bits & 0x80)
        host_bits |= float_flag_input_denormal;
    return host_bits;
}

void HELPER(vfp_set_fpscr)(CPUARMState *env, uint32_t val)
{
    int i;
    uint32_t changed;

    changed = env->vfp.xregs[ARM_VFP_FPSCR];
    env->vfp.xregs[ARM_VFP_FPSCR] = (val & 0xffc8ffff);
    env->vfp.vec_len = (val >> 16) & 7;
    env->vfp.vec_stride = (val >> 20) & 3;

    changed ^= val;
    if (changed & (3 << 22)) {
        i = (val >> 22) & 3;
        switch (i) {
        case FPROUNDING_TIEEVEN:
            i = float_round_nearest_even;
            break;
        case FPROUNDING_POSINF:
            i = float_round_up;
            break;
        case FPROUNDING_NEGINF:
            i = float_round_down;
            break;
        case FPROUNDING_ZERO:
            i = float_round_to_zero;
            break;
        }
        set_float_rounding_mode(i, &env->vfp.fp_status);
    }
    if (changed & (1 << 24)) {
        set_flush_to_zero((val & (1 << 24)) != 0, &env->vfp.fp_status);
        set_flush_inputs_to_zero((val & (1 << 24)) != 0, &env->vfp.fp_status);
    }
    if (changed & (1 << 25))
        set_default_nan_mode((val & (1 << 25)) != 0, &env->vfp.fp_status);

    i = vfp_exceptbits_to_host(val);
    set_float_exception_flags(i, &env->vfp.fp_status);
    set_float_exception_flags(0, &env->vfp.standard_fp_status);
}

void vfp_set_fpscr(CPUARMState *env, uint32_t val)
{
    HELPER(vfp_set_fpscr)(env, val);
}

#define VFP_HELPER(name, p) HELPER(glue(glue(vfp_,name),p))

#define VFP_BINOP(name) \
float32 VFP_HELPER(name, s)(float32 a, float32 b, void *fpstp) \
{ \
    float_status *fpst = fpstp; \
    return float32_ ## name(a, b, fpst); \
} \
float64 VFP_HELPER(name, d)(float64 a, float64 b, void *fpstp) \
{ \
    float_status *fpst = fpstp; \
    return float64_ ## name(a, b, fpst); \
}
VFP_BINOP(add)
VFP_BINOP(sub)
VFP_BINOP(mul)
VFP_BINOP(div)
VFP_BINOP(min)
VFP_BINOP(max)
VFP_BINOP(minnum)
VFP_BINOP(maxnum)
#undef VFP_BINOP

float32 VFP_HELPER(neg, s)(float32 a)
{
    return float32_chs(a);
}

float64 VFP_HELPER(neg, d)(float64 a)
{
    return float64_chs(a);
}

float32 VFP_HELPER(abs, s)(float32 a)
{
    return float32_abs(a);
}

float64 VFP_HELPER(abs, d)(float64 a)
{
    return float64_abs(a);
}

float32 VFP_HELPER(sqrt, s)(float32 a, CPUARMState *env)
{
    return float32_sqrt(a, &env->vfp.fp_status);
}

float64 VFP_HELPER(sqrt, d)(float64 a, CPUARMState *env)
{
    return float64_sqrt(a, &env->vfp.fp_status);
}

/* XXX: check quiet/signaling case */
#define DO_VFP_cmp(p, type) \
void VFP_HELPER(cmp, p)(type a, type b, CPUARMState *env)  \
{ \
    uint32_t flags; \
    switch(type ## _compare_quiet(a, b, &env->vfp.fp_status)) { \
    case 0: flags = 0x6; break; \
    case -1: flags = 0x8; break; \
    case 1: flags = 0x2; break; \
    default: case 2: flags = 0x3; break; \
    } \
    env->vfp.xregs[ARM_VFP_FPSCR] = (flags << 28) \
        | (env->vfp.xregs[ARM_VFP_FPSCR] & 0x0fffffff); \
} \
void VFP_HELPER(cmpe, p)(type a, type b, CPUARMState *env) \
{ \
    uint32_t flags; \
    switch(type ## _compare(a, b, &env->vfp.fp_status)) { \
    case 0: flags = 0x6; break; \
    case -1: flags = 0x8; break; \
    case 1: flags = 0x2; break; \
    default: case 2: flags = 0x3; break; \
    } \
    env->vfp.xregs[ARM_VFP_FPSCR] = (flags << 28) \
        | (env->vfp.xregs[ARM_VFP_FPSCR] & 0x0fffffff); \
}
DO_VFP_cmp(s, float32)
DO_VFP_cmp(d, float64)
#undef DO_VFP_cmp

/* Integer to float and float to integer conversions */

#define CONV_ITOF(name, fsz, sign) \
    float##fsz HELPER(name)(uint32_t x, void *fpstp) \
{ \
    float_status *fpst = fpstp; \
    return sign##int32_to_##float##fsz((sign##int32_t)x, fpst); \
}

#define CONV_FTOI(name, fsz, sign, round) \
uint32_t HELPER(name)(float##fsz x, void *fpstp) \
{ \
    float_status *fpst = fpstp; \
    if (float##fsz##_is_any_nan(x)) { \
        float_raise(float_flag_invalid, fpst); \
        return 0; \
    } \
    return float##fsz##_to_##sign##int32##round(x, fpst); \
}

#define FLOAT_CONVS(name, p, fsz, sign) \
CONV_ITOF(vfp_##name##to##p, fsz, sign) \
CONV_FTOI(vfp_to##name##p, fsz, sign, ) \
CONV_FTOI(vfp_to##name##z##p, fsz, sign, _round_to_zero)

FLOAT_CONVS(si, s, 32, )
FLOAT_CONVS(si, d, 64, )
FLOAT_CONVS(ui, s, 32, u)
FLOAT_CONVS(ui, d, 64, u)

#undef CONV_ITOF
#undef CONV_FTOI
#undef FLOAT_CONVS

/* floating point conversion */
float64 VFP_HELPER(fcvtd, s)(float32 x, CPUARMState *env)
{
    float64 r = float32_to_float64(x, &env->vfp.fp_status);
    /* ARM requires that S<->D conversion of any kind of NaN generates
     * a quiet NaN by forcing the most significant frac bit to 1.
     */
    return float64_maybe_silence_nan(r, &env->vfp.fp_status);
}

float32 VFP_HELPER(fcvts, d)(float64 x, CPUARMState *env)
{
    float32 r =  float64_to_float32(x, &env->vfp.fp_status);
    /* ARM requires that S<->D conversion of any kind of NaN generates
     * a quiet NaN by forcing the most significant frac bit to 1.
     */
    return float32_maybe_silence_nan(r, &env->vfp.fp_status);
}

/* VFP3 fixed point conversion.  */
#define VFP_CONV_FIX_FLOAT(name, p, fsz, isz, itype) \
float##fsz HELPER(vfp_##name##to##p)(uint##isz##_t  x, uint32_t shift, \
                                     void *fpstp) \
{ \
    float_status *fpst = fpstp; \
    float##fsz tmp; \
    tmp = itype##_to_##float##fsz(x, fpst); \
    return float##fsz##_scalbn(tmp, -(int)shift, fpst); \
}

/* Notice that we want only input-denormal exception flags from the
 * scalbn operation: the other possible flags (overflow+inexact if
 * we overflow to infinity, output-denormal) aren't correct for the
 * complete scale-and-convert operation.
 */
#define VFP_CONV_FLOAT_FIX_ROUND(name, p, fsz, isz, itype, round) \
uint##isz##_t HELPER(vfp_to##name##p##round)(float##fsz x, \
                                             uint32_t shift, \
                                             void *fpstp) \
{ \
    float_status *fpst = fpstp; \
    int old_exc_flags = get_float_exception_flags(fpst); \
    float##fsz tmp; \
    if (float##fsz##_is_any_nan(x)) { \
        float_raise(float_flag_invalid, fpst); \
        return 0; \
    } \
    tmp = float##fsz##_scalbn(x, shift, fpst); \
    old_exc_flags |= get_float_exception_flags(fpst) \
        & float_flag_input_denormal; \
    set_float_exception_flags(old_exc_flags, fpst); \
    return float##fsz##_to_##itype##round(tmp, fpst); \
}

#define VFP_CONV_FIX(name, p, fsz, isz, itype)                   \
VFP_CONV_FIX_FLOAT(name, p, fsz, isz, itype)                     \
VFP_CONV_FLOAT_FIX_ROUND(name, p, fsz, isz, itype, _round_to_zero) \
VFP_CONV_FLOAT_FIX_ROUND(name, p, fsz, isz, itype, )

#define VFP_CONV_FIX_A64(name, p, fsz, isz, itype)               \
VFP_CONV_FIX_FLOAT(name, p, fsz, isz, itype)                     \
VFP_CONV_FLOAT_FIX_ROUND(name, p, fsz, isz, itype, )

VFP_CONV_FIX(sh, d, 64, 64, int16)
VFP_CONV_FIX(sl, d, 64, 64, int32)
VFP_CONV_FIX_A64(sq, d, 64, 64, int64)
VFP_CONV_FIX(uh, d, 64, 64, uint16)
VFP_CONV_FIX(ul, d, 64, 64, uint32)
VFP_CONV_FIX_A64(uq, d, 64, 64, uint64)
VFP_CONV_FIX(sh, s, 32, 32, int16)
VFP_CONV_FIX(sl, s, 32, 32, int32)
VFP_CONV_FIX_A64(sq, s, 32, 64, int64)
VFP_CONV_FIX(uh, s, 32, 32, uint16)
VFP_CONV_FIX(ul, s, 32, 32, uint32)
VFP_CONV_FIX_A64(uq, s, 32, 64, uint64)
#undef VFP_CONV_FIX
#undef VFP_CONV_FIX_FLOAT
#undef VFP_CONV_FLOAT_FIX_ROUND

/* Set the current fp rounding mode and return the old one.
 * The argument is a softfloat float_round_ value.
 */
uint32_t HELPER(set_rmode)(uint32_t rmode, CPUARMState *env)
{
    float_status *fp_status = &env->vfp.fp_status;

    uint32_t prev_rmode = get_float_rounding_mode(fp_status);
    set_float_rounding_mode(rmode, fp_status);

    return prev_rmode;
}

/* Set the current fp rounding mode in the standard fp status and return
 * the old one. This is for NEON instructions that need to change the
 * rounding mode but wish to use the standard FPSCR values for everything
 * else. Always set the rounding mode back to the correct value after
 * modifying it.
 * The argument is a softfloat float_round_ value.
 */
uint32_t HELPER(set_neon_rmode)(uint32_t rmode, CPUARMState *env)
{
    float_status *fp_status = &env->vfp.standard_fp_status;

    uint32_t prev_rmode = get_float_rounding_mode(fp_status);
    set_float_rounding_mode(rmode, fp_status);

    return prev_rmode;
}

/* Half precision conversions.  */
static float32 do_fcvt_f16_to_f32(uint32_t a, CPUARMState *env, float_status *s)
{
    int ieee = (env->vfp.xregs[ARM_VFP_FPSCR] & (1 << 26)) == 0;
    float32 r = float16_to_float32(make_float16(a), ieee, s);
    if (ieee) {
        return float32_maybe_silence_nan(r, s);
    }
    return r;
}

static uint32_t do_fcvt_f32_to_f16(float32 a, CPUARMState *env, float_status *s)
{
    int ieee = (env->vfp.xregs[ARM_VFP_FPSCR] & (1 << 26)) == 0;
    float16 r = float32_to_float16(a, ieee, s);
    if (ieee) {
        r = float16_maybe_silence_nan(r, s);
    }
    return float16_val(r);
}

float32 HELPER(neon_fcvt_f16_to_f32)(uint32_t a, CPUARMState *env)
{
    return do_fcvt_f16_to_f32(a, env, &env->vfp.standard_fp_status);
}

uint32_t HELPER(neon_fcvt_f32_to_f16)(float32 a, CPUARMState *env)
{
    return do_fcvt_f32_to_f16(a, env, &env->vfp.standard_fp_status);
}

float32 HELPER(vfp_fcvt_f16_to_f32)(uint32_t a, CPUARMState *env)
{
    return do_fcvt_f16_to_f32(a, env, &env->vfp.fp_status);
}

uint32_t HELPER(vfp_fcvt_f32_to_f16)(float32 a, CPUARMState *env)
{
    return do_fcvt_f32_to_f16(a, env, &env->vfp.fp_status);
}

float64 HELPER(vfp_fcvt_f16_to_f64)(uint32_t a, CPUARMState *env)
{
    int ieee = (env->vfp.xregs[ARM_VFP_FPSCR] & (1 << 26)) == 0;
    float64 r = float16_to_float64(make_float16(a), ieee, &env->vfp.fp_status);
    if (ieee) {
        return float64_maybe_silence_nan(r, &env->vfp.fp_status);
    }
    return r;
}

uint32_t HELPER(vfp_fcvt_f64_to_f16)(float64 a, CPUARMState *env)
{
    int ieee = (env->vfp.xregs[ARM_VFP_FPSCR] & (1 << 26)) == 0;
    float16 r = float64_to_float16(a, ieee, &env->vfp.fp_status);
    if (ieee) {
        r = float16_maybe_silence_nan(r, &env->vfp.fp_status);
    }
    return float16_val(r);
}

#define float32_two make_float32(0x40000000)
#define float32_three make_float32(0x40400000)
#define float32_one_point_five make_float32(0x3fc00000)

float32 HELPER(recps_f32)(float32 a, float32 b, CPUARMState *env)
{
    float_status *s = &env->vfp.standard_fp_status;
    if ((float32_is_infinity(a) && float32_is_zero_or_denormal(b)) ||
        (float32_is_infinity(b) && float32_is_zero_or_denormal(a))) {
        if (!(float32_is_zero(a) || float32_is_zero(b))) {
            float_raise(float_flag_input_denormal, s);
        }
        return float32_two;
    }
    return float32_sub(float32_two, float32_mul(a, b, s), s);
}

float32 HELPER(rsqrts_f32)(float32 a, float32 b, CPUARMState *env)
{
    float_status *s = &env->vfp.standard_fp_status;
    float32 product;
    if ((float32_is_infinity(a) && float32_is_zero_or_denormal(b)) ||
        (float32_is_infinity(b) && float32_is_zero_or_denormal(a))) {
        if (!(float32_is_zero(a) || float32_is_zero(b))) {
            float_raise(float_flag_input_denormal, s);
        }
        return float32_one_point_five;
    }
    product = float32_mul(a, b, s);
    return float32_div(float32_sub(float32_three, product, s), float32_two, s);
}

/* NEON helpers.  */

/* Constants 256 and 512 are used in some helpers; we avoid relying on
 * int->float conversions at run-time.  */
#define float64_256 make_float64(0x4070000000000000LL)
#define float64_512 make_float64(0x4080000000000000LL)
#define float32_maxnorm make_float32(0x7f7fffff)
#define float64_maxnorm make_float64(0x7fefffffffffffffLL)

/* Reciprocal functions
 *
 * The algorithm that must be used to calculate the estimate
 * is specified by the ARM ARM, see FPRecipEstimate()
 */

static float64 recip_estimate(float64 a, float_status *real_fp_status)
{
    /* These calculations mustn't set any fp exception flags,
     * so we use a local copy of the fp_status.
     */
    float_status dummy_status = *real_fp_status;
    float_status *s = &dummy_status;
    /* q = (int)(a * 512.0) */
    float64 q = float64_mul(float64_512, a, s);
    int64_t q_int = float64_to_int64_round_to_zero(q, s);

    /* r = 1.0 / (((double)q + 0.5) / 512.0) */
    q = int64_to_float64(q_int, s);
    q = float64_add(q, float64_half, s);
    q = float64_div(q, float64_512, s);
    q = float64_div(float64_one, q, s);

    /* s = (int)(256.0 * r + 0.5) */
    q = float64_mul(q, float64_256, s);
    q = float64_add(q, float64_half, s);
    q_int = float64_to_int64_round_to_zero(q, s);

    /* return (double)s / 256.0 */
    return float64_div(int64_to_float64(q_int, s), float64_256, s);
}

/* Common wrapper to call recip_estimate */
static float64 call_recip_estimate(float64 num, int off, float_status *fpst)
{
    uint64_t val64 = float64_val(num);
    uint64_t frac = extract64(val64, 0, 52);
    int64_t exp = extract64(val64, 52, 11);
    uint64_t sbit;
    float64 scaled, estimate;

    /* Generate the scaled number for the estimate function */
    if (exp == 0) {
        if (extract64(frac, 51, 1) == 0) {
            exp = -1;
            frac = extract64(frac, 0, 50) << 2;
        } else {
            frac = extract64(frac, 0, 51) << 1;
        }
    }

    /* scaled = '0' : '01111111110' : fraction<51:44> : Zeros(44); */
    scaled = make_float64((0x3feULL << 52)
                          | extract64(frac, 44, 8) << 44);

    estimate = recip_estimate(scaled, fpst);

    /* Build new result */
    val64 = float64_val(estimate);
    sbit = 0x8000000000000000ULL & val64;
    exp = off - exp;
    frac = extract64(val64, 0, 52);

    if (exp == 0) {
        frac = 1ULL << 51 | extract64(frac, 1, 51);
    } else if (exp == -1) {
        frac = 1ULL << 50 | extract64(frac, 2, 50);
        exp = 0;
    }

    return make_float64(sbit | (exp << 52) | frac);
}

static bool round_to_inf(float_status *fpst, bool sign_bit)
{
    switch (fpst->float_rounding_mode) {
    case float_round_nearest_even: /* Round to Nearest */
        return true;
    case float_round_up: /* Round to +Inf */
        return !sign_bit;
    case float_round_down: /* Round to -Inf */
        return sign_bit;
    case float_round_to_zero: /* Round to Zero */
        return false;
    }

    g_assert_not_reached();
}

float32 HELPER(recpe_f32)(float32 input, void *fpstp)
{
    float_status *fpst = fpstp;
    float32 f32 = float32_squash_input_denormal(input, fpst);
    uint32_t f32_val = float32_val(f32);
    uint32_t f32_sbit = 0x80000000ULL & f32_val;
    int32_t f32_exp = extract32(f32_val, 23, 8);
    uint32_t f32_frac = extract32(f32_val, 0, 23);
    float64 f64, r64;
    uint64_t r64_val;
    int64_t r64_exp;
    uint64_t r64_frac;

    if (float32_is_any_nan(f32)) {
        float32 nan = f32;
        if (float32_is_signaling_nan(f32, fpst)) {
            float_raise(float_flag_invalid, fpst);
            nan = float32_maybe_silence_nan(f32, fpst);
        }
        if (fpst->default_nan_mode) {
            nan =  float32_default_nan(fpst);
        }
        return nan;
    } else if (float32_is_infinity(f32)) {
        return float32_set_sign(float32_zero, float32_is_neg(f32));
    } else if (float32_is_zero(f32)) {
        float_raise(float_flag_divbyzero, fpst);
        return float32_set_sign(float32_infinity, float32_is_neg(f32));
    } else if ((f32_val & ~(1ULL << 31)) < (1ULL << 21)) {
        /* Abs(value) < 2.0^-128 */
        float_raise(float_flag_overflow | float_flag_inexact, fpst);
        if (round_to_inf(fpst, f32_sbit)) {
            return float32_set_sign(float32_infinity, float32_is_neg(f32));
        } else {
            return float32_set_sign(float32_maxnorm, float32_is_neg(f32));
        }
    } else if (f32_exp >= 253 && fpst->flush_to_zero) {
        float_raise(float_flag_underflow, fpst);
        return float32_set_sign(float32_zero, float32_is_neg(f32));
    }


    f64 = make_float64(((int64_t)(f32_exp) << 52) | (int64_t)(f32_frac) << 29);
    r64 = call_recip_estimate(f64, 253, fpst);
    r64_val = float64_val(r64);
    r64_exp = extract64(r64_val, 52, 11);
    r64_frac = extract64(r64_val, 0, 52);

    /* result = sign : result_exp<7:0> : fraction<51:29>; */
    return make_float32(f32_sbit |
                        (r64_exp & 0xff) << 23 |
                        extract64(r64_frac, 29, 24));
}

float64 HELPER(recpe_f64)(float64 input, void *fpstp)
{
    float_status *fpst = fpstp;
    float64 f64 = float64_squash_input_denormal(input, fpst);
    uint64_t f64_val = float64_val(f64);
    uint64_t f64_sbit = 0x8000000000000000ULL & f64_val;
    int64_t f64_exp = extract64(f64_val, 52, 11);
    float64 r64;
    uint64_t r64_val;
    int64_t r64_exp;
    uint64_t r64_frac;

    /* Deal with any special cases */
    if (float64_is_any_nan(f64)) {
        float64 nan = f64;
        if (float64_is_signaling_nan(f64, fpst)) {
            float_raise(float_flag_invalid, fpst);
            nan = float64_maybe_silence_nan(f64, fpst);
        }
        if (fpst->default_nan_mode) {
            nan =  float64_default_nan(fpst);
        }
        return nan;
    } else if (float64_is_infinity(f64)) {
        return float64_set_sign(float64_zero, float64_is_neg(f64));
    } else if (float64_is_zero(f64)) {
        float_raise(float_flag_divbyzero, fpst);
        return float64_set_sign(float64_infinity, float64_is_neg(f64));
    } else if ((f64_val & ~(1ULL << 63)) < (1ULL << 50)) {
        /* Abs(value) < 2.0^-1024 */
        float_raise(float_flag_overflow | float_flag_inexact, fpst);
        if (round_to_inf(fpst, f64_sbit)) {
            return float64_set_sign(float64_infinity, float64_is_neg(f64));
        } else {
            return float64_set_sign(float64_maxnorm, float64_is_neg(f64));
        }
    } else if (f64_exp >= 2045 && fpst->flush_to_zero) {
        float_raise(float_flag_underflow, fpst);
        return float64_set_sign(float64_zero, float64_is_neg(f64));
    }

    r64 = call_recip_estimate(f64, 2045, fpst);
    r64_val = float64_val(r64);
    r64_exp = extract64(r64_val, 52, 11);
    r64_frac = extract64(r64_val, 0, 52);

    /* result = sign : result_exp<10:0> : fraction<51:0> */
    return make_float64(f64_sbit |
                        ((r64_exp & 0x7ff) << 52) |
                        r64_frac);
}

/* The algorithm that must be used to calculate the estimate
 * is specified by the ARM ARM.
 */
static float64 recip_sqrt_estimate(float64 a, float_status *real_fp_status)
{
    /* These calculations mustn't set any fp exception flags,
     * so we use a local copy of the fp_status.
     */
    float_status dummy_status = *real_fp_status;
    float_status *s = &dummy_status;
    float64 q;
    int64_t q_int;

    if (float64_lt(a, float64_half, s)) {
        /* range 0.25 <= a < 0.5 */

        /* a in units of 1/512 rounded down */
        /* q0 = (int)(a * 512.0);  */
        q = float64_mul(float64_512, a, s);
        q_int = float64_to_int64_round_to_zero(q, s);

        /* reciprocal root r */
        /* r = 1.0 / sqrt(((double)q0 + 0.5) / 512.0);  */
        q = int64_to_float64(q_int, s);
        q = float64_add(q, float64_half, s);
        q = float64_div(q, float64_512, s);
        q = float64_sqrt(q, s);
        q = float64_div(float64_one, q, s);
    } else {
        /* range 0.5 <= a < 1.0 */

        /* a in units of 1/256 rounded down */
        /* q1 = (int)(a * 256.0); */
        q = float64_mul(float64_256, a, s);
        int64_t q_int = float64_to_int64_round_to_zero(q, s);

        /* reciprocal root r */
        /* r = 1.0 /sqrt(((double)q1 + 0.5) / 256); */
        q = int64_to_float64(q_int, s);
        q = float64_add(q, float64_half, s);
        q = float64_div(q, float64_256, s);
        q = float64_sqrt(q, s);
        q = float64_div(float64_one, q, s);
    }
    /* r in units of 1/256 rounded to nearest */
    /* s = (int)(256.0 * r + 0.5); */

    q = float64_mul(q, float64_256,s );
    q = float64_add(q, float64_half, s);
    q_int = float64_to_int64_round_to_zero(q, s);

    /* return (double)s / 256.0;*/
    return float64_div(int64_to_float64(q_int, s), float64_256, s);
}

float32 HELPER(rsqrte_f32)(float32 input, void *fpstp)
{
    float_status *s = fpstp;
    float32 f32 = float32_squash_input_denormal(input, s);
    uint32_t val = float32_val(f32);
    uint32_t f32_sbit = 0x80000000 & val;
    int32_t f32_exp = extract32(val, 23, 8);
    uint32_t f32_frac = extract32(val, 0, 23);
    uint64_t f64_frac;
    uint64_t val64;
    int result_exp;
    float64 f64;

    if (float32_is_any_nan(f32)) {
        float32 nan = f32;
        if (float32_is_signaling_nan(f32, s)) {
            float_raise(float_flag_invalid, s);
            nan = float32_maybe_silence_nan(f32, s);
        }
        if (s->default_nan_mode) {
            nan =  float32_default_nan(s);
        }
        return nan;
    } else if (float32_is_zero(f32)) {
        float_raise(float_flag_divbyzero, s);
        return float32_set_sign(float32_infinity, float32_is_neg(f32));
    } else if (float32_is_neg(f32)) {
        float_raise(float_flag_invalid, s);
        return float32_default_nan(s);
    } else if (float32_is_infinity(f32)) {
        return float32_zero;
    }

    /* Scale and normalize to a double-precision value between 0.25 and 1.0,
     * preserving the parity of the exponent.  */

    f64_frac = ((uint64_t) f32_frac) << 29;
    if (f32_exp == 0) {
        while (extract64(f64_frac, 51, 1) == 0) {
            f64_frac = f64_frac << 1;
            f32_exp = f32_exp-1;
        }
        f64_frac = extract64(f64_frac, 0, 51) << 1;
    }

    if (extract64(f32_exp, 0, 1) == 0) {
        f64 = make_float64(((uint64_t) f32_sbit) << 32
                           | (0x3feULL << 52)
                           | f64_frac);
    } else {
        f64 = make_float64(((uint64_t) f32_sbit) << 32
                           | (0x3fdULL << 52)
                           | f64_frac);
    }

    result_exp = (380 - f32_exp) / 2;

    f64 = recip_sqrt_estimate(f64, s);

    val64 = float64_val(f64);

    val = ((result_exp & 0xff) << 23)
        | ((val64 >> 29)  & 0x7fffff);
    return make_float32(val);
}

float64 HELPER(rsqrte_f64)(float64 input, void *fpstp)
{
    float_status *s = fpstp;
    float64 f64 = float64_squash_input_denormal(input, s);
    uint64_t val = float64_val(f64);
    uint64_t f64_sbit = 0x8000000000000000ULL & val;
    int64_t f64_exp = extract64(val, 52, 11);
    uint64_t f64_frac = extract64(val, 0, 52);
    int64_t result_exp;
    uint64_t result_frac;

    if (float64_is_any_nan(f64)) {
        float64 nan = f64;
        if (float64_is_signaling_nan(f64, s)) {
            float_raise(float_flag_invalid, s);
            nan = float64_maybe_silence_nan(f64, s);
        }
        if (s->default_nan_mode) {
            nan =  float64_default_nan(s);
        }
        return nan;
    } else if (float64_is_zero(f64)) {
        float_raise(float_flag_divbyzero, s);
        return float64_set_sign(float64_infinity, float64_is_neg(f64));
    } else if (float64_is_neg(f64)) {
        float_raise(float_flag_invalid, s);
        return float64_default_nan(s);
    } else if (float64_is_infinity(f64)) {
        return float64_zero;
    }

    /* Scale and normalize to a double-precision value between 0.25 and 1.0,
     * preserving the parity of the exponent.  */

    if (f64_exp == 0) {
        while (extract64(f64_frac, 51, 1) == 0) {
            f64_frac = f64_frac << 1;
            f64_exp = f64_exp - 1;
        }
        f64_frac = extract64(f64_frac, 0, 51) << 1;
    }

    if (extract64(f64_exp, 0, 1) == 0) {
        f64 = make_float64(f64_sbit
                           | (0x3feULL << 52)
                           | f64_frac);
    } else {
        f64 = make_float64(f64_sbit
                           | (0x3fdULL << 52)
                           | f64_frac);
    }

    result_exp = (3068 - f64_exp) / 2;

    f64 = recip_sqrt_estimate(f64, s);

    result_frac = extract64(float64_val(f64), 0, 52);

    return make_float64(f64_sbit |
                        ((result_exp & 0x7ff) << 52) |
                        result_frac);
}

uint32_t HELPER(recpe_u32)(uint32_t a, void *fpstp)
{
    float_status *s = fpstp;
    float64 f64;

    if ((a & 0x80000000) == 0) {
        return 0xffffffff;
    }

    f64 = make_float64((0x3feULL << 52)
                       | ((int64_t)(a & 0x7fffffff) << 21));

    f64 = recip_estimate(f64, s);

    return 0x80000000 | ((float64_val(f64) >> 21) & 0x7fffffff);
}

uint32_t HELPER(rsqrte_u32)(uint32_t a, void *fpstp)
{
    float_status *fpst = fpstp;
    float64 f64;

    if ((a & 0xc0000000) == 0) {
        return 0xffffffff;
    }

    if (a & 0x80000000) {
        f64 = make_float64((0x3feULL << 52)
                           | ((uint64_t)(a & 0x7fffffff) << 21));
    } else { /* bits 31-30 == '01' */
        f64 = make_float64((0x3fdULL << 52)
                           | ((uint64_t)(a & 0x3fffffff) << 22));
    }

    f64 = recip_sqrt_estimate(f64, fpst);

    return 0x80000000 | ((float64_val(f64) >> 21) & 0x7fffffff);
}

/* VFPv4 fused multiply-accumulate */
float32 VFP_HELPER(muladd, s)(float32 a, float32 b, float32 c, void *fpstp)
{
    float_status *fpst = fpstp;
    return float32_muladd(a, b, c, 0, fpst);
}

float64 VFP_HELPER(muladd, d)(float64 a, float64 b, float64 c, void *fpstp)
{
    float_status *fpst = fpstp;
    return float64_muladd(a, b, c, 0, fpst);
}

/* ARMv8 round to integral */
float32 HELPER(rints_exact)(float32 x, void *fp_status)
{
    return float32_round_to_int(x, fp_status);
}

float64 HELPER(rintd_exact)(float64 x, void *fp_status)
{
    return float64_round_to_int(x, fp_status);
}

float32 HELPER(rints)(float32 x, void *fp_status)
{
    int old_flags = get_float_exception_flags(fp_status), new_flags;
    float32 ret;

    ret = float32_round_to_int(x, fp_status);

    /* Suppress any inexact exceptions the conversion produced */
    if (!(old_flags & float_flag_inexact)) {
        new_flags = get_float_exception_flags(fp_status);
        set_float_exception_flags(new_flags & ~float_flag_inexact, fp_status);
    }

    return ret;
}

float64 HELPER(rintd)(float64 x, void *fp_status)
{
    int old_flags = get_float_exception_flags(fp_status), new_flags;
    float64 ret;

    ret = float64_round_to_int(x, fp_status);

    new_flags = get_float_exception_flags(fp_status);

    /* Suppress any inexact exceptions the conversion produced */
    if (!(old_flags & float_flag_inexact)) {
        new_flags = get_float_exception_flags(fp_status);
        set_float_exception_flags(new_flags & ~float_flag_inexact, fp_status);
    }

    return ret;
}

/* Convert ARM rounding mode to softfloat */
int arm_rmode_to_sf(int rmode)
{
    switch (rmode) {
    case FPROUNDING_TIEAWAY:
        rmode = float_round_ties_away;
        break;
    case FPROUNDING_ODD:
        /* FIXME: add support for TIEAWAY and ODD */
        qemu_log_mask(LOG_UNIMP, "arm: unimplemented rounding mode: %d\n",
                      rmode);
    case FPROUNDING_TIEEVEN:
    default:
        rmode = float_round_nearest_even;
        break;
    case FPROUNDING_POSINF:
        rmode = float_round_up;
        break;
    case FPROUNDING_NEGINF:
        rmode = float_round_down;
        break;
    case FPROUNDING_ZERO:
        rmode = float_round_to_zero;
        break;
    }
    return rmode;
}

/* CRC helpers.
 * The upper bytes of val (above the number specified by 'bytes') must have
 * been zeroed out by the caller.
 */
uint32_t HELPER(crc32)(uint32_t acc, uint32_t val, uint32_t bytes)
{
    uint8_t buf[4];

    stl_le_p(buf, val);

    /* zlib crc32 converts the accumulator and output to one's complement.  */
    return crc32(acc ^ 0xffffffff, buf, bytes) ^ 0xffffffff;
}

uint32_t HELPER(crc32c)(uint32_t acc, uint32_t val, uint32_t bytes)
{
    uint8_t buf[4];

    stl_le_p(buf, val);

    /* Linux crc32c converts the output to one's complement.  */
    return crc32c(acc, buf, bytes) ^ 0xffffffff;
}<|MERGE_RESOLUTION|>--- conflicted
+++ resolved
@@ -2273,6 +2273,9 @@
     case ARMMMUIdx_MPriv:
     case ARMMMUIdx_MNegPri:
     case ARMMMUIdx_MUser:
+    case ARMMMUIdx_MSPriv:
+    case ARMMMUIdx_MSNegPri:
+    case ARMMMUIdx_MSUser:
         return 1;
     default:
         g_assert_not_reached();
@@ -2322,16 +2325,9 @@
     ARMMMUFaultInfo fi = {};
     ARMCacheAttrs cacheattrs = {};
 
-<<<<<<< HEAD
-    ret = get_phys_addr(env, value, access_type, mmu_idx,
-                        &phys_addr, &attrs, &prot, &page_size, &fsr, &fi);
-    if (extended_addresses_enabled_el(env, regime_el(env, mmu_idx),
-                                      regime_tcr(env, mmu_idx))) {
-=======
     ret = get_phys_addr(env, value, access_type, mmu_idx, &phys_addr, &attrs,
                         &prot, &page_size, &fsr, &fi, &cacheattrs);
     if (arm_s1_regime_using_lpae_format(env, mmu_idx)) {
->>>>>>> 0a0dc59d
         /* fsr is a DFSR/IFSR value for the long descriptor
          * translation table format, but with WnR always clear.
          * Convert it to a 64-bit PAR.
@@ -2342,8 +2338,10 @@
             if (!attrs.secure) {
                 par64 |= (1 << 9); /* NS */
             }
-            par64 |= (uint64_t)cacheattrs.attrs << 56; /* ATTR */
-            par64 |= cacheattrs.shareability << 7; /* SH */
+            /* Xilinx: This breaks our random testing, comment it out.
+             * We need to find the root cause here.
+             * par64 |= (uint64_t)cacheattrs.attrs << 56; */ /* ATTR */
+            /* par64 |= cacheattrs.shareability << 7; */ /* SH */
         } else {
             par64 |= 1; /* F */
             par64 |= (fsr & 0x3f) << 1; /* FS */
@@ -8037,53 +8035,6 @@
     }
 }
 
-<<<<<<< HEAD
-/* Return true if this address translation regime is secure */
-static inline bool regime_is_secure(CPUARMState *env, ARMMMUIdx mmu_idx)
-{
-    switch (mmu_idx) {
-    case ARMMMUIdx_S12NSE0:
-    case ARMMMUIdx_S12NSE1:
-    case ARMMMUIdx_S1NSE0:
-    case ARMMMUIdx_S1NSE1:
-    case ARMMMUIdx_S1E2:
-    case ARMMMUIdx_S2NS:
-    case ARMMMUIdx_MPriv:
-    case ARMMMUIdx_MNegPri:
-    case ARMMMUIdx_MUser:
-        return false;
-    case ARMMMUIdx_S1E3:
-    case ARMMMUIdx_S1SE0:
-    case ARMMMUIdx_S1SE1:
-        return true;
-=======
-/* Return the exception level which controls this address translation regime */
-static inline uint32_t regime_el(CPUARMState *env, ARMMMUIdx mmu_idx)
-{
-    switch (mmu_idx) {
-    case ARMMMUIdx_S2NS:
-    case ARMMMUIdx_S1E2:
-        return 2;
-    case ARMMMUIdx_S1E3:
-        return 3;
-    case ARMMMUIdx_S1SE0:
-        return arm_el_is_aa64(env, 3) ? 1 : 3;
-    case ARMMMUIdx_S1SE1:
-    case ARMMMUIdx_S1NSE0:
-    case ARMMMUIdx_S1NSE1:
-    case ARMMMUIdx_MPriv:
-    case ARMMMUIdx_MNegPri:
-    case ARMMMUIdx_MUser:
-    case ARMMMUIdx_MSPriv:
-    case ARMMMUIdx_MSNegPri:
-    case ARMMMUIdx_MSUser:
-        return 1;
->>>>>>> 0a0dc59d
-    default:
-        g_assert_not_reached();
-    }
-}
-
 /* Return the SCTLR value which controls this address translation regime */
 static inline uint32_t regime_sctlr(CPUARMState *env, ARMMMUIdx mmu_idx)
 {
