/*
 * USB redirector usb-guest
 *
 * Copyright (c) 2011-2012 Red Hat, Inc.
 *
 * Red Hat Authors:
 * Hans de Goede <hdegoede@redhat.com>
 *
 * Permission is hereby granted, free of charge, to any person obtaining a copy
 * of this software and associated documentation files (the "Software"), to deal
 * in the Software without restriction, including without limitation the rights
 * to use, copy, modify, merge, publish, distribute, sublicense, and/or sell
 * copies of the Software, and to permit persons to whom the Software is
 * furnished to do so, subject to the following conditions:
 *
 * The above copyright notice and this permission notice shall be included in
 * all copies or substantial portions of the Software.
 *
 * THE SOFTWARE IS PROVIDED "AS IS", WITHOUT WARRANTY OF ANY KIND, EXPRESS OR
 * IMPLIED, INCLUDING BUT NOT LIMITED TO THE WARRANTIES OF MERCHANTABILITY,
 * FITNESS FOR A PARTICULAR PURPOSE AND NONINFRINGEMENT. IN NO EVENT SHALL
 * THE AUTHORS OR COPYRIGHT HOLDERS BE LIABLE FOR ANY CLAIM, DAMAGES OR OTHER
 * LIABILITY, WHETHER IN AN ACTION OF CONTRACT, TORT OR OTHERWISE, ARISING FROM,
 * OUT OF OR IN CONNECTION WITH THE SOFTWARE OR THE USE OR OTHER DEALINGS IN
 * THE SOFTWARE.
 */

#include "qemu/osdep.h"
#include "qapi/error.h"
#include "qemu-common.h"
#include "qemu/timer.h"
#include "sysemu/sysemu.h"
#include "qapi/qmp/qerror.h"
#include "qemu/error-report.h"
#include "qemu/iov.h"
#include "sysemu/char.h"

#include <usbredirparser.h>
#include <usbredirfilter.h>

#include "hw/usb.h"

/* ERROR is defined below. Remove any previous definition. */
#undef ERROR

#define MAX_ENDPOINTS 32
#define NO_INTERFACE_INFO 255 /* Valid interface_count always <= 32 */
#define EP2I(ep_address) (((ep_address & 0x80) >> 3) | (ep_address & 0x0f))
#define I2EP(i) (((i & 0x10) << 3) | (i & 0x0f))
#define USBEP2I(usb_ep) (((usb_ep)->pid == USB_TOKEN_IN) ? \
                         ((usb_ep)->nr | 0x10) : ((usb_ep)->nr))
#define I2USBEP(d, i) (usb_ep_get(&(d)->dev, \
                       ((i) & 0x10) ? USB_TOKEN_IN : USB_TOKEN_OUT, \
                       (i) & 0x0f))

#ifndef USBREDIR_VERSION /* This is not defined in older usbredir versions */
#define USBREDIR_VERSION 0
#endif

typedef struct USBRedirDevice USBRedirDevice;

/* Struct to hold buffered packets */
struct buf_packet {
    uint8_t *data;
    void *free_on_destroy;
    uint16_t len;
    uint16_t offset;
    uint8_t status;
    QTAILQ_ENTRY(buf_packet)next;
};

struct endp_data {
    USBRedirDevice *dev;
    uint8_t type;
    uint8_t interval;
    uint8_t interface; /* bInterfaceNumber this ep belongs to */
    uint16_t max_packet_size; /* In bytes, not wMaxPacketSize format !! */
    uint32_t max_streams;
    uint8_t iso_started;
    uint8_t iso_error; /* For reporting iso errors to the HC */
    uint8_t interrupt_started;
    uint8_t interrupt_error;
    uint8_t bulk_receiving_enabled;
    uint8_t bulk_receiving_started;
    uint8_t bufpq_prefilled;
    uint8_t bufpq_dropping_packets;
    QTAILQ_HEAD(, buf_packet) bufpq;
    int32_t bufpq_size;
    int32_t bufpq_target_size;
    USBPacket *pending_async_packet;
};

struct PacketIdQueueEntry {
    uint64_t id;
    QTAILQ_ENTRY(PacketIdQueueEntry)next;
};

struct PacketIdQueue {
    USBRedirDevice *dev;
    const char *name;
    QTAILQ_HEAD(, PacketIdQueueEntry) head;
    int size;
};

struct USBRedirDevice {
    USBDevice dev;
    /* Properties */
    CharBackend cs;
    uint8_t debug;
    char *filter_str;
    int32_t bootindex;
    bool enable_streams;
    /* Data passed from chardev the fd_read cb to the usbredirparser read cb */
    const uint8_t *read_buf;
    int read_buf_size;
    /* Active chardev-watch-tag */
    guint watch;
    /* For async handling of close / reject */
    QEMUBH *chardev_close_bh;
    QEMUBH *device_reject_bh;
    /* To delay the usb attach in case of quick chardev close + open */
    QEMUTimer *attach_timer;
    int64_t next_attach_time;
    struct usbredirparser *parser;
    struct endp_data endpoint[MAX_ENDPOINTS];
    struct PacketIdQueue cancelled;
    struct PacketIdQueue already_in_flight;
    void (*buffered_bulk_in_complete)(USBRedirDevice *, USBPacket *, uint8_t);
    /* Data for device filtering */
    struct usb_redir_device_connect_header device_info;
    struct usb_redir_interface_info_header interface_info;
    struct usbredirfilter_rule *filter_rules;
    int filter_rules_count;
    int compatible_speedmask;
    VMChangeStateEntry *vmstate;
};

#define TYPE_USB_REDIR "usb-redir"
#define USB_REDIRECT(obj) OBJECT_CHECK(USBRedirDevice, (obj), TYPE_USB_REDIR)

static void usbredir_hello(void *priv, struct usb_redir_hello_header *h);
static void usbredir_device_connect(void *priv,
    struct usb_redir_device_connect_header *device_connect);
static void usbredir_device_disconnect(void *priv);
static void usbredir_interface_info(void *priv,
    struct usb_redir_interface_info_header *interface_info);
static void usbredir_ep_info(void *priv,
    struct usb_redir_ep_info_header *ep_info);
static void usbredir_configuration_status(void *priv, uint64_t id,
    struct usb_redir_configuration_status_header *configuration_status);
static void usbredir_alt_setting_status(void *priv, uint64_t id,
    struct usb_redir_alt_setting_status_header *alt_setting_status);
static void usbredir_iso_stream_status(void *priv, uint64_t id,
    struct usb_redir_iso_stream_status_header *iso_stream_status);
static void usbredir_interrupt_receiving_status(void *priv, uint64_t id,
    struct usb_redir_interrupt_receiving_status_header
    *interrupt_receiving_status);
static void usbredir_bulk_streams_status(void *priv, uint64_t id,
    struct usb_redir_bulk_streams_status_header *bulk_streams_status);
static void usbredir_bulk_receiving_status(void *priv, uint64_t id,
    struct usb_redir_bulk_receiving_status_header *bulk_receiving_status);
static void usbredir_control_packet(void *priv, uint64_t id,
    struct usb_redir_control_packet_header *control_packet,
    uint8_t *data, int data_len);
static void usbredir_bulk_packet(void *priv, uint64_t id,
    struct usb_redir_bulk_packet_header *bulk_packet,
    uint8_t *data, int data_len);
static void usbredir_iso_packet(void *priv, uint64_t id,
    struct usb_redir_iso_packet_header *iso_packet,
    uint8_t *data, int data_len);
static void usbredir_interrupt_packet(void *priv, uint64_t id,
    struct usb_redir_interrupt_packet_header *interrupt_header,
    uint8_t *data, int data_len);
static void usbredir_buffered_bulk_packet(void *priv, uint64_t id,
    struct usb_redir_buffered_bulk_packet_header *buffered_bulk_packet,
    uint8_t *data, int data_len);

static void usbredir_handle_status(USBRedirDevice *dev, USBPacket *p,
    int status);

#define VERSION "qemu usb-redir guest " QEMU_VERSION

/*
 * Logging stuff
 */

#define ERROR(...) \
    do { \
        if (dev->debug >= usbredirparser_error) { \
            error_report("usb-redir error: " __VA_ARGS__); \
        } \
    } while (0)
#define WARNING(...) \
    do { \
        if (dev->debug >= usbredirparser_warning) { \
            error_report("usb-redir warning: " __VA_ARGS__); \
        } \
    } while (0)
#define INFO(...) \
    do { \
        if (dev->debug >= usbredirparser_info) { \
            error_report("usb-redir: " __VA_ARGS__); \
        } \
    } while (0)
#define DPRINTF(...) \
    do { \
        if (dev->debug >= usbredirparser_debug) { \
            error_report("usb-redir: " __VA_ARGS__); \
        } \
    } while (0)
#define DPRINTF2(...) \
    do { \
        if (dev->debug >= usbredirparser_debug_data) { \
            error_report("usb-redir: " __VA_ARGS__); \
        } \
    } while (0)

static void usbredir_log(void *priv, int level, const char *msg)
{
    USBRedirDevice *dev = priv;

    if (dev->debug < level) {
        return;
    }

    error_report("%s", msg);
}

static void usbredir_log_data(USBRedirDevice *dev, const char *desc,
    const uint8_t *data, int len)
{
    int i, j, n;

    if (dev->debug < usbredirparser_debug_data) {
        return;
    }

    for (i = 0; i < len; i += j) {
        char buf[128];

        n = sprintf(buf, "%s", desc);
        for (j = 0; j < 8 && i + j < len; j++) {
            n += sprintf(buf + n, " %02X", data[i + j]);
        }
        error_report("%s", buf);
    }
}

/*
 * usbredirparser io functions
 */

static int usbredir_read(void *priv, uint8_t *data, int count)
{
    USBRedirDevice *dev = priv;

    if (dev->read_buf_size < count) {
        count = dev->read_buf_size;
    }

    memcpy(data, dev->read_buf, count);

    dev->read_buf_size -= count;
    if (dev->read_buf_size) {
        dev->read_buf += count;
    } else {
        dev->read_buf = NULL;
    }

    return count;
}

static gboolean usbredir_write_unblocked(GIOChannel *chan, GIOCondition cond,
                                         void *opaque)
{
    USBRedirDevice *dev = opaque;

    dev->watch = 0;
    usbredirparser_do_write(dev->parser);

    return FALSE;
}

static int usbredir_write(void *priv, uint8_t *data, int count)
{
    USBRedirDevice *dev = priv;
    CharDriverState *chr = qemu_chr_fe_get_driver(&dev->cs);
    int r;

    if (!chr->be_open) {
        return 0;
    }

    /* Don't send new data to the chardev until our state is fully synced */
    if (!runstate_check(RUN_STATE_RUNNING)) {
        return 0;
    }

    r = qemu_chr_fe_write(&dev->cs, data, count);
    if (r < count) {
        if (!dev->watch) {
            dev->watch = qemu_chr_fe_add_watch(&dev->cs, G_IO_OUT | G_IO_HUP,
                                               usbredir_write_unblocked, dev);
        }
        if (r < 0) {
            r = 0;
        }
    }
    return r;
}

/*
 * Cancelled and buffered packets helpers
 */

static void packet_id_queue_init(struct PacketIdQueue *q,
    USBRedirDevice *dev, const char *name)
{
    q->dev = dev;
    q->name = name;
    QTAILQ_INIT(&q->head);
    q->size = 0;
}

static void packet_id_queue_add(struct PacketIdQueue *q, uint64_t id)
{
    USBRedirDevice *dev = q->dev;
    struct PacketIdQueueEntry *e;

    DPRINTF("adding packet id %"PRIu64" to %s queue\n", id, q->name);

    e = g_new0(struct PacketIdQueueEntry, 1);
    e->id = id;
    QTAILQ_INSERT_TAIL(&q->head, e, next);
    q->size++;
}

static int packet_id_queue_remove(struct PacketIdQueue *q, uint64_t id)
{
    USBRedirDevice *dev = q->dev;
    struct PacketIdQueueEntry *e;

    QTAILQ_FOREACH(e, &q->head, next) {
        if (e->id == id) {
            DPRINTF("removing packet id %"PRIu64" from %s queue\n",
                    id, q->name);
            QTAILQ_REMOVE(&q->head, e, next);
            q->size--;
            g_free(e);
            return 1;
        }
    }
    return 0;
}

static void packet_id_queue_empty(struct PacketIdQueue *q)
{
    USBRedirDevice *dev = q->dev;
    struct PacketIdQueueEntry *e, *next_e;

    DPRINTF("removing %d packet-ids from %s queue\n", q->size, q->name);

    QTAILQ_FOREACH_SAFE(e, &q->head, next, next_e) {
        QTAILQ_REMOVE(&q->head, e, next);
        g_free(e);
    }
    q->size = 0;
}

static void usbredir_cancel_packet(USBDevice *udev, USBPacket *p)
{
    USBRedirDevice *dev = USB_REDIRECT(udev);
    int i = USBEP2I(p->ep);

    if (p->combined) {
        usb_combined_packet_cancel(udev, p);
        return;
    }

    if (dev->endpoint[i].pending_async_packet) {
        assert(dev->endpoint[i].pending_async_packet == p);
        dev->endpoint[i].pending_async_packet = NULL;
        return;
    }

    packet_id_queue_add(&dev->cancelled, p->id);
    usbredirparser_send_cancel_data_packet(dev->parser, p->id);
    usbredirparser_do_write(dev->parser);
}

static int usbredir_is_cancelled(USBRedirDevice *dev, uint64_t id)
{
    if (!dev->dev.attached) {
        return 1; /* Treat everything as cancelled after a disconnect */
    }
    return packet_id_queue_remove(&dev->cancelled, id);
}

static void usbredir_fill_already_in_flight_from_ep(USBRedirDevice *dev,
    struct USBEndpoint *ep)
{
    static USBPacket *p;

    /* async handled packets for bulk receiving eps do not count as inflight */
    if (dev->endpoint[USBEP2I(ep)].bulk_receiving_started) {
        return;
    }

    QTAILQ_FOREACH(p, &ep->queue, queue) {
        /* Skip combined packets, except for the first */
        if (p->combined && p != p->combined->first) {
            continue;
        }
        if (p->state == USB_PACKET_ASYNC) {
            packet_id_queue_add(&dev->already_in_flight, p->id);
        }
    }
}

static void usbredir_fill_already_in_flight(USBRedirDevice *dev)
{
    int ep;
    struct USBDevice *udev = &dev->dev;

    usbredir_fill_already_in_flight_from_ep(dev, &udev->ep_ctl);

    for (ep = 0; ep < USB_MAX_ENDPOINTS; ep++) {
        usbredir_fill_already_in_flight_from_ep(dev, &udev->ep_in[ep]);
        usbredir_fill_already_in_flight_from_ep(dev, &udev->ep_out[ep]);
    }
}

static int usbredir_already_in_flight(USBRedirDevice *dev, uint64_t id)
{
    return packet_id_queue_remove(&dev->already_in_flight, id);
}

static USBPacket *usbredir_find_packet_by_id(USBRedirDevice *dev,
    uint8_t ep, uint64_t id)
{
    USBPacket *p;

    if (usbredir_is_cancelled(dev, id)) {
        return NULL;
    }

    p = usb_ep_find_packet_by_id(&dev->dev,
                            (ep & USB_DIR_IN) ? USB_TOKEN_IN : USB_TOKEN_OUT,
                            ep & 0x0f, id);
    if (p == NULL) {
        ERROR("could not find packet with id %"PRIu64"\n", id);
    }
    return p;
}

static int bufp_alloc(USBRedirDevice *dev, uint8_t *data, uint16_t len,
    uint8_t status, uint8_t ep, void *free_on_destroy)
{
    struct buf_packet *bufp;

    if (!dev->endpoint[EP2I(ep)].bufpq_dropping_packets &&
        dev->endpoint[EP2I(ep)].bufpq_size >
            2 * dev->endpoint[EP2I(ep)].bufpq_target_size) {
        DPRINTF("bufpq overflow, dropping packets ep %02X\n", ep);
        dev->endpoint[EP2I(ep)].bufpq_dropping_packets = 1;
    }
    /* Since we're interupting the stream anyways, drop enough packets to get
       back to our target buffer size */
    if (dev->endpoint[EP2I(ep)].bufpq_dropping_packets) {
        if (dev->endpoint[EP2I(ep)].bufpq_size >
                dev->endpoint[EP2I(ep)].bufpq_target_size) {
            free(data);
            return -1;
        }
        dev->endpoint[EP2I(ep)].bufpq_dropping_packets = 0;
    }

    bufp = g_new(struct buf_packet, 1);
    bufp->data   = data;
    bufp->len    = len;
    bufp->offset = 0;
    bufp->status = status;
    bufp->free_on_destroy = free_on_destroy;
    QTAILQ_INSERT_TAIL(&dev->endpoint[EP2I(ep)].bufpq, bufp, next);
    dev->endpoint[EP2I(ep)].bufpq_size++;
    return 0;
}

static void bufp_free(USBRedirDevice *dev, struct buf_packet *bufp,
    uint8_t ep)
{
    QTAILQ_REMOVE(&dev->endpoint[EP2I(ep)].bufpq, bufp, next);
    dev->endpoint[EP2I(ep)].bufpq_size--;
    free(bufp->free_on_destroy);
    g_free(bufp);
}

static void usbredir_free_bufpq(USBRedirDevice *dev, uint8_t ep)
{
    struct buf_packet *buf, *buf_next;

    QTAILQ_FOREACH_SAFE(buf, &dev->endpoint[EP2I(ep)].bufpq, next, buf_next) {
        bufp_free(dev, buf, ep);
    }
}

/*
 * USBDevice callbacks
 */

static void usbredir_handle_reset(USBDevice *udev)
{
    USBRedirDevice *dev = USB_REDIRECT(udev);

    DPRINTF("reset device\n");
    usbredirparser_send_reset(dev->parser);
    usbredirparser_do_write(dev->parser);
}

static void usbredir_handle_iso_data(USBRedirDevice *dev, USBPacket *p,
                                     uint8_t ep)
{
    int status, len;
    if (!dev->endpoint[EP2I(ep)].iso_started &&
            !dev->endpoint[EP2I(ep)].iso_error) {
        struct usb_redir_start_iso_stream_header start_iso = {
            .endpoint = ep,
        };
        int pkts_per_sec;

        if (dev->dev.speed == USB_SPEED_HIGH) {
            pkts_per_sec = 8000 / dev->endpoint[EP2I(ep)].interval;
        } else {
            pkts_per_sec = 1000 / dev->endpoint[EP2I(ep)].interval;
        }
        /* Testing has shown that we need circa 60 ms buffer */
        dev->endpoint[EP2I(ep)].bufpq_target_size = (pkts_per_sec * 60) / 1000;

        /* Aim for approx 100 interrupts / second on the client to
           balance latency and interrupt load */
        start_iso.pkts_per_urb = pkts_per_sec / 100;
        if (start_iso.pkts_per_urb < 1) {
            start_iso.pkts_per_urb = 1;
        } else if (start_iso.pkts_per_urb > 32) {
            start_iso.pkts_per_urb = 32;
        }

        start_iso.no_urbs = DIV_ROUND_UP(
                                     dev->endpoint[EP2I(ep)].bufpq_target_size,
                                     start_iso.pkts_per_urb);
        /* Output endpoints pre-fill only 1/2 of the packets, keeping the rest
           as overflow buffer. Also see the usbredir protocol documentation */
        if (!(ep & USB_DIR_IN)) {
            start_iso.no_urbs *= 2;
        }
        if (start_iso.no_urbs > 16) {
            start_iso.no_urbs = 16;
        }

        /* No id, we look at the ep when receiving a status back */
        usbredirparser_send_start_iso_stream(dev->parser, 0, &start_iso);
        usbredirparser_do_write(dev->parser);
        DPRINTF("iso stream started pkts/sec %d pkts/urb %d urbs %d ep %02X\n",
                pkts_per_sec, start_iso.pkts_per_urb, start_iso.no_urbs, ep);
        dev->endpoint[EP2I(ep)].iso_started = 1;
        dev->endpoint[EP2I(ep)].bufpq_prefilled = 0;
        dev->endpoint[EP2I(ep)].bufpq_dropping_packets = 0;
    }

    if (ep & USB_DIR_IN) {
        struct buf_packet *isop;

        if (dev->endpoint[EP2I(ep)].iso_started &&
                !dev->endpoint[EP2I(ep)].bufpq_prefilled) {
            if (dev->endpoint[EP2I(ep)].bufpq_size <
                    dev->endpoint[EP2I(ep)].bufpq_target_size) {
                return;
            }
            dev->endpoint[EP2I(ep)].bufpq_prefilled = 1;
        }

        isop = QTAILQ_FIRST(&dev->endpoint[EP2I(ep)].bufpq);
        if (isop == NULL) {
            DPRINTF("iso-token-in ep %02X, no isop, iso_error: %d\n",
                    ep, dev->endpoint[EP2I(ep)].iso_error);
            /* Re-fill the buffer */
            dev->endpoint[EP2I(ep)].bufpq_prefilled = 0;
            /* Check iso_error for stream errors, otherwise its an underrun */
            status = dev->endpoint[EP2I(ep)].iso_error;
            dev->endpoint[EP2I(ep)].iso_error = 0;
            p->status = status ? USB_RET_IOERROR : USB_RET_SUCCESS;
            return;
        }
        DPRINTF2("iso-token-in ep %02X status %d len %d queue-size: %d\n", ep,
                 isop->status, isop->len, dev->endpoint[EP2I(ep)].bufpq_size);

        status = isop->status;
        len = isop->len;
        if (len > p->iov.size) {
            ERROR("received iso data is larger then packet ep %02X (%d > %d)\n",
                  ep, len, (int)p->iov.size);
            len = p->iov.size;
            status = usb_redir_babble;
        }
        usb_packet_copy(p, isop->data, len);
        bufp_free(dev, isop, ep);
        usbredir_handle_status(dev, p, status);
    } else {
        /* If the stream was not started because of a pending error don't
           send the packet to the usb-host */
        if (dev->endpoint[EP2I(ep)].iso_started) {
            struct usb_redir_iso_packet_header iso_packet = {
                .endpoint = ep,
                .length = p->iov.size
            };
            uint8_t buf[p->iov.size];
            /* No id, we look at the ep when receiving a status back */
            usb_packet_copy(p, buf, p->iov.size);
            usbredirparser_send_iso_packet(dev->parser, 0, &iso_packet,
                                           buf, p->iov.size);
            usbredirparser_do_write(dev->parser);
        }
        status = dev->endpoint[EP2I(ep)].iso_error;
        dev->endpoint[EP2I(ep)].iso_error = 0;
        DPRINTF2("iso-token-out ep %02X status %d len %zd\n", ep, status,
                 p->iov.size);
        usbredir_handle_status(dev, p, status);
    }
}

static void usbredir_stop_iso_stream(USBRedirDevice *dev, uint8_t ep)
{
    struct usb_redir_stop_iso_stream_header stop_iso_stream = {
        .endpoint = ep
    };
    if (dev->endpoint[EP2I(ep)].iso_started) {
        usbredirparser_send_stop_iso_stream(dev->parser, 0, &stop_iso_stream);
        DPRINTF("iso stream stopped ep %02X\n", ep);
        dev->endpoint[EP2I(ep)].iso_started = 0;
    }
    dev->endpoint[EP2I(ep)].iso_error = 0;
    usbredir_free_bufpq(dev, ep);
}

/*
 * The usb-host may poll the endpoint faster then our guest, resulting in lots
 * of smaller bulkp-s. The below buffered_bulk_in_complete* functions combine
 * data from multiple bulkp-s into a single packet, avoiding bufpq overflows.
 */
static void usbredir_buffered_bulk_add_data_to_packet(USBRedirDevice *dev,
    struct buf_packet *bulkp, int count, USBPacket *p, uint8_t ep)
{
    usb_packet_copy(p, bulkp->data + bulkp->offset, count);
    bulkp->offset += count;
    if (bulkp->offset == bulkp->len) {
        /* Store status in the last packet with data from this bulkp */
        usbredir_handle_status(dev, p, bulkp->status);
        bufp_free(dev, bulkp, ep);
    }
}

static void usbredir_buffered_bulk_in_complete_raw(USBRedirDevice *dev,
    USBPacket *p, uint8_t ep)
{
    struct buf_packet *bulkp;
    int count;

    while ((bulkp = QTAILQ_FIRST(&dev->endpoint[EP2I(ep)].bufpq)) &&
           p->actual_length < p->iov.size && p->status == USB_RET_SUCCESS) {
        count = bulkp->len - bulkp->offset;
        if (count > (p->iov.size - p->actual_length)) {
            count = p->iov.size - p->actual_length;
        }
        usbredir_buffered_bulk_add_data_to_packet(dev, bulkp, count, p, ep);
    }
}

static void usbredir_buffered_bulk_in_complete_ftdi(USBRedirDevice *dev,
    USBPacket *p, uint8_t ep)
{
    const int maxp = dev->endpoint[EP2I(ep)].max_packet_size;
    uint8_t header[2] = { 0, 0 };
    struct buf_packet *bulkp;
    int count;

    while ((bulkp = QTAILQ_FIRST(&dev->endpoint[EP2I(ep)].bufpq)) &&
           p->actual_length < p->iov.size && p->status == USB_RET_SUCCESS) {
        if (bulkp->len < 2) {
            WARNING("malformed ftdi bulk in packet\n");
            bufp_free(dev, bulkp, ep);
            continue;
        }

        if ((p->actual_length % maxp) == 0) {
            usb_packet_copy(p, bulkp->data, 2);
            memcpy(header, bulkp->data, 2);
        } else {
            if (bulkp->data[0] != header[0] || bulkp->data[1] != header[1]) {
                break; /* Different header, add to next packet */
            }
        }

        if (bulkp->offset == 0) {
            bulkp->offset = 2; /* Skip header */
        }
        count = bulkp->len - bulkp->offset;
        /* Must repeat the header at maxp interval */
        if (count > (maxp - (p->actual_length % maxp))) {
            count = maxp - (p->actual_length % maxp);
        }
        usbredir_buffered_bulk_add_data_to_packet(dev, bulkp, count, p, ep);
    }
}

static void usbredir_buffered_bulk_in_complete(USBRedirDevice *dev,
    USBPacket *p, uint8_t ep)
{
    p->status = USB_RET_SUCCESS; /* Clear previous ASYNC status */
    dev->buffered_bulk_in_complete(dev, p, ep);
    DPRINTF("bulk-token-in ep %02X status %d len %d id %"PRIu64"\n",
            ep, p->status, p->actual_length, p->id);
}

static void usbredir_handle_buffered_bulk_in_data(USBRedirDevice *dev,
    USBPacket *p, uint8_t ep)
{
    /* Input bulk endpoint, buffered packet input */
    if (!dev->endpoint[EP2I(ep)].bulk_receiving_started) {
        int bpt;
        struct usb_redir_start_bulk_receiving_header start = {
            .endpoint = ep,
            .stream_id = 0,
            .no_transfers = 5,
        };
        /* Round bytes_per_transfer up to a multiple of max_packet_size */
        bpt = 512 + dev->endpoint[EP2I(ep)].max_packet_size - 1;
        bpt /= dev->endpoint[EP2I(ep)].max_packet_size;
        bpt *= dev->endpoint[EP2I(ep)].max_packet_size;
        start.bytes_per_transfer = bpt;
        /* No id, we look at the ep when receiving a status back */
        usbredirparser_send_start_bulk_receiving(dev->parser, 0, &start);
        usbredirparser_do_write(dev->parser);
        DPRINTF("bulk receiving started bytes/transfer %u count %d ep %02X\n",
                start.bytes_per_transfer, start.no_transfers, ep);
        dev->endpoint[EP2I(ep)].bulk_receiving_started = 1;
        /* We don't really want to drop bulk packets ever, but
           having some upper limit to how much we buffer is good. */
        dev->endpoint[EP2I(ep)].bufpq_target_size = 5000;
        dev->endpoint[EP2I(ep)].bufpq_dropping_packets = 0;
    }

    if (QTAILQ_EMPTY(&dev->endpoint[EP2I(ep)].bufpq)) {
        DPRINTF("bulk-token-in ep %02X, no bulkp\n", ep);
        assert(dev->endpoint[EP2I(ep)].pending_async_packet == NULL);
        dev->endpoint[EP2I(ep)].pending_async_packet = p;
        p->status = USB_RET_ASYNC;
        return;
    }
    usbredir_buffered_bulk_in_complete(dev, p, ep);
}

static void usbredir_stop_bulk_receiving(USBRedirDevice *dev, uint8_t ep)
{
    struct usb_redir_stop_bulk_receiving_header stop_bulk = {
        .endpoint = ep,
        .stream_id = 0,
    };
    if (dev->endpoint[EP2I(ep)].bulk_receiving_started) {
        usbredirparser_send_stop_bulk_receiving(dev->parser, 0, &stop_bulk);
        DPRINTF("bulk receiving stopped ep %02X\n", ep);
        dev->endpoint[EP2I(ep)].bulk_receiving_started = 0;
    }
    usbredir_free_bufpq(dev, ep);
}

static void usbredir_handle_bulk_data(USBRedirDevice *dev, USBPacket *p,
                                      uint8_t ep)
{
    struct usb_redir_bulk_packet_header bulk_packet;
    size_t size = usb_packet_size(p);
    const int maxp = dev->endpoint[EP2I(ep)].max_packet_size;

    if (usbredir_already_in_flight(dev, p->id)) {
        p->status = USB_RET_ASYNC;
        return;
    }

    if (dev->endpoint[EP2I(ep)].bulk_receiving_enabled) {
        if (size != 0 && (size % maxp) == 0) {
            usbredir_handle_buffered_bulk_in_data(dev, p, ep);
            return;
        }
        WARNING("bulk recv invalid size %zd ep %02x, disabling\n", size, ep);
        assert(dev->endpoint[EP2I(ep)].pending_async_packet == NULL);
        usbredir_stop_bulk_receiving(dev, ep);
        dev->endpoint[EP2I(ep)].bulk_receiving_enabled = 0;
    }

    DPRINTF("bulk-out ep %02X stream %u len %zd id %"PRIu64"\n",
            ep, p->stream, size, p->id);

    bulk_packet.endpoint  = ep;
    bulk_packet.length    = size;
    bulk_packet.stream_id = p->stream;
    bulk_packet.length_high = size >> 16;
    assert(bulk_packet.length_high == 0 ||
           usbredirparser_peer_has_cap(dev->parser,
                                       usb_redir_cap_32bits_bulk_length));

    if (ep & USB_DIR_IN) {
        usbredirparser_send_bulk_packet(dev->parser, p->id,
                                        &bulk_packet, NULL, 0);
    } else {
        uint8_t buf[size];
        usb_packet_copy(p, buf, size);
        usbredir_log_data(dev, "bulk data out:", buf, size);
        usbredirparser_send_bulk_packet(dev->parser, p->id,
                                        &bulk_packet, buf, size);
    }
    usbredirparser_do_write(dev->parser);
    p->status = USB_RET_ASYNC;
}

static void usbredir_handle_interrupt_in_data(USBRedirDevice *dev,
                                              USBPacket *p, uint8_t ep)
{
    /* Input interrupt endpoint, buffered packet input */
    struct buf_packet *intp;
    int status, len;

    if (!dev->endpoint[EP2I(ep)].interrupt_started &&
            !dev->endpoint[EP2I(ep)].interrupt_error) {
        struct usb_redir_start_interrupt_receiving_header start_int = {
            .endpoint = ep,
        };
        /* No id, we look at the ep when receiving a status back */
        usbredirparser_send_start_interrupt_receiving(dev->parser, 0,
                                                      &start_int);
        usbredirparser_do_write(dev->parser);
        DPRINTF("interrupt recv started ep %02X\n", ep);
        dev->endpoint[EP2I(ep)].interrupt_started = 1;
        /* We don't really want to drop interrupt packets ever, but
           having some upper limit to how much we buffer is good. */
        dev->endpoint[EP2I(ep)].bufpq_target_size = 1000;
        dev->endpoint[EP2I(ep)].bufpq_dropping_packets = 0;
    }

    intp = QTAILQ_FIRST(&dev->endpoint[EP2I(ep)].bufpq);
    if (intp == NULL) {
        DPRINTF2("interrupt-token-in ep %02X, no intp\n", ep);
        /* Check interrupt_error for stream errors */
        status = dev->endpoint[EP2I(ep)].interrupt_error;
        dev->endpoint[EP2I(ep)].interrupt_error = 0;
        if (status) {
            usbredir_handle_status(dev, p, status);
        } else {
            p->status = USB_RET_NAK;
        }
        return;
    }
    DPRINTF("interrupt-token-in ep %02X status %d len %d\n", ep,
            intp->status, intp->len);

    status = intp->status;
    len = intp->len;
    if (len > p->iov.size) {
        ERROR("received int data is larger then packet ep %02X\n", ep);
        len = p->iov.size;
        status = usb_redir_babble;
    }
    usb_packet_copy(p, intp->data, len);
    bufp_free(dev, intp, ep);
    usbredir_handle_status(dev, p, status);
}

/*
 * Handle interrupt out data, the usbredir protocol expects us to do this
 * async, so that it can report back a completion status. But guests will
 * expect immediate completion for an interrupt endpoint, and handling this
 * async causes migration issues. So we report success directly, counting
 * on the fact that output interrupt packets normally always succeed.
 */
static void usbredir_handle_interrupt_out_data(USBRedirDevice *dev,
                                               USBPacket *p, uint8_t ep)
{
    struct usb_redir_interrupt_packet_header interrupt_packet;
    uint8_t buf[p->iov.size];

    DPRINTF("interrupt-out ep %02X len %zd id %"PRIu64"\n", ep,
            p->iov.size, p->id);

    interrupt_packet.endpoint  = ep;
    interrupt_packet.length    = p->iov.size;

    usb_packet_copy(p, buf, p->iov.size);
    usbredir_log_data(dev, "interrupt data out:", buf, p->iov.size);
    usbredirparser_send_interrupt_packet(dev->parser, p->id,
                                    &interrupt_packet, buf, p->iov.size);
    usbredirparser_do_write(dev->parser);
}

static void usbredir_stop_interrupt_receiving(USBRedirDevice *dev,
    uint8_t ep)
{
    struct usb_redir_stop_interrupt_receiving_header stop_interrupt_recv = {
        .endpoint = ep
    };
    if (dev->endpoint[EP2I(ep)].interrupt_started) {
        usbredirparser_send_stop_interrupt_receiving(dev->parser, 0,
                                                     &stop_interrupt_recv);
        DPRINTF("interrupt recv stopped ep %02X\n", ep);
        dev->endpoint[EP2I(ep)].interrupt_started = 0;
    }
    dev->endpoint[EP2I(ep)].interrupt_error = 0;
    usbredir_free_bufpq(dev, ep);
}

static void usbredir_handle_data(USBDevice *udev, USBPacket *p)
{
    USBRedirDevice *dev = USB_REDIRECT(udev);
    uint8_t ep;

    ep = p->ep->nr;
    if (p->pid == USB_TOKEN_IN) {
        ep |= USB_DIR_IN;
    }

    switch (dev->endpoint[EP2I(ep)].type) {
    case USB_ENDPOINT_XFER_CONTROL:
        ERROR("handle_data called for control transfer on ep %02X\n", ep);
        p->status = USB_RET_NAK;
        break;
    case USB_ENDPOINT_XFER_BULK:
        if (p->state == USB_PACKET_SETUP && p->pid == USB_TOKEN_IN &&
                p->ep->pipeline) {
            p->status = USB_RET_ADD_TO_QUEUE;
            break;
        }
        usbredir_handle_bulk_data(dev, p, ep);
        break;
    case USB_ENDPOINT_XFER_ISOC:
        usbredir_handle_iso_data(dev, p, ep);
        break;
    case USB_ENDPOINT_XFER_INT:
        if (ep & USB_DIR_IN) {
            usbredir_handle_interrupt_in_data(dev, p, ep);
        } else {
            usbredir_handle_interrupt_out_data(dev, p, ep);
        }
        break;
    default:
        ERROR("handle_data ep %02X has unknown type %d\n", ep,
              dev->endpoint[EP2I(ep)].type);
        p->status = USB_RET_NAK;
    }
}

static void usbredir_flush_ep_queue(USBDevice *dev, USBEndpoint *ep)
{
    if (ep->pid == USB_TOKEN_IN && ep->pipeline) {
        usb_ep_combine_input_packets(ep);
    }
}

static void usbredir_stop_ep(USBRedirDevice *dev, int i)
{
    uint8_t ep = I2EP(i);

    switch (dev->endpoint[i].type) {
    case USB_ENDPOINT_XFER_BULK:
        if (ep & USB_DIR_IN) {
            usbredir_stop_bulk_receiving(dev, ep);
        }
        break;
    case USB_ENDPOINT_XFER_ISOC:
        usbredir_stop_iso_stream(dev, ep);
        break;
    case USB_ENDPOINT_XFER_INT:
        if (ep & USB_DIR_IN) {
            usbredir_stop_interrupt_receiving(dev, ep);
        }
        break;
    }
    usbredir_free_bufpq(dev, ep);
}

static void usbredir_ep_stopped(USBDevice *udev, USBEndpoint *uep)
{
    USBRedirDevice *dev = USB_REDIRECT(udev);

    usbredir_stop_ep(dev, USBEP2I(uep));
    usbredirparser_do_write(dev->parser);
}

static void usbredir_set_config(USBRedirDevice *dev, USBPacket *p,
                                int config)
{
    struct usb_redir_set_configuration_header set_config;
    int i;

    DPRINTF("set config %d id %"PRIu64"\n", config, p->id);

    for (i = 0; i < MAX_ENDPOINTS; i++) {
        usbredir_stop_ep(dev, i);
    }

    set_config.configuration = config;
    usbredirparser_send_set_configuration(dev->parser, p->id, &set_config);
    usbredirparser_do_write(dev->parser);
    p->status = USB_RET_ASYNC;
}

static void usbredir_get_config(USBRedirDevice *dev, USBPacket *p)
{
    DPRINTF("get config id %"PRIu64"\n", p->id);

    usbredirparser_send_get_configuration(dev->parser, p->id);
    usbredirparser_do_write(dev->parser);
    p->status = USB_RET_ASYNC;
}

static void usbredir_set_interface(USBRedirDevice *dev, USBPacket *p,
                                   int interface, int alt)
{
    struct usb_redir_set_alt_setting_header set_alt;
    int i;

    DPRINTF("set interface %d alt %d id %"PRIu64"\n", interface, alt, p->id);

    for (i = 0; i < MAX_ENDPOINTS; i++) {
        if (dev->endpoint[i].interface == interface) {
            usbredir_stop_ep(dev, i);
        }
    }

    set_alt.interface = interface;
    set_alt.alt = alt;
    usbredirparser_send_set_alt_setting(dev->parser, p->id, &set_alt);
    usbredirparser_do_write(dev->parser);
    p->status = USB_RET_ASYNC;
}

static void usbredir_get_interface(USBRedirDevice *dev, USBPacket *p,
                                   int interface)
{
    struct usb_redir_get_alt_setting_header get_alt;

    DPRINTF("get interface %d id %"PRIu64"\n", interface, p->id);

    get_alt.interface = interface;
    usbredirparser_send_get_alt_setting(dev->parser, p->id, &get_alt);
    usbredirparser_do_write(dev->parser);
    p->status = USB_RET_ASYNC;
}

static void usbredir_handle_control(USBDevice *udev, USBPacket *p,
        int request, int value, int index, int length, uint8_t *data)
{
    USBRedirDevice *dev = USB_REDIRECT(udev);
    struct usb_redir_control_packet_header control_packet;

    if (usbredir_already_in_flight(dev, p->id)) {
        p->status = USB_RET_ASYNC;
        return;
    }

    /* Special cases for certain standard device requests */
    switch (request) {
    case DeviceOutRequest | USB_REQ_SET_ADDRESS:
        DPRINTF("set address %d\n", value);
        dev->dev.addr = value;
        return;
    case DeviceOutRequest | USB_REQ_SET_CONFIGURATION:
        usbredir_set_config(dev, p, value & 0xff);
        return;
    case DeviceRequest | USB_REQ_GET_CONFIGURATION:
        usbredir_get_config(dev, p);
        return;
    case InterfaceOutRequest | USB_REQ_SET_INTERFACE:
        usbredir_set_interface(dev, p, index, value);
        return;
    case InterfaceRequest | USB_REQ_GET_INTERFACE:
        usbredir_get_interface(dev, p, index);
        return;
    }

    /* Normal ctrl requests, note request is (bRequestType << 8) | bRequest */
    DPRINTF(
        "ctrl-out type 0x%x req 0x%x val 0x%x index %d len %d id %"PRIu64"\n",
        request >> 8, request & 0xff, value, index, length, p->id);

    control_packet.request     = request & 0xFF;
    control_packet.requesttype = request >> 8;
    control_packet.endpoint    = control_packet.requesttype & USB_DIR_IN;
    control_packet.value       = value;
    control_packet.index       = index;
    control_packet.length      = length;

    if (control_packet.requesttype & USB_DIR_IN) {
        usbredirparser_send_control_packet(dev->parser, p->id,
                                           &control_packet, NULL, 0);
    } else {
        usbredir_log_data(dev, "ctrl data out:", data, length);
        usbredirparser_send_control_packet(dev->parser, p->id,
                                           &control_packet, data, length);
    }
    usbredirparser_do_write(dev->parser);
    p->status = USB_RET_ASYNC;
}

static int usbredir_alloc_streams(USBDevice *udev, USBEndpoint **eps,
                                  int nr_eps, int streams)
{
    USBRedirDevice *dev = USB_REDIRECT(udev);
#if USBREDIR_VERSION >= 0x000700
    struct usb_redir_alloc_bulk_streams_header alloc_streams;
    int i;

    if (!usbredirparser_peer_has_cap(dev->parser,
                                     usb_redir_cap_bulk_streams)) {
        ERROR("peer does not support streams\n");
        goto reject;
    }

    if (streams == 0) {
        ERROR("request to allocate 0 streams\n");
        return -1;
    }

    alloc_streams.no_streams = streams;
    alloc_streams.endpoints = 0;
    for (i = 0; i < nr_eps; i++) {
        alloc_streams.endpoints |= 1 << USBEP2I(eps[i]);
    }
    usbredirparser_send_alloc_bulk_streams(dev->parser, 0, &alloc_streams);
    usbredirparser_do_write(dev->parser);

    return 0;
#else
    ERROR("usbredir_alloc_streams not implemented\n");
    goto reject;
#endif
reject:
    ERROR("streams are not available, disconnecting\n");
    qemu_bh_schedule(dev->device_reject_bh);
    return -1;
}

static void usbredir_free_streams(USBDevice *udev, USBEndpoint **eps,
                                  int nr_eps)
{
#if USBREDIR_VERSION >= 0x000700
    USBRedirDevice *dev = USB_REDIRECT(udev);
    struct usb_redir_free_bulk_streams_header free_streams;
    int i;

    if (!usbredirparser_peer_has_cap(dev->parser,
                                     usb_redir_cap_bulk_streams)) {
        return;
    }

    free_streams.endpoints = 0;
    for (i = 0; i < nr_eps; i++) {
        free_streams.endpoints |= 1 << USBEP2I(eps[i]);
    }
    usbredirparser_send_free_bulk_streams(dev->parser, 0, &free_streams);
    usbredirparser_do_write(dev->parser);
#endif
}

/*
 * Close events can be triggered by usbredirparser_do_write which gets called
 * from within the USBDevice data / control packet callbacks and doing a
 * usb_detach from within these callbacks is not a good idea.
 *
 * So we use a bh handler to take care of close events.
 */
static void usbredir_chardev_close_bh(void *opaque)
{
    USBRedirDevice *dev = opaque;

    qemu_bh_cancel(dev->device_reject_bh);
    usbredir_device_disconnect(dev);

    if (dev->parser) {
        DPRINTF("destroying usbredirparser\n");
        usbredirparser_destroy(dev->parser);
        dev->parser = NULL;
    }
    if (dev->watch) {
        g_source_remove(dev->watch);
        dev->watch = 0;
    }
}

static void usbredir_create_parser(USBRedirDevice *dev)
{
    uint32_t caps[USB_REDIR_CAPS_SIZE] = { 0, };
    int flags = 0;

    DPRINTF("creating usbredirparser\n");

    dev->parser = qemu_oom_check(usbredirparser_create());
    dev->parser->priv = dev;
    dev->parser->log_func = usbredir_log;
    dev->parser->read_func = usbredir_read;
    dev->parser->write_func = usbredir_write;
    dev->parser->hello_func = usbredir_hello;
    dev->parser->device_connect_func = usbredir_device_connect;
    dev->parser->device_disconnect_func = usbredir_device_disconnect;
    dev->parser->interface_info_func = usbredir_interface_info;
    dev->parser->ep_info_func = usbredir_ep_info;
    dev->parser->configuration_status_func = usbredir_configuration_status;
    dev->parser->alt_setting_status_func = usbredir_alt_setting_status;
    dev->parser->iso_stream_status_func = usbredir_iso_stream_status;
    dev->parser->interrupt_receiving_status_func =
        usbredir_interrupt_receiving_status;
    dev->parser->bulk_streams_status_func = usbredir_bulk_streams_status;
    dev->parser->bulk_receiving_status_func = usbredir_bulk_receiving_status;
    dev->parser->control_packet_func = usbredir_control_packet;
    dev->parser->bulk_packet_func = usbredir_bulk_packet;
    dev->parser->iso_packet_func = usbredir_iso_packet;
    dev->parser->interrupt_packet_func = usbredir_interrupt_packet;
    dev->parser->buffered_bulk_packet_func = usbredir_buffered_bulk_packet;
    dev->read_buf = NULL;
    dev->read_buf_size = 0;

    usbredirparser_caps_set_cap(caps, usb_redir_cap_connect_device_version);
    usbredirparser_caps_set_cap(caps, usb_redir_cap_filter);
    usbredirparser_caps_set_cap(caps, usb_redir_cap_ep_info_max_packet_size);
    usbredirparser_caps_set_cap(caps, usb_redir_cap_64bits_ids);
    usbredirparser_caps_set_cap(caps, usb_redir_cap_32bits_bulk_length);
    usbredirparser_caps_set_cap(caps, usb_redir_cap_bulk_receiving);
#if USBREDIR_VERSION >= 0x000700
    if (dev->enable_streams) {
        usbredirparser_caps_set_cap(caps, usb_redir_cap_bulk_streams);
    }
#endif

    if (runstate_check(RUN_STATE_INMIGRATE)) {
        flags |= usbredirparser_fl_no_hello;
    }
    usbredirparser_init(dev->parser, VERSION, caps, USB_REDIR_CAPS_SIZE,
                        flags);
    usbredirparser_do_write(dev->parser);
}

static void usbredir_reject_device(USBRedirDevice *dev)
{
    usbredir_device_disconnect(dev);
    if (usbredirparser_peer_has_cap(dev->parser, usb_redir_cap_filter)) {
        usbredirparser_send_filter_reject(dev->parser);
        usbredirparser_do_write(dev->parser);
    }
}

/*
 * We may need to reject the device when the hcd calls alloc_streams, doing
 * an usb_detach from within a hcd call is not a good idea, hence this bh.
 */
static void usbredir_device_reject_bh(void *opaque)
{
    USBRedirDevice *dev = opaque;

    usbredir_reject_device(dev);
}

static void usbredir_do_attach(void *opaque)
{
    USBRedirDevice *dev = opaque;
    Error *local_err = NULL;

    /* In order to work properly with XHCI controllers we need these caps */
    if ((dev->dev.port->speedmask & USB_SPEED_MASK_SUPER) && !(
        usbredirparser_peer_has_cap(dev->parser,
                                    usb_redir_cap_ep_info_max_packet_size) &&
        usbredirparser_peer_has_cap(dev->parser,
                                    usb_redir_cap_32bits_bulk_length) &&
        usbredirparser_peer_has_cap(dev->parser,
                                    usb_redir_cap_64bits_ids))) {
        ERROR("usb-redir-host lacks capabilities needed for use with XHCI\n");
        usbredir_reject_device(dev);
        return;
    }

    usb_device_attach(&dev->dev, &local_err);
    if (local_err) {
        error_report_err(local_err);
        WARNING("rejecting device due to speed mismatch\n");
        usbredir_reject_device(dev);
    }
}

/*
 * chardev callbacks
 */

static int usbredir_chardev_can_read(void *opaque)
{
    USBRedirDevice *dev = opaque;

    if (!dev->parser) {
        WARNING("chardev_can_read called on non open chardev!\n");
        return 0;
    }

    /* Don't read new data from the chardev until our state is fully synced */
    if (!runstate_check(RUN_STATE_RUNNING)) {
        return 0;
    }

    /* usbredir_parser_do_read will consume *all* data we give it */
    return 1024 * 1024;
}

static void usbredir_chardev_read(void *opaque, const uint8_t *buf, int size)
{
    USBRedirDevice *dev = opaque;

    /* No recursion allowed! */
    assert(dev->read_buf == NULL);

    dev->read_buf = buf;
    dev->read_buf_size = size;

    usbredirparser_do_read(dev->parser);
    /* Send any acks, etc. which may be queued now */
    usbredirparser_do_write(dev->parser);
}

static void usbredir_chardev_event(void *opaque, int event)
{
    USBRedirDevice *dev = opaque;

    switch (event) {
    case CHR_EVENT_OPENED:
        DPRINTF("chardev open\n");
        /* Make sure any pending closes are handled (no-op if none pending) */
        usbredir_chardev_close_bh(dev);
        qemu_bh_cancel(dev->chardev_close_bh);
        usbredir_create_parser(dev);
        break;
    case CHR_EVENT_CLOSED:
        DPRINTF("chardev close\n");
        qemu_bh_schedule(dev->chardev_close_bh);
        break;
    }
}

/*
 * init + destroy
 */

static void usbredir_vm_state_change(void *priv, int running, RunState state)
{
    USBRedirDevice *dev = priv;

    if (state == RUN_STATE_RUNNING && dev->parser != NULL) {
        usbredirparser_do_write(dev->parser); /* Flush any pending writes */
    }
}

static void usbredir_init_endpoints(USBRedirDevice *dev)
{
    int i;

    usb_ep_init(&dev->dev);
    memset(dev->endpoint, 0, sizeof(dev->endpoint));
    for (i = 0; i < MAX_ENDPOINTS; i++) {
        dev->endpoint[i].dev = dev;
        QTAILQ_INIT(&dev->endpoint[i].bufpq);
    }
}

static void usbredir_realize(USBDevice *udev, Error **errp)
{
    USBRedirDevice *dev = USB_REDIRECT(udev);
    int i;

<<<<<<< HEAD
    if (dev->cs == NULL) {
=======
    if (!qemu_chr_fe_get_driver(&dev->cs)) {
>>>>>>> 7124ccf8
        error_setg(errp, QERR_MISSING_PARAMETER, "chardev");
        return;
    }

    if (dev->filter_str) {
        i = usbredirfilter_string_to_rules(dev->filter_str, ":", "|",
                                           &dev->filter_rules,
                                           &dev->filter_rules_count);
        if (i) {
            error_setg(errp, QERR_INVALID_PARAMETER_VALUE, "filter",
                       "a usb device filter string");
            return;
        }
    }

    dev->chardev_close_bh = qemu_bh_new(usbredir_chardev_close_bh, dev);
    dev->device_reject_bh = qemu_bh_new(usbredir_device_reject_bh, dev);
    dev->attach_timer = timer_new_ms(QEMU_CLOCK_VIRTUAL, usbredir_do_attach, dev);

    packet_id_queue_init(&dev->cancelled, dev, "cancelled");
    packet_id_queue_init(&dev->already_in_flight, dev, "already-in-flight");
    usbredir_init_endpoints(dev);

    /* We'll do the attach once we receive the speed from the usb-host */
    udev->auto_attach = 0;

    /* Will be cleared during setup when we find conflicts */
    dev->compatible_speedmask = USB_SPEED_MASK_FULL | USB_SPEED_MASK_HIGH;

    /* Let the backend know we are ready */
    qemu_chr_fe_set_handlers(&dev->cs, usbredir_chardev_can_read,
                             usbredir_chardev_read, usbredir_chardev_event,
                             dev, NULL, true);

    dev->vmstate =
        qemu_add_vm_change_state_handler(usbredir_vm_state_change, dev);
}

static void usbredir_cleanup_device_queues(USBRedirDevice *dev)
{
    int i;

    packet_id_queue_empty(&dev->cancelled);
    packet_id_queue_empty(&dev->already_in_flight);
    for (i = 0; i < MAX_ENDPOINTS; i++) {
        usbredir_free_bufpq(dev, I2EP(i));
    }
}

static void usbredir_handle_destroy(USBDevice *udev)
{
    USBRedirDevice *dev = USB_REDIRECT(udev);
<<<<<<< HEAD
=======
    CharDriverState *chr = qemu_chr_fe_get_driver(&dev->cs);

    qemu_chr_fe_deinit(&dev->cs);
    qemu_chr_delete(chr);
>>>>>>> 7124ccf8

    /* Note must be done after qemu_chr_close, as that causes a close event */
    qemu_bh_delete(dev->chardev_close_bh);
    qemu_bh_delete(dev->device_reject_bh);

    timer_del(dev->attach_timer);
    timer_free(dev->attach_timer);

    usbredir_cleanup_device_queues(dev);

    if (dev->parser) {
        usbredirparser_destroy(dev->parser);
    }
    if (dev->watch) {
        g_source_remove(dev->watch);
    }

    free(dev->filter_rules);
    qemu_del_vm_change_state_handler(dev->vmstate);
}

static int usbredir_check_filter(USBRedirDevice *dev)
{
    if (dev->interface_info.interface_count == NO_INTERFACE_INFO) {
        ERROR("No interface info for device\n");
        goto error;
    }

    if (dev->filter_rules) {
        if (!usbredirparser_peer_has_cap(dev->parser,
                                    usb_redir_cap_connect_device_version)) {
            ERROR("Device filter specified and peer does not have the "
                  "connect_device_version capability\n");
            goto error;
        }

        if (usbredirfilter_check(
                dev->filter_rules,
                dev->filter_rules_count,
                dev->device_info.device_class,
                dev->device_info.device_subclass,
                dev->device_info.device_protocol,
                dev->interface_info.interface_class,
                dev->interface_info.interface_subclass,
                dev->interface_info.interface_protocol,
                dev->interface_info.interface_count,
                dev->device_info.vendor_id,
                dev->device_info.product_id,
                dev->device_info.device_version_bcd,
                0) != 0) {
            goto error;
        }
    }

    return 0;

error:
    usbredir_reject_device(dev);
    return -1;
}

static void usbredir_check_bulk_receiving(USBRedirDevice *dev)
{
    int i, j, quirks;

    if (!usbredirparser_peer_has_cap(dev->parser,
                                     usb_redir_cap_bulk_receiving)) {
        return;
    }

    for (i = EP2I(USB_DIR_IN); i < MAX_ENDPOINTS; i++) {
        dev->endpoint[i].bulk_receiving_enabled = 0;
    }
    for (i = 0; i < dev->interface_info.interface_count; i++) {
        quirks = usb_get_quirks(dev->device_info.vendor_id,
                                dev->device_info.product_id,
                                dev->interface_info.interface_class[i],
                                dev->interface_info.interface_subclass[i],
                                dev->interface_info.interface_protocol[i]);
        if (!(quirks & USB_QUIRK_BUFFER_BULK_IN)) {
            continue;
        }
        if (quirks & USB_QUIRK_IS_FTDI) {
            dev->buffered_bulk_in_complete =
                usbredir_buffered_bulk_in_complete_ftdi;
        } else {
            dev->buffered_bulk_in_complete =
                usbredir_buffered_bulk_in_complete_raw;
        }

        for (j = EP2I(USB_DIR_IN); j < MAX_ENDPOINTS; j++) {
            if (dev->endpoint[j].interface ==
                                    dev->interface_info.interface[i] &&
                    dev->endpoint[j].type == USB_ENDPOINT_XFER_BULK &&
                    dev->endpoint[j].max_packet_size != 0) {
                dev->endpoint[j].bulk_receiving_enabled = 1;
                /*
                 * With buffering pipelining is not necessary. Also packet
                 * combining and bulk in buffering don't play nice together!
                 */
                I2USBEP(dev, j)->pipeline = false;
                break; /* Only buffer for the first ep of each intf */
            }
        }
    }
}

/*
 * usbredirparser packet complete callbacks
 */

static void usbredir_handle_status(USBRedirDevice *dev, USBPacket *p,
    int status)
{
    switch (status) {
    case usb_redir_success:
        p->status = USB_RET_SUCCESS; /* Clear previous ASYNC status */
        break;
    case usb_redir_stall:
        p->status = USB_RET_STALL;
        break;
    case usb_redir_cancelled:
        /*
         * When the usbredir-host unredirects a device, it will report a status
         * of cancelled for all pending packets, followed by a disconnect msg.
         */
        p->status = USB_RET_IOERROR;
        break;
    case usb_redir_inval:
        WARNING("got invalid param error from usb-host?\n");
        p->status = USB_RET_IOERROR;
        break;
    case usb_redir_babble:
        p->status = USB_RET_BABBLE;
        break;
    case usb_redir_ioerror:
    case usb_redir_timeout:
    default:
        p->status = USB_RET_IOERROR;
    }
}

static void usbredir_hello(void *priv, struct usb_redir_hello_header *h)
{
    USBRedirDevice *dev = priv;

    /* Try to send the filter info now that we've the usb-host's caps */
    if (usbredirparser_peer_has_cap(dev->parser, usb_redir_cap_filter) &&
            dev->filter_rules) {
        usbredirparser_send_filter_filter(dev->parser, dev->filter_rules,
                                          dev->filter_rules_count);
        usbredirparser_do_write(dev->parser);
    }
}

static void usbredir_device_connect(void *priv,
    struct usb_redir_device_connect_header *device_connect)
{
    USBRedirDevice *dev = priv;
    const char *speed;

    if (timer_pending(dev->attach_timer) || dev->dev.attached) {
        ERROR("Received device connect while already connected\n");
        return;
    }

    switch (device_connect->speed) {
    case usb_redir_speed_low:
        speed = "low speed";
        dev->dev.speed = USB_SPEED_LOW;
        dev->compatible_speedmask &= ~USB_SPEED_MASK_FULL;
        dev->compatible_speedmask &= ~USB_SPEED_MASK_HIGH;
        break;
    case usb_redir_speed_full:
        speed = "full speed";
        dev->dev.speed = USB_SPEED_FULL;
        dev->compatible_speedmask &= ~USB_SPEED_MASK_HIGH;
        break;
    case usb_redir_speed_high:
        speed = "high speed";
        dev->dev.speed = USB_SPEED_HIGH;
        break;
    case usb_redir_speed_super:
        speed = "super speed";
        dev->dev.speed = USB_SPEED_SUPER;
        break;
    default:
        speed = "unknown speed";
        dev->dev.speed = USB_SPEED_FULL;
    }

    if (usbredirparser_peer_has_cap(dev->parser,
                                    usb_redir_cap_connect_device_version)) {
        INFO("attaching %s device %04x:%04x version %d.%d class %02x\n",
             speed, device_connect->vendor_id, device_connect->product_id,
             ((device_connect->device_version_bcd & 0xf000) >> 12) * 10 +
             ((device_connect->device_version_bcd & 0x0f00) >>  8),
             ((device_connect->device_version_bcd & 0x00f0) >>  4) * 10 +
             ((device_connect->device_version_bcd & 0x000f) >>  0),
             device_connect->device_class);
    } else {
        INFO("attaching %s device %04x:%04x class %02x\n", speed,
             device_connect->vendor_id, device_connect->product_id,
             device_connect->device_class);
    }

    dev->dev.speedmask = (1 << dev->dev.speed) | dev->compatible_speedmask;
    dev->device_info = *device_connect;

    if (usbredir_check_filter(dev)) {
        WARNING("Device %04x:%04x rejected by device filter, not attaching\n",
                device_connect->vendor_id, device_connect->product_id);
        return;
    }

    usbredir_check_bulk_receiving(dev);
    timer_mod(dev->attach_timer, dev->next_attach_time);
}

static void usbredir_device_disconnect(void *priv)
{
    USBRedirDevice *dev = priv;

    /* Stop any pending attaches */
    timer_del(dev->attach_timer);

    if (dev->dev.attached) {
        DPRINTF("detaching device\n");
        usb_device_detach(&dev->dev);
        /*
         * Delay next usb device attach to give the guest a chance to see
         * see the detach / attach in case of quick close / open succession
         */
        dev->next_attach_time = qemu_clock_get_ms(QEMU_CLOCK_VIRTUAL) + 200;
    }

    /* Reset state so that the next dev connected starts with a clean slate */
    usbredir_cleanup_device_queues(dev);
    usbredir_init_endpoints(dev);
    dev->interface_info.interface_count = NO_INTERFACE_INFO;
    dev->dev.addr = 0;
    dev->dev.speed = 0;
    dev->compatible_speedmask = USB_SPEED_MASK_FULL | USB_SPEED_MASK_HIGH;
}

static void usbredir_interface_info(void *priv,
    struct usb_redir_interface_info_header *interface_info)
{
    USBRedirDevice *dev = priv;

    dev->interface_info = *interface_info;

    /*
     * If we receive interface info after the device has already been
     * connected (ie on a set_config), re-check interface dependent things.
     */
    if (timer_pending(dev->attach_timer) || dev->dev.attached) {
        usbredir_check_bulk_receiving(dev);
        if (usbredir_check_filter(dev)) {
            ERROR("Device no longer matches filter after interface info "
                  "change, disconnecting!\n");
        }
    }
}

static void usbredir_mark_speed_incompatible(USBRedirDevice *dev, int speed)
{
    dev->compatible_speedmask &= ~(1 << speed);
    dev->dev.speedmask = (1 << dev->dev.speed) | dev->compatible_speedmask;
}

static void usbredir_set_pipeline(USBRedirDevice *dev, struct USBEndpoint *uep)
{
    if (uep->type != USB_ENDPOINT_XFER_BULK) {
        return;
    }
    if (uep->pid == USB_TOKEN_OUT) {
        uep->pipeline = true;
    }
    if (uep->pid == USB_TOKEN_IN && uep->max_packet_size != 0 &&
        usbredirparser_peer_has_cap(dev->parser,
                                    usb_redir_cap_32bits_bulk_length)) {
        uep->pipeline = true;
    }
}

static void usbredir_setup_usb_eps(USBRedirDevice *dev)
{
    struct USBEndpoint *usb_ep;
    int i;

    for (i = 0; i < MAX_ENDPOINTS; i++) {
        usb_ep = I2USBEP(dev, i);
        usb_ep->type = dev->endpoint[i].type;
        usb_ep->ifnum = dev->endpoint[i].interface;
        usb_ep->max_packet_size = dev->endpoint[i].max_packet_size;
        usb_ep->max_streams = dev->endpoint[i].max_streams;
        usbredir_set_pipeline(dev, usb_ep);
    }
}

static void usbredir_ep_info(void *priv,
    struct usb_redir_ep_info_header *ep_info)
{
    USBRedirDevice *dev = priv;
    int i;

    for (i = 0; i < MAX_ENDPOINTS; i++) {
        dev->endpoint[i].type = ep_info->type[i];
        dev->endpoint[i].interval = ep_info->interval[i];
        dev->endpoint[i].interface = ep_info->interface[i];
        if (usbredirparser_peer_has_cap(dev->parser,
                                     usb_redir_cap_ep_info_max_packet_size)) {
            dev->endpoint[i].max_packet_size = ep_info->max_packet_size[i];
        }
#if USBREDIR_VERSION >= 0x000700
        if (usbredirparser_peer_has_cap(dev->parser,
                                        usb_redir_cap_bulk_streams)) {
            dev->endpoint[i].max_streams = ep_info->max_streams[i];
        }
#endif
        switch (dev->endpoint[i].type) {
        case usb_redir_type_invalid:
            break;
        case usb_redir_type_iso:
            usbredir_mark_speed_incompatible(dev, USB_SPEED_FULL);
            usbredir_mark_speed_incompatible(dev, USB_SPEED_HIGH);
            /* Fall through */
        case usb_redir_type_interrupt:
            if (!usbredirparser_peer_has_cap(dev->parser,
                                     usb_redir_cap_ep_info_max_packet_size) ||
                    ep_info->max_packet_size[i] > 64) {
                usbredir_mark_speed_incompatible(dev, USB_SPEED_FULL);
            }
            if (!usbredirparser_peer_has_cap(dev->parser,
                                     usb_redir_cap_ep_info_max_packet_size) ||
                    ep_info->max_packet_size[i] > 1024) {
                usbredir_mark_speed_incompatible(dev, USB_SPEED_HIGH);
            }
            if (dev->endpoint[i].interval == 0) {
                ERROR("Received 0 interval for isoc or irq endpoint\n");
                usbredir_reject_device(dev);
                return;
            }
            /* Fall through */
        case usb_redir_type_control:
        case usb_redir_type_bulk:
            DPRINTF("ep: %02X type: %d interface: %d\n", I2EP(i),
                    dev->endpoint[i].type, dev->endpoint[i].interface);
            break;
        default:
            ERROR("Received invalid endpoint type\n");
            usbredir_reject_device(dev);
            return;
        }
    }
    /* The new ep info may have caused a speed incompatibility, recheck */
    if (dev->dev.attached &&
            !(dev->dev.port->speedmask & dev->dev.speedmask)) {
        ERROR("Device no longer matches speed after endpoint info change, "
              "disconnecting!\n");
        usbredir_reject_device(dev);
        return;
    }
    usbredir_setup_usb_eps(dev);
    usbredir_check_bulk_receiving(dev);
}

static void usbredir_configuration_status(void *priv, uint64_t id,
    struct usb_redir_configuration_status_header *config_status)
{
    USBRedirDevice *dev = priv;
    USBPacket *p;

    DPRINTF("set config status %d config %d id %"PRIu64"\n",
            config_status->status, config_status->configuration, id);

    p = usbredir_find_packet_by_id(dev, 0, id);
    if (p) {
        if (dev->dev.setup_buf[0] & USB_DIR_IN) {
            dev->dev.data_buf[0] = config_status->configuration;
            p->actual_length = 1;
        }
        usbredir_handle_status(dev, p, config_status->status);
        usb_generic_async_ctrl_complete(&dev->dev, p);
    }
}

static void usbredir_alt_setting_status(void *priv, uint64_t id,
    struct usb_redir_alt_setting_status_header *alt_setting_status)
{
    USBRedirDevice *dev = priv;
    USBPacket *p;

    DPRINTF("alt status %d intf %d alt %d id: %"PRIu64"\n",
            alt_setting_status->status, alt_setting_status->interface,
            alt_setting_status->alt, id);

    p = usbredir_find_packet_by_id(dev, 0, id);
    if (p) {
        if (dev->dev.setup_buf[0] & USB_DIR_IN) {
            dev->dev.data_buf[0] = alt_setting_status->alt;
            p->actual_length = 1;
        }
        usbredir_handle_status(dev, p, alt_setting_status->status);
        usb_generic_async_ctrl_complete(&dev->dev, p);
    }
}

static void usbredir_iso_stream_status(void *priv, uint64_t id,
    struct usb_redir_iso_stream_status_header *iso_stream_status)
{
    USBRedirDevice *dev = priv;
    uint8_t ep = iso_stream_status->endpoint;

    DPRINTF("iso status %d ep %02X id %"PRIu64"\n", iso_stream_status->status,
            ep, id);

    if (!dev->dev.attached || !dev->endpoint[EP2I(ep)].iso_started) {
        return;
    }

    dev->endpoint[EP2I(ep)].iso_error = iso_stream_status->status;
    if (iso_stream_status->status == usb_redir_stall) {
        DPRINTF("iso stream stopped by peer ep %02X\n", ep);
        dev->endpoint[EP2I(ep)].iso_started = 0;
    }
}

static void usbredir_interrupt_receiving_status(void *priv, uint64_t id,
    struct usb_redir_interrupt_receiving_status_header
    *interrupt_receiving_status)
{
    USBRedirDevice *dev = priv;
    uint8_t ep = interrupt_receiving_status->endpoint;

    DPRINTF("interrupt recv status %d ep %02X id %"PRIu64"\n",
            interrupt_receiving_status->status, ep, id);

    if (!dev->dev.attached || !dev->endpoint[EP2I(ep)].interrupt_started) {
        return;
    }

    dev->endpoint[EP2I(ep)].interrupt_error =
        interrupt_receiving_status->status;
    if (interrupt_receiving_status->status == usb_redir_stall) {
        DPRINTF("interrupt receiving stopped by peer ep %02X\n", ep);
        dev->endpoint[EP2I(ep)].interrupt_started = 0;
    }
}

static void usbredir_bulk_streams_status(void *priv, uint64_t id,
    struct usb_redir_bulk_streams_status_header *bulk_streams_status)
{
#if USBREDIR_VERSION >= 0x000700
    USBRedirDevice *dev = priv;

    if (bulk_streams_status->status == usb_redir_success) {
        DPRINTF("bulk streams status %d eps %08x\n",
                bulk_streams_status->status, bulk_streams_status->endpoints);
    } else {
        ERROR("bulk streams %s failed status %d eps %08x\n",
              (bulk_streams_status->no_streams == 0) ? "free" : "alloc",
              bulk_streams_status->status, bulk_streams_status->endpoints);
        ERROR("usb-redir-host does not provide streams, disconnecting\n");
        usbredir_reject_device(dev);
    }
#endif
}

static void usbredir_bulk_receiving_status(void *priv, uint64_t id,
    struct usb_redir_bulk_receiving_status_header *bulk_receiving_status)
{
    USBRedirDevice *dev = priv;
    uint8_t ep = bulk_receiving_status->endpoint;

    DPRINTF("bulk recv status %d ep %02X id %"PRIu64"\n",
            bulk_receiving_status->status, ep, id);

    if (!dev->dev.attached || !dev->endpoint[EP2I(ep)].bulk_receiving_started) {
        return;
    }

    if (bulk_receiving_status->status == usb_redir_stall) {
        DPRINTF("bulk receiving stopped by peer ep %02X\n", ep);
        dev->endpoint[EP2I(ep)].bulk_receiving_started = 0;
    }
}

static void usbredir_control_packet(void *priv, uint64_t id,
    struct usb_redir_control_packet_header *control_packet,
    uint8_t *data, int data_len)
{
    USBRedirDevice *dev = priv;
    USBPacket *p;
    int len = control_packet->length;

    DPRINTF("ctrl-in status %d len %d id %"PRIu64"\n", control_packet->status,
            len, id);

    /* Fix up USB-3 ep0 maxpacket size to allow superspeed connected devices
     * to work redirected to a not superspeed capable hcd */
    if (dev->dev.speed == USB_SPEED_SUPER &&
            !((dev->dev.port->speedmask & USB_SPEED_MASK_SUPER)) &&
            control_packet->requesttype == 0x80 &&
            control_packet->request == 6 &&
            control_packet->value == 0x100 && control_packet->index == 0 &&
            data_len >= 18 && data[7] == 9) {
        data[7] = 64;
    }

    p = usbredir_find_packet_by_id(dev, 0, id);
    if (p) {
        usbredir_handle_status(dev, p, control_packet->status);
        if (data_len > 0) {
            usbredir_log_data(dev, "ctrl data in:", data, data_len);
            if (data_len > sizeof(dev->dev.data_buf)) {
                ERROR("ctrl buffer too small (%d > %zu)\n",
                      data_len, sizeof(dev->dev.data_buf));
                p->status = USB_RET_STALL;
                data_len = len = sizeof(dev->dev.data_buf);
            }
            memcpy(dev->dev.data_buf, data, data_len);
        }
        p->actual_length = len;
        usb_generic_async_ctrl_complete(&dev->dev, p);
    }
    free(data);
}

static void usbredir_bulk_packet(void *priv, uint64_t id,
    struct usb_redir_bulk_packet_header *bulk_packet,
    uint8_t *data, int data_len)
{
    USBRedirDevice *dev = priv;
    uint8_t ep = bulk_packet->endpoint;
    int len = (bulk_packet->length_high << 16) | bulk_packet->length;
    USBPacket *p;

    DPRINTF("bulk-in status %d ep %02X stream %u len %d id %"PRIu64"\n",
            bulk_packet->status, ep, bulk_packet->stream_id, len, id);

    p = usbredir_find_packet_by_id(dev, ep, id);
    if (p) {
        size_t size = usb_packet_size(p);
        usbredir_handle_status(dev, p, bulk_packet->status);
        if (data_len > 0) {
            usbredir_log_data(dev, "bulk data in:", data, data_len);
            if (data_len > size) {
                ERROR("bulk got more data then requested (%d > %zd)\n",
                      data_len, p->iov.size);
                p->status = USB_RET_BABBLE;
                data_len = len = size;
            }
            usb_packet_copy(p, data, data_len);
        }
        p->actual_length = len;
        if (p->pid == USB_TOKEN_IN && p->ep->pipeline) {
            usb_combined_input_packet_complete(&dev->dev, p);
        } else {
            usb_packet_complete(&dev->dev, p);
        }
    }
    free(data);
}

static void usbredir_iso_packet(void *priv, uint64_t id,
    struct usb_redir_iso_packet_header *iso_packet,
    uint8_t *data, int data_len)
{
    USBRedirDevice *dev = priv;
    uint8_t ep = iso_packet->endpoint;

    DPRINTF2("iso-in status %d ep %02X len %d id %"PRIu64"\n",
             iso_packet->status, ep, data_len, id);

    if (dev->endpoint[EP2I(ep)].type != USB_ENDPOINT_XFER_ISOC) {
        ERROR("received iso packet for non iso endpoint %02X\n", ep);
        free(data);
        return;
    }

    if (dev->endpoint[EP2I(ep)].iso_started == 0) {
        DPRINTF("received iso packet for non started stream ep %02X\n", ep);
        free(data);
        return;
    }

    /* bufp_alloc also adds the packet to the ep queue */
    bufp_alloc(dev, data, data_len, iso_packet->status, ep, data);
}

static void usbredir_interrupt_packet(void *priv, uint64_t id,
    struct usb_redir_interrupt_packet_header *interrupt_packet,
    uint8_t *data, int data_len)
{
    USBRedirDevice *dev = priv;
    uint8_t ep = interrupt_packet->endpoint;

    DPRINTF("interrupt-in status %d ep %02X len %d id %"PRIu64"\n",
            interrupt_packet->status, ep, data_len, id);

    if (dev->endpoint[EP2I(ep)].type != USB_ENDPOINT_XFER_INT) {
        ERROR("received int packet for non interrupt endpoint %02X\n", ep);
        free(data);
        return;
    }

    if (ep & USB_DIR_IN) {
        bool q_was_empty;

        if (dev->endpoint[EP2I(ep)].interrupt_started == 0) {
            DPRINTF("received int packet while not started ep %02X\n", ep);
            free(data);
            return;
        }

        q_was_empty = QTAILQ_EMPTY(&dev->endpoint[EP2I(ep)].bufpq);

        /* bufp_alloc also adds the packet to the ep queue */
        bufp_alloc(dev, data, data_len, interrupt_packet->status, ep, data);

        if (q_was_empty) {
            usb_wakeup(usb_ep_get(&dev->dev, USB_TOKEN_IN, ep & 0x0f), 0);
        }
    } else {
        /*
         * We report output interrupt packets as completed directly upon
         * submission, so all we can do here if one failed is warn.
         */
        if (interrupt_packet->status) {
            WARNING("interrupt output failed status %d ep %02X id %"PRIu64"\n",
                    interrupt_packet->status, ep, id);
        }
    }
}

static void usbredir_buffered_bulk_packet(void *priv, uint64_t id,
    struct usb_redir_buffered_bulk_packet_header *buffered_bulk_packet,
    uint8_t *data, int data_len)
{
    USBRedirDevice *dev = priv;
    uint8_t status, ep = buffered_bulk_packet->endpoint;
    void *free_on_destroy;
    int i, len;

    DPRINTF("buffered-bulk-in status %d ep %02X len %d id %"PRIu64"\n",
            buffered_bulk_packet->status, ep, data_len, id);

    if (dev->endpoint[EP2I(ep)].type != USB_ENDPOINT_XFER_BULK) {
        ERROR("received buffered-bulk packet for non bulk ep %02X\n", ep);
        free(data);
        return;
    }

    if (dev->endpoint[EP2I(ep)].bulk_receiving_started == 0) {
        DPRINTF("received buffered-bulk packet on not started ep %02X\n", ep);
        free(data);
        return;
    }

    /* Data must be in maxp chunks for buffered_bulk_add_*_data_to_packet */
    len = dev->endpoint[EP2I(ep)].max_packet_size;
    status = usb_redir_success;
    free_on_destroy = NULL;
    for (i = 0; i < data_len; i += len) {
        int r;
        if (len >= (data_len - i)) {
            len = data_len - i;
            status = buffered_bulk_packet->status;
            free_on_destroy = data;
        }
        /* bufp_alloc also adds the packet to the ep queue */
        r = bufp_alloc(dev, data + i, len, status, ep, free_on_destroy);
        if (r) {
            break;
        }
    }

    if (dev->endpoint[EP2I(ep)].pending_async_packet) {
        USBPacket *p = dev->endpoint[EP2I(ep)].pending_async_packet;
        dev->endpoint[EP2I(ep)].pending_async_packet = NULL;
        usbredir_buffered_bulk_in_complete(dev, p, ep);
        usb_packet_complete(&dev->dev, p);
    }
}

/*
 * Migration code
 */

static void usbredir_pre_save(void *priv)
{
    USBRedirDevice *dev = priv;

    usbredir_fill_already_in_flight(dev);
}

static int usbredir_post_load(void *priv, int version_id)
{
    USBRedirDevice *dev = priv;

    if (dev->parser == NULL) {
        return 0;
    }

    switch (dev->device_info.speed) {
    case usb_redir_speed_low:
        dev->dev.speed = USB_SPEED_LOW;
        break;
    case usb_redir_speed_full:
        dev->dev.speed = USB_SPEED_FULL;
        break;
    case usb_redir_speed_high:
        dev->dev.speed = USB_SPEED_HIGH;
        break;
    case usb_redir_speed_super:
        dev->dev.speed = USB_SPEED_SUPER;
        break;
    default:
        dev->dev.speed = USB_SPEED_FULL;
    }
    dev->dev.speedmask = (1 << dev->dev.speed);

    usbredir_setup_usb_eps(dev);
    usbredir_check_bulk_receiving(dev);

    return 0;
}

/* For usbredirparser migration */
static void usbredir_put_parser(QEMUFile *f, void *priv, size_t unused)
{
    USBRedirDevice *dev = priv;
    uint8_t *data;
    int len;

    if (dev->parser == NULL) {
        qemu_put_be32(f, 0);
        return;
    }

    usbredirparser_serialize(dev->parser, &data, &len);
    qemu_oom_check(data);

    qemu_put_be32(f, len);
    qemu_put_buffer(f, data, len);

    free(data);
}

static int usbredir_get_parser(QEMUFile *f, void *priv, size_t unused)
{
    USBRedirDevice *dev = priv;
    uint8_t *data;
    int len, ret;

    len = qemu_get_be32(f);
    if (len == 0) {
        return 0;
    }

    /*
     * If our chardev is not open already at this point the usbredir connection
     * has been broken (non seamless migration, or restore from disk).
     *
     * In this case create a temporary parser to receive the migration data,
     * and schedule the close_bh to report the device as disconnected to the
     * guest and to destroy the parser again.
     */
    if (dev->parser == NULL) {
        WARNING("usb-redir connection broken during migration\n");
        usbredir_create_parser(dev);
        qemu_bh_schedule(dev->chardev_close_bh);
    }

    data = g_malloc(len);
    qemu_get_buffer(f, data, len);

    ret = usbredirparser_unserialize(dev->parser, data, len);

    g_free(data);

    return ret;
}

static const VMStateInfo usbredir_parser_vmstate_info = {
    .name = "usb-redir-parser",
    .put  = usbredir_put_parser,
    .get  = usbredir_get_parser,
};


/* For buffered packets (iso/irq) queue migration */
static void usbredir_put_bufpq(QEMUFile *f, void *priv, size_t unused)
{
    struct endp_data *endp = priv;
    USBRedirDevice *dev = endp->dev;
    struct buf_packet *bufp;
    int len, i = 0;

    qemu_put_be32(f, endp->bufpq_size);
    QTAILQ_FOREACH(bufp, &endp->bufpq, next) {
        len = bufp->len - bufp->offset;
        DPRINTF("put_bufpq %d/%d len %d status %d\n", i + 1, endp->bufpq_size,
                len, bufp->status);
        qemu_put_be32(f, len);
        qemu_put_be32(f, bufp->status);
        qemu_put_buffer(f, bufp->data + bufp->offset, len);
        i++;
    }
    assert(i == endp->bufpq_size);
}

static int usbredir_get_bufpq(QEMUFile *f, void *priv, size_t unused)
{
    struct endp_data *endp = priv;
    USBRedirDevice *dev = endp->dev;
    struct buf_packet *bufp;
    int i;

    endp->bufpq_size = qemu_get_be32(f);
    for (i = 0; i < endp->bufpq_size; i++) {
        bufp = g_new(struct buf_packet, 1);
        bufp->len = qemu_get_be32(f);
        bufp->status = qemu_get_be32(f);
        bufp->offset = 0;
        bufp->data = qemu_oom_check(malloc(bufp->len)); /* regular malloc! */
        bufp->free_on_destroy = bufp->data;
        qemu_get_buffer(f, bufp->data, bufp->len);
        QTAILQ_INSERT_TAIL(&endp->bufpq, bufp, next);
        DPRINTF("get_bufpq %d/%d len %d status %d\n", i + 1, endp->bufpq_size,
                bufp->len, bufp->status);
    }
    return 0;
}

static const VMStateInfo usbredir_ep_bufpq_vmstate_info = {
    .name = "usb-redir-bufpq",
    .put  = usbredir_put_bufpq,
    .get  = usbredir_get_bufpq,
};


/* For endp_data migration */
static bool usbredir_bulk_receiving_needed(void *priv)
{
    struct endp_data *endp = priv;

    return endp->bulk_receiving_started;
}

static const VMStateDescription usbredir_bulk_receiving_vmstate = {
    .name = "usb-redir-ep/bulk-receiving",
    .version_id = 1,
    .minimum_version_id = 1,
    .needed = usbredir_bulk_receiving_needed,
    .fields = (VMStateField[]) {
        VMSTATE_UINT8(bulk_receiving_started, struct endp_data),
        VMSTATE_END_OF_LIST()
    }
};

static bool usbredir_stream_needed(void *priv)
{
    struct endp_data *endp = priv;

    return endp->max_streams;
}

static const VMStateDescription usbredir_stream_vmstate = {
    .name = "usb-redir-ep/stream-state",
    .version_id = 1,
    .minimum_version_id = 1,
    .needed = usbredir_stream_needed,
    .fields = (VMStateField[]) {
        VMSTATE_UINT32(max_streams, struct endp_data),
        VMSTATE_END_OF_LIST()
    }
};

static const VMStateDescription usbredir_ep_vmstate = {
    .name = "usb-redir-ep",
    .version_id = 1,
    .minimum_version_id = 1,
    .fields = (VMStateField[]) {
        VMSTATE_UINT8(type, struct endp_data),
        VMSTATE_UINT8(interval, struct endp_data),
        VMSTATE_UINT8(interface, struct endp_data),
        VMSTATE_UINT16(max_packet_size, struct endp_data),
        VMSTATE_UINT8(iso_started, struct endp_data),
        VMSTATE_UINT8(iso_error, struct endp_data),
        VMSTATE_UINT8(interrupt_started, struct endp_data),
        VMSTATE_UINT8(interrupt_error, struct endp_data),
        VMSTATE_UINT8(bufpq_prefilled, struct endp_data),
        VMSTATE_UINT8(bufpq_dropping_packets, struct endp_data),
        {
            .name         = "bufpq",
            .version_id   = 0,
            .field_exists = NULL,
            .size         = 0,
            .info         = &usbredir_ep_bufpq_vmstate_info,
            .flags        = VMS_SINGLE,
            .offset       = 0,
        },
        VMSTATE_INT32(bufpq_target_size, struct endp_data),
        VMSTATE_END_OF_LIST()
    },
    .subsections = (const VMStateDescription*[]) {
        &usbredir_bulk_receiving_vmstate,
        &usbredir_stream_vmstate,
        NULL
    }
};


/* For PacketIdQueue migration */
static void usbredir_put_packet_id_q(QEMUFile *f, void *priv, size_t unused)
{
    struct PacketIdQueue *q = priv;
    USBRedirDevice *dev = q->dev;
    struct PacketIdQueueEntry *e;
    int remain = q->size;

    DPRINTF("put_packet_id_q %s size %d\n", q->name, q->size);
    qemu_put_be32(f, q->size);
    QTAILQ_FOREACH(e, &q->head, next) {
        qemu_put_be64(f, e->id);
        remain--;
    }
    assert(remain == 0);
}

static int usbredir_get_packet_id_q(QEMUFile *f, void *priv, size_t unused)
{
    struct PacketIdQueue *q = priv;
    USBRedirDevice *dev = q->dev;
    int i, size;
    uint64_t id;

    size = qemu_get_be32(f);
    DPRINTF("get_packet_id_q %s size %d\n", q->name, size);
    for (i = 0; i < size; i++) {
        id = qemu_get_be64(f);
        packet_id_queue_add(q, id);
    }
    assert(q->size == size);
    return 0;
}

static const VMStateInfo usbredir_ep_packet_id_q_vmstate_info = {
    .name = "usb-redir-packet-id-q",
    .put  = usbredir_put_packet_id_q,
    .get  = usbredir_get_packet_id_q,
};

static const VMStateDescription usbredir_ep_packet_id_queue_vmstate = {
    .name = "usb-redir-packet-id-queue",
    .version_id = 1,
    .minimum_version_id = 1,
    .fields = (VMStateField[]) {
        {
            .name         = "queue",
            .version_id   = 0,
            .field_exists = NULL,
            .size         = 0,
            .info         = &usbredir_ep_packet_id_q_vmstate_info,
            .flags        = VMS_SINGLE,
            .offset       = 0,
        },
        VMSTATE_END_OF_LIST()
    }
};


/* For usb_redir_device_connect_header migration */
static const VMStateDescription usbredir_device_info_vmstate = {
    .name = "usb-redir-device-info",
    .version_id = 1,
    .minimum_version_id = 1,
    .fields = (VMStateField[]) {
        VMSTATE_UINT8(speed, struct usb_redir_device_connect_header),
        VMSTATE_UINT8(device_class, struct usb_redir_device_connect_header),
        VMSTATE_UINT8(device_subclass, struct usb_redir_device_connect_header),
        VMSTATE_UINT8(device_protocol, struct usb_redir_device_connect_header),
        VMSTATE_UINT16(vendor_id, struct usb_redir_device_connect_header),
        VMSTATE_UINT16(product_id, struct usb_redir_device_connect_header),
        VMSTATE_UINT16(device_version_bcd,
                       struct usb_redir_device_connect_header),
        VMSTATE_END_OF_LIST()
    }
};


/* For usb_redir_interface_info_header migration */
static const VMStateDescription usbredir_interface_info_vmstate = {
    .name = "usb-redir-interface-info",
    .version_id = 1,
    .minimum_version_id = 1,
    .fields = (VMStateField[]) {
        VMSTATE_UINT32(interface_count,
                       struct usb_redir_interface_info_header),
        VMSTATE_UINT8_ARRAY(interface,
                            struct usb_redir_interface_info_header, 32),
        VMSTATE_UINT8_ARRAY(interface_class,
                            struct usb_redir_interface_info_header, 32),
        VMSTATE_UINT8_ARRAY(interface_subclass,
                            struct usb_redir_interface_info_header, 32),
        VMSTATE_UINT8_ARRAY(interface_protocol,
                            struct usb_redir_interface_info_header, 32),
        VMSTATE_END_OF_LIST()
    }
};


/* And finally the USBRedirDevice vmstate itself */
static const VMStateDescription usbredir_vmstate = {
    .name = "usb-redir",
    .version_id = 1,
    .minimum_version_id = 1,
    .pre_save = usbredir_pre_save,
    .post_load = usbredir_post_load,
    .fields = (VMStateField[]) {
        VMSTATE_USB_DEVICE(dev, USBRedirDevice),
        VMSTATE_TIMER_PTR(attach_timer, USBRedirDevice),
        {
            .name         = "parser",
            .version_id   = 0,
            .field_exists = NULL,
            .size         = 0,
            .info         = &usbredir_parser_vmstate_info,
            .flags        = VMS_SINGLE,
            .offset       = 0,
        },
        VMSTATE_STRUCT_ARRAY(endpoint, USBRedirDevice, MAX_ENDPOINTS, 1,
                             usbredir_ep_vmstate, struct endp_data),
        VMSTATE_STRUCT(cancelled, USBRedirDevice, 1,
                       usbredir_ep_packet_id_queue_vmstate,
                       struct PacketIdQueue),
        VMSTATE_STRUCT(already_in_flight, USBRedirDevice, 1,
                       usbredir_ep_packet_id_queue_vmstate,
                       struct PacketIdQueue),
        VMSTATE_STRUCT(device_info, USBRedirDevice, 1,
                       usbredir_device_info_vmstate,
                       struct usb_redir_device_connect_header),
        VMSTATE_STRUCT(interface_info, USBRedirDevice, 1,
                       usbredir_interface_info_vmstate,
                       struct usb_redir_interface_info_header),
        VMSTATE_END_OF_LIST()
    }
};

static Property usbredir_properties[] = {
    DEFINE_PROP_CHR("chardev", USBRedirDevice, cs),
    DEFINE_PROP_UINT8("debug", USBRedirDevice, debug, usbredirparser_warning),
    DEFINE_PROP_STRING("filter", USBRedirDevice, filter_str),
    DEFINE_PROP_BOOL("streams", USBRedirDevice, enable_streams, true),
    DEFINE_PROP_END_OF_LIST(),
};

static void usbredir_class_initfn(ObjectClass *klass, void *data)
{
    USBDeviceClass *uc = USB_DEVICE_CLASS(klass);
    DeviceClass *dc = DEVICE_CLASS(klass);

    uc->realize        = usbredir_realize;
    uc->product_desc   = "USB Redirection Device";
    uc->handle_destroy = usbredir_handle_destroy;
    uc->cancel_packet  = usbredir_cancel_packet;
    uc->handle_reset   = usbredir_handle_reset;
    uc->handle_data    = usbredir_handle_data;
    uc->handle_control = usbredir_handle_control;
    uc->flush_ep_queue = usbredir_flush_ep_queue;
    uc->ep_stopped     = usbredir_ep_stopped;
    uc->alloc_streams  = usbredir_alloc_streams;
    uc->free_streams   = usbredir_free_streams;
    dc->vmsd           = &usbredir_vmstate;
    dc->props          = usbredir_properties;
    set_bit(DEVICE_CATEGORY_MISC, dc->categories);
}

static void usbredir_instance_init(Object *obj)
{
    USBDevice *udev = USB_DEVICE(obj);
    USBRedirDevice *dev = USB_REDIRECT(udev);

    device_add_bootindex_property(obj, &dev->bootindex,
                                  "bootindex", NULL,
                                  &udev->qdev, NULL);
}

static const TypeInfo usbredir_dev_info = {
    .name          = TYPE_USB_REDIR,
    .parent        = TYPE_USB_DEVICE,
    .instance_size = sizeof(USBRedirDevice),
    .class_init    = usbredir_class_initfn,
    .instance_init = usbredir_instance_init,
};

static void usbredir_register_types(void)
{
    type_register_static(&usbredir_dev_info);
}

type_init(usbredir_register_types)<|MERGE_RESOLUTION|>--- conflicted
+++ resolved
@@ -1377,11 +1377,7 @@
     USBRedirDevice *dev = USB_REDIRECT(udev);
     int i;
 
-<<<<<<< HEAD
-    if (dev->cs == NULL) {
-=======
     if (!qemu_chr_fe_get_driver(&dev->cs)) {
->>>>>>> 7124ccf8
         error_setg(errp, QERR_MISSING_PARAMETER, "chardev");
         return;
     }
@@ -1434,13 +1430,10 @@
 static void usbredir_handle_destroy(USBDevice *udev)
 {
     USBRedirDevice *dev = USB_REDIRECT(udev);
-<<<<<<< HEAD
-=======
     CharDriverState *chr = qemu_chr_fe_get_driver(&dev->cs);
 
     qemu_chr_fe_deinit(&dev->cs);
     qemu_chr_delete(chr);
->>>>>>> 7124ccf8
 
     /* Note must be done after qemu_chr_close, as that causes a close event */
     qemu_bh_delete(dev->chardev_close_bh);
