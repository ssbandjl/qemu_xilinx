--- conflicted
+++ resolved
@@ -19,12 +19,9 @@
  */
 
 #include "qemu/osdep.h"
+#include "qapi/error.h"
 #include "gic_internal.h"
 #include "hw/arm/linux-boot-if.h"
-#include "qapi/error.h"
-#include "hw/fdt_generic_util.h"
-
-#include "hw/fdt_generic_devices.h"
 
 static int gic_pre_save(void *opaque)
 {
@@ -67,6 +64,7 @@
         VMSTATE_UINT8(level, gic_irq_state),
         VMSTATE_BOOL(model, gic_irq_state),
         VMSTATE_BOOL(edge_trigger, gic_irq_state),
+        VMSTATE_UINT8(group, gic_irq_state),
         VMSTATE_END_OF_LIST()
     }
 };
@@ -97,49 +95,26 @@
 
 static const VMStateDescription vmstate_gic = {
     .name = "arm_gic",
-    .version_id = 8,
-    .minimum_version_id = 8,
+    .version_id = 12,
+    .minimum_version_id = 12,
     .pre_save = gic_pre_save,
     .post_load = gic_post_load,
     .fields = (VMStateField[]) {
-<<<<<<< HEAD
-        VMSTATE_BOOL(enabled, GICState),
-        VMSTATE_UINT32_ARRAY(ctrl, GICState, GIC_NCPU),
-=======
         VMSTATE_UINT32(ctlr, GICState),
         VMSTATE_UINT32_SUB_ARRAY(cpu_ctlr, GICState, 0, GIC_NCPU),
->>>>>>> 82b2865e
         VMSTATE_STRUCT_ARRAY(irq_state, GICState, GIC_MAXIRQ, 1,
                              vmstate_gic_irq_state, gic_irq_state),
         VMSTATE_UINT8_ARRAY(irq_target, GICState, GIC_MAXIRQ),
         VMSTATE_UINT8_2DARRAY(priority1, GICState, GIC_INTERNAL, GIC_NCPU),
         VMSTATE_UINT8_ARRAY(priority2, GICState, GIC_MAXIRQ - GIC_INTERNAL),
-        VMSTATE_UINT16_2DARRAY(last_active, GICState, GIC_MAXIRQ, GIC_NCPU),
         VMSTATE_UINT8_2DARRAY(sgi_pending, GICState, GIC_NR_SGIS, GIC_NCPU),
-<<<<<<< HEAD
-        VMSTATE_UINT16_ARRAY(priority_mask, GICState, GIC_NCPU),
-        VMSTATE_UINT16_ARRAY(running_irq, GICState, GIC_NCPU),
-        VMSTATE_UINT16_ARRAY(running_priority, GICState, GIC_NCPU),
-        VMSTATE_UINT16_ARRAY(current_pending, GICState, GIC_NCPU),
-        VMSTATE_UINT8_ARRAY(bpr, GICState, GIC_NCPU),
-        VMSTATE_UINT8_ARRAY(abpr, GICState, GIC_NCPU),
-=======
         VMSTATE_UINT16_SUB_ARRAY(priority_mask, GICState, 0, GIC_NCPU),
         VMSTATE_UINT16_SUB_ARRAY(running_priority, GICState, 0, GIC_NCPU),
         VMSTATE_UINT16_SUB_ARRAY(current_pending, GICState, 0, GIC_NCPU),
         VMSTATE_UINT8_SUB_ARRAY(bpr, GICState, 0, GIC_NCPU),
         VMSTATE_UINT8_SUB_ARRAY(abpr, GICState, 0, GIC_NCPU),
->>>>>>> 82b2865e
         VMSTATE_UINT32_2DARRAY(apr, GICState, GIC_NR_APRS, GIC_NCPU),
-        VMSTATE_UINT32_ARRAY(gich.hcr, GICState, GIC_N_REALCPU),
-        VMSTATE_UINT32_ARRAY(gich.vtr, GICState, GIC_N_REALCPU),
-        VMSTATE_UINT32_ARRAY(gich.misr, GICState, GIC_N_REALCPU),
-        VMSTATE_UINT64_ARRAY(gich.eisr, GICState, GIC_N_REALCPU),
-        VMSTATE_UINT64_ARRAY(gich.elrsr, GICState, GIC_N_REALCPU),
-        VMSTATE_UINT32_ARRAY(gich.apr, GICState, GIC_N_REALCPU),
-        VMSTATE_UINT32_2DARRAY(gich.lr, GICState, GIC_N_REALCPU, GICV_NR_LR),
-        VMSTATE_UINT32_ARRAY(gich.pending_prio, GICState, GIC_N_REALCPU),
-        VMSTATE_UINT8_ARRAY(gich.pending_lrn, GICState, GIC_N_REALCPU),
+        VMSTATE_UINT32_2DARRAY(nsapr, GICState, GIC_NR_APRS, GIC_NCPU),
         VMSTATE_END_OF_LIST()
     },
     .subsections = (const VMStateDescription * []) {
@@ -211,10 +186,6 @@
     GICState *s = ARM_GIC_COMMON(dev);
     int num_irq = s->num_irq;
 
-    if (!s->num_cpu) {
-        s->num_cpu = fdt_generic_num_cpus;
-    }
-
     if (s->num_cpu > GIC_NCPU) {
         error_setg(errp, "requested %u CPUs exceeds GIC maximum %d",
                    s->num_cpu, GIC_NCPU);
@@ -236,8 +207,6 @@
                    num_irq);
         return;
     }
-<<<<<<< HEAD
-=======
 
     if (s->security_extn &&
         (s->revision == REV_11MPCORE)) {
@@ -287,13 +256,12 @@
             }
         }
     }
->>>>>>> 82b2865e
 }
 
 static void arm_gic_common_reset(DeviceState *dev)
 {
     GICState *s = ARM_GIC_COMMON(dev);
-    int i;
+    int i, j;
     int resetprio;
 
     /* If we're resetting a TZ-aware GIC as if secure firmware
@@ -310,18 +278,6 @@
     }
 
     memset(s->irq_state, 0, GIC_MAXIRQ * sizeof(gic_irq_state));
-<<<<<<< HEAD
-    for (i = 0 ; i < GIC_NCPU; i++) {
-        if (s->revision == REV_11MPCORE) {
-            s->priority_mask[i] = 0xf0;
-        } else {
-            s->priority_mask[i] = resetprio;
-        }
-        s->current_pending[i] = 1023;
-        s->running_irq[i] = 1023;
-        s->running_priority[i] = 0x100;
-        s->ctrl[i] = 0;
-=======
     arm_gic_common_reset_irq_state(s, 0, resetprio);
 
     if (s->virt_extn) {
@@ -329,25 +285,26 @@
          * The exposed vCPU interface does not have security extensions.
          */
         arm_gic_common_reset_irq_state(s, GIC_NCPU, 0);
->>>>>>> 82b2865e
     }
 
     for (i = 0; i < GIC_NR_SGIS; i++) {
         GIC_DIST_SET_ENABLED(i, ALL_CPU_MASK);
         GIC_DIST_SET_EDGE_TRIGGER(i);
     }
-    if (s->num_cpu == 1) {
+
+    for (i = 0; i < ARRAY_SIZE(s->priority2); i++) {
+        s->priority2[i] = resetprio;
+    }
+
+    for (i = 0; i < GIC_MAXIRQ; i++) {
         /* For uniprocessor GICs all interrupts always target the sole CPU */
-        for (i = 0; i < GIC_MAXIRQ; i++) {
+        if (s->num_cpu == 1) {
             s->irq_target[i] = 1;
-        }
-    }
-
+        } else {
+            s->irq_target[i] = 0;
+        }
+    }
     if (s->security_extn && s->irq_reset_nonsecure) {
-<<<<<<< HEAD
-        for (i = 0 ; i < s->num_irq; ++i) {
-            s->irq_state[i].group = 1;
-=======
         for (i = 0; i < GIC_MAXIRQ; i++) {
             GIC_DIST_SET_GROUP(i, ALL_CPU_MASK);
         }
@@ -363,60 +320,10 @@
         for (i = 0; i < s->num_cpu; i++) {
             s->h_hcr[i] = 0;
             s->h_misr[i] = 0;
->>>>>>> 82b2865e
-        }
-    }
-
-    if (!s->c_iidr) {
-        s->c_iidr |= s->revision << 16;
-        s->c_iidr |= 0x43B;
-    }
-    s->enabled = false;
-}
-
-static int arm_gic_common_fdt_get_irq(FDTGenericIntc *obj, qemu_irq *irqs,
-                                      uint32_t *cells, int ncells, int max,
-                                      Error **errp)
-{
-    GICState *gs = ARM_GIC_COMMON(obj);
-    int cpu = 0;
-    uint32_t idx;
-
-    if (ncells != 3) {
-        error_setg(errp, "ARM GIC requires 3 interrupt cells, %d cells given",
-                   ncells);
-        return 0;
-    }
-    idx = cells[1];
-
-    switch (cells[0]) {
-    case 0:
-        if (idx >= gs->num_irq) {
-            error_setg(errp, "ARM GIC SPI has maximum index of %" PRId32 ", "
-                       "index %" PRId32 " given", gs->num_irq - 1, idx);
-            return 0;
-        }
-        (*irqs) = qdev_get_gpio_in(DEVICE(obj), cells[1]);
-        return 1;
-    case 1: /* PPI */
-        if (idx >= 16) {
-            error_setg(errp, "ARM GIC PPI has maximum index of 15, "
-                       "index %" PRId32 " given", idx);
-            return 0;
-        }
-        for (cpu = 0; cpu < max && cpu < gs->num_cpu; cpu++) {
-            if (cells[2] & 1 << (cpu + 8)) {
-                *irqs = qdev_get_gpio_in(DEVICE(obj),
-                                         gs->num_irq - 16 + idx + cpu * 32);
-            }
-            irqs++;
-        }
-        return cpu;
-    default:
-        error_setg(errp, "Invalid cell 0 value in interrupt binding: %d",
-                   cells[0]);
-        return 0;
-    }
+        }
+    }
+
+    s->ctlr = 0;
 }
 
 static void arm_gic_common_linux_init(ARMLinuxBootIf *obj,
@@ -424,7 +331,7 @@
 {
     GICState *s = ARM_GIC_COMMON(obj);
 
-    if (!s->disable_linux_gic_init && s->security_extn && !secure_boot) {
+    if (s->security_extn && !secure_boot) {
         /* We're directly booting a kernel into NonSecure. If this GIC
          * implements the security extensions then we must configure it
          * to have all the interrupts be NonSecure (this is a job that
@@ -437,40 +344,28 @@
 }
 
 static Property arm_gic_common_properties[] = {
-    DEFINE_PROP_UINT32("num-cpu", GICState, num_cpu, 0),
-    DEFINE_PROP_UINT32("num-irq", GICState, num_irq, 96),
+    DEFINE_PROP_UINT32("num-cpu", GICState, num_cpu, 1),
+    DEFINE_PROP_UINT32("num-irq", GICState, num_irq, 32),
     /* Revision can be 1 or 2 for GIC architecture specification
      * versions 1 or 2, or 0 to indicate the legacy 11MPCore GIC.
      */
     DEFINE_PROP_UINT32("revision", GICState, revision, 1),
-<<<<<<< HEAD
-    DEFINE_PROP_BOOL("disable-linux-gic-init", GICState,
-                     disable_linux_gic_init, false),
-    DEFINE_PROP_UINT32("map-stride", GICState, map_stride, 0x1000),
-    /* We set this later if it isn't set */
-    DEFINE_PROP_UINT32("int-id", GICState, c_iidr, 0),
-    /* Xilinx: we default to true to avoid breaking backwards compatibility */
-    DEFINE_PROP_BOOL("has-security-extensions", GICState, security_extn, true),
-=======
     /* True if the GIC should implement the security extensions */
     DEFINE_PROP_BOOL("has-security-extensions", GICState, security_extn, 0),
     /* True if the GIC should implement the virtualization extensions */
     DEFINE_PROP_BOOL("has-virtualization-extensions", GICState, virt_extn, 0),
->>>>>>> 82b2865e
     DEFINE_PROP_END_OF_LIST(),
 };
 
 static void arm_gic_common_class_init(ObjectClass *klass, void *data)
 {
     DeviceClass *dc = DEVICE_CLASS(klass);
-    FDTGenericIntcClass *fgic = FDT_GENERIC_INTC_CLASS(klass);
     ARMLinuxBootIfClass *albifc = ARM_LINUX_BOOT_IF_CLASS(klass);
 
     dc->reset = arm_gic_common_reset;
     dc->realize = arm_gic_common_realize;
     dc->props = arm_gic_common_properties;
     dc->vmsd = &vmstate_gic;
-    fgic->get_irq = arm_gic_common_fdt_get_irq;
     albifc->arm_linux_init = arm_gic_common_linux_init;
 }
 
@@ -480,13 +375,11 @@
     .instance_size = sizeof(GICState),
     .class_size = sizeof(ARMGICCommonClass),
     .class_init = arm_gic_common_class_init,
-    .interfaces = (InterfaceInfo[]) {
+    .abstract = true,
+    .interfaces = (InterfaceInfo []) {
         { TYPE_ARM_LINUX_BOOT_IF },
-        { TYPE_FDT_GENERIC_INTC },
-        { TYPE_FDT_GENERIC_GPIO },
-        { }
+        { },
     },
-    .abstract = true,
 };
 
 static void register_types(void)
