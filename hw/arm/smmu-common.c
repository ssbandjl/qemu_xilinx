--- conflicted
+++ resolved
@@ -66,29 +66,13 @@
     return key;
 }
 
-static uint8_t smmu_startlevel(SMMUTransCfg *cfg, int stage,
-                               uint8_t granule_sz, uint8_t inputsize)
-{
-    uint8_t level, stride = granule_sz - 3;
-
-    if (stage == 1) {
-        level = 4 - (inputsize - 4) / stride;
-    } else {
-        level = 3 - cfg->s2_sl0;
-        if (granule_sz == 12) {
-            level = 2 - cfg->s2_sl0;
-        }
-    }
-
-    return level;
-}
-
 SMMUTLBEntry *smmu_iotlb_lookup(SMMUState *bs, SMMUTransCfg *cfg,
                                 SMMUTransTableInfo *tt, hwaddr iova)
 {
     uint8_t tg = (tt->granule_sz - 10) / 2;
     uint8_t inputsize = 64 - tt->tsz;
-    uint8_t level = smmu_startlevel(cfg, cfg->stage, tt->granule_sz, inputsize);
+    uint8_t stride = tt->granule_sz - 3;
+    uint8_t level = 4 - (inputsize - 4) / stride;
     SMMUTLBEntry *entry = NULL;
 
     while (level <= 3) {
@@ -283,10 +267,6 @@
 {
     bool tbi = extract64(iova, 55, 1) ? TBI1(cfg->tbi) : TBI0(cfg->tbi);
     uint8_t tbi_byte = tbi * 8;
-
-    if (cfg->stage == 2) {
-        return &cfg->tt[0];
-    }
 
     if (cfg->tt[0].tsz &&
         !extract64(iova, 64 - cfg->tt[0].tsz, cfg->tt[0].tsz - tbi_byte)) {
@@ -307,49 +287,6 @@
     return NULL;
 }
 
-static bool check_s2_startlevel(bool is_aa64, unsigned int pamax,
-                                unsigned int level,
-                                int inputsize, int stride)
-{
-    if (is_aa64) {
-        switch (stride) {
-        case 13: /* 64KB Pages.  */
-            if (level == 0 || (level == 1 && pamax <= 42)) {
-                return false;
-            }
-            break;
-        case 11: /* 16KB Pages.  */
-            if (level == 0 || (level == 1 && pamax <= 40)) {
-                return false;
-            }
-            break;
-        case 9: /* 4KB Pages.  */
-            if (level == 0 && pamax <= 42) {
-                return false;
-            }
-            break;
-        default:
-            g_assert_not_reached();
-        }
-    } else {
-        const int grainsize = stride + 3;
-        int startsizecheck;
-
-        /* AArch32 only supports 4KB pages. Assert on that.  */
-        assert(stride == 9);
-
-        if (level == 0) {
-            return false;
-        }
-
-        startsizecheck = inputsize - ((3 - level) * stride + grainsize);
-        if (startsizecheck < 1 || startsizecheck > stride + 4) {
-            return false;
-        }
-    }
-    return true;
-}
-
 /**
  * smmu_ptw_64_s1 - VMSAv8-64 Walk of the page tables for a given IOVA
  * @cfg: translation config
@@ -380,22 +317,8 @@
     granule_sz = tt->granule_sz;
     stride = VMSA_STRIDE(granule_sz);
     inputsize = 64 - tt->tsz;
-<<<<<<< HEAD
-
-    level = smmu_startlevel(cfg, stage, granule_sz, inputsize);
-    if (stage == 2) {
-        /* Check validity of level.  */
-        if (!check_s2_startlevel(cfg->aa64, cfg->oas,
-                                  level, inputsize, stride)) {
-            goto error;
-        }
-    }
-
-    indexmask = (1ULL << (inputsize - (stride * (4 - level)))) - 1;
-=======
     level = 4 - (inputsize - 4) / stride;
     indexmask = VMSA_IDXMSK(inputsize, stride, level);
->>>>>>> 8cefcc3b
     baseaddr = extract64(tt->ttb, 0, 48);
     baseaddr &= ~indexmask;
 
@@ -406,7 +329,6 @@
         uint64_t pte, gpa;
         dma_addr_t pte_addr = baseaddr + offset * sizeof(pte);
         uint8_t ap;
-        bool af;
 
         if (get_pte(baseaddr, offset, &pte, info)) {
                 goto error;
@@ -423,7 +345,7 @@
         if (is_table_pte(pte, level)) {
             ap = PTE_APTABLE(pte);
 
-            if (cfg->stage == 1 && is_permission_fault(cfg->stage, ap, perm) && !tt->had) {
+            if (is_permission_fault(ap, perm) && !tt->had) {
                 info->type = SMMU_PTW_ERR_PERMISSION;
                 goto error;
             }
@@ -443,14 +365,8 @@
                                      pte_addr, pte, iova, gpa,
                                      block_size >> 20);
         }
-        af = PTE_AF(pte);
-        if (is_access_fault(af, cfg)) {
-            info->type = SMMU_PTW_ERR_ACCESS;
-            goto error;
-        }
-
         ap = PTE_AP(pte);
-        if (is_permission_fault(cfg->stage, ap, perm)) {
+        if (is_permission_fault(ap, perm)) {
             info->type = SMMU_PTW_ERR_PERMISSION;
             goto error;
         }
@@ -458,7 +374,7 @@
         tlbe->entry.translated_addr = gpa;
         tlbe->entry.iova = iova & ~mask;
         tlbe->entry.addr_mask = mask;
-        tlbe->entry.perm = pte_ap_to_perm(cfg->stage, ap);
+        tlbe->entry.perm = PTE_AP_TO_PERM(ap);
         tlbe->level = level;
         tlbe->granule = granule_sz;
         return 0;
